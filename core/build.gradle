/*
 * Copyright (c) 2018 SnappyData, Inc. All rights reserved.
 *
 * Licensed under the Apache License, Version 2.0 (the "License"); you
 * may not use this file except in compliance with the License. You
 * may obtain a copy of the License at
 *
 * http://www.apache.org/licenses/LICENSE-2.0
 *
 * Unless required by applicable law or agreed to in writing, software
 * distributed under the License is distributed on an "AS IS" BASIS,
 * WITHOUT WARRANTIES OR CONDITIONS OF ANY KIND, either express or
 * implied. See the License for the specific language governing
 * permissions and limitations under the License. See accompanying
 * LICENSE file.
 */

apply plugin: 'scala'
apply plugin: 'de.undercouch.download'

compileScala.options.encoding = 'UTF-8'
// fix scala+java mix to all use compileScala which uses correct dependency order
sourceSets.main.scala.srcDir 'src/main/java'
sourceSets.test.scala.srcDirs = [ 'src/test/java', 'src/test/scala',
                                  'src/dunit/java', 'src/dunit/scala' ]
sourceSets.main.java.srcDirs = []
sourceSets.test.java.srcDirs = []

def osName = org.gradle.internal.os.OperatingSystem.current()

dependencies {
  compileOnly 'org.scala-lang:scala-library:' + scalaVersion
  compileOnly 'org.scala-lang:scala-reflect:' + scalaVersion

  compile 'org.slf4j:slf4j-api:' + slf4jVersion
  compile 'org.slf4j:slf4j-log4j12:' + slf4jVersion
  compile 'org.slf4j:jcl-over-slf4j:' + slf4jVersion
  compile 'org.slf4j:jul-to-slf4j:' + slf4jVersion
  compile group: 'org.codehaus.janino', name: 'janino', version: janinoVersion
  compile("org.apache.thrift:libthrift:${thriftVersion}") {
    exclude(group: 'org.slf4j', module: 'slf4j-api')
  }

  // always use stock spark so that snappy extensions don't get accidently
  // included here in snappy-core code.
  if (System.properties.containsKey('ideaBuild') && new File(rootDir, 'spark/build.gradle').exists()) {
    compile project(':snappy-spark:snappy-spark-core_' + scalaBinaryVersion)
    compile project(':snappy-spark:snappy-spark-catalyst_' + scalaBinaryVersion)
    compile project(':snappy-spark:snappy-spark-sql_' + scalaBinaryVersion)
    compile project(':snappy-spark:snappy-spark-hive_' + scalaBinaryVersion)
    compile project(':snappy-spark:snappy-spark-streaming_' + scalaBinaryVersion)
    compile project(':snappy-spark:snappy-spark-streaming-kafka-0.10_' + scalaBinaryVersion)
    compile project(':snappy-spark:snappy-spark-sql-kafka-0.10_' + scalaBinaryVersion)
    compile project(':snappy-spark:snappy-spark-mllib_' + scalaBinaryVersion)
    compileOnly "org.eclipse.jetty:jetty-servlet:${jettyVersion}"
  } else {
    compileOnly("org.apache.spark:spark-core_${scalaBinaryVersion}:${sparkVersion}")
    compileOnly("org.apache.spark:spark-catalyst_${scalaBinaryVersion}:${sparkVersion}")
    compileOnly("org.apache.spark:spark-sql_${scalaBinaryVersion}:${sparkVersion}")
    compileOnly("org.apache.spark:spark-hive_${scalaBinaryVersion}:${sparkVersion}")
    compileOnly("org.apache.spark:spark-streaming_${scalaBinaryVersion}:${sparkVersion}")
    compileOnly("org.apache.spark:spark-streaming-kafka-0-10_${scalaBinaryVersion}:${sparkVersion}")
    compileOnly("org.apache.spark:spark-sql-kafka-0-10_${scalaBinaryVersion}:${sparkVersion}")
    compileOnly("org.apache.spark:spark-mllib_${scalaBinaryVersion}:${sparkVersion}")

    compileOnly "org.eclipse.jetty:jetty-servlet:${jettyVersion}"

    testCompile("org.apache.spark:spark-core_${scalaBinaryVersion}:${sparkVersion}")
    testCompile("org.apache.spark:spark-catalyst_${scalaBinaryVersion}:${sparkVersion}")
    testCompile("org.apache.spark:spark-sql_${scalaBinaryVersion}:${sparkVersion}")
    testCompile("org.apache.spark:spark-hive_${scalaBinaryVersion}:${sparkVersion}")
    testCompile("org.apache.spark:spark-streaming_${scalaBinaryVersion}:${sparkVersion}")
    testCompile("org.apache.spark:spark-streaming-kafka-0-10_${scalaBinaryVersion}:${sparkVersion}")
    testCompile("org.apache.spark:spark-sql-kafka-0-10_${scalaBinaryVersion}:${sparkVersion}")
    testCompile("org.apache.spark:spark-mllib_${scalaBinaryVersion}:${sparkVersion}")

    testCompile "org.eclipse.jetty:jetty-servlet:${jettyVersion}"
  }

  if (new File(rootDir, 'store/build.gradle').exists()) {
    compile project(':snappy-store:snappydata-store-client')
    compile project(':snappy-store:snappydata-store-core')
    compile project(':snappy-store:snappydata-store-tools')
    testCompile project(path: ':snappy-store:snappydata-store-tools', configuration: 'testOutput')
  } else {
    compile group: 'io.snappydata', name: 'snappydata-store-client', version: snappyStoreVersion
    compile group: 'io.snappydata', name: 'snappydata-store-core', version: snappyStoreVersion
    compile group: 'io.snappydata', name: 'snappydata-store-tools', version: snappyStoreVersion
    testCompile group: 'io.snappydata', name: 'snappydata-store-tools', version: snappyStoreVersion, classifier: 'tests'
  }
  compile project(":snappy-jdbc_${scalaBinaryVersion}")

<<<<<<< HEAD
  compile("org.parboiled:parboiled_${scalaBinaryVersion}:2.1.5") {
=======
  compile("org.parboiled:parboiled_${scalaBinaryVersion}:${parboiledVersion}") {
>>>>>>> 1cea2eb8
    exclude(group: 'org.scala-lang', module: 'scala-library')
    exclude(group: 'org.scala-lang', module: 'scala-reflect')
    exclude(group: 'org.scala-lang', module: 'scala-compiler')
  }
  compile "org.apache.tomcat:tomcat-juli:${tomcatJdbcVersion}"
  compile "org.apache.tomcat:tomcat-jdbc:${tomcatJdbcVersion}"
  compile "com.zaxxer:HikariCP:${hikariCPVersion}"
  compile "org.twitter4j:twitter4j-stream:${twitter4jVersion}"
  compile "org.objenesis:objenesis:${objenesisVersion}"
  compile "com.esotericsoftware:kryo-shaded:${kryoVersion}"
  compile "org.eclipse.collections:eclipse-collections-api:${eclipseCollectionsVersion}"
  compile "org.eclipse.collections:eclipse-collections:${eclipseCollectionsVersion}"

  compileOnly "com.rabbitmq:amqp-client:${rabbitMqVersion}"

  testCompile project(':dunit')
  testCompile 'org.scala-lang:scala-actors:' + scalaVersion
  testCompile "org.scalatest:scalatest_${scalaBinaryVersion}:${scalatestVersion}"

  testCompile("org.apache.spark:spark-core_${scalaBinaryVersion}:${sparkVersion}:tests")
  testCompile("org.apache.spark:spark-streaming_${scalaBinaryVersion}:${sparkVersion}:tests")
  testCompile("org.apache.spark:spark-streaming-kafka-0-10_${scalaBinaryVersion}:${sparkVersion}:tests")
  testCompile("org.apache.spark:spark-sql-kafka-0-10_${scalaBinaryVersion}:${sparkVersion}:tests")
  testCompile("org.apache.spark:spark-sql_${scalaBinaryVersion}:${sparkVersion}:tests")

  testRuntime files("${projectDir}/../tests/common/src/main/resources")
  testRuntime "org.pegdown:pegdown:${pegdownVersion}"
}

task packageScalaDocs(type: Jar, dependsOn: scaladoc) {
  classifier = 'javadoc'
  from scaladoc
}
if (rootProject.hasProperty('enablePublish')) {
  artifacts {
    archives packageScalaDocs, packageSources
  }
}

scalaTest {
  dependsOn ':cleanScalaTest'
  doFirst {
    // cleanup files since scalatest plugin does not honour workingDir yet
    cleanIntermediateFiles(project.path)
  }
  doLast {
    // cleanup files since scalatest plugin does not honour workingDir yet
    cleanIntermediateFiles(project.path)
  }
}

def downloadApacheSparkDist(String ver, String distName, String prodDir) {
  return tasks.create("downloadApache${ver}SparkDist", Download) {
    outputs.files "${prodDir}.tgz", "${prodDir}/README.md"

    src "http://archive.apache.org/dist/spark/spark-${ver}/${distName}.tgz"
    dest sparkDistDir
    onlyIfNewer true

    doFirst {
      mkdir(sparkDistDir)
    }
  }
}

def taskGetApacheSparkDist(String ver, String distName, String prodDir) {
  return tasks.create("getApacheSpark${ver}Dist") {
    dependsOn downloadApacheSparkDist(ver, distName, prodDir)

    outputs.files "${prodDir}.tgz", "${prodDir}/README.md"

    doLast {
      if (osName.isWindows()) {
        copy {
          from tarTree(resources.gzip("${sparkDistDir}/${distName}.tgz"))
          into sparkDistDir
        }
      } else {
        // gradle tarTree does not preserve symlinks (GRADLE-2844)
        exec {
          executable 'tar'
          args 'xzf', "${distName}.tgz"
          workingDir = sparkDistDir
        }
      }
    }
  }
}

task getApacheSparkDist {
  dependsOn taskGetApacheSparkDist(sparkVersion, sparkDistName, sparkProductDir)
  dependsOn taskGetApacheSparkDist(sparkCurrentVersion, sparkCurrentDistName, sparkCurrentProductDir)
}

test.dependsOn ':cleanJUnit'
dunitTest.dependsOn getApacheSparkDist
dunitSecurityTest.dependsOn getApacheSparkDist
// SplitClusterDUnitSecurityTest.testSnappyStreamingJob needs cluster tests
dunitSecurityTest.dependsOn ":snappy-cluster_${scalaBinaryVersion}:testClasses"
check.dependsOn test, scalaTest, dunitTest
if (rootProject.hasProperty('snappydata.enterprise')) {
  check.dependsOn dunitSecurityTest
}


archivesBaseName = 'snappydata-core_' + scalaBinaryVersion
shadowJar {
  zip64 = true
  // avoid conflict with the 0.9.2 version in stock Spark
  relocate 'org.apache.thrift', 'io.snappydata.org.apache.thrift'
  // relocate eclipse collections for possible conflicts with user dependencies
  relocate 'org.eclipse.collections', 'io.snappydata.org.eclipse.collections'
  // relocate the guava's com.google packages
  relocate 'com.google.common', 'io.snappydata.com.google.common'

  mergeServiceFiles()
  exclude 'log4j.properties'

  if (rootProject.hasProperty('enablePublish')) {
    createdBy = 'SnappyData Build Team'
  } else {
    createdBy = System.getProperty('user.name')
  }
  manifest {
    attributes(
      'Manifest-Version'  : '1.0',
      'Created-By'        : createdBy,
      'Title'             : "snappydata-core_${scalaBinaryVersion}",
      'Version'           : version,
      'Vendor'            : vendorName
    )
  }
}

// write the POM for spark-package
String sparkPackageName = "snappydata-${version}-s_${scalaBinaryVersion}"

task sparkPackagePom(dependsOn: shadowJar) { doLast {
  file("${rootProject.buildDir}/distributions").mkdirs()
  pom {
    project {
      groupId 'SnappyDataInc'
      artifactId 'snappydata'
      version "${version}-s_${scalaBinaryVersion}"
      licenses {
        license {
          name 'The Apache Software License, Version 2.0'
          url 'http://www.apache.org/licenses/LICENSE-2.0.txt'
          distribution 'repo'
        }
      }
    }
    whenConfigured { p -> p.dependencies.clear() }
  }.writeTo("${rootProject.buildDir}/distributions/${sparkPackageName}.pom")
  copy {
    from "${buildDir}/libs"
    into "${rootProject.buildDir}/distributions"
    include "${shadowJar.archiveName}"
    rename { filename -> "${sparkPackageName}.jar" }
  }
} }
task sparkPackage(type: Zip, dependsOn: sparkPackagePom) {
  archiveName "${sparkPackageName}.zip"
  destinationDir = file("${rootProject.buildDir}/distributions")
  outputs.upToDateWhen { false }

  from ("${rootProject.buildDir}/distributions") {
    include "${sparkPackageName}.jar"
    include "${sparkPackageName}.pom"
  }
}<|MERGE_RESOLUTION|>--- conflicted
+++ resolved
@@ -90,11 +90,7 @@
   }
   compile project(":snappy-jdbc_${scalaBinaryVersion}")
 
-<<<<<<< HEAD
-  compile("org.parboiled:parboiled_${scalaBinaryVersion}:2.1.5") {
-=======
   compile("org.parboiled:parboiled_${scalaBinaryVersion}:${parboiledVersion}") {
->>>>>>> 1cea2eb8
     exclude(group: 'org.scala-lang', module: 'scala-library')
     exclude(group: 'org.scala-lang', module: 'scala-reflect')
     exclude(group: 'org.scala-lang', module: 'scala-compiler')
