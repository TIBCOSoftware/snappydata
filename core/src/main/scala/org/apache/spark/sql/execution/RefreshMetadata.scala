--- conflicted
+++ resolved
@@ -42,11 +42,7 @@
   // list of various action types possible with this function
   // first argument to the execute() methods should be this
   val UPDATE_CATALOG_SCHEMA_VERSION, FLUSH_ROW_BUFFER, REMOVE_CACHED_OBJECTS, CLEAR_CODEGEN_CACHE,
-<<<<<<< HEAD
-  ADD_URIS_TO_CLASSLOADER, REMOVE_URIS_FROM_CLASSLOADER = Value
-=======
-  ADD_URIS_TO_CLASSLOADER, REMOVE_FUNCTION_JAR = Value
->>>>>>> f83642b5
+  ADD_URIS_TO_CLASSLOADER, REMOVE_FUNCTION_JAR, REMOVE_URIS_FROM_CLASSLOADER = Value
 
   override def getId: String = ID
 
@@ -118,16 +114,12 @@
       case ADD_URIS_TO_CLASSLOADER =>
         ToolsCallbackInit.toolsCallback.addURIsToExecutorClassLoader(
           args.asInstanceOf[Array[String]])
-<<<<<<< HEAD
-      case REMOVE_URIS_FROM_CLASSLOADER =>
-        ToolsCallbackInit.toolsCallback.removeURIsFromExecutorClassLoader(
-          args.asInstanceOf[Array[String]]
-        )
-=======
       case REMOVE_FUNCTION_JAR =>
         ToolsCallbackInit.toolsCallback.removeFunctionJars(
           args.asInstanceOf[Array[String]])
->>>>>>> f83642b5
+      case REMOVE_URIS_FROM_CLASSLOADER =>
+        ToolsCallbackInit.toolsCallback.removeURIsFromExecutorClassLoader(
+          args.asInstanceOf[Array[String]])
     }
   }
 
