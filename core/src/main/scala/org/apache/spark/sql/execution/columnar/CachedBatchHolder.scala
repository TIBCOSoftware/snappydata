--- conflicted
+++ resolved
@@ -16,46 +16,36 @@
  */
 package org.apache.spark.sql.execution.columnar
 
-import java.sql.PreparedStatement
-
-import scala.collection.mutable.ArrayBuffer
-
 import org.apache.spark.sql.catalyst.InternalRow
-<<<<<<< HEAD
-import org.apache.spark.sql.execution.columnar.impl.{ColumnFormatRelation, IndexColumnFormatRelation}
+import org.apache.spark.sql.catalyst.expressions.UnsafeProjection
+import org.apache.spark.sql.execution.columnar.impl.ColumnFormatRelation
+import org.apache.spark.sql.types.{IntegerType, LongType, StructType}
 
 
 private[sql] final class CachedBatchHolder(getColumnBuilders: => Array[ColumnBuilder],
     var rowCount: Int, val batchSize: Int,
+    val schema: StructType,
     val batchAggregate: CachedBatch => Unit,
     val indexes: Seq[ColumnFormatRelation.IndexUpdateStruct] = Seq.empty
 ) extends Serializable {
-=======
-import org.apache.spark.sql.catalyst.expressions.UnsafeProjection
-import org.apache.spark.sql.types.{LongType, IntegerType, StructType}
-
-private[sql] final class CachedBatchHolder(getColumnBuilders: => Array[ColumnBuilder],
-    var rowCount: Int, val batchSize: Int,
-    val schema: StructType,
-    val batchAggregate: CachedBatch => Unit) extends Serializable {
->>>>>>> bb840a7a
 
   var columnBuilders = getColumnBuilders
 
-  val statsTypes = schema.flatMap (datatype => {
+  val statsTypes = schema.flatMap(datatype => {
     // Stats currently return (lower, upper, count, nullcount, sizeInBytes)
     // This code will need an update if new stats are added by Spark.
     Seq(datatype.dataType, datatype.dataType, IntegerType, IntegerType, LongType)
   }).toArray
 
   val unsafeStatsProjection = UnsafeProjection.create(statsTypes)
+
   /**
-   * Append a single row to the current CachedBatch (creating a new one
-   * if not present or has exceeded its capacity)
-   * later it can be shifted to REPLICATED Table in gemfireXD
-   */
+    * Append a single row to the current CachedBatch (creating a new one
+    * if not present or has exceeded its capacity)
+    * later it can be shifted to REPLICATED Table in gemfireXD
+    */
   private def appendRow_(newBuilders: Boolean, row: InternalRow,
-    flush: Boolean): Unit = {
+      flush: Boolean): Unit = {
     val rowLength = if (row ne null) row.numFields else 0
     if (rowLength > 0) {
       // Added for SPARK-6082. This assertion can be useful for scenarios when
@@ -71,7 +61,7 @@
         columnBuilders(i).appendFrom(row, i)
         i += 1
       }
-      indexes.foreach { case (indexUpdater, prepStmt) => indexUpdater(prepStmt, row)}
+      indexes.foreach { case (indexUpdater, prepStmt) => indexUpdater(prepStmt, row) }
       rowCount += 1
     }
     if (rowCount >= batchSize || flush) {
