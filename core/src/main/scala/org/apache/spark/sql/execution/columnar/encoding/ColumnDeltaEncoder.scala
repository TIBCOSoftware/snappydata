--- conflicted
+++ resolved
@@ -394,43 +394,26 @@
     }
     var relativePosition1 = 0
     var relativePosition2 = 0
-<<<<<<< HEAD
-    var encoderOrdinal = -1
-=======
     var encoderPosition = -1
 
->>>>>>> b958e750
     var doProcess = numPositions1 > 0 && numPositions2 > 0
     val noDuplicateElimination = true // TODO VB: true for now
     def isEqualOrGreater(p1: Int, p2: Int) : (Boolean, Boolean) = if (noDuplicateElimination) {
       (p1.abs == p2.abs, p1.abs > p2.abs)
     } else (p1 == p2, p1 > p2)
     while (doProcess) {
-<<<<<<< HEAD
-      encoderOrdinal += 1
+      encoderPosition += 1
       val (areEqual: Boolean, isGreater: Boolean) = isEqualOrGreater(position1, position2)
       if (isGreater || areEqual) {
         // set next update position to be from second
         if (if (noDuplicateElimination) existingIsDelta else existingIsDelta && !areEqual) {
-          positionsArray(encoderOrdinal) = position2
+          positionsArray(encoderPosition) = position2
         }
         // consume data at position2 and move it if position2 is smaller
         // else if they are equal then newValue gets precedence
         cursor = consumeDecoder(decoder2, if (nullable2) relativePosition2 else -1,
-          columnBytes2, writer, cursor, encoderOrdinal,
+          columnBytes2, writer, cursor, encoderPosition,
           doWrite = if (noDuplicateElimination) true else !areEqual)
-=======
-      encoderPosition += 1
-      val areEqual = position1 == position2
-      val isGreater = position1 > position2
-      if (isGreater || areEqual) {
-        // set next update position to be from second
-        if (existingIsDelta && !areEqual) positionsArray(encoderPosition) = position2
-        // consume data at position2 and move it if position2 is smaller
-        // else if they are equal then newValue gets precedence
-        cursor = consumeDecoder(decoder2, if (nullable2) relativePosition2 else -1,
-          columnBytes2, writer, cursor, encoderPosition, doWrite = !areEqual)
->>>>>>> b958e750
         relativePosition2 += 1
         if (relativePosition2 < numPositions2) {
           if (existingIsDelta) {
