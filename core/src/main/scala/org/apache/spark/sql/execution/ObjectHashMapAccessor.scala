/*
 * Copyright (c) 2016 SnappyData, Inc. All rights reserved.
 *
 * Licensed under the Apache License, Version 2.0 (the "License"); you
 * may not use this file except in compliance with the License. You
 * may obtain a copy of the License at
 *
 * http://www.apache.org/licenses/LICENSE-2.0
 *
 * Unless required by applicable law or agreed to in writing, software
 * distributed under the License is distributed on an "AS IS" BASIS,
 * WITHOUT WARRANTIES OR CONDITIONS OF ANY KIND, either express or
 * implied. See the License for the specific language governing
 * permissions and limitations under the License. See accompanying
 * LICENSE file.
 */
package org.apache.spark.sql.execution

import scala.collection.mutable

import org.apache.spark.rdd.RDD
import org.apache.spark.sql.SnappySession
import org.apache.spark.sql.catalyst.InternalRow
import org.apache.spark.sql.catalyst.expressions.codegen.{CodegenContext, ExprCode}
import org.apache.spark.sql.catalyst.expressions.{Attribute, BindReferences, Expression, NamedExpression}
import org.apache.spark.sql.catalyst.plans._
import org.apache.spark.sql.types._
import org.apache.spark.unsafe.Platform
import org.apache.spark.unsafe.array.ByteArrayMethods

/**
 * Provides helper methods for generated code to use ObjectHashSet with a
 * generated class (having key and value columns as corresponding java type
 * fields). This implementation saves the entire overhead of UnsafeRow
 * conversion for both key type (like in BytesToBytesMap) and value type
 * (like in BytesToBytesMap and VectorizedHashMapGenerator).
 * <p>
 * It has been carefully optimized to minimize memory reads/writes, with
 * minimalistic code to fit better in CPU instruction cache. Unlike the other
 * two maps used by HashAggregateExec, this has no limitations on the key or
 * value column types.
 * <p>
 * The basic idea being that all of the key and value columns will be
 * individual fields in a generated java class having corresponding java
 * types. Storage of a column value in the map is a simple matter of assignment
 * of incoming variable to the corresponding field of the class object and
 * access is likewise read from that field of class . Nullability information
 * is crammed in long bit-mask fields which are generated as many required
 * (instead of unnecessary overhead of something like a BitSet).
 * <p>
 * Hashcode and equals methods are generated for the key column fields.
 * Having both key and value fields in the same class object helps both in
 * cutting down of generated code as well as cache locality and reduces at
 * least one memory access for each row. In testing this alone has shown to
 * improve performance by ~25% in simple group by queries. Furthermore, this
 * class also provides for inline hashcode and equals methods so that incoming
 * register variables in generated code can be directly used (instead of
 * stuffing into a lookup key that will again read those fields inside). The
 * class hashcode method is supposed to be used only internally by rehashing
 * and that too is just a field cached in the class object that is filled in
 * during the initial insert (from the inline hashcode).
 * <p>
 * For memory management this uses a simple approach of starting with an
 * estimated size, then improving that estimate for future in a rehash where
 * the rehash will also collect the actual size of current entries.
 * If the rehash tells that no memory is available, then it will fallback
 * to dumping the current map into MemoryManager and creating a new one
 * with merge being done by an external sorter in a manner similar to
 * how UnsafeFixedWidthAggregationMap handles the situation. Caller can
 * instead decide to dump the entire map in that scenario like when using
 * for a HashJoin.
 * <p>
 * Overall this map is 5-10X faster than UnsafeFixedWidthAggregationMap
 * and 2-4X faster than VectorizedHashMapGenerator. It is generic enough
 * to be used for both group by aggregation as well as for HashJoins.
 */
case class ObjectHashMapAccessor(@transient session: SnappySession,
    @transient ctx: CodegenContext, @transient keyExprs: Seq[Expression],
    @transient valueExprs: Seq[Expression], classPrefix: String,
    hashMapTerm: String, dataTerm: String, maskTerm: String,
    multiMap: Boolean, @transient consumer: CodegenSupport,
    @transient cParent: CodegenSupport, override val child: SparkPlan)
    extends UnaryExecNode with CodegenSupport {

  override def output: Seq[Attribute] = child.output

  private[execution] val keyExpressions = keyExprs.map(_.canonicalized)
  private[execution] val valueExpressions = valueExprs.map(_.canonicalized)
  private[execution] var dictionaryKey: Option[ExprCodeEx] = None

  private[this] val valueIndex = keyExpressions.length

  // Key expressions are the key fields in the map, while value expressions
  // are the output values expected to be read from the map which may include
  // some or all or none of the keys. The maps used below are to find the common
  // expressions for value fields and re-use key variables if possible.
  // End output is Seq of (expression, index) where index will be negative if
  // found in the key list i.e. value expression index will be negative of that
  // in the key map if found there else its own running index for unique ones.
  @transient private[this] val (keyExprIndexes, valueExprIndexes) = {
    val keyExprIndexMap = keyExpressions.zipWithIndex.toMap
    var index = -1
    val valueExprIndexes = valueExpressions.map(e =>
      e -> keyExprIndexMap.get(e).map(-_ - 1).getOrElse {
        index += 1
        index
      })
    (keyExprIndexMap.toSeq, valueExprIndexes)
  }

  @transient lazy val (integralKeys, integralKeysMinVars, integralKeysMaxVars) =
    keyExprIndexes.collect {
      case (expr, index) if isIntegralType(expr.dataType) =>
        (index, ctx.freshName("minValue"), ctx.freshName("maxValue"))
    }.unzip3

  private[this] val hashingClass = classOf[HashingUtil].getName
  private[this] val nullsMaskPrefix = "nullsMask"
  /**
   * Indicator value for "nullIndex" of a non-primitive nullable that can be
   * checked using its value rather than a separate bit mask.
   */
  private[this] val NULL_NON_PRIM = -2
  private[this] val lastKeyIndexVar = "lastKeyIndex"
  private[this] val multiValuesVar = "multiValues"

  private type ClassVar = (DataType, String, ExprCode, Int)

  @transient private[this] val (className, valueClassName, classVars,
  numNullVars) = initClass()

  private def initClass(): (String, String, IndexedSeq[ClassVar], Int) = {

    // Key columns will be first in the class.
    // Eliminate common expressions and re-use variables.
    // For multi-map case, the full entry class will extend value class
    // so common expressions will be in the entry key fields which will
    // be same for all values when the multi-value array is filled.
    val keyTypes = keyExpressions.map(e => e.dataType -> e.nullable)
    val valueTypes = valueExprIndexes.collect {
      case (e, i) if i >= 0 => e.dataType -> e.nullable
    }
    val entryTypes = if (multiMap) keyTypes else keyTypes ++ valueTypes
    // whether a separate value class is required or not
    val valClassTypes = if (multiMap) valueTypes else Nil
    // check for existing class with same schema
    val (valueClass, entryClass, exists) = session.getClass(ctx,
      valClassTypes, keyTypes, entryTypes) match {
      case Some((v, e)) => (v, e, true)
      case None =>
        val entryClass = ctx.freshName(classPrefix)
        val valClass = if (valClassTypes.nonEmpty) "Val_" + entryClass else ""
        (valClass, entryClass, false)
    }

    // local variable name for other object in equals
    val other = "other"

    // For the case of multi-map, key fields cannot be null. Create a
    // separate value class that the main class will extend. The main class
    // object will have value class objects as an array (possibly null) that
    // holds any additional values beyond the one set already inherited.
    val (entryVars, valClassVars, numNulls, nullDecls) = createClassVars(
      entryTypes, valClassTypes)
    if (!exists) {
      // Generate equals code for key columns only.
      val keyVars = entryVars.take(valueIndex)
      val equalsCode = keyVars.map {
        case (dataType, _, ExprCode(_, nullVar, varName), nullIndex) =>
          genEqualsCode("this", varName, nullVar, other,
            varName, nullVar, nullIndex, isPrimitiveType(dataType), dataType)
      }.mkString(" &&\n")
      val (valueClassCode, extendsCode, nulls, multiValues) =
        if (valClassVars.nonEmpty) {
          (s"""
            public static class $valueClass {
              $nullDecls
              ${valClassVars.map(e => s"${e._2} ${e._3.value};").mkString("\n")}
            }
          """, s" extends $valueClass", "",
              s"$valueClass[] $multiValuesVar;")
        } else if (multiMap) {
          ("", "", nullDecls, s"int $lastKeyIndexVar;")
        } else ("", "", nullDecls, "")
      val classCode =
        s"""
          public static final class $entryClass$extendsCode {
            $nulls
            ${entryVars.map(e => s"${e._2} ${e._3.value};").mkString("\n")}
            $multiValues
            final int hash;

            static final $entryClass EMPTY = new $entryClass(0);

            public $entryClass(int h) {
              this.hash = h;
            }

            public int hashCode() {
              return this.hash;
            }

            public boolean equals(Object o) {
              final $entryClass $other = ($entryClass)o;
              return $equalsCode;
            }
          }
        """
      // using addNewFunction to register the class since there is nothing
      // function specific in the addNewFunction method
      if (!valueClassCode.isEmpty) {
        ctx.addNewFunction(valueClass, valueClassCode)
      }
      ctx.addNewFunction(entryClass, classCode)
      session.addClass(ctx, valClassTypes, keyTypes, entryTypes,
        valueClass, entryClass)
    }

    (entryClass, valueClass, entryVars ++ valClassVars, numNulls)
  }

  private def createClassVars(entryTypes: Seq[(DataType, Boolean)],
      valClassTypes: Seq[(DataType, Boolean)]): (IndexedSeq[ClassVar],
      IndexedSeq[ClassVar], Int, String) = {
    // collect the null field declarations (will be in baseClass if present)
    val nullMaskDeclarations = new StringBuilder

    var numNulls = -1
    var currNullVar = ""

    val numEntryVars = entryTypes.length
    val entryVars = new mutable.ArrayBuffer[ClassVar](numEntryVars)
    val valClassVars = new mutable.ArrayBuffer[ClassVar](valClassTypes.length)
    val allTypes = entryTypes ++ valClassTypes
    allTypes.indices.foreach { index =>
      val p = allTypes(index)
      val varName = s"field$index"
      val dataType = p._1
      val nullable = p._2
      val javaType = dataType match {
        // use raw byte arrays for strings to minimize overhead
        case StringType => "byte[]"
        case _ => ctx.javaType(dataType)
      }
      val (nullVar, nullIndex) = if (nullable) {
        if (isPrimitiveType(dataType)) {
          // nullability will be stored in separate long bitmask fields
          numNulls += 1
          // each long can hold bit mask for 64 nulls
          val nullIndex = numNulls % 64
          if (nullIndex == 0) {
            currNullVar = s"$nullsMaskPrefix${numNulls / 64}"
            nullMaskDeclarations.append(s"long $currNullVar;\n")
          }
          (currNullVar, nullIndex)
        } else ("", NULL_NON_PRIM) // field itself is nullable
      } else ("", -1)
      if (index < numEntryVars) {
        entryVars += ((dataType, javaType, ExprCode("", nullVar, varName),
            nullIndex))
      } else {
        valClassVars += ((dataType, javaType, ExprCode("", nullVar, varName),
            nullIndex))
      }
    }
    val numNullVars = if (numNulls >= 0) (numNulls / 64) + 1 else 0
    (entryVars, valClassVars, numNullVars, nullMaskDeclarations.toString())
  }

  private def getExpressionVars(expressions: Seq[Expression],
      input: Seq[ExprCode],
      output: Seq[Attribute] = child.output): Seq[ExprCode] = {
    ctx.INPUT_ROW = null
    ctx.currentVars = input
    val vars = ctx.generateExpressions(expressions.map(e =>
      BindReferences.bindReference[Expression](e, output)))
    ctx.currentVars = null
    vars
  }

  override protected def doExecute(): RDD[InternalRow] =
    throw new UnsupportedOperationException("unexpected invocation")

  override def inputRDDs(): Seq[RDD[InternalRow]] = Seq.empty

  override protected def doProduce(ctx: CodegenContext): String =
    throw new UnsupportedOperationException("unexpected invocation")

  override def doConsume(ctx: CodegenContext, input: Seq[ExprCode],
      row: ExprCode): String = {
    // consume the data and populate the map
    val entryVar = "mapEntry" // local variable
    val hashVar = Array(ctx.freshName("hash"))
    val posVar = ctx.freshName("pos")
    val deltaVar = ctx.freshName("delta")
    val keyVars = getExpressionVars(keyExpressions, input)
    // skip expressions already in key variables (that are also skipped
    //   in the value class fields in class generation)
    val valueVars = getExpressionVars(
      valueExprIndexes.filter(_._2 >= 0).map(_._1), input)
    // Update min/max code for primitive type columns. Avoiding additional
    // index mapping here for mix of integral and non-integral keys
    // rather using key index since overhead of blanks will be negligible.
    val updateMinMax = integralKeys.map { index =>
      s"$hashMapTerm.updateLimits(${keyVars(index).value}, $index);"
    }.mkString("\n")
    val multiValuesUpdateCode = if (valueClassName.isEmpty) {
      s"""
        // no value field, only count
        final int lastKeyIndex = $entryVar.$lastKeyIndexVar;
        $entryVar.$lastKeyIndexVar = lastKeyIndex + 1;
        // mark map as not unique on second insert for same key
        if (lastKeyIndex == 0) $hashMapTerm.setKeyIsUnique(false);"""
    } else {
      s"""
        // add to multiValues array
        final int valueIndex;
        $valueClassName[] values = $entryVar.$multiValuesVar;
        if (values != null) {
          valueIndex = values.length;
          $valueClassName[] newValues = new $valueClassName[valueIndex + 1];
          System.arraycopy(values, 0, newValues, 0, valueIndex);
          values = newValues;
        } else {
          valueIndex = 0;
          values = new $valueClassName[1];
        }

        final $valueClassName newValue = new $valueClassName();
        values[valueIndex] = newValue;
        $entryVar.$multiValuesVar = values;
        ${generateUpdate("newValue", Nil, valueVars, forKey = false)}

        // mark map as not unique on second insert for same key
        if (valueIndex == 0) $hashMapTerm.setKeyIsUnique(false);"""
    }
    s"""
      // evaluate the key and value expressions
      ${evaluateVariables(keyVars)}${evaluateVariables(valueVars)}
      // skip if any key is null
      if (${keyVars.map(_.isNull).mkString(" ||\n")}) continue;
      // generate hash code
      ${generateHashCode(hashVar, keyVars, keyExpressions, register = false)}
      // lookup or insert the grouping key in map
      // using inline get call so that equals() is inline using
      // existing register variables instead of having to fill up
      // a lookup key fields and compare against those (thus saving
      //   on memory writes/reads vs just register reads)
      int $posVar = ${hashVar(0)} & $maskTerm;
      int $deltaVar = 1;
      while (true) {
        $className $entryVar = $dataTerm[$posVar];
        if ($entryVar != null) {
          if (${generateEquals(entryVar, keyVars)}) {
            $multiValuesUpdateCode
            break;
          } else {
            // quadratic probing with position increase by 1, 2, 3, ...
            $posVar = ($posVar + $deltaVar) & $maskTerm;
            $deltaVar++;
          }
        } else {
          $entryVar = new $className(${hashVar(0)});
          // initialize the key fields
          ${generateUpdate(entryVar, Nil, keyVars, forKey = true)}
          // initialize the value fields
          ${generateUpdate(entryVar, Nil, valueVars, forKey = false)}
          // insert into the map and rehash if required
          $dataTerm[$posVar] = $entryVar;
          if ($hashMapTerm.handleNewInsert()) {
            // map was rehashed
            $maskTerm = $hashMapTerm.mask();
            $dataTerm = ($className[])$hashMapTerm.data();
          }
          $updateMinMax

          break;
        }
      }
    """
  }

  /** get the generated class name */
  def getClassName: String = className

  /**
   * Generate code to calculate the hash code for given column variables that
   * correspond to the key columns in this class.
   */
  def generateHashCode(hashVar: Array[String], keyVars: Seq[ExprCode],
      keyExpressions: Seq[Expression], skipDeclaration: Boolean = false,
      register: Boolean = true): String = {
    var hash = hashVar(0)
    val hashDeclaration = if (skipDeclaration) "" else s"int $hash;\n"
    // check if hash has already been generated for keyExpressions
    var doRegister = register
    val vars = keyVars.map(_.value)
    val (prefix, suffix) = if (doRegister) session.getExCode(ctx, vars,
      keyExpressions) match {
      case Some(ExprCodeEx(Some(h), _, _, _, _)) =>
        hashVar(0) = h
        hash = h
        doRegister = false
        (s"if ($hash == 0) {\n", "}\n")
      case _ => (hashDeclaration, "")
    } else (hashDeclaration, "")

    // register the hash variable for the key expressions
    if (doRegister) {
      session.addExCodeHash(ctx, vars, keyExpressions, hash)
    }

    // optimize for first column to use fast hashing
    val expr = keyVars.head
    val colVar = expr.value
    val nullVar = expr.isNull
    val firstColumnHash = classVars(0)._1 match {
      case BooleanType =>
        hashSingleInt(s"($colVar) ? 1 : 0", nullVar, hash)
      case ByteType | ShortType | IntegerType | DateType =>
        hashSingleInt(colVar, nullVar, hash)
      case LongType | TimestampType =>
        hashSingleLong(colVar, nullVar, hash)
      case FloatType =>
        hashSingleInt(s"Float.floatToIntBits($colVar)", nullVar, hash)
      case DoubleType =>
        hashSingleLong(s"Double.doubleToLongBits($colVar)", nullVar, hash)
<<<<<<< HEAD
      case d: DecimalType =>
=======
      case _: DecimalType =>
>>>>>>> 78bbf147
        hashSingleInt(s"$colVar.fastHashCode()", nullVar, hash)
      // single column types that use murmur hash already,
      // so no need to further apply mixing on top of it
      case _: StringType | _: ArrayType | _: StructType =>
        s"$hash = ${hashCodeSingleInt(s"$colVar.hashCode()", nullVar)};\n"
      case _ =>
        hashSingleInt(s"$colVar.hashCode()", nullVar, hash)
    }
    if (keyVars.length > 1) {
      classVars.tail.zip(keyVars.tail).map {
        case ((BooleanType, _, _, _), ev) =>
          addHashInt(s"${ev.value} ? 1 : 0", ev.isNull, hash)
        case ((ByteType | ShortType | IntegerType | DateType, _, _, _), ev) =>
          addHashInt(ev.value, ev.isNull, hash)
        case ((LongType | TimestampType, _, _, _), ev) =>
          addHashLong(ev.value, ev.isNull, hash)
        case ((FloatType, _, _, _), ev) =>
          addHashInt(s"Float.floatToIntBits(${ev.value})", ev.isNull, hash)
        case ((DoubleType, _, _, _), ev) =>
          addHashLong(s"Double.doubleToLongBits(${ev.value})", ev.isNull,
            hash)
<<<<<<< HEAD
        case ((d: DecimalType, _, _, _), ev) =>
=======
        case ((_: DecimalType, _, _, _), ev) =>
>>>>>>> 78bbf147
          addHashInt(s"${ev.value}.fastHashCode()", ev.isNull, hash)
        case (_, ev) =>
          addHashInt(s"${ev.value}.hashCode()", ev.isNull, hash)
      }.mkString(prefix + firstColumnHash, "", suffix)
    } else prefix + firstColumnHash + suffix
  }

  // TODO: generate local variables for key fields for equals call and use
  // those variables for any consumers later
  /**
   * Generate code to compare equality of a given object (objVar) against
   * key column variables.
   */
  def generateEquals(objVar: String,
      keyVars: Seq[ExprCode]): String = classVars.zip(keyVars).map {
    case ((dataType, _, ExprCode(_, nullVar, varName), nullIndex), colVar) =>
      genEqualsCode("", colVar.value, colVar.isNull, objVar, varName,
        nullVar, nullIndex, isPrimitiveType(dataType), dataType)
  }.mkString(" &&\n")

  /**
   * Get the ExprCode for the key and/or value columns given a class object
   * variable. This also returns an initialization code that should be inserted
   * in generated code first. The last element in the result tuple is the names
   * of null mask variables.
   */
  def getColumnVars(keyObjVar: String, localValObjVar: String,
      onlyKeyVars: Boolean, onlyValueVars: Boolean,
      checkNullObj: Boolean = false): (String, Seq[ExprCode], Array[String]) = {
    // no local value if no separate value class
    val valObjVar = if (valueClassName.isEmpty) keyObjVar else localValObjVar
    // Generate initial declarations for null masks to avoid reading those
    // repeatedly. Caller is supposed to insert the code at the start.
    val declarations = new StringBuilder
    val nullValMaskVars = new Array[String](numNullVars)
    val nullMaskVarMap = (0 until numNullVars).map { index =>
      val nullVar = s"$nullsMaskPrefix$index"
      // separate final variable for nulls mask of key columns because
      // value can change for multi-map case whose nullsMask may not
      // be properly set for key fields
      val nullMaskVar = ctx.freshName("localKeyNullsMask")
      val nullValMaskVar = ctx.freshName("localNullsMask")
      if (checkNullObj) {
        // for outer joins, check for null entry and set all bits to 1
        declarations.append(s"final long $nullMaskVar = " +
            s"$keyObjVar != null ? $keyObjVar.$nullVar : -1L;\n")
      } else {
        declarations.append(s"final long $nullMaskVar = $keyObjVar.$nullVar;\n")
      }
      declarations.append(s"long $nullValMaskVar = $nullMaskVar;\n")
      nullValMaskVars(index) = nullValMaskVar
      nullVar -> (nullMaskVar, nullValMaskVar)
    }.toMap

    val vars = if (onlyKeyVars) classVars.take(valueIndex)
    else {
      // for value variables that are part of common expressions with keys,
      // indicate the same as a null ExprCode with "nullIndex" pointing to
      // the index of actual key variable to use in classVars
      val valueVars = valueExprIndexes.collect {
        case (_, i) if i >= 0 => classVars(i + valueIndex)
        case (_, i) => (null, null, null, -i - 1) // i < 0
      }
      if (onlyValueVars) valueVars else classVars.take(valueIndex) ++ valueVars
    }

    // lookup common expressions in key for values if accumulated by
    // back to back calls to getColumnVars for keys, then columns
    val columnVars = new mutable.ArrayBuffer[ExprCode]
    vars.indices.foreach { index =>
      val (dataType, javaType, ev, nullIndex) = vars(index)
      val isKeyVar = index < valueIndex
      val objVar = if (isKeyVar) keyObjVar else valObjVar
      ev match {
        // nullIndex contains index of referenced key variable in this case
        case null if !onlyValueVars => columnVars += columnVars(nullIndex)
        case _ =>
          val (localVar, localDeclaration) = {
            dataType match {
              case StringType =>
                // wrap the bytes in UTF8String
                val lv = ctx.freshName("localField")
                (lv, new StringBuilder().append(s"final UTF8String $lv = ").append(
                  if (checkNullObj) {
                    s"($objVar != null ? UTF8String.fromBytes(" +
                        s"$objVar.${ev.value}) : null);"
                  } else {
                    s"UTF8String.fromBytes($objVar.${ev.value});"
                  }))
              case _ =>
                val lv = ctx.freshName("localField")
                (lv, new StringBuilder().append(s"final $javaType $lv = ").append(
                  if (checkNullObj) {
                    s"($objVar != null ? $objVar.${ev.value} " +
                        s" : ${ctx.defaultValue(dataType)});"
                  } else {
                    s"$objVar.${ev.value};"
                  }))
            }
          }
          val nullExpr = nullMaskVarMap.get(ev.isNull)
              .map(p => if (isKeyVar) genNullCode(p._1, nullIndex)
              else genNullCode(p._2, nullIndex)).getOrElse(
            if (nullIndex == NULL_NON_PRIM) s"($localVar == null)"
            else "false")
          val nullVar = ctx.freshName("isNull")
          localDeclaration.append(s"\nboolean $nullVar = $nullExpr;")
          columnVars += ExprCode(localDeclaration.toString, nullVar, localVar)
      }
    }
    (declarations.toString(), columnVars, nullValMaskVars)
  }

  private[execution] def mapLookup(objVar: String, hash: String,
      keyExpressions: Seq[Expression], keyVars: Seq[ExprCode],
      valueInit: String): String = {
    val pos = ctx.freshName("pos")
    val delta = ctx.freshName("delta")
    val mapKey = ctx.freshName("mapKey")

    // generate the variables for each of the key terms with proper types
    val (keyDecls, keyCalls, newKeyVars) = keyExpressions
        .zip(keyVars).map { case (expr, ev) =>
      val javaType = ctx.javaType(expr.dataType)
      val newKeyVar = ctx.freshName("keyCol")
      if (ev.isNull == "false") {
        (s"final $javaType $newKeyVar", ev.value, ev.copy(value = newKeyVar))
      } else {
        // new variable for nullability since isNull can be an expression
        val newNullVar = ctx.freshName("keyIsNull")
        (s"final $javaType $newKeyVar, final boolean $newNullVar",
            s"${ev.value}, ${ev.isNull}",
            ev.copy(isNull = newNullVar, value = newKeyVar))
      }
    }.unzip3
    val keyDeclarations = keyDecls.mkString(", ")

    val skipInit = valueInit eq null
    // check for existing function with matching null vars and skipInit
    val fnKey = className -> keyVars.map(_.isNull == "false")
    val fn = session.getContextObject[(String, Boolean)](ctx, "F", fnKey) match {
      case Some((functionName, skip)) if skipInit || !skip => functionName
      case f =>
        // re-use function for non-matching skipInit but change its body
        // to also handle insertion of new blank entry
        val function = f match {
          case None => ctx.freshName("mapLookup")
          case Some(p) => p._1
        }
        val insertCode = if (skipInit) {
          s"""else {
             |  // key not found so return entry as null for consumption
             |  return null;
             |}""".stripMargin
        }
        else {
          s"""else if (skipInit) {
             |  // key not found so return entry as null for consumption
             |  return null;
             |} else {
             |  // initialize the value fields to defaults, key fields to
             |  // incoming values and return this new initialized entry
             |  final $className $objVar = new $className($hash);
             |  // initialize the value fields to defaults
             |  $valueInit
             |  // initialize the key fields
             |  ${generateUpdate(objVar, Nil, newKeyVars, forKey = true)}
             |  // insert into the map and rehash if required
             |  $dataTerm[$pos] = $objVar;
             |  if ($hashMapTerm.handleNewInsert()) {
             |    // return null to indicate map was rehashed
             |    return null;
             |  } else {
             |    return $objVar;
             |  }
             |}""".stripMargin
        }
        ctx.addNewFunction(function,
          s"""
             |private $className $function(final int $hash, $keyDeclarations,
             |    final $className[] $dataTerm, final int $maskTerm,
             |    final ${classOf[ObjectHashSet[_]].getName} $hashMapTerm,
             |    final boolean skipInit) {
             |  // Lookup or insert the key in map (for group by).
             |  // Using inline get call so that equals() is inline using
             |  // existing register variables instead of having to fill up
             |  // a lookup key fields and compare against those (thus saving
             |  //   on memory writes/reads vs just register reads).
             |  int $pos = $hash & $maskTerm;
             |  int $delta = 1;
             |  while (true) {
             |    final $className $mapKey = $dataTerm[$pos];
             |    if ($mapKey != null) {
             |      if (${generateEquals(mapKey, newKeyVars)}) {
             |        return $mapKey;
             |      } else {
             |        // quadratic probing with position increase by 1, 2, 3, ...
             |        $pos = ($pos + $delta) & $maskTerm;
             |        $delta++;
             |      }
             |    } $insertCode
             |  }
             |}
          """.stripMargin)

        // register the new function
        session.addContextObject(ctx, "F", fnKey, function -> skipInit)
        function
    }

    val keyArgs = keyCalls.mkString(", ")
    // code to update the stack data/mask variables
    val updateMapVars = if (skipInit) ""
    else {
      s"""
         |if ($objVar == null) { // indicates map rehash
         |  $dataTerm = ($className[])$hashMapTerm.data();
         |  $maskTerm = $hashMapTerm.mask();
         |  // read new inserted value
         |  $objVar = $fn($hash, $keyArgs, $dataTerm, $maskTerm, $hashMapTerm, false);
         |}""".stripMargin
    }
    s"$objVar = $fn($hash, $keyArgs, $dataTerm, $maskTerm, $hashMapTerm, " +
        s"$skipInit);$updateMapVars"
  }

  def checkSingleKeyCase(input: Seq[ExprCode],
      keyExpressions: Seq[Expression] = keyExpressions,
      output: Seq[Attribute] = output): Option[ExprCodeEx] = {
    // make a copy of input variables since this is used only for lookup
    // and the ExprCode's code should not be cleared
    val vars = input.map(_.copy())
    dictionaryKey = DictionaryOptimizedMapAccessor.checkSingleKeyCase(
      keyExpressions, getExpressionVars(keyExpressions, vars, output),
      ctx, session)
    dictionaryKey
  }

  /**
   * Generate code to lookup the map or insert a new key, value if not found.
   */
  def generateMapGetOrInsert(objVar: String, valueInitVars: Seq[ExprCode],
      valueInitCode: String, input: Seq[ExprCode],
      dictArrayVar: String): String = {
    val hashVar = Array(ctx.freshName("hash"))
    val valueInit = valueInitCode + '\n' + generateUpdate(objVar, Nil,
      valueInitVars, forKey = false, doCopy = false)

    // optimized path for single key string column if dictionary is present
    def mapLookupCode(keyVars: Seq[ExprCode]): String = mapLookup(objVar,
      hashVar(0), keyExpressions, keyVars, valueInit)
    dictionaryKey match {
      case Some(dictKey) =>
        val keyVars = getExpressionVars(keyExpressions, input)
        val keyVar = keyVars.head
        s"""
          $className $objVar;
          ${dictKey.evaluateDictionaryCode(keyVar)}
          ${DictionaryOptimizedMapAccessor.dictionaryArrayGetOrInsert(ctx,
            keyExpressions, keyVar, dictKey, dictArrayVar, objVar, valueInit,
            continueOnNull = false, this)} else {
            // evaluate the key expressions
            ${if (keyVar.code.isEmpty) "" else keyVar.code.trim}
            // evaluate hash code of the lookup key
            ${generateHashCode(hashVar, keyVars, keyExpressions)}
            ${mapLookupCode(keyVars)}
          }
        """
      case None =>
        val inputEvals = evaluateVariables(input)
        val keyVars = getExpressionVars(keyExpressions, input)
        s"""
          // evaluate the key expressions
          $inputEvals
          ${evaluateVariables(keyVars)}
          // evaluate hash code of the lookup key
          ${generateHashCode(hashVar, keyVars, keyExpressions)}
          $className $objVar;
          ${mapLookupCode(keyVars)}
         """
    }
  }

  private def getConsumeResultCode(numRows: String,
      resultVars: Seq[ExprCode]): String =
    s"$numRows++;\n${consumer.consume(ctx, resultVars)}"

  // scalastyle:off
  def generateMapLookup(entryVar: String, localValueVar: String,
      keyIsUnique: String, numRows: String, nullMaskVars: Array[String],
      initCode: String, checkCondition: Option[ExprCode],
      streamKeys: Seq[Expression], streamKeyVars: Seq[ExprCode],
      buildKeyVars: Seq[ExprCode], buildVars: Seq[ExprCode], input: Seq[ExprCode],
      resultVars: Seq[ExprCode], dictArrayVar: String,
      joinType: JoinType): String = {
    // scalastyle:on

    val hash = ctx.freshName("hash")
    val hashVar = Array(hash)

    // if consumer is a projection that will project away key columns,
    // then avoid materializing those
    // TODO: SW: should be removed once keyVars are handled in generateEquals
    // Also remove mapKeyCodes in join types.
    val mapKeyVars = cParent match {
      case ProjectExec(projection, _) =>
        buildKeyVars.zip(keyExpressions).collect {
          case (ev, ne: NamedExpression)
            if projection.exists(_.exprId == ne.exprId) => ev
          case (ev, expr)
            if projection.exists(_.semanticEquals(expr)) => ev
        }
      case _ => buildKeyVars
    }
    val mapKeyCodes = s"$initCode\n${evaluateVariables(mapKeyVars)}"

    // invoke generateHashCode before consume so that hash variables
    // can be re-used by consume if possible
    val streamHashCode = generateHashCode(hashVar, streamKeyVars, streamKeys,
      skipDeclaration = true)
    // if previous hash variable is being used then skip declaration
    val hashInit = if (hashVar(0) eq hash) s"int $hash = 0;" else ""
    // if a stream-side key is null then skip (or null for outer join)
    val nullStreamKey = streamKeyVars.filter(_.isNull != "false")
        .map(v => s"!${v.isNull}")
    // filter as per min/max if provided; the min/max variables will be
    // initialized by the caller outside the loop after creating the map
    val minMaxFilter = integralKeys.map { index =>
      val keyVar = streamKeyVars(index).value
      val minVar = integralKeysMinVars(index)
      val maxVar = integralKeysMaxVars(index)
      s"$keyVar >= $minVar && $keyVar <= $maxVar"
    }
    // generate the initial filter condition from above two
    val initFilters = nullStreamKey ++ minMaxFilter
    val initFilterCode = if (initFilters.isEmpty) ""
    else initFilters.mkString("if (", " &&\n", ")")

    // common multi-value iteration code fragments
    val entryIndexVar = ctx.freshName("entryIndex")
    val numEntriesVar = ctx.freshName("numEntries")
    val valuesVar = ctx.freshName("values")
    val declareLocalVars = if (valueClassName.isEmpty) {
      // one consume done when moveNextValue is hit, so initialize with 1
      s"""
        // key count iteration
        int $entryIndexVar = 0;
        int $numEntriesVar = -1;
      """
    } else {
      s"""
        int $entryIndexVar = 0;
        int $numEntriesVar = -1;
        $valueClassName[] $valuesVar = null;
        // for first iteration, entry object itself has value fields
        $valueClassName $localValueVar = $entryVar;"""
    }
    val moveNextValue = if (valueClassName.isEmpty) {
      s"""
        if ($entryIndexVar < $numEntriesVar) {
          $entryIndexVar++;
        } else if ($numEntriesVar == -1) {
          // multi-entries count hit first time
          $numEntriesVar = $entryVar.$lastKeyIndexVar;
          if ($numEntriesVar <= 0) break;
          $entryIndexVar = 1;
        } else {
          break;
        }"""
    } else {
      // code to update the null masks
      val nullsUpdate = (0 until numNullVars).map { index =>
        val nullVar = s"$nullsMaskPrefix$index"
        s"${nullMaskVars(index)} = $localValueVar.$nullVar;"
      }.mkString("\n")
      s"""
        if ($entryIndexVar < $numEntriesVar) {
          $localValueVar = $valuesVar[$entryIndexVar++];
        } else if ($numEntriesVar == -1) {
          // multi-values array hit first time
          if (($valuesVar = $entryVar.$multiValuesVar) != null) {
            $entryIndexVar = 1;
            $numEntriesVar = $valuesVar.length;
            $localValueVar = $valuesVar[0];
            $nullsUpdate
          } else {
            break;
          }
        } else {
          break;
        }"""
    }

    // continue to next entry on no match
    val continueOnNull = joinType match {
      case Inner | LeftSemi => true
      case _ => false
    }
    // optimized path for single key string column if dictionary is present
    var dictionaryCode = ""
    val lookup = mapLookup(entryVar, hashVar(0), streamKeys, streamKeyVars,
      valueInit = null)
    val preEvalKeys = if (initFilterCode.isEmpty) ""
    else evaluateVariables(streamKeyVars)
    var mapLookupCode = dictionaryKey match {
      case Some(dictKey) =>
        val keyVar = streamKeyVars.head
        // insert dictionary index code if not already done
        dictionaryCode = dictKey.evaluateDictionaryCode(keyVar)
        // don't call evaluateVariables for streamKeyVars for the else
        // part below because it is in else block and should be re-evaluated
        // if required outside the block
        val code = s"""
          ${DictionaryOptimizedMapAccessor.dictionaryArrayGetOrInsert(ctx,
            streamKeys, keyVar, dictKey, dictArrayVar, entryVar,
            valueInit = null, continueOnNull, this)} else {
            // evaluate the key expressions
            ${if (keyVar.code.isEmpty) "" else keyVar.code.trim}
            // generate hash code from stream side key columns
            $streamHashCode
            $lookup
          }
        """
        // copy back the updated code to input if present
        if (keyVar.code.nonEmpty) input.find(_.value == keyVar.value)
            .foreach(_.code = keyVar.code)
        code
      case None =>
        s"""
          // evaluate the key expressions
          ${evaluateVariables(streamKeyVars)}
          // generate hash code from stream side key columns
          $streamHashCode
          $lookup
        """
    }
    if (initFilterCode.nonEmpty) {
      mapLookupCode = s"""$preEvalKeys
        // check if any join key is null or min/max for integral keys
        $initFilterCode {
          $mapLookupCode
        }"""
    }

    // Code fragments for different join types.
    // This is to ensure only a single parent.consume() because the branches
    // can be taken alternately in the worst case so then it can lead to
    // large increase in instruction cache misses even though most of the code
    // will be the common parent's consume call.
    val entryConsume = joinType match {
      case Inner => genInnerJoinCodes(entryVar, mapKeyCodes, checkCondition,
        numRows, getConsumeResultCode(numRows, resultVars),
        keyIsUnique, declareLocalVars, moveNextValue)

      case LeftOuter | RightOuter =>
        // instantiate code for buildVars before calling getConsumeResultCode
        val buildInitCode = evaluateVariables(buildVars)
        genOuterJoinCodes(entryVar, buildVars, buildInitCode, mapKeyCodes,
          checkCondition, numRows, getConsumeResultCode(numRows, resultVars),
          keyIsUnique, declareLocalVars, moveNextValue)

      case LeftSemi => genSemiJoinCodes(entryVar, mapKeyCodes, checkCondition,
        numRows, getConsumeResultCode(numRows, input),
        keyIsUnique, declareLocalVars, moveNextValue)

      case LeftAnti => genAntiJoinCodes(entryVar, mapKeyCodes, checkCondition,
        numRows, getConsumeResultCode(numRows, input),
        keyIsUnique, declareLocalVars, moveNextValue)

      case _: ExistenceJoin =>
        // declare and add the exists variable to resultVars
        val existsVar = ctx.freshName("exists")
        genExistenceJoinCodes(entryVar, existsVar, mapKeyCodes,
          checkCondition, numRows, getConsumeResultCode(numRows,
            input :+ ExprCode("", "false", existsVar)), keyIsUnique,
          declareLocalVars, moveNextValue)

      case _ => throw new IllegalArgumentException(
        s"LocalJoin should not take $joinType as the JoinType")
    }

    s"""
      $className $entryVar = null;
      $hashInit
      $dictionaryCode
      $mapLookupCode
      $entryConsume
    """
  }

  /**
   * Generate code to update a class object fields with given resultVars. If
   * accessors for fields have been generated (using <code>getColumnVars</code>)
   * then those can be passed for faster reads where required.
   *
   * @param objVar     the variable holding reference to the class object
   * @param columnVars accessors for object fields, if available
   * @param resultVars result values to be assigned to object fields
   * @param forKey     if true then update key fields else value fields
   * @param doCopy     if true then a copy of reference values is assigned
   *                   else only reference copy done
   * @param forInit    if true then this is for initialization of fields
   *                   after object creation so some checks can be skipped
   * @return code to assign objVar fields to given resultVars
   */
  def generateUpdate(objVar: String, columnVars: Seq[ExprCode],
      resultVars: Seq[ExprCode], forKey: Boolean,
      doCopy: Boolean = true, forInit: Boolean = true): String = {
    val fieldVars = if (forKey) classVars.take(valueIndex)
    else classVars.drop(valueIndex)

    val nullLocalVars = if (columnVars.isEmpty) {
      // get nullability from object fields
      fieldVars.map(e => genNullCode(s"$objVar.${e._3.isNull}", e._4))
    } else {
      // get nullability from already set local vars passed in columnVars
      columnVars.map(_.isNull)
    }

    fieldVars.zip(nullLocalVars).zip(resultVars).map { case (((dataType, _,
    fieldVar, nullIdx), nullLocalVar), resultVar) =>
      if (nullIdx == -1) {
        // if incoming variable is null, then default will get assigned
        // because the variable will be initialized with the default
        genVarAssignCode(objVar, resultVar, fieldVar.value, dataType, doCopy)
      } else if (nullIdx == NULL_NON_PRIM) {
        val varName = fieldVar.value
        s"""
          if (${resultVar.isNull}) {
            $objVar.$varName = null;
          } else {
            ${genVarAssignCode(objVar, resultVar, varName, dataType, doCopy)}
          }
        """
      } else {
        val nullVar = fieldVar.isNull
        // when initializing the object, no need to clear null mask
        val nullClear = if (forInit) ""
        else {
          s"""
            if ($nullLocalVar) {
              $objVar.$nullVar &= ~${genNullBitMask(nullIdx)};
            }
          """
        }
        s"""
          if (${resultVar.isNull}) {
            $objVar.$nullVar |= ${genNullBitMask(nullIdx)};
          } else {
            $nullClear
            ${genVarAssignCode(objVar, resultVar, fieldVar.value,
                dataType, doCopy)}
          }
        """
      }
    }.mkString("\n")
  }

  private def genInnerJoinCodes(entryVar: String, mapKeyCodes: String,
      checkCondition: Option[ExprCode], numRows: String,
      consumeResult: String, keyIsUnique: String,
      declareLocalVars: String, moveNextValue: String): String = {

    val consumeCode = checkCondition match {
      case None => consumeResult
      case Some(ev) =>
        s"""${ev.code}
          if (!${ev.isNull} && ${ev.value}) {
            $consumeResult
          }"""
    }
    // loop through all the matches with moveNextValue
    s"""if ($entryVar == null) continue;

      $declareLocalVars

      $mapKeyCodes
      while (true) {
        do { // single iteration loop meant for breaking out with "continue"
          $consumeCode
        } while (false);

        if ($keyIsUnique) break;

        // values will be repeatedly reassigned in the loop (if any)
        // while keys will remain the same
        $moveNextValue
      }"""
  }

  private def genOuterJoinCodes(entryVar: String, buildVars: Seq[ExprCode],
      buildInitCode: String, mapKeyCodes: String,
      checkCondition: Option[ExprCode], numRows: String,
      consumeResult: String, keyIsUnique: String, declareLocalVars: String,
      moveNextValue: String): String = {

    val consumeCode = checkCondition match {
      case None =>
        s"""$buildInitCode
          if ($entryVar == null) {
            // set null variables for outer join in failed match
            ${buildVars.map(ev => s"${ev.isNull} = true;").mkString("\n")}
          }
          $consumeResult"""

      case Some(ev) =>
        // assign null to entryVar if checkCondition fails so that it is
        // treated like an empty outer join match by subsequent code
        s"""if ($entryVar != null) {
            ${ev.code}
            if (${ev.isNull} || !${ev.value}) $entryVar = null;
          }
          $buildInitCode
          if ($entryVar == null) {
            // set null variables for outer join in failed match
            ${buildVars.map(ev => s"${ev.isNull} = true;").mkString("\n")}
          }
          $consumeResult"""
    }
    // loop through all the matches with moveNextValue
    // null check for entryVar is already done inside mapKeyCodes
    s"""$declareLocalVars

      $mapKeyCodes
      while (true) {
        do { // single iteration loop meant for breaking out with "continue"
          $consumeCode
        } while (false);

        if ($entryVar == null || $keyIsUnique) break;

        // values will be repeatedly reassigned in the loop (if any)
        // while keys will remain the same
        $moveNextValue
      }"""
  }

  private def genSemiJoinCodes(entryVar: String, mapKeyCodes: String,
      checkCondition: Option[ExprCode], numRows: String,
      consumeResult: String, keyIsUnique: String, declareLocalVars: String,
      moveNextValue: String): String = checkCondition match {

    case None =>
      // no key/value assignments required
      s"if ($entryVar == null) continue;\n$consumeResult"

    case Some(ev) =>
      val breakLoop = ctx.freshName("breakLoop")
      // need the key/value assignments for condition evaluation
      // loop through all the matches with moveNextValue
      s"""if ($entryVar == null) continue;

        $declareLocalVars

        $mapKeyCodes
        $breakLoop: while (true) {
          do { // single iteration loop meant for breaking out with "continue"
            ${ev.code}
            // consume only one result
            if (!${ev.isNull} && ${ev.value}) {
              $consumeResult
              break $breakLoop;
            }
          } while (false);

          if ($keyIsUnique) break;

          // values will be repeatedly reassigned in the loop (if any)
          // while keys will remain the same
          $moveNextValue
        }"""
  }

  private def genAntiJoinCodes(entryVar: String, mapKeyCodes: String,
      checkCondition: Option[ExprCode], numRows: String,
      consumeResult: String, keyIsUnique: String, declareLocalVars: String,
      moveNextValue: String): String = checkCondition match {

    case None =>
      // success if no match for an anti-join (no value iteration)
      s"if ($entryVar != null) continue;\n$consumeResult"

    case Some(ev) =>
      val breakLoop = ctx.freshName("breakLoop")
      // need to check all failures for the condition outside the value
      // iteration loop, hence code layout is bit different from other joins
      val matched = ctx.freshName("matched")
      // need the key/value assignments for condition evaluation
      s"""
        boolean $matched = false;
        if ($entryVar != null) {
          $declareLocalVars

          $mapKeyCodes
          $breakLoop: while (true) {
            do { // single iteration loop meant for breaking out with "continue"
              // fail if condition matches for any row
              ${ev.code}
              if (!${ev.isNull} && ${ev.value}) {
                $matched = true;
                break $breakLoop;
              }
            } while (false);

            if ($keyIsUnique) break;

            // values will be repeatedly reassigned in the loop
            // while keys will remain the same
            $moveNextValue
          }
        }
        // anti-join failure if there is any match
        if ($matched) continue;

        $consumeResult"""
  }

  private def genExistenceJoinCodes(entryVar: String, existsVar: String,
      mapKeyCodes: String, checkCondition: Option[ExprCode], numRows: String,
      consumeResult: String, keyIsUnique: String, declareLocalVars: String,
      moveNextValue: String): String = checkCondition match {

    case None =>
      // only one match needed, so no value iteration
      s"""final boolean $existsVar = ($entryVar == null);
        $consumeResult"""

    case Some(ev) =>
      val breakLoop = ctx.freshName("breakLoop")
      // need the key/value assignments for condition evaluation
      s"""boolean $existsVar = false;
        if ($entryVar != null) {
          $declareLocalVars

          $mapKeyCodes
          $breakLoop: while (true) {
            do { // single iteration loop meant for breaking out with "continue"
              ${ev.code}
              if (!${ev.isNull} && ${ev.value}) {
                // consume only one result
                $existsVar = true;
                break $breakLoop;
              }
            } while (false);

            if ($keyIsUnique) break;

            // values will be repeatedly reassigned in the loop (if any)
            // while keys will remain the same
            $moveNextValue
          }
        }
        $consumeResult"""
  }

  /**
   * Max, min for only integer types is supported. For non-primitives, the cost
   * of comparison will be significant so better to do a hash lookup.
   * Approximate types like float/double are not useful as hash key columns
   * and will be very rare, if at all, so ignored.
   */
  private def isIntegralType(dataType: DataType): Boolean = dataType match {
    case ByteType | ShortType | IntegerType | LongType |
         TimestampType | DateType => true
    case _ => false
  }

  private def isPrimitiveType(dataType: DataType): Boolean = dataType match {
    case BooleanType | ByteType | ShortType | IntegerType |
         LongType | FloatType | DoubleType | TimestampType | DateType => true
    case _ => false
  }

  private def genVarAssignCode(objVar: String, resultVar: ExprCode,
      varName: String, dataType: DataType, doCopy: Boolean): String = {
    // check for object field or local variable
    val colVar = if (varName.isEmpty) objVar
    else s"$objVar.$varName"
    genVarAssignCode(colVar, resultVar, dataType, doCopy)
  }

  private def genVarAssignCode(colVar: String, resultVar: ExprCode,
      dataType: DataType, doCopy: Boolean): String = dataType match {
    // if doCopy is true, then create a copy of some non-primitives that just
    // hold a reference to UnsafeRow bytes (and can change under the hood)
    case StringType if doCopy =>
      s"$colVar = ${resultVar.value}.getBytes();"
    case StringType =>
      // try to copy just reference of the byte[] if possible
      val stringVar = resultVar.value
      val platformClass = classOf[Platform].getName
      val bytes = ctx.freshName("stringBytes")
      val obj = bytes + "Obj"
      s"""Object $obj; byte[] $bytes;
        if ($stringVar.getBaseOffset() == $platformClass.BYTE_ARRAY_OFFSET
            && ($obj = $stringVar.getBaseObject()) instanceof byte[]
            && ($bytes = (byte[])$obj).length == $stringVar.numBytes()) {
          $colVar = $bytes;
        } else {
          $colVar = $stringVar.getBytes();
        }"""
    case (_: ArrayType | _: MapType | _: StructType) if doCopy =>
      s"$colVar = ${resultVar.value}.copy();"
    case _: BinaryType if doCopy =>
      s"$colVar = ${resultVar.value}.clone();"
    case _ =>
      s"$colVar = ${resultVar.value};"
  }

  private def genNullBitMask(nullIdx: Int): String =
    if (nullIdx > 0) s"(1L << $nullIdx)" else "1L"

  private def genNullCode(colVar: String, nullIndex: Int): String = {
    if (nullIndex > 0) {
      s"(($colVar & (1L << $nullIndex)) != 0L)"
    } else if (nullIndex == 0) {
      s"(($colVar & 1L) == 1L)"
    } else if (nullIndex == NULL_NON_PRIM) {
      s"($colVar == null)"
    } else "false"
  }

  private def genNotNullCode(colVar: String, nullIndex: Int): String = {
    if (nullIndex > 0) {
      s"(($colVar & (1L << $nullIndex)) == 0L)"
    } else if (nullIndex == 0) {
      s"(($colVar & 1L) == 0L)"
    } else if (nullIndex == NULL_NON_PRIM) {
      s"($colVar != null)"
    } else "true"
  }

  private def hashSingleInt(colVar: String, nullVar: String,
      hashVar: String): String = {
    if (nullVar.isEmpty || nullVar == "false") {
      s"$hashVar = $hashingClass.hashInt($colVar);\n"
    } else {
      s"$hashVar = ($nullVar) ? -1 : $hashingClass.hashInt($colVar);\n"
    }
  }

  private def hashCodeSingleInt(hashExpr: String, nullVar: String): String = {
    if (nullVar.isEmpty || nullVar == "false") hashExpr
    else s"($nullVar) ? -1 : $hashExpr"
  }

  private def hashSingleLong(colVar: String, nullVar: String,
      hashVar: String): String = {
    val longVar = ctx.freshName("longVar")
    if (nullVar.isEmpty || nullVar == "false") {
      s"""
        final long $longVar = $colVar;
        $hashVar = $hashingClass.hashInt(
          (int)($longVar ^ ($longVar >>> 32)));
      """
    } else {
      s"""
        final long $longVar;
        $hashVar = ($nullVar) ? -1 : $hashingClass.hashInt(
          (int)(($longVar = ($colVar)) ^ ($longVar >>> 32)));
      """
    }
  }

  private def addHashInt(hashExpr: String, nullVar: String,
      hashVar: String): String = {
    if (nullVar.isEmpty || nullVar == "false") {
      s"""
        $hashVar = ($hashVar ^ 0x9e3779b9) + ($hashExpr) +
            ($hashVar << 6) + ($hashVar >>> 2);
      """
    } else {
      s"""
        $hashVar = ($hashVar ^ 0x9e3779b9) + (($nullVar) ? -1 : ($hashExpr)) +
            ($hashVar << 6) + ($hashVar >>> 2);
      """
    }
  }

  private def addHashLong(hashExpr: String, nullVar: String,
      hashVar: String): String = {
    val longVar = ctx.freshName("longVar")
    if (nullVar.isEmpty || nullVar == "false") {
      s"""
        final long $longVar = $hashExpr;
        $hashVar = ($hashVar ^ 0x9e3779b9) + (int)($longVar ^ ($longVar >>> 32)) +
            ($hashVar << 6) + ($hashVar >>> 2);
      """
    } else {
      s"""
        final long $longVar;
        $hashVar = ($hashVar ^ 0x9e3779b9) + (($nullVar) ? -1
            : (int)(($longVar = ($hashExpr)) ^ ($longVar >>> 32))) +
            ($hashVar << 6) + ($hashVar >>> 2);
      """
    }
  }

  private def genEqualsCode(
      thisVar: String, thisColVar: String, thisNullVar: String,
      otherVar: String, otherColVar: String, otherNullVar: String,
      nullIndex: Int, isPrimitive: Boolean, dataType: DataType): String = {
    // check for object field or local variable
    val otherCol = if (otherColVar.isEmpty) otherVar
    else s"$otherVar.$otherColVar"
    val otherColNull = if (otherColVar.isEmpty) otherNullVar
    else s"$otherVar.$otherNullVar"
    val equalsCode = if (isPrimitive) s"($thisColVar == $otherCol)"
    else dataType match {
      // strings are stored as raw byte arrays
      case StringType =>
        val byteMethodsClass = classOf[ByteArrayMethods].getName
        val platformClass = classOf[Platform].getName
        if (thisVar.isEmpty) {
          // left side is a UTF8String while right side is byte array
          s"""$thisColVar.numBytes() == $otherCol.length
            && $byteMethodsClass.arrayEquals($thisColVar.getBaseObject(),
               $thisColVar.getBaseOffset(), $otherCol,
               $platformClass.BYTE_ARRAY_OFFSET, $otherCol.length)"""
        } else {
          // both sides are raw byte arrays
          s"""$thisColVar.length == $otherCol.length
            && $byteMethodsClass.arrayEquals($thisColVar,
               $platformClass.BYTE_ARRAY_OFFSET, $otherCol,
               $platformClass.BYTE_ARRAY_OFFSET, $otherCol.length)"""
        }
      case _ => s"$thisColVar.equals($otherCol)"
    }
    if (nullIndex == -1 || thisNullVar.isEmpty || thisNullVar == "false") {
      equalsCode
    } else if (nullIndex == NULL_NON_PRIM) {
      s"""($thisColVar != null ? ($otherCol != null && $equalsCode)
           : ($otherCol) == null)"""
    } else {
      val notNullCode = if (thisVar.isEmpty) s"!$thisNullVar"
      else genNotNullCode(thisNullVar, nullIndex)
      val otherNotNullCode = genNotNullCode(otherColNull, nullIndex)
      s"""($notNullCode ? ($otherNotNullCode && $equalsCode)
           : !$otherNotNullCode)"""
    }
  }
}<|MERGE_RESOLUTION|>--- conflicted
+++ resolved
@@ -425,11 +425,7 @@
         hashSingleInt(s"Float.floatToIntBits($colVar)", nullVar, hash)
       case DoubleType =>
         hashSingleLong(s"Double.doubleToLongBits($colVar)", nullVar, hash)
-<<<<<<< HEAD
-      case d: DecimalType =>
-=======
       case _: DecimalType =>
->>>>>>> 78bbf147
         hashSingleInt(s"$colVar.fastHashCode()", nullVar, hash)
       // single column types that use murmur hash already,
       // so no need to further apply mixing on top of it
@@ -451,11 +447,7 @@
         case ((DoubleType, _, _, _), ev) =>
           addHashLong(s"Double.doubleToLongBits(${ev.value})", ev.isNull,
             hash)
-<<<<<<< HEAD
-        case ((d: DecimalType, _, _, _), ev) =>
-=======
         case ((_: DecimalType, _, _, _), ev) =>
->>>>>>> 78bbf147
           addHashInt(s"${ev.value}.fastHashCode()", ev.isNull, hash)
         case (_, ev) =>
           addHashInt(s"${ev.value}.hashCode()", ev.isNull, hash)
