--- conflicted
+++ resolved
@@ -281,11 +281,7 @@
    * Returns the SQL for prepare to insert or put rows into a table.
    */
   def getInsertOrPutString(table: String, rddSchema: StructType,
-<<<<<<< HEAD
-      putInto: Boolean): String = {
-=======
-      upsert: Boolean, escapeQuotes: Boolean = false): String = {
->>>>>>> 721346c0
+      putInto: Boolean, escapeQuotes: Boolean = false): String = {
     val sql = new StringBuilder()
     if (putInto) {
       sql.append(s"PUT INTO $table (")
