/*
 * Copyright (c) 2016 SnappyData, Inc. All rights reserved.
 *
 * Licensed under the Apache License, Version 2.0 (the "License"); you
 * may not use this file except in compliance with the License. You
 * may obtain a copy of the License at
 *
 * http://www.apache.org/licenses/LICENSE-2.0
 *
 * Unless required by applicable law or agreed to in writing, software
 * distributed under the License is distributed on an "AS IS" BASIS,
 * WITHOUT WARRANTIES OR CONDITIONS OF ANY KIND, either express or
 * implied. See the License for the specific language governing
 * permissions and limitations under the License. See accompanying
 * LICENSE file.
 */
package org.apache.spark.sql.execution.columnar.impl

import java.util.{Collections, UUID}

import scala.collection.JavaConversions
import scala.collection.concurrent.TrieMap

import com.gemstone.gemfire.internal.cache.BucketRegion
import com.gemstone.gemfire.internal.snappy.{CallbackFactoryProvider, StoreCallbacks}
import com.pivotal.gemfirexd.internal.engine.Misc
import com.pivotal.gemfirexd.internal.engine.distributed.utils.GemFireXDUtils
import com.pivotal.gemfirexd.internal.engine.store.{AbstractCompactExecRow, GemFireContainer}
import com.pivotal.gemfirexd.internal.iapi.sql.conn.LanguageConnectionContext
import com.pivotal.gemfirexd.internal.iapi.store.access.{ScanController, TransactionController}
import com.pivotal.gemfirexd.internal.impl.jdbc.EmbedConnection
import io.snappydata.Constant

import org.apache.spark.Logging
import org.apache.spark.sql.SQLContext
import org.apache.spark.sql.execution.columnar.{JDBCAppendableRelation, CachedBatchCreator, ExternalStore}
import org.apache.spark.sql.hive.SnappyStoreHiveCatalog
import org.apache.spark.sql.store.StoreHashFunction
import org.apache.spark.sql.types._

object StoreCallbacksImpl extends StoreCallbacks with Logging with Serializable {

  @transient private var sqlContext = None: Option[SQLContext]
<<<<<<< HEAD
  val stores = new TrieMap[String, (StructType, ExternalStore, Int)]

  val partioner = new StoreHashFunction

=======
  val stores = new TrieMap[String, (StructType, ExternalStore)]
>>>>>>> ca434659
  var useCompression = false
  var cachedBatchSize = 0

  def registerExternalStoreAndSchema(context: SQLContext, tableName: String,
      schema: StructType, externalStore: ExternalStore,
      batchSize: Int, compress: Boolean): Unit = {
    stores.synchronized {
      stores.get(tableName) match {
        case None => stores.put(tableName, (schema, externalStore))
        case Some((previousSchema, _)) =>
          if (previousSchema != schema) {
            stores.put(tableName, (schema, externalStore))
          }
      }
    }
    sqlContext = Some(context)
    useCompression = compress
    cachedBatchSize = batchSize
  }

  override def createCachedBatch(region: BucketRegion, batchID: UUID,
      bucketID: Int): java.util.Set[Any] = {
    val container: GemFireContainer = region.getPartitionedRegion
        .getUserAttribute.asInstanceOf[GemFireContainer]
    val store = stores.get(container.getTableName)
    if (store.isDefined) {
      val (schema, externalStore) = store.get
      // LCC should be available assuming insert is already being done
      // via a proper connection
      var conn: EmbedConnection = null
      var contextSet: Boolean = false
      try {
        var lcc: LanguageConnectionContext = Misc.getLanguageConnectionContext
        if (lcc == null) {
          conn = GemFireXDUtils.getTSSConnection(true, true, false)
          conn.getTR.setupContextStack()
          contextSet = true
          lcc = conn.getLanguageConnectionContext
          if (lcc == null) {
            Misc.getGemFireCache.getCancelCriterion.checkCancelInProgress(null)
          }
        }
        val row: AbstractCompactExecRow = container.newTemplateRow()
            .asInstanceOf[AbstractCompactExecRow]
        lcc.setExecuteLocally(Collections.singleton(bucketID),
          region.getPartitionedRegion, false, null)
        try {
          val sc: ScanController = lcc.getTransactionExecute.openScan(
            container.getId.getContainerId, false, 0,
            TransactionController.MODE_RECORD,
            TransactionController.ISOLATION_NOLOCK /* not used */ ,
            null, null, 0, null, null, 0, null)

          val batchCreator = new CachedBatchCreator(
            ColumnFormatRelation.cachedBatchTableName(container.getTableName),
            container.getTableName, schema,
            externalStore, cachedBatchSize, useCompression)
          val keys = batchCreator.createAndStoreBatch(sc, row,
            batchID, bucketID)
          JavaConversions.mutableSetAsJavaSet(keys)
        }
        finally {
          lcc.setExecuteLocally(null, null, false, null)
        }
      }
      catch {
        case e: Throwable => throw e
      } finally {
        if (contextSet) {
          conn.getTR.restoreContextStack()
        }
      }
    } else {
      new java.util.HashSet()
    }
  }

  def getInternalTableSchemas: java.util.List[String] = {
    val schemas = new java.util.ArrayList[String](2)
    schemas.add(SnappyStoreHiveCatalog.HIVE_METASTORE)
    schemas.add(Constant.INTERNAL_SCHEMA_NAME)
    schemas
  }

  override def getHashCodeSnappy(dvd: scala.Any): Int = {
    partioner.hashValue(dvd)
  }

  override def getHashCodeSnappy(dvds: scala.Array[Object]): Int = {
    partioner.hashValue(dvds)
  }
}

trait StoreCallback extends Serializable {
  CallbackFactoryProvider.setStoreCallbacks(StoreCallbacksImpl)
}<|MERGE_RESOLUTION|>--- conflicted
+++ resolved
@@ -33,7 +33,7 @@
 
 import org.apache.spark.Logging
 import org.apache.spark.sql.SQLContext
-import org.apache.spark.sql.execution.columnar.{JDBCAppendableRelation, CachedBatchCreator, ExternalStore}
+import org.apache.spark.sql.execution.columnar.{CachedBatchCreator, ExternalStore}
 import org.apache.spark.sql.hive.SnappyStoreHiveCatalog
 import org.apache.spark.sql.store.StoreHashFunction
 import org.apache.spark.sql.types._
@@ -41,14 +41,11 @@
 object StoreCallbacksImpl extends StoreCallbacks with Logging with Serializable {
 
   @transient private var sqlContext = None: Option[SQLContext]
-<<<<<<< HEAD
-  val stores = new TrieMap[String, (StructType, ExternalStore, Int)]
+  val stores = new TrieMap[String, (StructType, ExternalStore)]
 
   val partioner = new StoreHashFunction
 
-=======
-  val stores = new TrieMap[String, (StructType, ExternalStore)]
->>>>>>> ca434659
+
   var useCompression = false
   var cachedBatchSize = 0
 
