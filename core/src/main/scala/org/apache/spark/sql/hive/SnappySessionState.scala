/*
 * Copyright (c) 2018 SnappyData, Inc. All rights reserved.
 *
 * Licensed under the Apache License, Version 2.0 (the "License"); you
 * may not use this file except in compliance with the License. You
 * may obtain a copy of the License at
 *
 * http://www.apache.org/licenses/LICENSE-2.0
 *
 * Unless required by applicable law or agreed to in writing, software
 * distributed under the License is distributed on an "AS IS" BASIS,
 * WITHOUT WARRANTIES OR CONDITIONS OF ANY KIND, either express or
 * implied. See the License for the specific language governing
 * permissions and limitations under the License. See accompanying
 * LICENSE file.
 */

package org.apache.spark.sql.hive

import java.util.concurrent.ConcurrentHashMap

import scala.collection.mutable.ArrayBuffer

import com.gemstone.gemfire.internal.cache.{CacheDistributionAdvisee, ColocationHelper, PartitionedRegion}
import com.pivotal.gemfirexd.internal.engine.store.GemFireStore
import io.snappydata.Property
import io.snappydata.Property.HashAggregateSize

import org.apache.spark.Partition
import org.apache.spark.sql.catalyst.analysis
import org.apache.spark.sql.catalyst.analysis.TypeCoercion.{PromoteStrings, numericPrecedence}
import org.apache.spark.sql.catalyst.analysis.{Analyzer, CleanupAliases, EliminateUnions, ResolveCreateNamedStruct, ResolveInlineTables, ResolveTableValuedFunctions, Star, SubstituteUnresolvedOrdinals, TimeWindowing, TypeCoercion, UnresolvedAttribute}
import org.apache.spark.sql.catalyst.expressions.{And, BinaryArithmetic, EqualTo, In, ScalarSubquery, _}
import org.apache.spark.sql.catalyst.optimizer.{Optimizer, ReorderJoin}
import org.apache.spark.sql.catalyst.planning.ExtractEquiJoinKeys
import org.apache.spark.sql.catalyst.plans.JoinType
import org.apache.spark.sql.catalyst.plans.logical.{Filter => LogicalFilter, _}
import org.apache.spark.sql.catalyst.rules.Rule
import org.apache.spark.sql.collection.Utils
import org.apache.spark.sql.execution._
import org.apache.spark.sql.execution.columnar.impl.IndexColumnFormatRelation
import org.apache.spark.sql.execution.command.RunnableCommand
import org.apache.spark.sql.execution.datasources._
import org.apache.spark.sql.execution.exchange.{EnsureRequirements, ReuseExchange}
import org.apache.spark.sql.execution.sources.{PhysicalScan, StoreDataSourceStrategy}
import org.apache.spark.sql.internal._
import org.apache.spark.sql.policy.PolicyProperties
import org.apache.spark.sql.sources._
import org.apache.spark.sql.store.StoreUtils
import org.apache.spark.sql.streaming.{LogicalDStreamPlan, StreamingQueryManager, WindowLogicalPlan}
import org.apache.spark.sql.types._
import org.apache.spark.sql.{Strategy, _}
import org.apache.spark.streaming.Duration


/**
 * Holds all session-specific state for a given [[SnappySession]].
 */
class SnappySessionState(val snappySession: SnappySession)
    extends SessionState(snappySession) with SnappyStrategies {

  @transient
  val contextFunctions: SnappyContextFunctions = new SnappyContextFunctions

  val sampleSnappyCase: PartialFunction[LogicalPlan, Seq[SparkPlan]] = {
    case MarkerForCreateTableAsSelect(child) => PlanLater(child) :: Nil
    case BypassRowLevelSecurity(child) => PlanLater(child) :: Nil
    case _ => Nil
  }

  override lazy val streamingQueryManager: StreamingQueryManager = {
    // Disabling `SnappyAggregateStrategy` for streaming queries as it clashes with
    // `StatefulAggregationStrategy` which is applied by spark for streaming queries. This
    // implies that Snappydata aggregation optimisation will be turned off for any usage of
    // this session including non-streaming queries.

    HashAggregateSize.set(conf, "-1")
    new StreamingQueryManager(snappySession)
  }

  private[sql] lazy val hiveSession: SparkSession = {
    val session = SnappyContext.newHiveSession()
    val hiveConf = session.sessionState.conf
    conf.foreach(hiveConf.setConfString)
    hiveConf.setConfString(StaticSQLConf.CATALOG_IMPLEMENTATION.key, "hive")
    session
  }

  private[sql] lazy val hiveState: HiveSessionState =
    hiveSession.sessionState.asInstanceOf[HiveSessionState]

  /**
   * Execute a method switching the session and shared states in the session to external hive.
   * Rules, Strategies and catalog lookups into the external hive meta-store may need to switch
   * since session/shared states may be read from the session dynamically inside the body of
   * given function that will expect it to be the external hive ones.
   */
  private[sql] def withHiveSession[T](f: => T): T = {
    SparkSession.setActiveSession(hiveSession)
    try {
      f
    } finally {
      SparkSession.setActiveSession(snappySession)
    }
  }

  override lazy val sqlParser: SnappySqlParser =
    contextFunctions.newSQLParser(this.snappySession)

  private[sql] var disableStoreOptimizations: Boolean = false

  def getExtendedResolutionRules(analyzer: Analyzer): Seq[Rule[LogicalPlan]] =
    new HiveConditionalRule(_.catalog.ParquetConversions, this) ::
        new HiveConditionalRule(_.catalog.OrcConversions, this) ::
        AnalyzeCreateTable(snappySession) ::
        new PreprocessTable(this) ::
        ResolveAliasInGroupBy ::
        new FindDataSourceTable(snappySession) ::
        DataSourceAnalysis(conf) ::
        AnalyzeMutableOperations(snappySession, analyzer) ::
        ResolveQueryHints(snappySession) ::
        RowLevelSecurity ::
        ExternalRelationLimitFetch ::
        (if (conf.runSQLonFile) new ResolveDataSource(snappySession) ::
            Nil else Nil)


  def getExtendedCheckRules: Seq[LogicalPlan => Unit] = {
    Seq(ConditionalPreWriteCheck(datasources.PreWriteCheck(conf, catalog)), PrePutCheck)
  }

  override lazy val analyzer: Analyzer = new SnappyAnalyzer(this) {

    override val extendedCheckRules: Seq[LogicalPlan => Unit] = getExtendedCheckRules

    override val extendedResolutionRules: Seq[Rule[LogicalPlan]] =
      getExtendedResolutionRules(this)
  }

  override lazy val optimizer: Optimizer = new SparkOptimizer(catalog, conf, experimentalMethods) {
    override def batches: Seq[Batch] = {
      implicit val ss: SnappySession = snappySession
      var insertedSnappyOpts = 0
      val modified = super.batches.map {
        case batch if batch.name.equalsIgnoreCase("Operator Optimizations") =>
          insertedSnappyOpts += 1
          val (left, right) = batch.rules.splitAt(batch.rules.indexOf(ReorderJoin))
          Batch(batch.name, batch.strategy, (left :+ ResolveIndex()) ++ right: _*)
        case b => b
      }

      if (insertedSnappyOpts != 1) {
        throw new AnalysisException("Snappy Optimizations not applied")
      }

      modified :+
          Batch("Streaming SQL Optimizers", Once, PushDownWindowLogicalPlan) :+
          Batch("Link buckets to RDD partitions", Once, new LinkPartitionsToBuckets) :+
          Batch("TokenizedLiteral Folding Optimization", Once, TokenizedLiteralFolding) :+
          Batch("Order join conditions ", Once, OrderJoinConditions)
    }
  }


  // copy of ConstantFolding that will turn a constant up/down cast into
  // a static value.
  object TokenizedLiteralFolding extends Rule[LogicalPlan] {

    def apply(plan: LogicalPlan): LogicalPlan = {
      val foldedLiterals = new ArrayBuffer[TokenizedLiteral](4)
      // TokenizedLiterals already marked as folded and must be reverted to that state
      val preFoldedLiterals = new ArrayBuffer[TokenizedLiteral](2)

      /**
       * Temporarily mark tokens as foldable to enable constant folding.
       * Uses transform instead of foreach for more comprehensive iteration through
       * entire expression tree using product iterator rather than only children.
       */
      def mark(e: Expression, foldable: Boolean = true): Expression = e transform {
        case p: TokenizedLiteral =>
          if (!foldable) {
            if (p.foldable) p.markFoldable(false)
          } else if (p.foldable) {
            if (!foldedLiterals.contains(p)) preFoldedLiterals += p
          } else {
            p.markFoldable(true)
            foldedLiterals += p
          }
          p
        // also mark linking for scalar/predicate subqueries and disable plan caching
        case s@(_: ScalarSubquery | _: PredicateSubquery) if foldable =>
          snappySession.linkPartitionsToBuckets(flag = true)
          snappySession.planCaching = false
          s
      }

      def unmarkAll(e: Expression): Expression = {
        // faster to iterate through collected literals rather than using transform again
        if (foldedLiterals.nonEmpty) {
          foldedLiterals.foreach(_.markFoldable(false))
          foldedLiterals.clear()
        }
        if (preFoldedLiterals.nonEmpty) {
          preFoldedLiterals.foreach(_.markFoldable(true))
          preFoldedLiterals.clear()
        }
        e
      }

      def foldExpression(e: Expression): DynamicFoldableExpression = {
        // lets mark child params foldable false so that nested expression doesn't
        // attempt to wrap
        DynamicFoldableExpression(mark(e, foldable = false))
      }

      plan transform {
        // transformDown for expression so that top-most node which is foldable gets
        // selected for wrapping by DynamicFoldableExpression and further sub-expressions
        // do not since foldExpression will reset inner ParamLiterals as non-foldable
        case q: LogicalPlan => q.mapExpressions(expr => unmarkAll(mark(expr).transformDown {
          // ignore leaf literals
          case l@(_: Literal | _: DynamicReplacableConstant) => l
          // Wrap expressions that are foldable.
          case e if e.foldable => foldExpression(e)
          // Like Spark's OptimizeIn but uses DynamicInSet to allow for tokenized literals
          // to be optimized too.
          case expr@In(v, l) if !disableStoreOptimizations && l.forall(e =>
            e.isInstanceOf[Literal] || e.isInstanceOf[DynamicReplacableConstant] || e.foldable) =>
            val list = l.collect {
              case e@(_: Literal | _: DynamicReplacableConstant) => e
              case e if e.foldable => foldExpression(e)
            }
            if (list.length == l.length) {
              val newList = ExpressionSet(list).toVector
              // hash sets are faster that linear search for more than a couple of entries
              // for non-primitive types while keeping limit as default 10 for primitives
              val threshold = v.dataType match {
                case _: DecimalType => "2"
                case _: NumericType => "10"
                case _ => "2"
              }
              if (newList.size > conf.getConfString(
                SQLConf.OPTIMIZER_INSET_CONVERSION_THRESHOLD.key, threshold).toInt) {
                DynamicInSet(v, newList)
              } else if (newList.size < list.size) {
                expr.copy(list = newList)
              } else {
                // newList.length == list.length
                expr
              }
            } else expr
        }))
      }
    }
  }

  object PushDownWindowLogicalPlan extends Rule[LogicalPlan] {
    def apply(plan: LogicalPlan): LogicalPlan = {
      var duration: Duration = null
      var slide: Option[Duration] = None
      var transformed: Boolean = false
      plan transformDown {
        case win@WindowLogicalPlan(d, s, child, false) =>
          child match {
            case LogicalRelation(_, _, _) |
                 LogicalDStreamPlan(_, _) => win
            case _ => duration = d
              slide = s
              transformed = true
              win.child
          }
        case c@(LogicalRelation(_, _, _) |
                LogicalDStreamPlan(_, _)) =>
          if (transformed) {
            transformed = false
            WindowLogicalPlan(duration, slide, c, transformed = true)
          } else c
      }
    }
  }

  /**
   * This rule sets the flag at query level to link the partitions to
   * be created for tables to be the same as number of buckets. This will avoid
   * exchange on one side of a non-collocated join in many cases.
   */
  final class LinkPartitionsToBuckets extends Rule[LogicalPlan] {
    def apply(plan: LogicalPlan): LogicalPlan = {
      plan.foreach {
        case _ if Property.ForceLinkPartitionsToBuckets.get(conf) =>
          // always create one partition per bucket
          snappySession.linkPartitionsToBuckets(flag = true)
        case j: Join if !JoinStrategy.isReplicatedJoin(j) =>
          // disable for the entire query for consistency
          snappySession.linkPartitionsToBuckets(flag = true)
        case _: InsertIntoTable | _: TableMutationPlan |
             LogicalRelation(_: IndexColumnFormatRelation, _, _) =>
          // disable for inserts/puts to avoid exchanges and indexes to work correctly
          snappySession.linkPartitionsToBuckets(flag = true)
        case _ => // nothing for others
      }
      plan
    }
  }

  override lazy val conf: SnappyConf = new SnappyConf(snappySession)

  /**
   * The partition mapping selected for the lead partitioned region in
   * a collocated chain for current execution
   */
  private[spark] val leaderPartitions = new ConcurrentHashMap[PartitionedRegion,
      Array[Partition]](16, 0.7f, 1)

  @volatile private[sql] var enableExecutionCache: Boolean = _
  protected final lazy val executionCache =
    new ConcurrentHashMap[LogicalPlan, QueryExecution](4, 0.7f, 1)

  /**
   * Orders the join keys as per the  underlying partitioning keys ordering of the table.
   */
  object OrderJoinConditions extends Rule[LogicalPlan] with JoinQueryPlanning {
    def apply(plan: LogicalPlan): LogicalPlan = plan transform {
      case ExtractEquiJoinKeys(joinType, leftKeys, rightKeys, otherCondition, left, right) =>
        prepareOrderedCondition(joinType, left, right, leftKeys, rightKeys, otherCondition)
    }

    def getPartCols(plan: LogicalPlan): Seq[NamedExpression] = {
      plan match {
        case PhysicalScan(_, _, child) => child match {
          case r@LogicalRelation(scan: PartitionedDataSourceScan, _, _) =>
            // send back numPartitions=1 for replicated table since collocated
            if (!scan.isPartitioned) return Nil
            val partCols = scan.partitionColumns.map(colName =>
              r.resolveQuoted(colName, analysis.caseInsensitiveResolution)
                  .getOrElse(throw new AnalysisException(
                    s"""Cannot resolve column "$colName" among (${r.output})""")))
            partCols
          case _ => Nil
        }
        case _ => Nil
      }
    }

    private def orderJoinKeys(left: LogicalPlan,
        right: LogicalPlan,
        leftKeys: Seq[Expression],
        rightKeys: Seq[Expression]): (Seq[Expression], Seq[Expression]) = {
      val leftPartCols = getPartCols(left)
      val rightPartCols = getPartCols(right)
      if (leftPartCols ne Nil) {
        val (keyOrder, allPartPresent) = getKeyOrder(left, leftKeys, leftPartCols)
        if (allPartPresent) {
          val leftOrderedKeys = keyOrder.zip(leftKeys).sortWith(_._1 < _._1).unzip._2
          val rightOrderedKeys = keyOrder.zip(rightKeys).sortWith(_._1 < _._1).unzip._2
          (leftOrderedKeys, rightOrderedKeys)
        } else {
          (leftKeys, rightKeys)
        }
      } else if (rightPartCols ne Nil) {
        val (keyOrder, allPartPresent) = getKeyOrder(right, rightKeys, rightPartCols)
        if (allPartPresent) {
          val leftOrderedKeys = keyOrder.zip(leftKeys).sortWith(_._1 < _._1).unzip._2
          val rightOrderedKeys = keyOrder.zip(rightKeys).sortWith(_._1 < _._1).unzip._2
          (leftOrderedKeys, rightOrderedKeys)
        } else {
          (leftKeys, rightKeys)
        }
      } else {
        (leftKeys, rightKeys)
      }
    }

    private def prepareOrderedCondition(joinType: JoinType,
        left: LogicalPlan,
        right: LogicalPlan,
        leftKeys: Seq[Expression],
        rightKeys: Seq[Expression],
        otherCondition: Option[Expression]): LogicalPlan = {
      val (leftOrderedKeys, rightOrderedKeys) = orderJoinKeys(left, right, leftKeys, rightKeys)
      val joinPairs = leftOrderedKeys.zip(rightOrderedKeys)
      val newJoin = joinPairs.map(EqualTo.tupled).reduceOption(And)
      val allConditions = (newJoin ++ otherCondition).reduceOption(And)
      Join(left, right, joinType, allConditions)
    }
  }

  object ResolveAliasInGroupBy extends Rule[LogicalPlan] {
    def apply(plan: LogicalPlan): LogicalPlan = plan resolveOperators {
      // pivot with '*' projection messes up references for some reason
      // in older versions of Spark
      case Project(projectList, p: Pivot)
        if projectList.length == 1 && projectList.head.isInstanceOf[Star] => p
      case p if !p.childrenResolved => p
      case Aggregate(groups, aggs, child) if aggs.forall(_.resolved) &&
          groups.exists(_.isInstanceOf[UnresolvedAttribute]) =>
        val newGroups = groups.map {
          case u@UnresolvedAttribute(nameParts) if nameParts.length == 1 =>
            aggs.collectFirst {
              case Alias(exp, name) if name.equalsIgnoreCase(nameParts.head) =>
                exp
            }.getOrElse(u)
          case x => x
        }
        Aggregate(newGroups, aggs, child)

      // add implicit grouping columns to pivot
      case p@Pivot(groupBy, pivotColumn, _, aggregates, child)
        if groupBy.isEmpty && pivotColumn.resolved && aggregates.forall(_.resolved) =>
        val pivotColAndAggRefs = pivotColumn.references ++ AttributeSet(aggregates)
        val groupByExprs = child.output.filterNot(pivotColAndAggRefs.contains)
        p.copy(groupByExprs = groupByExprs)

      case o => o
    }
  }

  object RowLevelSecurity extends Rule[LogicalPlan] {
    // noinspection ScalaUnnecessaryParentheses
    // Y combinator
    val conditionEvaluator: (Expression => Boolean) => Expression => Boolean =
      (f: Expression => Boolean) =>
        (exp: Expression) => exp.eq(PolicyProperties.rlsAppliedCondition) ||
            (exp match {
              case And(left, _) => f(left)
              case EqualTo(l: Literal, r: Literal) =>
                l.value == r.value && l.value == PolicyProperties.rlsConditionStringUtf8
              case _ => false
            })


<<<<<<< HEAD
    def rlsConditionChecker(f: (Expression => Boolean) => Expression => Boolean):
    Expression => Boolean = f(rlsConditionChecker(f))(_: Expression)
=======
    // noinspection ScalaUnnecessaryParentheses
    def rlsConditionChecker(f: (Expression => Boolean) =>
        (Expression => Boolean)): Expression => Boolean = f(rlsConditionChecker(f))(_: Expression)
>>>>>>> 537982de

    def apply(plan: LogicalPlan): LogicalPlan = {
      val memStore = GemFireStore.getBootingInstance
      if ((memStore eq null) || !memStore.isRLSEnabled) return plan

      plan match {
        case _: BypassRowLevelSecurity | _: Update | _: Delete |
             _: DeleteFromTable | _: PutIntoTable => plan

        // TODO: Asif: Bypass row level security filter apply if the command
        // is of type RunnableCommad. Later if it turns out any data operation
        // is happening via this command we need to handle it
        case _: RunnableCommand => plan
        case _ if !alreadyPolicyApplied(plan) => plan.transformUp {
          case lr@LogicalRelation(rlsRelation: RowLevelSecurityRelation, _, _) =>
            val policyFilter = catalog.getCombinedPolicyFilterForNativeTable(rlsRelation, Some(lr))
            policyFilter match {
              case Some(filter) => filter.copy(child = lr)
              case None => lr
            }

          case SubqueryAlias(name, LogicalFilter(condition, child), ti) => LogicalFilter(condition,
            SubqueryAlias(name, child, ti))

          case LogicalFilter(condition1, LogicalFilter(condition2, child)) =>
            if (rlsConditionChecker(conditionEvaluator)(condition1)) {
              if (rlsConditionChecker(conditionEvaluator)(condition2)) {
                LogicalFilter(condition1, child)
              } else {
                LogicalFilter(And(condition1, condition2), child)
              }
            } else {
              LogicalFilter(And(condition2, condition1), child)
            }
        }
        case _ => plan
      }
    }

    def alreadyPolicyApplied(plan: LogicalPlan): Boolean = {
      plan.collectFirst {
        case f: LogicalFilter => f
      }.exists(f => rlsConditionChecker(conditionEvaluator)(f.condition))
    }
  }

  object ExternalRelationLimitFetch extends Rule[LogicalPlan] {
    private val indexes = (0, 1, 2, 3, 4, 5)
    private val (create_tv_bool, filter_bool, agg_func_bool, extRelation_bool, allProjectionBool,
    alreadyProcessed_bool) = indexes

    def apply(plan: LogicalPlan): LogicalPlan = {
      val limit = limitExternalDataFetch(plan)
      if (limit > 0) {
        Limit(Literal(limit), plan)
      } else {
        plan
      }
    }

    def limitExternalDataFetch(plan: LogicalPlan): Int = {
      // if plan is pure select with or without limit , has GemFireRelation,
      // no Filter , no GroupBy, no Aggregate then apply rule and is not a CreateTable
      // or a CreateView
      // TODO: Deal with View

      val boolsArray = Array.ofDim[Boolean](indexes.productArity)
      // by default assume all projections are fetched
      boolsArray(allProjectionBool) = true
      var externalRelation: ApplyLimitOnExternalRelation = null
      plan.foreachUp {
        {
          case LogicalRelation(baseRelation: ApplyLimitOnExternalRelation, _, _) =>
            boolsArray(extRelation_bool) = true
            externalRelation = baseRelation

          case _: MarkerForCreateTableAsSelect => boolsArray(create_tv_bool) = true
          case _: Aggregate => boolsArray(agg_func_bool) = true
          case Project(projs, _) => if (!(boolsArray(extRelation_bool) &&
              ((projs.length == externalRelation.asInstanceOf[BaseRelation].schema.length &&
                  projs.zip(externalRelation.asInstanceOf[BaseRelation].schema).forall {
                    case (ne, sf) => ne.name.equalsIgnoreCase(sf.name)
                  })
                  || (projs.length == 1 && projs.head.isInstanceOf[Star])))) {
            boolsArray(allProjectionBool) = false
          }
          case _: GlobalLimit | _: LocalLimit => boolsArray(alreadyProcessed_bool) = true
          case _: org.apache.spark.sql.catalyst.plans.logical.Filter =>
            boolsArray(filter_bool) = true
          case _ =>
        }
      }

      if (boolsArray(extRelation_bool) && boolsArray(allProjectionBool) &&
          !(boolsArray(create_tv_bool) || boolsArray(filter_bool) ||
              boolsArray(agg_func_bool) || boolsArray(alreadyProcessed_bool))) {
        externalRelation.getLimit
      } else {
        -1
      }

    }
  }

  case class AnalyzeMutableOperations(session: SnappySession,
      analyzer: Analyzer) extends Rule[LogicalPlan] with PredicateHelper {

    private def getKeyAttributes(table: LogicalPlan, child: LogicalPlan,
        plan: LogicalPlan): (Seq[NamedExpression], LogicalPlan, LogicalRelation) = {
      var tableName = ""
      val keyColumns = table.collectFirst {
        case lr@LogicalRelation(mutable: MutableRelation, _, _) =>
          val ks = mutable.getKeyColumns
          if (ks.isEmpty) {
            val currentKey = snappySession.currentKey
            // if this is a row table, then fallback to direct execution
            mutable match {
              case _: UpdatableRelation if currentKey ne null =>
                return (Nil, DMLExternalTable(lr, currentKey.sqlText), lr)
              case _ =>
                throw new AnalysisException(
                  s"Empty key columns for update/delete on $mutable")
            }
          }
          tableName = mutable.table
          ks
      }.getOrElse(throw new AnalysisException(
        s"Update/Delete requires a MutableRelation but got $table"))
      // resolve key columns right away
      var mutablePlan: Option[LogicalRelation] = None
      val newChild = child.transformDown {
        case lr@LogicalRelation(mutable: MutableRelation, _, _)
          if mutable.table.equalsIgnoreCase(tableName) =>
          mutablePlan = Some(mutable.withKeyColumns(lr, keyColumns))
          mutablePlan.get
      }

      mutablePlan match {
        case Some(sourcePlan) =>
          val keyAttrs = keyColumns.map { name =>
            analysis.withPosition(sourcePlan) {
              sourcePlan.resolve(
                name.split('.'), analyzer.resolver).getOrElse(
                throw new AnalysisException(s"Could not resolve key column $name"))
            }
          }
          (keyAttrs, newChild, sourcePlan)
        case _ => throw new AnalysisException(
          s"Could not find any scan from the table '$tableName' to be updated in $plan")
      }
    }

    def apply(plan: LogicalPlan): LogicalPlan = plan transform {
      case u@Update(table, child, keyColumns, updateCols, updateExprs)
        if keyColumns.isEmpty && u.resolved && child.resolved =>
        // add the key columns to the plan
        val (keyAttrs, newChild, relation) = getKeyAttributes(table, child, u)
        // if this is a row table with no PK, then fallback to direct execution
        if (keyAttrs.isEmpty) newChild
        else {
          // check that partitioning or key columns should not be updated
          val nonUpdatableColumns = (relation.relation.asInstanceOf[MutableRelation]
              .partitionColumns.map(Utils.toLowerCase) ++
              keyAttrs.map(k => Utils.toLowerCase(k.name))).toSet
          // resolve the columns being updated and cast the expressions if required
          val (updateAttrs, newUpdateExprs) = updateCols.zip(updateExprs).map { case (c, expr) =>
            val attr = analysis.withPosition(relation) {
              relation.resolve(
                c.name.split('.'), analyzer.resolver).getOrElse(
                throw new AnalysisException(s"Could not resolve update column ${c.name}"))
            }
            val colName = Utils.toLowerCase(c.name)
            if (nonUpdatableColumns.contains(colName)) {
              throw new AnalysisException("Cannot update partitioning/key column " +
                  s"of the table for $colName (among [${nonUpdatableColumns.mkString(", ")}])")
            }

            val newExpr = if (attr.dataType.sameType(expr.dataType)) {
              expr
            } else {
              def typesCompatible: Boolean = expr.dataType match {
                // allowing assignment of narrower numeric expression to wider decimal attribute
                case dt: NumericType if attr.dataType.isInstanceOf[DecimalType]
                    && attr.dataType.asInstanceOf[DecimalType].isWiderThan(dt) => true
                // allowing assignment of narrower numeric types to wider numeric types as far as
                // precision is not compromised
                case dt: NumericType if !attr.dataType.isInstanceOf[DecimalType]
                    && numericPrecedence.indexOf(dt) < numericPrecedence.indexOf(attr.dataType) =>
                  true
                // allowing assignment of null value
                case _: NullType => true
                // allowing assignment to a string type column for all datatypes
                case _ if attr.dataType.isInstanceOf[StringType] => true
                case _ => false
              }

              // avoid unnecessary copy+cast when inserting DECIMAL types into column table
              if (expr.dataType.isInstanceOf[DecimalType] && attr.dataType.isInstanceOf[DecimalType]
                  && attr.dataType.asInstanceOf[DecimalType].isWiderThan(expr.dataType)) {
                expr
              } else if (typesCompatible) {
                Alias(Cast(expr, attr.dataType), attr.name)()
              } else {
                val message = s"Data type of expression (${expr.dataType}) is not" +
                    s" compatible with the data type of attribute '${attr.name}' (${attr.dataType})"
                throw new AnalysisException(message)
              }
            }
            (attr, newExpr)
          }.unzip
          // collect all references and project on them to explicitly eliminate
          // any extra columns
          val allReferences = newChild.references ++ AttributeSet(updateAttrs) ++
              AttributeSet(newUpdateExprs.flatMap(_.references)) ++ AttributeSet(keyAttrs)
          u.copy(child = Project(newChild.output.filter(allReferences.contains), newChild),
            keyColumns = keyAttrs.map(_.toAttribute),
            updateColumns = updateAttrs.map(_.toAttribute), updateExpressions = newUpdateExprs)
        }

      case d@Delete(table, child, keyColumns) if keyColumns.isEmpty && child.resolved =>
        // add and project only the key columns
        val (keyAttrs, newChild, _) = getKeyAttributes(table, child, d)
        // if this is a row table with no PK, then fallback to direct execution
        if (keyAttrs.isEmpty) newChild
        else {
          d.copy(child = Project(keyAttrs, newChild),
            keyColumns = keyAttrs.map(_.toAttribute))
        }
      case d@DeleteFromTable(table, child) if table.resolved && child.resolved =>
        ColumnTableBulkOps.transformDeletePlan(session, d)
      case p@PutIntoTable(table, child) if table.resolved && child.resolved =>
        ColumnTableBulkOps.transformPutPlan(session, p)
    }
  }

  /**
   * Internal catalog for managing table and database states.
   */
  override lazy val catalog: SnappySessionCatalog = {
    new SnappySessionCatalog(
      snappySession.sharedState.getExternalCatalogInstance(snappySession),
      snappySession,
      snappySession.sharedState.globalTempViewManager,
      functionResourceLoader,
      functionRegistry,
      conf,
      newHadoopConf())
  }

  protected[sql] def queryPreparations(
      topLevel: Boolean): Seq[Rule[SparkPlan]] = Seq[Rule[SparkPlan]](
    python.ExtractPythonUDFs,
    TokenizeSubqueries(snappySession),
    EnsureRequirements(conf),
    OptimizeSortPlans,
    CollapseCollocatedPlans(snappySession),
    CollapseCodegenStages(conf),
    InsertCachedPlanFallback(snappySession, topLevel),
    ReuseExchange(conf))

  protected def newQueryExecution(plan: LogicalPlan): QueryExecution = {
    new QueryExecution(snappySession, plan) {

      override protected def preparations: Seq[Rule[SparkPlan]] = {
        snappySession.addContextObject(SnappySession.ExecutionKey,
          () => newQueryExecution(plan))
        queryPreparations(topLevel = true)
      }
    }
  }

  override final def executePlan(plan: LogicalPlan): QueryExecution = {
    initSnappyStrategies
    clearExecutionData()
    beforeExecutePlan(plan)
    val qe = newQueryExecution(plan)
    if (enableExecutionCache) executionCache.put(plan, qe)
    qe
  }

  private lazy val initSnappyStrategies: Unit = {
    val storeOptimizedRules: Seq[Strategy] =
      Seq(StoreDataSourceStrategy, SnappyAggregation, HashJoinStrategies)

    experimentalMethods.extraStrategies = experimentalMethods.extraStrategies ++
        Seq(new HiveConditionalStrategy(_.HiveTableScans, this),
          new HiveConditionalStrategy(_.DataSinks, this),
          new HiveConditionalStrategy(_.Scripts, this),
          SnappyStrategies, StoreStrategy, StreamQueryStrategy) ++ storeOptimizedRules
  }

  protected def beforeExecutePlan(plan: LogicalPlan): Unit = {
  }

  private[sql] def getExecution(plan: LogicalPlan): QueryExecution = executionCache.get(plan)

  private[sql] def clearExecutionCache(): Unit = executionCache.clear()

  private[spark] def prepareExecution(plan: SparkPlan): SparkPlan = {
    queryPreparations(topLevel = false).foldLeft(plan) {
      case (sp, rule) => rule.apply(sp)
    }
  }

  private[spark] def clearExecutionData(): Unit = {
    conf.refreshNumShufflePartitions()
    leaderPartitions.clear()
    snappySession.clearContext()
  }

  def getTablePartitions(region: PartitionedRegion): Array[Partition] = {
    val leaderRegion = ColocationHelper.getLeaderRegion(region)
    leaderPartitions.computeIfAbsent(leaderRegion,
      new java.util.function.Function[PartitionedRegion, Array[Partition]] {
        override def apply(pr: PartitionedRegion): Array[Partition] = {
          val linkPartitionsToBuckets = snappySession.hasLinkPartitionsToBuckets
          val preferPrimaries = snappySession.preferPrimaries
          if (linkPartitionsToBuckets || preferPrimaries) {
            // also set the default shuffle partitions for this execution
            // to minimize exchange
            conf.setExecutionShufflePartitions(region.getTotalNumberOfBuckets)
          }
          StoreUtils.getPartitionsPartitionedTable(snappySession, pr,
            linkPartitionsToBuckets, preferPrimaries)
        }
      })
  }

  def getTablePartitions(region: CacheDistributionAdvisee): Array[Partition] =
    StoreUtils.getPartitionsReplicatedTable(snappySession, region)
}


class HiveConditionalRule(rule: HiveSessionState => Rule[LogicalPlan], state: SnappySessionState)
    extends Rule[LogicalPlan] {
  override def apply(plan: LogicalPlan): LogicalPlan = {
    // Parquet/Orc conversion rules will indirectly read the session state from the session
    // so switch to it and restore at the end
    if (state.snappySession.enableHiveSupport) state.withHiveSession {
      rule(state.hiveState)(plan)
    } else plan
  }
}

class HiveConditionalStrategy(strategy: HiveStrategies => Strategy, state: SnappySessionState)
    extends Strategy {
  override def apply(plan: LogicalPlan): Seq[SparkPlan] = {
    // some strategies like DataSinks read the session state and expect it to be
    // HiveSessionState so switch it before invoking the strategy and restore at the end
    if (state.snappySession.enableHiveSupport) state.withHiveSession {
      strategy(state.hiveState.planner.asInstanceOf[HiveStrategies])(plan)
    } else Nil
  }
}


class SnappyAnalyzer(sessionState: SnappySessionState)
    extends Analyzer(sessionState.catalog, sessionState.conf) {

  // This list of rule is exact copy of org.apache.spark.sql.catalyst.analysis.Analyzer.batches
  // It is replicated to inject StringPromotionCheckForUpdate rule. Since Analyzer.batches is
  // declared as a lazy val, it can not be accessed using super keywork.
  private[sql] lazy val ruleBatches = Seq(
    Batch("Substitution", fixedPoint,
      CTESubstitution,
      WindowsSubstitution,
      EliminateUnions,
      new SubstituteUnresolvedOrdinals(sessionState.conf)),
    Batch("Resolution", fixedPoint,
      ResolveTableValuedFunctions ::
          ResolveRelations ::
          ResolveReferences ::
          ResolveCreateNamedStruct ::
          ResolveDeserializer ::
          ResolveNewInstance ::
          ResolveUpCast ::
          ResolveGroupingAnalytics ::
          ResolvePivot ::
          ResolveOrdinalInOrderByAndGroupBy ::
          ResolveMissingReferences ::
          ExtractGenerator ::
          ResolveGenerate ::
          ResolveFunctions ::
          ResolveAliases ::
          ResolveSubquery ::
          ResolveWindowOrder ::
          ResolveWindowFrame ::
          ResolveNaturalAndUsingJoin ::
          ExtractWindowExpressions ::
          GlobalAggregates ::
          ResolveAggregateFunctions ::
          TimeWindowing ::
          ResolveInlineTables ::
          TypeCoercion.typeCoercionRules ++
              extendedResolutionRules : _*),
    Batch("Nondeterministic", Once,
      PullOutNondeterministic),
    Batch("UDF", Once,
      HandleNullInputsForUDF),
    Batch("FixNullability", Once,
      FixNullability),
    Batch("Cleanup", fixedPoint,
      CleanupAliases)
  )

  override lazy val batches: Seq[Batch] = ruleBatches.map {
    case batch if batch.name.equalsIgnoreCase("Resolution") =>
      val rules = batch.rules.flatMap {
        case PromoteStrings =>
          StringPromotionCheckForUpdate.asInstanceOf[Rule[LogicalPlan]] :: SnappyPromoteStrings ::
              PromoteStrings :: Nil
        case r => r :: Nil
      }

      Batch(batch.name, batch.strategy, rules: _*)
    case batch => Batch(batch.name, batch.strategy, batch.rules: _*)
  }


  // This Rule fails an update query when type of Arithmetic operators doesn't match. This
  // need to be done because by default spark performs fail safe implicit type
  // conversion when type of two operands does't match and this can lead to null values getting
  // populated in the table.
  private object StringPromotionCheckForUpdate extends Rule[LogicalPlan] {

    override def apply(plan: LogicalPlan): LogicalPlan = {
      plan match {
        case Update(table, child, keyColumns, updateColumns, updateExpressions) =>
          updateExpressions.foreach {
            case e if !e.childrenResolved => // do nothing
            case BinaryArithmetic(_@StringType(), _) | BinaryArithmetic(_, _@StringType()) =>
              throw new AnalysisException("Implicit type casting of string type to numeric" +
                  " type is not performed for update statements.")
            case _ => // do nothing
          }
          Update(table, child, keyColumns, updateColumns, updateExpressions)
        case _ => plan
      }
    }
  }

  /*
    SnappyPromoteStrings is applied before Spark's org.apache.spark.sql.catalyst.analysis.TypeCoercion.PromoteStrings rule.
    Spark PromoteStrings rule causes issues in prepared statements by replacing ParamLiteral
    with NULL in case of BinaryComparison with left node being StringType and right being
    ParamLiteral (or vice-versa) as by default ParamLiteral datatype is NullType. In such a case, this rule
    converts ParmaLiteral type to StringType to prevent it being replaced by NULL
   */
  object SnappyPromoteStrings extends Rule[LogicalPlan] {
    override def apply(plan: LogicalPlan): LogicalPlan = {
      plan resolveExpressions {
        case e if !e.childrenResolved => e
        case p@BinaryComparison(left@StringType(), right@QuestionMark(_))
          if right.dataType == NullType =>
          p.makeCopy(Array(left,
            ParamLiteral(right.value, StringType, right.pos, execId = -1, tokenized = true)))
        case p@BinaryComparison(left@QuestionMark(_), right@StringType())
          if left.dataType == NullType =>
          p.makeCopy(Array(
            ParamLiteral(left.value, StringType, left.pos, execId = -1, tokenized = true),
            right))
      }
    }
  }
}

object QuestionMark {
  def unapply(p: ParamLiteral): Option[Int] = {
    if (p.pos == 0 && (p.dataType == NullType || p.dataType == StringType)) {
      p.value match {
        case r: Row => Some(r.getInt(0))
        case _ => None
      }
    } else None
  }
}<|MERGE_RESOLUTION|>--- conflicted
+++ resolved
@@ -429,14 +429,10 @@
             })
 
 
-<<<<<<< HEAD
-    def rlsConditionChecker(f: (Expression => Boolean) => Expression => Boolean):
-    Expression => Boolean = f(rlsConditionChecker(f))(_: Expression)
-=======
-    // noinspection ScalaUnnecessaryParentheses
+
+    
     def rlsConditionChecker(f: (Expression => Boolean) =>
-        (Expression => Boolean)): Expression => Boolean = f(rlsConditionChecker(f))(_: Expression)
->>>>>>> 537982de
+        Expression => Boolean): Expression => Boolean = f(rlsConditionChecker(f))(_: Expression)
 
     def apply(plan: LogicalPlan): LogicalPlan = {
       val memStore = GemFireStore.getBootingInstance
