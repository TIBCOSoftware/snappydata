/*
 * Copyright (c) 2016 SnappyData, Inc. All rights reserved.
 *
 * Licensed under the Apache License, Version 2.0 (the "License"); you
 * may not use this file except in compliance with the License. You
 * may obtain a copy of the License at
 *
 * http://www.apache.org/licenses/LICENSE-2.0
 *
 * Unless required by applicable law or agreed to in writing, software
 * distributed under the License is distributed on an "AS IS" BASIS,
 * WITHOUT WARRANTIES OR CONDITIONS OF ANY KIND, either express or
 * implied. See the License for the specific language governing
 * permissions and limitations under the License. See accompanying
 * LICENSE file.
 */
package org.apache.spark.sql.execution.columnar.encoding

import java.math.{BigDecimal, BigInteger}

import com.pivotal.gemfirexd.internal.iapi.util.ReuseFactory

import org.apache.spark.sql.catalyst.util.{SerializedArray, SerializedMap, SerializedRow}
import org.apache.spark.sql.collection.Utils
import org.apache.spark.sql.execution.columnar.encoding.ColumnEncoding.littleEndian
import org.apache.spark.sql.types._
import org.apache.spark.unsafe.Platform
import org.apache.spark.unsafe.types.{CalendarInterval, UTF8String}

trait Uncompressed extends ColumnEncoding {

  final def typeId: Int = 0

  final def supports(dataType: DataType): Boolean = true
}

final class UncompressedDecoder
    extends UncompressedDecoderBase with NotNullDecoder

final class UncompressedDecoderNullable
    extends UncompressedDecoderBase with NullableDecoder

final class UncompressedEncoder
    extends NotNullEncoder with UncompressedEncoderBase

final class UncompressedEncoderNullable
    extends NullableEncoder with UncompressedEncoderBase

abstract class UncompressedDecoderBase
    extends ColumnDecoder with Uncompressed {

  protected final var baseCursor = 0L

  override protected def initializeCursor(columnBytes: AnyRef, cursor: Long,
      field: StructField): Long = {
    // adjust cursor for the first next call to avoid extra checks in next
    Utils.getSQLDataType(field.dataType) match {
      case BooleanType | ByteType => cursor - 1
      case ShortType => cursor - 2
      case IntegerType | FloatType | DateType => cursor - 4
      case LongType | DoubleType | TimestampType => cursor - 8
      case CalendarIntervalType => cursor - 12
      case d: DecimalType if d.precision <= Decimal.MAX_LONG_DIGITS =>
        cursor - 8
      case StringType | BinaryType | _: DecimalType |
           _: ArrayType | _: MapType | _: StructType =>
        // these will check for zero value of cursor and adjust in first next
        baseCursor = cursor
        0L
      case NullType => 0L // no role of cursor for NullType
      case t => throw new UnsupportedOperationException(s"Unsupported type $t")
    }
  }

  override def nextBoolean(columnBytes: AnyRef, cursor: Long): Long =
    cursor + 1

  override def readBoolean(columnBytes: AnyRef, cursor: Long): Boolean =
    Platform.getByte(columnBytes, cursor) == 1

  override def nextByte(columnBytes: AnyRef, cursor: Long): Long =
    cursor + 1

  override def readByte(columnBytes: AnyRef, cursor: Long): Byte =
    Platform.getByte(columnBytes, cursor)

  override def nextShort(columnBytes: AnyRef, cursor: Long): Long =
    cursor + 2

  override def readShort(columnBytes: AnyRef, cursor: Long): Short =
    ColumnEncoding.readShort(columnBytes, cursor)

  override def nextInt(columnBytes: AnyRef, cursor: Long): Long =
    cursor + 4

  override def readInt(columnBytes: AnyRef, cursor: Long): Int =
    ColumnEncoding.readInt(columnBytes, cursor)

  override def nextLong(columnBytes: AnyRef, cursor: Long): Long =
    cursor + 8

  override def readLong(columnBytes: AnyRef, cursor: Long): Long =
    ColumnEncoding.readLong(columnBytes, cursor)

  override def nextFloat(columnBytes: AnyRef, cursor: Long): Long =
    cursor + 4

  override def readFloat(columnBytes: AnyRef, cursor: Long): Float =
    ColumnEncoding.readFloat(columnBytes, cursor)

  override def nextDouble(columnBytes: AnyRef, cursor: Long): Long =
    cursor + 8

  override def readDouble(columnBytes: AnyRef, cursor: Long): Double =
    ColumnEncoding.readDouble(columnBytes, cursor)

  override def nextLongDecimal(columnBytes: AnyRef, cursor: Long): Long =
    cursor + 8

  override def readLongDecimal(columnBytes: AnyRef, precision: Int,
      scale: Int, cursor: Long): Decimal =
    Decimal.createUnsafe(ColumnEncoding.readLong(columnBytes, cursor),
      precision, scale)

  override def nextDecimal(columnBytes: AnyRef, cursor: Long): Long = {
    // cursor == 0 indicates first call so don't increment cursor
    if (cursor != 0) {
      val size = ColumnEncoding.readInt(columnBytes, cursor)
      cursor + 4 + size
    } else {
      baseCursor
    }
  }

  override def readDecimal(columnBytes: AnyRef, precision: Int,
      scale: Int, cursor: Long): Decimal = {
    Decimal.apply(new BigDecimal(new BigInteger(readBinary(columnBytes,
      cursor)), scale), precision, scale)
  }

  override def nextUTF8String(columnBytes: AnyRef, cursor: Long): Long = {
    // cursor == 0 indicates first call so don't increment cursor
    if (cursor != 0) {
      val size = ColumnEncoding.readInt(columnBytes, cursor)
      cursor + 4 + size
    } else {
      baseCursor
    }
  }

  override def readUTF8String(columnBytes: AnyRef, cursor: Long): UTF8String =
    ColumnEncoding.readUTF8String(columnBytes, cursor)

  override def nextInterval(columnBytes: AnyRef, cursor: Long): Long =
    cursor + 12

  override def readInterval(columnBytes: AnyRef,
      cursor: Long): CalendarInterval = {
    val months = ColumnEncoding.readInt(columnBytes, cursor)
    val micros = ColumnEncoding.readLong(columnBytes, cursor + 4)
    new CalendarInterval(months, micros)
  }

  override def nextBinary(columnBytes: AnyRef, cursor: Long): Long = {
    // cursor == 0 indicates first call so don't increment cursor
    if (cursor != 0) {
      val size = ColumnEncoding.readInt(columnBytes, cursor)
      cursor + 4 + size
    } else {
      baseCursor
    }
  }

  override def readBinary(columnBytes: AnyRef, cursor: Long): Array[Byte] = {
    val size = ColumnEncoding.readInt(columnBytes, cursor)
    val b = new Array[Byte](size)
    Platform.copyMemory(columnBytes, cursor + 4, b,
      Platform.BYTE_ARRAY_OFFSET, size)
    b
  }

  override def nextArray(columnBytes: AnyRef, cursor: Long): Long = {
    // cursor == 0 indicates first call so don't increment cursor
    if (cursor != 0) {
      val size = ColumnEncoding.readInt(columnBytes, cursor)
      // size includes the 4 bytes for the size itself
      cursor + size
    } else {
      baseCursor
    }
  }

  override def readArray(columnBytes: AnyRef, cursor: Long): SerializedArray = {
    // 4 bytes for size and then 4 bytes for number of elements
    val result = new SerializedArray(8)
    val size = ColumnEncoding.readInt(columnBytes, cursor)
    result.pointTo(columnBytes, cursor, size)
    result
  }

  override def nextMap(columnBytes: AnyRef, cursor: Long): Long = {
    // cursor == 0 indicates first call so don't increment cursor
    if (cursor != 0) {
      var position = cursor
      // first read is of keyArraySize and second of valueArraySize
      position += ColumnEncoding.readInt(columnBytes, position)
      position + ColumnEncoding.readInt(columnBytes, position)
    } else {
      baseCursor
    }
  }

  override def readMap(columnBytes: AnyRef, cursor: Long): SerializedMap = {
    val result = new SerializedMap
    result.pointTo(columnBytes, cursor)
    result
  }

  override def nextStruct(columnBytes: AnyRef, cursor: Long): Long =
    nextArray(columnBytes, cursor)

  override def readStruct(columnBytes: AnyRef, numFields: Int,
      cursor: Long): SerializedRow = {
    // creates a SerializedRow with skipBytes = 4 and does not change the
    // cursor itself to get best 8-byte word alignment (the 4 bytes are
    //   subsumed in the null bit mask at the start)
    val result = new SerializedRow(4, numFields)
    val size = ColumnEncoding.readInt(columnBytes, cursor)
    result.pointTo(columnBytes, cursor, size)
    result
  }
}

trait UncompressedEncoderBase extends ColumnEncoder with Uncompressed {

  override def writeBoolean(cursor: Long, value: Boolean): Long = {
    var position = cursor
    val b: Byte = if (value) 1 else 0
    if (position + 1 > columnEndPosition) {
      position = expand(position, 1)
    }
    Platform.putByte(columnBytes, position, b)
    updateLongStats(b)
    position + 1
  }

  override def writeByte(cursor: Long, value: Byte): Long = {
    var position = cursor
    if (position + 1 > columnEndPosition) {
      position = expand(position, 1)
    }
    Platform.putByte(columnBytes, position, value)
    updateLongStats(value)
    position + 1
  }

  override def writeShort(cursor: Long, value: Short): Long = {
    var position = cursor
    if (position + 2 > columnEndPosition) {
      position = expand(position, 2)
    }
    ColumnEncoding.writeShort(columnBytes, position, value)
    updateLongStats(value)
    position + 2
  }

  override def writeInt(cursor: Long, value: Int): Long = {
    var position = cursor
    if (position + 4 > columnEndPosition) {
      position = expand(position, 4)
    }
    ColumnEncoding.writeInt(columnBytes, position, value)
    updateLongStats(value)
    position + 4
  }

  override def writeLong(cursor: Long, value: Long): Long = {
    var position = cursor
    if (position + 8 > columnEndPosition) {
      position = expand(position, 8)
    }
    ColumnEncoding.writeLong(columnBytes, position, value)
    updateLongStats(value)
    position + 8
  }

  override def writeFloat(cursor: Long, value: Float): Long = {
    var position = cursor
    if (position + 4 > columnEndPosition) {
      position = expand(position, 4)
    }
    if (java.lang.Float.isNaN(value)) {
      if (littleEndian) Platform.putFloat(columnBytes, position, Float.NaN)
      else Platform.putInt(columnBytes, position,
        java.lang.Integer.reverseBytes(java.lang.Float.floatToIntBits(Float.NaN)))
    } else {
      if (littleEndian) Platform.putFloat(columnBytes, position, value)
      else Platform.putInt(columnBytes, position,
        java.lang.Integer.reverseBytes(java.lang.Float.floatToIntBits(value)))
      updateDoubleStats(value.toDouble)
    }
    position + 4
  }

  override def writeDouble(cursor: Long, value: Double): Long = {
    var position = cursor
    if (position + 8 > columnEndPosition) {
      position = expand(position, 8)
    }
    if (java.lang.Double.isNaN(value)) {
      if (littleEndian) Platform.putDouble(columnBytes, position, Double.NaN)
      else Platform.putLong(columnBytes, position,
        java.lang.Long.reverseBytes(java.lang.Double.doubleToLongBits(Double.NaN)))
    } else {
      if (littleEndian) Platform.putDouble(columnBytes, position, value)
      else Platform.putLong(columnBytes, position,
        java.lang.Long.reverseBytes(java.lang.Double.doubleToLongBits(value)))
      updateDoubleStats(value)
    }
    position + 8
  }

  override def writeLongDecimal(cursor: Long, value: Decimal,
      ordinal: Int, precision: Int, scale: Int): Long = {
    if ((value eq null) || ((value.precision != precision ||
        value.scale != scale) && !value.changePrecision(precision, scale))) {
      if (isNullable) {
        writeIsNull(ordinal)
        cursor
      }
      else writeLong(cursor, Decimal.ZERO.toUnscaledLong)
    } else {
      writeLong(cursor, value.toUnscaledLong)
    }
  }

  override def writeDecimal(cursor: Long, value: Decimal,
      ordinal: Int, precision: Int, scale: Int): Long = {
    var decimal = value
    if ((value eq null) || ((value.precision != precision ||
        value.scale != scale) && !value.changePrecision(precision, scale))) {
      if (isNullable) {
        writeIsNull(ordinal)
        return cursor
      } else {
        decimal = Decimal.ZERO
      }
    }
    val b = decimal.toJavaBigDecimal.unscaledValue.toByteArray
    updateDecimalStats(decimal)
    writeBinary(cursor, b)
  }

  override def writeInterval(cursor: Long, value: CalendarInterval): Long = {
    var months: Int = 0
    var microseconds: Long = 0L
    if (value ne null) {
      months = value.months
      microseconds = value.microseconds
    }
    val position = writeInt(cursor, months)
    writeLong(position, microseconds)
  }

  override def writeUTF8String(cursor: Long, value: UTF8String): Long = {
    var position = cursor
    val str = if (value ne null) value else UTF8String.EMPTY_UTF8
    val size = str.numBytes
    if (position + size + 4 > columnEndPosition) {
      position = expand(position, size + 4)
    }
<<<<<<< HEAD
    updateStringStatsClone(str)
    ColumnEncoding.writeUTF8String(columnBytes, position, str, size)
=======
    updateStringStats(value)
    updateCount()
    ColumnEncoding.writeUTF8String(columnBytes, position,
      value.getBaseObject, value.getBaseOffset, size)
>>>>>>> 526b0ccf
  }

  override def writeBinary(cursor: Long, value: Array[Byte]): Long = {
    var position = cursor
    val arr = if (value ne null) value else ReuseFactory.getZeroLenByteArray
    val size = arr.length
    if (position + size + 4 > columnEndPosition) {
      position = expand(position, size + 4)
    }
    val columnBytes = this.columnBytes
    ColumnEncoding.writeInt(columnBytes, position, size)
    position += 4
    Platform.copyMemory(arr, Platform.BYTE_ARRAY_OFFSET, columnBytes,
      position, size)
    position + size
  }

  override def writeBooleanUnchecked(cursor: Long, value: Boolean): Long = {
    val b: Byte = if (value) 1 else 0
    Platform.putByte(columnBytes, cursor, b)
    cursor + 1
  }

  override def writeByteUnchecked(cursor: Long, value: Byte): Long = {
    Platform.putByte(columnBytes, cursor, value)
    cursor + 1
  }

  override def writeShortUnchecked(cursor: Long, value: Short): Long = {
    ColumnEncoding.writeShort(columnBytes, cursor, value)
    cursor + 2
  }

  override def writeIntUnchecked(cursor: Long, value: Int): Long = {
    ColumnEncoding.writeInt(columnBytes, cursor, value)
    cursor + 4
  }

  override def writeLongUnchecked(cursor: Long, value: Long): Long = {
    ColumnEncoding.writeLong(columnBytes, cursor, value)
    cursor + 8
  }

  override def writeFloatUnchecked(cursor: Long, value: Float): Long = {
    if (java.lang.Float.isNaN(value)) {
      if (littleEndian) Platform.putFloat(columnBytes, cursor, Float.NaN)
      else Platform.putInt(columnBytes, cursor,
        java.lang.Integer.reverseBytes(java.lang.Float.floatToIntBits(Float.NaN)))
    } else {
      if (littleEndian) Platform.putFloat(columnBytes, cursor, value)
      else Platform.putInt(columnBytes, cursor,
        java.lang.Integer.reverseBytes(java.lang.Float.floatToIntBits(value)))
    }
    cursor + 4
  }

  override def writeDoubleUnchecked(cursor: Long, value: Double): Long = {
    if (java.lang.Double.isNaN(value)) {
      if (littleEndian) Platform.putDouble(columnBytes, cursor, Double.NaN)
      else Platform.putLong(columnBytes, cursor,
        java.lang.Long.reverseBytes(java.lang.Double.doubleToLongBits(Double.NaN)))
    } else {
      if (littleEndian) Platform.putDouble(columnBytes, cursor, value)
      else Platform.putLong(columnBytes, cursor,
        java.lang.Long.reverseBytes(java.lang.Double.doubleToLongBits(value)))
    }
    cursor + 8
  }

  override def writeUnsafeData(cursor: Long, baseObject: AnyRef,
      baseOffset: Long, numBytes: Int): Long = {
    var position = cursor
    if (position + numBytes > columnEndPosition) {
      position = expand(position, numBytes)
    }
    // assume size is already written as per skipBytes in SerializedRowData
    Platform.copyMemory(baseObject, baseOffset, columnBytes, position, numBytes)
    position + numBytes
  }
}<|MERGE_RESOLUTION|>--- conflicted
+++ resolved
@@ -369,15 +369,10 @@
     if (position + size + 4 > columnEndPosition) {
       position = expand(position, size + 4)
     }
-<<<<<<< HEAD
-    updateStringStatsClone(str)
-    ColumnEncoding.writeUTF8String(columnBytes, position, str, size)
-=======
-    updateStringStats(value)
+    updateStringStats(str)
     updateCount()
     ColumnEncoding.writeUTF8String(columnBytes, position,
-      value.getBaseObject, value.getBaseOffset, size)
->>>>>>> 526b0ccf
+      str.getBaseObject, str.getBaseOffset, size)
   }
 
   override def writeBinary(cursor: Long, value: Array[Byte]): Long = {
