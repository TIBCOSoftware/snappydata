/*
 * Copyright (c) 2016 SnappyData, Inc. All rights reserved.
 *
 * Licensed under the Apache License, Version 2.0 (the "License"); you
 * may not use this file except in compliance with the License. You
 * may obtain a copy of the License at
 *
 * http://www.apache.org/licenses/LICENSE-2.0
 *
 * Unless required by applicable law or agreed to in writing, software
 * distributed under the License is distributed on an "AS IS" BASIS,
 * WITHOUT WARRANTIES OR CONDITIONS OF ANY KIND, either express or
 * implied. See the License for the specific language governing
 * permissions and limitations under the License. See accompanying
 * LICENSE file.
 */
package org.apache.spark.sql.execution.row

import java.sql.{Connection, ResultSet, Statement}
import java.util.GregorianCalendar

import scala.collection.mutable.ArrayBuffer

import com.gemstone.gemfire.distributed.internal.membership.InternalDistributedMember
import com.gemstone.gemfire.internal.cache.{CacheDistributionAdvisee, PartitionedRegion}
import com.pivotal.gemfirexd.internal.engine.Misc
import com.pivotal.gemfirexd.internal.engine.store.AbstractCompactExecRow
import com.pivotal.gemfirexd.internal.impl.jdbc.EmbedResultSet

import org.apache.spark.sql.catalyst.InternalRow
import org.apache.spark.sql.catalyst.expressions.{SpecificMutableRow, UnsafeArrayData, UnsafeMapData, UnsafeRow}
import org.apache.spark.sql.catalyst.util.DateTimeUtils
import org.apache.spark.sql.collection.MultiExecutorLocalPartition
import org.apache.spark.sql.execution.columnar.{ExternalStoreUtils, ResultSetIterator}
import org.apache.spark.sql.execution.datasources.jdbc.JDBCRDD
import org.apache.spark.sql.execution.{CompactExecRowToMutableRow, ConnectionPool}
import org.apache.spark.sql.sources._
import org.apache.spark.sql.store.StoreUtils
import org.apache.spark.sql.types._
import org.apache.spark.storage.BlockManagerId
import org.apache.spark.unsafe.Platform
import org.apache.spark.unsafe.types.UTF8String
import org.apache.spark.{Partition, SparkContext, TaskContext}

/**
 * A scanner RDD which is very specific to Snappy store row tables.
 * This scans row tables in parallel unlike Spark's inbuilt JDBCRDD.
 * Most of the code is copy of JDBCRDD. We had to copy a lot of stuffs
 * as JDBCRDD has a lot of methods as private.
 */
class RowFormatScanRDD(@transient sc: SparkContext,
    getConnection: () => Connection,
    schema: StructType,
    tableName: String,
    isPartitioned: Boolean,
    columns: Array[String],
    connProperties: ConnectionProperties,
    filters: Array[Filter] = Array.empty[Filter],
    partitions: Array[Partition] = Array.empty[Partition])
    extends JDBCRDD(sc, getConnection, schema, tableName, columns,
      filters, partitions, connProperties.url,
      connProperties.executorConnProps) {

  protected var filterWhereArgs: ArrayBuffer[Any] = _
  /**
   * `filters`, but as a WHERE clause suitable for injection into a SQL query.
   */
  protected val filterWhereClause: String = {
    val numFilters = filters.length
    if (numFilters > 0) {
      val sb = new StringBuilder().append(" WHERE ")
      val args = new ArrayBuffer[Any](numFilters)
      val initLen = sb.length
      filters.foreach { s =>
        compileFilter(s, sb, args, sb.length > initLen)
      }
      if (args.nonEmpty) {
        filterWhereArgs = args
        sb.toString()
      } else ""
    } else ""
  }

  // below should exactly match ExternalStoreUtils.handledFilter
  private def compileFilter(f: Filter, sb: StringBuilder,
      args: ArrayBuffer[Any], addAnd: Boolean): Unit = f match {
    case EqualTo(col, value) =>
      if (addAnd) {
        sb.append(" AND ")
      }
      sb.append(col).append(" = ?")
      args += value
    case LessThan(col, value) =>
      if (addAnd) {
        sb.append(" AND ")
      }
      sb.append(col).append(" < ?")
      args += value
    case GreaterThan(col, value) =>
      if (addAnd) {
        sb.append(" AND ")
      }
      sb.append(col).append(" > ?")
      args += value
    case LessThanOrEqual(col, value) =>
      if (addAnd) {
        sb.append(" AND ")
      }
      sb.append(col).append(" <= ?")
      args += value
    case GreaterThanOrEqual(col, value) =>
      if (addAnd) {
        sb.append(" AND ")
      }
      sb.append(col).append(" >= ?")
      args += value
    case StringStartsWith(col, value) =>
      if (addAnd) {
        sb.append(" AND ")
      }
      sb.append(col).append(" LIKE ?")
      args += (value + '%')
    case In(col, values) =>
      if (addAnd) {
        sb.append(" AND ")
      }
      sb.append(col).append(" IN (")
      (1 until values.length).foreach(sb.append("?,"))
      sb.append("?)")
      args ++= values
    case And(left, right) =>
      if (addAnd) {
        sb.append(" AND ")
      }
      sb.append('(')
      compileFilter(left, sb, args, addAnd = false)
      sb.append(") AND (")
      compileFilter(right, sb, args, addAnd = false)
      sb.append(')')
    case Or(left, right) =>
      if (addAnd) {
        sb.append(" AND ")
      }
      sb.append('(')
      compileFilter(left, sb, args, addAnd = false)
      sb.append(") OR (")
      compileFilter(right, sb, args, addAnd = false)
      sb.append(')')
    case _ => // no filter pushdown
  }

  /**
   * `columns`, but as a String suitable for injection into a SQL query.
   */
  protected val columnList: String = {
    if (columns.length > 0) {
      val sb = new StringBuilder()
      columns.foreach { s =>
        if (sb.nonEmpty) sb.append(',')
        sb.append(s)
      }
      sb.toString()
    } else "1"
  }

  def computeResultSet(
      thePart: Partition): (Connection, Statement, ResultSet) = {
    val conn = getConnection()

    if (isPartitioned) {
      val ps = conn.prepareStatement(
        "call sys.SET_BUCKETS_FOR_LOCAL_EXECUTION(?, ?)")
      try {
        ps.setString(1, tableName)
        ps.setInt(2, thePart.index)
        ps.executeUpdate()
      } finally {
        ps.close()
      }
    }

    val sqlText = s"SELECT $columnList FROM $tableName$filterWhereClause"
    val args = filterWhereArgs
    val stmt = conn.prepareStatement(sqlText)
    if (args ne null) {
      ExternalStoreUtils.setStatementParameters(stmt, args)
    }
    val fetchSize = connProperties.executorConnProps.getProperty("fetchSize")
    if (fetchSize ne null) {
      stmt.setFetchSize(fetchSize.toInt)
    }

    val rs = stmt.executeQuery()
    /* (hangs for some reason)
    // setup context stack for lightWeightNext calls
    val rs = stmt.executeQuery().asInstanceOf[EmbedResultSet]
    val embedConn = stmt.getConnection.asInstanceOf[EmbedConnection]
    val lcc = embedConn.getLanguageConnectionContext
    embedConn.getTR.setupContextStack()
    rs.pushStatementContext(lcc, true)
    */
    (conn, stmt, rs)
  }

  /**
   * Runs the SQL query against the JDBC driver.
   */
  override def compute(thePart: Partition,
      context: TaskContext): Iterator[InternalRow] = {
    val (conn, stmt, rs) = computeResultSet(thePart)
    val itr = new InternalRowIteratorOnRS(conn, stmt, rs, context, schema)
    // move once to next at the start (or close if no result available)
    itr.moveNext()
    // switch to optimized iterator for CompactExecRows
    rs match {
      case r: EmbedResultSet =>
        if (itr.hasNext && r.currentRow.isInstanceOf[AbstractCompactExecRow]) {
          // use the optimized iterator
          new CompactExecRowIteratorOnRS(conn, stmt, r, context, schema)
        } else {
          itr
        }
      case _ => itr
    }
  }

  override def getPreferredLocations(split: Partition): Seq[String] = {
    split.asInstanceOf[MultiExecutorLocalPartition].hostExecutorIds
  }

  override def getPartitions: Array[Partition] = {
    val conn = ConnectionPool.getPoolConnection(tableName,
      connProperties.dialect, connProperties.poolProps,
      connProperties.connProps, connProperties.hikariCP)
    try {
      val tableSchema = conn.getSchema
<<<<<<< HEAD
      val resolvedName = StoreUtils.lookupName(tableName, tableSchema)
      val region = Misc.getRegionForTable(resolvedName, true)
      if (region.isInstanceOf[PartitionedRegion]) {
        StoreUtils.getPartitionsPartitionedTable(sc, tableName, tableSchema)
      } else {
        StoreUtils.getPartitionsReplicatedTable(sc, resolvedName, tableSchema)
=======
      val resolvedName = ExternalStoreUtils.lookupName(tableName, tableSchema)
      Misc.getRegionForTable(resolvedName, true)
          .asInstanceOf[CacheDistributionAdvisee] match {
        case pr: PartitionedRegion =>
          StoreUtils.getPartitionsPartitionedTable(sc, pr, blockMap)
        case dr =>
          StoreUtils.getPartitionsReplicatedTable(sc, dr, blockMap)
>>>>>>> 92d1ef8c
      }
    } finally {
      conn.close()
    }
  }
}

final class InternalRowIteratorOnRS(conn: Connection,
    stmt: Statement, rs: ResultSet, context: TaskContext, schema: StructType)
    extends ResultSetIterator[InternalRow](conn, stmt, rs, context) {

  private[this] lazy val defaultCal = new GregorianCalendar()

  private[this] val dataTypes: ArrayBuffer[DataType] =
    new ArrayBuffer[DataType](schema.length)

  private[this] val fieldTypes = StoreUtils.mapCatalystTypes(schema, dataTypes)

  private[this] val mutableRow = new SpecificMutableRow(dataTypes)

  override def next(): InternalRow = {
    var i = 0
    while (i < schema.length) {
      val pos = i + 1
      fieldTypes(i) match {
        case StoreUtils.STRING_TYPE =>
          val v = rs.getString(pos)
          if (v != null) {
            mutableRow.update(i, UTF8String.fromString(v))
          } else {
            mutableRow.setNullAt(i)
          }
        case StoreUtils.INT_TYPE =>
          val v = rs.getInt(pos)
          if (v != 0 || !rs.wasNull()) {
            mutableRow.setInt(i, v)
          } else {
            mutableRow.setNullAt(i)
          }
        case StoreUtils.LONG_TYPE =>
          val v = rs.getLong(pos)
          if (v != 0L || !rs.wasNull()) {
            mutableRow.setLong(i, v)
          } else {
            mutableRow.setNullAt(i)
          }
        case StoreUtils.BINARY_LONG_TYPE =>
          val bytes = rs.getBytes(pos)
          if (bytes != null) {
            var v = 0L
            var j = 0
            val numBytes = bytes.size
            while (j < numBytes) {
              v = 256 * v + (255 & bytes(j))
              j = j + 1
            }
            mutableRow.setLong(i, v)
          } else {
            mutableRow.setNullAt(i)
          }
        case StoreUtils.SHORT_TYPE =>
          val v = rs.getShort(pos)
          if (v != 0 || !rs.wasNull()) {
            mutableRow.setShort(i, v)
          } else {
            mutableRow.setNullAt(i)
          }
        case StoreUtils.BYTE_TYPE =>
          val v = rs.getByte(pos)
          if (v != 0 || !rs.wasNull()) {
            mutableRow.setByte(i, v)
          } else {
            mutableRow.setNullAt(i)
          }
        case StoreUtils.BOOLEAN_TYPE =>
          val v = rs.getBoolean(pos)
          if (!rs.wasNull()) {
            mutableRow.setBoolean(i, v)
          } else {
            mutableRow.setNullAt(i)
          }
        case StoreUtils.DECIMAL_TYPE =>
          // When connecting with Oracle DB through JDBC, the precision and
          // scale of BigDecimal object returned by ResultSet.getBigDecimal
          // is not correctly matched to the table schema reported by
          // ResultSetMetaData.getPrecision and ResultSetMetaData.getScale.
          // If inserting values like 19999 into a column with NUMBER(12, 2)
          // type, you get through a BigDecimal object with scale as 0. But the
          // dataframe schema has correct type as DecimalType(12, 2).
          // Thus, after saving the dataframe into parquet file and then
          // retrieve it, you will get wrong result 199.99. So it is needed
          // to set precision and scale for Decimal based on JDBC metadata.
          val v = rs.getBigDecimal(pos)
          if (v != null) {
            val d = schema.fields(i).dataType.asInstanceOf[DecimalType]
            mutableRow.update(i, Decimal(v, d.precision, d.scale))
          } else {
            mutableRow.setNullAt(i)
          }
        case StoreUtils.DOUBLE_TYPE =>
          val v = rs.getDouble(pos)
          if (!rs.wasNull()) {
            mutableRow.setDouble(i, v)
          } else {
            mutableRow.setNullAt(i)
          }
        case StoreUtils.FLOAT_TYPE =>
          val v = rs.getFloat(pos)
          if (!rs.wasNull()) {
            mutableRow.setFloat(i, v)
          } else {
            mutableRow.setNullAt(i)
          }
        case StoreUtils.DATE_TYPE =>
          val cal = this.defaultCal
          cal.clear()
          val v = rs.getDate(pos, cal)
          if (v != null) {
            mutableRow.setInt(i, DateTimeUtils.fromJavaDate(v))
          } else {
            mutableRow.setNullAt(i)
          }
        case StoreUtils.TIMESTAMP_TYPE =>
          val cal = this.defaultCal
          cal.clear()
          val v = rs.getTimestamp(pos, cal)
          if (v != null) {
            mutableRow.setLong(i, DateTimeUtils.fromJavaTimestamp(v))
          } else {
            mutableRow.setNullAt(i)
          }
        case StoreUtils.BINARY_TYPE =>
          val v = rs.getBytes(pos)
          if (v != null) {
            mutableRow.update(i, v)
          } else {
            mutableRow.setNullAt(i)
          }
        case StoreUtils.ARRAY_TYPE =>
          val v = rs.getBytes(pos)
          if (v != null) {
            val array = new UnsafeArrayData
            array.pointTo(v, Platform.BYTE_ARRAY_OFFSET, v.length)
            mutableRow.update(i, array)
          } else {
            mutableRow.setNullAt(i)
          }
        case StoreUtils.MAP_TYPE =>
          val v = rs.getBytes(pos)
          if (v != null) {
            val map = new UnsafeMapData
            map.pointTo(v, Platform.BYTE_ARRAY_OFFSET, v.length)
            mutableRow.update(i, map)
          } else {
            mutableRow.setNullAt(i)
          }
        case StoreUtils.STRUCT_TYPE =>
          val v = rs.getBytes(pos)
          if (v != null) {
            val s = schema.fields(i).dataType.asInstanceOf[StructType]
            val row = new UnsafeRow
            row.pointTo(v, Platform.BYTE_ARRAY_OFFSET,
              s.fields.length, v.length)
            mutableRow.update(i, row)
          } else {
            mutableRow.setNullAt(i)
          }
        case _ => throw new IllegalArgumentException(
          s"Unsupported field ${schema.fields(i)}")
      }
      i = i + 1
    }
    moveNext()
    mutableRow
  }
}

final class CompactExecRowIteratorOnRS(conn: Connection,
    stmt: Statement, ers: EmbedResultSet, context: TaskContext,
    override val schema: StructType)
    extends ResultSetIterator[InternalRow](conn, stmt, ers, context)
    with CompactExecRowToMutableRow {

  private[this] val mutableRow = new SpecificMutableRow(dataTypes)

  override def next(): InternalRow = {
    val result = createInternalRow(
      ers.currentRow.asInstanceOf[AbstractCompactExecRow], mutableRow)
    moveNext()
    result
  }
}<|MERGE_RESOLUTION|>--- conflicted
+++ resolved
@@ -234,22 +234,13 @@
       connProperties.connProps, connProperties.hikariCP)
     try {
       val tableSchema = conn.getSchema
-<<<<<<< HEAD
-      val resolvedName = StoreUtils.lookupName(tableName, tableSchema)
-      val region = Misc.getRegionForTable(resolvedName, true)
-      if (region.isInstanceOf[PartitionedRegion]) {
-        StoreUtils.getPartitionsPartitionedTable(sc, tableName, tableSchema)
-      } else {
-        StoreUtils.getPartitionsReplicatedTable(sc, resolvedName, tableSchema)
-=======
       val resolvedName = ExternalStoreUtils.lookupName(tableName, tableSchema)
       Misc.getRegionForTable(resolvedName, true)
           .asInstanceOf[CacheDistributionAdvisee] match {
         case pr: PartitionedRegion =>
-          StoreUtils.getPartitionsPartitionedTable(sc, pr, blockMap)
+          StoreUtils.getPartitionsPartitionedTable(sc, pr)
         case dr =>
-          StoreUtils.getPartitionsReplicatedTable(sc, dr, blockMap)
->>>>>>> 92d1ef8c
+          StoreUtils.getPartitionsReplicatedTable(sc, dr)
       }
     } finally {
       conn.close()
