--- conflicted
+++ resolved
@@ -229,24 +229,6 @@
    */
   override def compute(thePart: Partition,
       context: TaskContext): Iterator[Any] = {
-<<<<<<< HEAD
-
-    if (commitTx) {
-      Option(TaskContext.get()).foreach(_.addTaskCompletionListener(_ => {
-        logDebug("Task context is : " + TaskContext.get()
-            + " attempt number is " + context.attemptNumber()
-            + " attempt ID " + context.taskAttemptId())
-        val tx = TXManagerImpl.snapshotTxState.get()
-        if (tx != null /* && !(tx.asInstanceOf[TXStateProxy]).isClosed() */ ) {
-          val txMgr = GemFireCacheImpl.getExisting.getCacheTransactionManager
-          txMgr.masqueradeAs(tx)
-          txMgr.commit()
-        }
-      }))
-    }
-
-=======
->>>>>>> 3849d839
     if (pushProjections || useResultSet) {
       // we always iterate here for column table
       val (conn, stmt, rs) = computeResultSet(thePart)
@@ -408,15 +390,8 @@
   protected final var hasNextValue = true
   protected final var doMove = true
   // transaction started by row buffer scan should be used here
-<<<<<<< HEAD
-  val tx: TXStateInterface = TXManagerImpl.snapshotTxState.get()
-
-  // TODO: Suranjan If tx is null then start a GemFire Snapshot tx.
+  val tx = TXManagerImpl.snapshotTxState.get()
   private[execution] final val itr = if (container ne null) {
-=======
-  val tx = TXManagerImpl.snapshotTxState.get()
-  protected final val itr = if (container ne null) {
->>>>>>> 3849d839
     container.getEntrySetIteratorForBucketSet(
       bucketIds.asInstanceOf[java.util.Set[Integer]], null, tx, 0,
       false, true).asInstanceOf[PartitionedRegion#PRLocalScanIterator]
@@ -435,15 +410,6 @@
       moveNext()
       doMove = false
     }
-<<<<<<< HEAD
-    // commit here as row and column iteration is complete.
-    /* if (!hasNextValue && tx != null && !(tx.asInstanceOf[TXStateProxy]).isClosed()) {
-      val cache = GemFireCacheImpl.getExisting
-      cache.getCacheTransactionManager.masqueradeAs(tx)
-      cache.getCacheTransactionManager.commit()
-    } */
-=======
->>>>>>> 3849d839
     hasNextValue
   }
 
