--- conflicted
+++ resolved
@@ -76,12 +76,7 @@
      */
     def mapPreserve[U: ClassTag](f: T => U): RDD[U] = rdd.withScope {
       val cleanF = rdd.sparkContext.clean(f)
-<<<<<<< HEAD
       new MapPartitionsPreserveRDD[U, T](rdd, (_, _, iter) => iter.map(cleanF))
-=======
-      new MapPartitionsPreserveRDD[U, T](rdd,
-        (_, _, iter) => iter.map(cleanF))
->>>>>>> af77ce59
     }
 
     /**
