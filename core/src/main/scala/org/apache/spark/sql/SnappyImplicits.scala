/*
 * Copyright (c) 2018 SnappyData, Inc. All rights reserved.
 *
 * Licensed under the Apache License, Version 2.0 (the "License"); you
 * may not use this file except in compliance with the License. You
 * may obtain a copy of the License at
 *
 * http://www.apache.org/licenses/LICENSE-2.0
 *
 * Unless required by applicable law or agreed to in writing, software
 * distributed under the License is distributed on an "AS IS" BASIS,
 * WITHOUT WARRANTIES OR CONDITIONS OF ANY KIND, either express or
 * implied. See the License for the specific language governing
 * permissions and limitations under the License. See accompanying
 * LICENSE file.
 */
package org.apache.spark.sql

import scala.language.implicitConversions
import scala.reflect.ClassTag

import org.apache.spark.rdd.RDD
import org.apache.spark.sql.catalyst.analysis.UnresolvedRelation
import org.apache.spark.sql.catalyst.plans.logical.{LogicalPlan, Project, SubqueryAlias}
import org.apache.spark.sql.sources.{DeleteFromTable, PutIntoTable}
import org.apache.spark.{Partition, TaskContext}

/**
 * Implicit conversions used by Snappy.
 */
// scalastyle:off
object snappy extends Serializable {
// scalastyle:on

  implicit def snappyOperationsOnDataFrame(df: DataFrame): SnappyDataFrameOperations = {
    df.sparkSession match {
      case sc: SnappySession => SnappyDataFrameOperations(sc, df)
      case sc => throw new AnalysisException("Extended snappy operations " +
          s"require SnappyContext and not ${sc.getClass.getSimpleName}")
    }
  }

  implicit def samplingOperationsOnDataFrame(df: DataFrame): SampleDataFrame = {
    df.sparkSession match {
      case sc: SnappySession =>
        val plan = snappy.unwrapSubquery(df.logicalPlan)
        if (sc.snappyContextFunctions.isStratifiedSample(plan)) {
          new SampleDataFrame(sc, plan)
        } else {
          throw new AnalysisException("Stratified sampling " +
              "operations require stratifiedSample plan and not " +
              s"${plan.getClass.getSimpleName}")
        }
      case sc => throw new AnalysisException("Extended snappy operations " +
          s"require SnappyContext and not ${sc.getClass.getSimpleName}")
    }
  }

  implicit def convertToAQPFrame(df: DataFrame): AQPDataFrame = {
    AQPDataFrame(df.sparkSession.asInstanceOf[SnappySession], df.queryExecution)
  }

  def unwrapSubquery(plan: LogicalPlan): LogicalPlan = {
    plan match {
      case s: SubqueryAlias => unwrapSubquery(s.child)
      case _ => plan
    }
  }

  implicit class RDDExtensions[T: ClassTag](rdd: RDD[T]) extends Serializable {

    /**
     * Return a new RDD by applying a function to all elements of this RDD.
     *
     * This variant also preserves the preferred locations of parent RDD.
     */
    def mapPreserve[U: ClassTag](f: T => U): RDD[U] = rdd.withScope {
      val cleanF = rdd.sparkContext.clean(f)
      new MapPartitionsPreserveRDD[U, T](rdd, (_, _, iter) => iter.map(cleanF))
    }

    /**
     * Return a new RDD by applying a function to each partition of given RDD.
     *
     * This variant also preserves the preferred locations of parent RDD.
     *
     * `preservesPartitioning` indicates whether the input function preserves
     * the partitioner, which should be `false` unless this is a pair RDD and
     * the input function doesn't modify the keys.
     */
    def mapPartitionsPreserve[U: ClassTag](
        f: Iterator[T] => Iterator[U],
        preservesPartitioning: Boolean = false): RDD[U] = rdd.withScope {
      val cleanedF = rdd.sparkContext.clean(f)
      new MapPartitionsPreserveRDD(rdd, (_, _,
          itr: Iterator[T]) => cleanedF(itr), preservesPartitioning)
    }

    /**
     * Like [[mapPartitionsPreserve]] but also skips closure cleaning like
     * Spark's mapPartitionsInternal.
     */
    private[spark] def mapPartitionsPreserveInternal[U: ClassTag](
        f: Iterator[T] => Iterator[U],
        preservesPartitioning: Boolean = false): RDD[U] = rdd.withScope {
      new MapPartitionsPreserveRDD(rdd, (_, _, itr: Iterator[T]) => f(itr),
        preservesPartitioning)
    }

    /**
     * Return a new RDD by applying a function to each partition of given RDD,
     * while tracking the index of the original partition.
     *
     * This variant also preserves the preferred locations of parent RDD.
     *
     * `preservesPartitioning` indicates whether the input function preserves
     * the partitioner, which should be `false` unless this is a pair RDD and
     * the input function doesn't modify the keys.
     */
    def mapPartitionsPreserveWithIndex[U: ClassTag](
        f: (Int, Iterator[T]) => Iterator[U],
        preservesPartitioning: Boolean = false): RDD[U] = rdd.withScope {
      val cleanedF = rdd.sparkContext.clean(f)
      new MapPartitionsPreserveRDD(rdd, (_, part: Partition,
          itr: Iterator[T]) => cleanedF(part.index, itr), preservesPartitioning)
    }

    /**
     * Return a new RDD by applying a function to each partition of given RDD.
     *
     * This variant also preserves the preferred locations of parent RDD.
     *
     * `preservesPartitioning` indicates whether the input function preserves
     * the partitioner, which should be `false` unless this is a pair RDD and
     * the input function doesn't modify the keys.
     */
    def mapPartitionsPreserveWithPartition[U: ClassTag](
        f: (TaskContext, Partition, Iterator[T]) => Iterator[U],
        preservesPartitioning: Boolean = false): RDD[U] = rdd.withScope {
      val cleanedF = rdd.sparkContext.clean(f)
      new MapPartitionsPreserveRDD(rdd, (context: TaskContext, part: Partition,
          itr: Iterator[T]) => cleanedF(context, part, itr),
        preservesPartitioning)
    }

    def mapPartitionsWithIndexPreserveLocations[U: ClassTag](
        f: (Int, Iterator[T]) => Iterator[U],
        p: Int => Seq[String],
        preservesPartitioning: Boolean = false): RDD[U] = rdd.withScope {
      val cleanedF = rdd.sparkContext.clean(f)
      new PreserveLocationsRDD(rdd,
        (_: TaskContext, index: Int, iter: Iterator[T]) => cleanedF(index, iter),
        preservesPartitioning, p)
    }
  }

  /**
   * Unfortunately everything including DataFrame is private in
   * DataFrameWriter so have to use reflection.
   */
  private[this] val dfField = classOf[DataFrameWriter[_]].getDeclaredFields.find {
    f => f.getName == "df" || f.getName.endsWith("$df")
  }.getOrElse(sys.error("Failed to obtain DataFrame from DataFrameWriter"))

  private[this] val parColsMethod = classOf[DataFrameWriter[_]]
      .getDeclaredMethods.find(_.getName.contains("$normalizedParCols"))
      .getOrElse(sys.error("Failed to obtain method  " +
          "normalizedParCols from DataFrameWriter"))

  dfField.setAccessible(true)
  parColsMethod.setAccessible(true)

  implicit class DataFrameWriterExtensions(writer: DataFrameWriter[_])
      extends Serializable with SparkSupport {

    /**
     * "Puts" the content of the [[DataFrame]] to the specified table. It
     * requires that the schema of the [[DataFrame]] is the same as the schema
     * of the table. If some rows are already present then they are updated.
     *
     * This ignores all SaveMode.
     */
    def putInto(tableName: String): Unit = {
      val df: DataFrame = dfField.get(writer).asInstanceOf[DataFrame]
      val session = df.sparkSession match {
        case sc: SnappySession => sc
        case _ => sys.error("Expected a SnappyContext for putInto operation")
      }
      val normalizedParCols = parColsMethod.invoke(writer)
          .asInstanceOf[Option[Seq[String]]]
      // A partitioned relation's schema can be different from the input
      // logicalPlan, since partition columns are all moved after data columns.
      // We Project to adjust the ordering.
      // TODO: this belongs to the analyzer.
      val input = normalizedParCols.map { parCols =>
        val (inputPartCols, inputDataCols) = df.logicalPlan.output.partition {
          attr => parCols.contains(attr.name)
        }
        Project(inputDataCols ++ inputPartCols, df.logicalPlan)
      }.getOrElse(df.logicalPlan)

      df.sparkSession.sessionState.executePlan(PutIntoTable(UnresolvedRelation(
<<<<<<< HEAD
        session.sessionState.catalog.newQualifiedTableName(tableName)), input))
          .executedPlan.executeCollect()

      session.getContextObject[LogicalPlan](SnappySession.CACHED_PUTINTO_UPDATE_PLAN).foreach {
        cached => internals.uncacheQuery(session, cached, blocking = true)
      }
=======
        session.tableIdentifier(tableName)), input)).executedPlan.executeCollect()
>>>>>>> 568b7e1f
    }

    def deleteFrom(tableName: String): Unit = {
      val df: DataFrame = dfField.get(writer).asInstanceOf[DataFrame]
      val session = df.sparkSession match {
        case sc: SnappySession => sc
        case _ => sys.error("Expected a SnappyContext for deleteFrom operation")
      }

      df.sparkSession.sessionState.executePlan(DeleteFromTable(UnresolvedRelation(
        session.tableIdentifier(tableName)), df.logicalPlan)).executedPlan.executeCollect()
    }
  }

}

private[sql] case class SnappyDataFrameOperations(session: SnappySession,
    df: DataFrame) {


  /**
   * Creates stratified sampled data from given DataFrame
   * {{{
   *   peopleDf.stratifiedSample(Map("qcs" -> Array(1,2), "fraction" -> 0.01))
   * }}}
   */
  def stratifiedSample(options: Map[String, Any]): SampleDataFrame =
    new SampleDataFrame(session, session.snappyContextFunctions.convertToStratifiedSample(
      options, session, df.logicalPlan))


  /**
   * Creates a DataFrame for given time instant that will be used when
   * inserting into top-K structures.
   *
   * @param time the time instant of the DataFrame as millis since epoch
   * @return
   */
  def withTime(time: Long): DataFrameWithTime =
    new DataFrameWithTime(session, df.logicalPlan, time)


  /**
   * Append to an existing cache table.
   * Automatically uses #cacheQuery if not done already.
   */
  def appendToTempTableCache(tableName: String): Unit =
    session.appendToTempTableCache(df, tableName)
}<|MERGE_RESOLUTION|>--- conflicted
+++ resolved
@@ -171,7 +171,7 @@
   parColsMethod.setAccessible(true)
 
   implicit class DataFrameWriterExtensions(writer: DataFrameWriter[_])
-      extends Serializable with SparkSupport {
+      extends Serializable {
 
     /**
      * "Puts" the content of the [[DataFrame]] to the specified table. It
@@ -200,16 +200,7 @@
       }.getOrElse(df.logicalPlan)
 
       df.sparkSession.sessionState.executePlan(PutIntoTable(UnresolvedRelation(
-<<<<<<< HEAD
-        session.sessionState.catalog.newQualifiedTableName(tableName)), input))
-          .executedPlan.executeCollect()
-
-      session.getContextObject[LogicalPlan](SnappySession.CACHED_PUTINTO_UPDATE_PLAN).foreach {
-        cached => internals.uncacheQuery(session, cached, blocking = true)
-      }
-=======
         session.tableIdentifier(tableName)), input)).executedPlan.executeCollect()
->>>>>>> 568b7e1f
     }
 
     def deleteFrom(tableName: String): Unit = {
