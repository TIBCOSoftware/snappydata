/*
 * Copyright (c) 2016 SnappyData, Inc. All rights reserved.
 *
 * Licensed under the Apache License, Version 2.0 (the "License"); you
 * may not use this file except in compliance with the License. You
 * may obtain a copy of the License at
 *
 * http://www.apache.org/licenses/LICENSE-2.0
 *
 * Unless required by applicable law or agreed to in writing, software
 * distributed under the License is distributed on an "AS IS" BASIS,
 * WITHOUT WARRANTIES OR CONDITIONS OF ANY KIND, either express or
 * implied. See the License for the specific language governing
 * permissions and limitations under the License. See accompanying
 * LICENSE file.
 */
package org.apache.spark.sql.execution

import java.util.Calendar

import scala.collection.mutable
import scala.collection.mutable.ArrayBuffer

import com.pivotal.gemfirexd.internal.iapi.sql.ParameterValueSet
import com.pivotal.gemfirexd.internal.iapi.types._

import org.apache.spark.Logging
import org.apache.spark.broadcast.Broadcast
import org.apache.spark.rdd.RDD
import org.apache.spark.sql.SnappySession
import org.apache.spark.sql.SnappySession.CachedKey
import org.apache.spark.sql.catalyst.{CatalystTypeConverters, InternalRow}
import org.apache.spark.sql.catalyst.expressions.codegen.{CodegenContext, ExprCode}
import org.apache.spark.sql.catalyst.expressions.{Attribute, LiteralValue, ParamLiteral, SortOrder}
import org.apache.spark.sql.catalyst.plans.logical.LogicalPlan
import org.apache.spark.sql.catalyst.plans.physical.Partitioning
import org.apache.spark.sql.execution.CachedPlanHelperExec.REFERENCES_KEY
import org.apache.spark.sql.execution.joins.BroadcastHashJoinExec
import org.apache.spark.unsafe.types.UTF8String

case class CachedPlanHelperExec(childPlan: CodegenSupport, @transient session: SnappySession)
    extends UnaryExecNode with CodegenSupport {

  override def output: Seq[Attribute] = child.output

  override def outputPartitioning: Partitioning = child.outputPartitioning

  override def outputOrdering: Seq[SortOrder] = child.outputOrdering

  override def child: SparkPlan = childPlan

  override def inputRDDs(): Seq[RDD[InternalRow]] = {
    val childRDDs = childPlan.inputRDDs()
    childRDDs
  }

  override protected def doProduce(ctx: CodegenContext): String = {
    // cannot flatten out the references buffer here since the values may not
    // have been populated yet
    session.getContextObject[ArrayBuffer[ArrayBuffer[Any]]](REFERENCES_KEY) match {
      case Some(references) => references += ctx.references
      case None => session.addContextObject(REFERENCES_KEY,
        ArrayBuffer[ArrayBuffer[Any]](ctx.references))
    }
    // keep a map of the first broadcasthashjoinexec plan and the corresponding ref array
    // collect the broadcasthashjoins in this wholestage and the references array
    var nextStageStarted = false
    var alreadyGotBroadcastNode = false
    childPlan transformDown {
      case bchj: BroadcastHashJoinExec => {
        if (!nextStageStarted) {
          // The below assertion was kept thinking that there will be just one
          // broadcasthashjoin in one stage but there can be more than one and so
          // removing the assertion and instead adding this information in the context
          // indicating the above layer not to cache this plan.
          // assert(!alreadyGotBroadcastNode, "only one broadcast plans expected per wholestage")
          if (alreadyGotBroadcastNode) {
            session.getContextObject[mutable.Map[BroadcastHashJoinExec, ArrayBuffer[Any]]](
              CachedPlanHelperExec.NOCACHING_KEY) match {
              case Some(flag) => true
              case None => session.addContextObject(CachedPlanHelperExec.NOCACHING_KEY, true)
            }
          }
          session.getContextObject[mutable.Map[BroadcastHashJoinExec, ArrayBuffer[Any]]](
            CachedPlanHelperExec.BROADCASTS_KEY) match {
            case Some(map) => map += bchj -> ctx.references
            case None => session.addContextObject(CachedPlanHelperExec.BROADCASTS_KEY,
              mutable.Map(bchj -> ctx.references))
          }
          alreadyGotBroadcastNode = true
        }
        bchj
      }
      case cp: CachedPlanHelperExec => {
        nextStageStarted = true
      }
      cp
    }
    childPlan.produce(ctx, this)
  }

  override def doConsume(ctx: CodegenContext, input: Seq[ExprCode], row: ExprCode): String =
    parent.doConsume(ctx, input, row)

  override protected def doExecute(): RDD[InternalRow] = childPlan.execute()
}

object CachedPlanHelperExec extends Logging {
  val REFERENCES_KEY    = "TokenizationReferences"
  val BROADCASTS_KEY    = "TokenizationBroadcasts"
  val WRAPPED_CONSTANTS = "TokenizedConstants"
  val NOCACHING_KEY    =  "TokenizationNoCaching"

  private[sql] def allLiterals(allReferences: Seq[Seq[Any]]): Array[LiteralValue] = {
    allReferences.flatMap(_.collect {
      case l: LiteralValue => l
    }).toSet[LiteralValue].toArray.sortBy(_.position)
  }

  def replaceConstants(literals: Array[LiteralValue], currLogicalPlan: LogicalPlan,
<<<<<<< HEAD
      newpls: mutable.ArrayBuffer[ParamLiteral], pvs: ParameterValueSet): Unit = {
    if (pvs != null) {
      var countParams = 0
      literals.foreach {
        case lv@LiteralValue(_, _, p, true) =>
          countParams += 1
          assert (p - 1 < pvs.getParameterCount)
        case _ =>
      }
      assert(pvs.getParameterCount == countParams,
        s"Unequal param count: pvs-count=${pvs.getParameterCount}" +
            s" param-count=$countParams")
    }
    literals.foreach { case lv @ LiteralValue(_, _, p, isParameter) =>
      if (!isParameter) {
        lv.value = newpls.find(_.pos == p).get.value
        val y = newpls.find(_.pos == p).get.value
      } else {
        val dvd = pvs.getParameter(p - 1)
        val scalaTypeVal = setValue(dvd)
        val catalystTypeVal = CatalystTypeConverters.convertToCatalyst(scalaTypeVal)
        lv.value = catalystTypeVal
      }
    }
  }

  def setValue(dvd: DataValueDescriptor): Any = {
    dvd match {
      case i: SQLInteger => i.getInt
      case si: SQLSmallint => si.getShort
      case ti: SQLTinyint => ti.getByte
      case d: SQLDouble => d.getDouble
      case li: SQLLongint => li.getLong

      case bid: BigIntegerDecimal => bid.getDouble
      case de: SQLDecimal => de.getBigDecimal
      case r: SQLReal => r.getFloat

      case b: SQLBoolean => b.getBoolean

      case cl: SQLClob =>
        val charArray = cl.getCharArray()
        if (charArray != null) {
          val str = String.valueOf(charArray)
          UTF8String.fromString(str)
        } else null
      case lvc: SQLLongvarchar => UTF8String.fromString(lvc.getString)
      case vc: SQLVarchar => UTF8String.fromString(vc.getString)
      case c: SQLChar => UTF8String.fromString(c.getString)

      case ts: SQLTimestamp => ts.getTimestamp(null)
      case t: SQLTime => t.getTime(null)
      case d: SQLDate =>
        val c: Calendar = null
        d.getDate(c)

      case _ => dvd.getObject
=======
      newpls: mutable.ArrayBuffer[ParamLiteral]): Unit = {
    literals.foreach { case lv@LiteralValue(_, _, p) =>
      lv.value = newpls.find(_.pos == p).get.value
      val y = newpls.find(_.pos == p).get.value
>>>>>>> 9e636d88
    }
  }
}<|MERGE_RESOLUTION|>--- conflicted
+++ resolved
@@ -117,14 +117,12 @@
     }).toSet[LiteralValue].toArray.sortBy(_.position)
   }
 
-  def replaceConstants(literals: Array[LiteralValue], currLogicalPlan: LogicalPlan,
-<<<<<<< HEAD
-      newpls: mutable.ArrayBuffer[ParamLiteral], pvs: ParameterValueSet): Unit = {
+  def replaceConstants(literals: Array[LiteralValue], newpls: mutable.ArrayBuffer[ParamLiteral],
+      pvs: ParameterValueSet): Unit = {
     if (pvs != null) {
       var countParams = 0
       literals.foreach {
-        case lv@LiteralValue(_, _, p, true) =>
-          countParams += 1
+        case lv@LiteralValue(_, _, p, true) => countParams += 1
           assert (p - 1 < pvs.getParameterCount)
         case _ =>
       }
@@ -132,16 +130,10 @@
         s"Unequal param count: pvs-count=${pvs.getParameterCount}" +
             s" param-count=$countParams")
     }
-    literals.foreach { case lv @ LiteralValue(_, _, p, isParameter) =>
-      if (!isParameter) {
-        lv.value = newpls.find(_.pos == p).get.value
-        val y = newpls.find(_.pos == p).get.value
-      } else {
-        val dvd = pvs.getParameter(p - 1)
-        val scalaTypeVal = setValue(dvd)
-        val catalystTypeVal = CatalystTypeConverters.convertToCatalyst(scalaTypeVal)
-        lv.value = catalystTypeVal
-      }
+    literals.foreach {
+      case lv @ LiteralValue(_, _, p, false) => lv.value = newpls.find(_.pos == p).get.value
+      case lv @ LiteralValue(_, _, p, true) => val dvd = pvs.getParameter(p - 1)
+        lv.value = CatalystTypeConverters.convertToCatalyst(setValue(dvd))
     }
   }
 
@@ -176,12 +168,6 @@
         d.getDate(c)
 
       case _ => dvd.getObject
-=======
-      newpls: mutable.ArrayBuffer[ParamLiteral]): Unit = {
-    literals.foreach { case lv@LiteralValue(_, _, p) =>
-      lv.value = newpls.find(_.pos == p).get.value
-      val y = newpls.find(_.pos == p).get.value
->>>>>>> 9e636d88
     }
   }
 }