/*
 * Copyright (c) 2017 SnappyData, Inc. All rights reserved.
 *
 * Licensed under the Apache License, Version 2.0 (the "License"); you
 * may not use this file except in compliance with the License. You
 * may obtain a copy of the License at
 *
 * http://www.apache.org/licenses/LICENSE-2.0
 *
 * Unless required by applicable law or agreed to in writing, software
 * distributed under the License is distributed on an "AS IS" BASIS,
 * WITHOUT WARRANTIES OR CONDITIONS OF ANY KIND, either express or
 * implied. See the License for the specific language governing
 * permissions and limitations under the License. See accompanying
 * LICENSE file.
 */
package org.apache.spark.sql.execution.columnar

import java.nio.{ByteBuffer, ByteOrder}
import java.sql.{Connection, ResultSet, Statement}
import java.util.function.BiFunction

import scala.collection.mutable.ArrayBuffer
import scala.language.implicitConversions
import scala.util.control.NonFatal

import com.gemstone.gemfire.cache.EntryDestroyedException
import com.gemstone.gemfire.internal.cache.{BucketRegion, GemFireCacheImpl, LocalRegion, NonLocalRegionEntry, PartitionedRegion, RegionEntry, TXStateInterface}
import com.gemstone.gemfire.internal.shared.FetchRequest
import com.gemstone.gemfire.internal.shared.unsafe.UnsafeHolder
import com.koloboke.function.IntObjPredicate
import com.pivotal.gemfirexd.internal.engine.store.GemFireContainer
import com.pivotal.gemfirexd.internal.impl.jdbc.EmbedConnection
import io.snappydata.collection.IntObjectHashMap
import io.snappydata.thrift.common.BufferedBlob

import org.apache.spark.sql.execution.columnar.encoding.{ColumnDecoder, ColumnDeleteDecoder, ColumnEncoding, UpdatedColumnDecoder, UpdatedColumnDecoderBase}
import org.apache.spark.sql.execution.columnar.impl._
import org.apache.spark.sql.execution.row.PRValuesIterator
import org.apache.spark.sql.store.CompressionUtils
import org.apache.spark.sql.types.StructField
import org.apache.spark.{Logging, TaskContext}

case class ColumnBatch(numRows: Int, buffers: Array[ByteBuffer],
    statsData: Array[Byte], deltaIndexes: Array[Int])

abstract class ResultSetIterator[A](conn: Connection,
    stmt: Statement, rs: ResultSet, context: TaskContext)
    extends Iterator[A] with Logging {

  protected[this] final var doMove = true

  protected[this] final var hasNextValue: Boolean = rs ne null

  if (context ne null) {
    val partitionId = context.partitionId()
    context.addTaskCompletionListener { _ =>
      logDebug(s"closed connection for task from listener $partitionId")
      close()
    }
  }

  override final def hasNext: Boolean = {
    if (doMove && hasNextValue) {
      doMove = false
      hasNextValue = false
      hasNextValue = moveNext()
      hasNextValue
    } else {
      hasNextValue
    }
  }

  protected def moveNext(): Boolean = rs.next()

  override final def next(): A = {
    if (!doMove || hasNext) {
      doMove = true
      getCurrentValue
    } else null.asInstanceOf[A]
  }

  protected def getCurrentValue: A

  def close() {
    // if (!hasNextValue) return
    try {
      if (rs ne null) {
        // GfxdConnectionWrapper.restoreContextStack(stmt, rs)
        // rs.lightWeightClose()
        rs.close()
      }
    } catch {
      case NonFatal(e) => logWarning("Exception closing resultSet", e)
    }
    try {
      if (stmt ne null) {
        stmt.getConnection match {
          case embedConn: EmbedConnection =>
            val lcc = embedConn.getLanguageConnection
            if (lcc ne null) {
              lcc.clearExecuteLocally()
            }
          case _ =>
        }
        stmt.close()
      }
    } catch {
      case NonFatal(e) => logWarning("Exception closing statement", e)
    }
    hasNextValue = false
  }
}

object ColumnBatchIterator {

  def apply(region: LocalRegion,
      bucketIds: java.util.Set[Integer], projection: Array[Int],
      fullScan: Boolean, context: TaskContext): ColumnBatchIterator = {
    new ColumnBatchIterator(region, batch = null, bucketIds, projection, fullScan, context)
  }

  def apply(batch: ColumnBatch): ColumnBatchIterator = {
    new ColumnBatchIterator(region = null, batch, bucketIds = null,
      projection = null, fullScan = false, context = null)
  }
}

final class ColumnBatchIterator(region: LocalRegion, val batch: ColumnBatch,
    bucketIds: java.util.Set[Integer], projection: Array[Int],
    fullScan: Boolean, context: TaskContext)
    extends PRValuesIterator[ByteBuffer](container = null, region, bucketIds) {

  if (region ne null) {
    assert(!region.getEnableOffHeapMemory,
      s"Unexpected buffer iterator call for off-heap $region")
  }

  if (context ne null) {
    context.addTaskCompletionListener(_ => close())
  }

  protected[sql] var currentVal: ByteBuffer = _
  private var currentDeltaStats: ByteBuffer = _
  private var currentKeyPartitionId: Int = _
  private var currentKeyUUID: Long = _
  private var batchProcessed = false
  private var currentColumns = new ArrayBuffer[ColumnFormatValue]()

  override protected def createIterator(container: GemFireContainer, region: LocalRegion,
      tx: TXStateInterface): PRIterator = if (region ne null) {
    val txState = if (tx ne null) tx.getLocalTXState else null
    val createIterator = new BiFunction[BucketRegion, java.lang.Long,
        java.util.Iterator[RegionEntry]] {
      override def apply(br: BucketRegion,
          numEntries: java.lang.Long): java.util.Iterator[RegionEntry] = {
        new ColumnFormatIterator(br, projection, fullScan, txState)
      }
    }
    val createRemoteIterator = new BiFunction[java.lang.Integer, PRIterator,
        java.util.Iterator[RegionEntry]] {
      override def apply(bucketId: Integer,
          iter: PRIterator): java.util.Iterator[RegionEntry] = {
        new RemoteEntriesIterator(bucketId, projection, iter.getPartitionedRegion, tx)
      }
    }
    val pr = region.asInstanceOf[PartitionedRegion]
    new pr.PRLocalScanIterator(bucketIds, txState, createIterator, createRemoteIterator,
      false, true, true)
  } else null

  def getCurrentBatchId: Long = currentKeyUUID

  def getCurrentBucketId: Int = currentKeyPartitionId

  private[execution] def getCurrentStatsColumn: ColumnFormatValue = currentColumns(0)

  private[sql] def getColumnBuffer(columnPosition: Int, throwIfMissing: Boolean): ByteBuffer = {
    val value = itr.getBucketEntriesIterator.asInstanceOf[ClusteredColumnIterator]
        .getColumnValue(columnPosition)
    if (value ne null) {
      val columnValue = value.asInstanceOf[ColumnFormatValue].getValueRetain(
        FetchRequest.DECOMPRESS)
      val buffer = columnValue.getBuffer
      if (buffer.remaining() > 0) {
        currentColumns += columnValue
        return buffer
      } else columnValue.release()
    }
    if (throwIfMissing) {
      // empty buffer indicates value removed from region
      throw new EntryDestroyedException(s"Iteration on column=$columnPosition " +
          s"partition=$currentKeyPartitionId batchUUID=$currentKeyUUID " +
          "failed due to missing value")
    } else null
  }

  def getColumnLob(columnIndex: Int): ByteBuffer = {
    if (region ne null) {
      getColumnBuffer(columnIndex + 1, throwIfMissing = true)
    } else {
      batch.buffers(columnIndex)
    }
  }

  def getCurrentDeltaStats: ByteBuffer = currentDeltaStats

  def getUpdatedColumnDecoder(decoder: ColumnDecoder, field: StructField,
      columnIndex: Int): UpdatedColumnDecoderBase = {
    if (currentDeltaStats eq null) null
    else {
      val deltaPosition = ColumnDelta.deltaColumnIndex(columnIndex, 0)
      val delta1 = getColumnBuffer(deltaPosition, throwIfMissing = false)
      val delta2 = getColumnBuffer(deltaPosition - 1, throwIfMissing = false)
      if ((delta1 ne null) || (delta2 ne null)) {
        UpdatedColumnDecoder(decoder, field, delta1, delta2)
      } else null
    }
  }

  def getDeletedColumnDecoder: ColumnDeleteDecoder = {
    if (region eq null) null
    else getColumnBuffer(ColumnFormatEntry.DELETE_MASK_COL_INDEX,
      throwIfMissing = false) match {
      case null => null
      case deleteBuffer => new ColumnDeleteDecoder(deleteBuffer)
    }
  }

  def getDeletedRowCount: Int = {
    if (region eq null) 0
    else {
      val delete = getColumnBuffer(ColumnFormatEntry.DELETE_MASK_COL_INDEX,
        throwIfMissing = false)
      if (delete eq null) 0
      else {
        val allocator = ColumnEncoding.getAllocator(delete)
        ColumnEncoding.readInt(allocator.baseObject(delete),
          allocator.baseOffset(delete) + delete.position() + 8)
      }
    }
  }

  private def releaseColumns(): Int = {
    val previousColumns = currentColumns
    if ((previousColumns ne null) && previousColumns.nonEmpty) {
      currentColumns = null
      val len = previousColumns.length
      var i = 0
      while (i < len) {
        previousColumns(i).release()
        i += 1
      }
      len
    } else 0
  }

  override protected[sql] def moveNext(): Unit = {
    if (region ne null) {
      // release previous set of values
      currentColumns = new ArrayBuffer[ColumnFormatValue](math.max(1, releaseColumns()))
      currentVal = null
      currentDeltaStats = null
      while (itr.hasNext) {
        val re = itr.next().asInstanceOf[RegionEntry]
        // the underlying ClusteredColumnIterator allows fetching entire projected
        // columns of a column batch as a single entity (SNAP-2102)
        val bucketRegion = itr.getHostedBucketRegion
        if ((bucketRegion ne null) || re.isInstanceOf[NonLocalRegionEntry]) {
          if (!re.isDestroyedOrRemoved) {
            // re could be NonLocalRegionEntry in case of snapshot isolation
            // in some cases, old value could be TOMBSTONE and not a ColumnFormatValue
            val key = re.getRawKey.asInstanceOf[ColumnFormatKey]
            val v = re.getValue(bucketRegion)
            if (v ne null) {
              val columnValue = v.asInstanceOf[ColumnFormatValue].getValueRetain(
                FetchRequest.DECOMPRESS)
              val buffer = columnValue.getBuffer
              // empty buffer indicates value removed from region
              if (buffer.remaining() > 0) {
                currentKeyPartitionId = key.partitionId
                currentKeyUUID = key.uuid
                currentVal = buffer
                currentColumns += columnValue
                // check for update/delete stats row
                currentDeltaStats = getColumnBuffer(ColumnFormatEntry.DELTA_STATROW_COL_INDEX,
                  throwIfMissing = false)
                return
              } else columnValue.release()
            }
          }
        }
      }
      itr.close()
      hasNextValue = false
    } else if (!batchProcessed) {
      currentVal = ByteBuffer.wrap(batch.statsData)
      batchProcessed = true
    } else {
      hasNextValue = false
    }
  }

  def close(): Unit = {
    if (itr ne null) {
      itr.close()
    }
    releaseColumns()
  }
}

final class ColumnBatchIteratorOnRS(conn: Connection,
    projection: Array[Int], stmt: Statement, rs: ResultSet,
    context: TaskContext, partitionId: Int)
    extends ResultSetIterator[ByteBuffer](conn, stmt, rs, context) {
  private var currentUUID: Long = _
  // upto three deltas for each column and a deleted mask
  private val totalColumns = (projection.length * (ColumnDelta.MAX_DEPTH + 1)) + 1
  private val allocator = GemFireCacheImpl.getCurrentBufferAllocator
  private var colBuffers: IntObjectHashMap[ByteBuffer] = _
<<<<<<< HEAD
  private var currentStatsBuffer: ByteBuffer = _
  private var hasUpdates: Boolean = _
=======
  private var currentStats: ByteBuffer = _
  private var currentDeltaStats: ByteBuffer = _
>>>>>>> 7b8cc61b
  private var rsHasNext: Boolean = rs.next()

  def getCurrentBatchId: Long = currentUUID

  def getCurrentBucketId: Int = partitionId

  private def decompress(buffer: ByteBuffer): ByteBuffer = {
    if ((buffer ne null) && buffer.remaining() > 0) {
      val result = CompressionUtils.codecDecompressIfRequired(
        buffer.order(ByteOrder.LITTLE_ENDIAN), allocator)
      if (result ne buffer) {
        UnsafeHolder.releaseIfDirectBuffer(buffer)
        // decompressed buffer will be ordered by LITTLE_ENDIAN while non-decompressed
        // is returned with BIG_ENDIAN in order to distinguish the two cases
        result
      } else result.order(ByteOrder.BIG_ENDIAN)
    } else null // indicates missing value
  }

  private def getBufferFromBlob(blob: java.sql.Blob): ByteBuffer = {
    val buffer = decompress(blob match {
      case blob: BufferedBlob =>
        // the chunk can never be a ByteBufferReference in this case and
        // the internal buffer will now be owned by ColumnFormatValue
        val chunk = blob.getAsLastChunk
        assert(!chunk.isSetChunkReference)
        chunk.chunk
      case _ => ByteBuffer.wrap(blob.getBytes(1, blob.length().asInstanceOf[Int]))
    })
    blob.free()
    buffer
  }

  def getColumnLob(columnIndex: Int): ByteBuffer = {
    val buffer = colBuffers.get(columnIndex + 1)
    if (buffer ne null) buffer
    else {
      // empty buffer indicates value removed from region
      throw new EntryDestroyedException(s"Iteration on column=${columnIndex + 1} " +
          s"bucket=$partitionId uuid=$currentUUID failed due to missing value")
    }
  }

  def getCurrentDeltaStats: ByteBuffer = currentDeltaStats

  def getUpdatedColumnDecoder(decoder: ColumnDecoder, field: StructField,
      columnIndex: Int): UpdatedColumnDecoderBase = {
    if (currentDeltaStats eq null) return null
    val buffers = colBuffers
    val deltaPosition = ColumnDelta.deltaColumnIndex(columnIndex, 0)
    val delta1 = buffers.get(deltaPosition)
    val delta2 = buffers.get(deltaPosition - 1)
    if ((delta1 ne null) || (delta2 ne null)) {
      UpdatedColumnDecoder(decoder, field, delta1, delta2)
    } else null
  }

  def getDeletedColumnDecoder: ColumnDeleteDecoder = {
    colBuffers.get(ColumnFormatEntry.DELETE_MASK_COL_INDEX) match {
      case null => null
      case deleteBuffer => new ColumnDeleteDecoder(deleteBuffer)
    }
  }

  def getDeletedRowCount: Int = {
    val delete = colBuffers.get(ColumnFormatEntry.DELETE_MASK_COL_INDEX)
    if (delete eq null) 0
    else {
      val allocator = ColumnEncoding.getAllocator(delete)
      ColumnEncoding.readInt(allocator.baseObject(delete),
        allocator.baseOffset(delete) + delete.position() + 8)
    }
  }

  private def releaseColumns(): Unit = {
    val buffers = colBuffers
    // not null check in case constructor itself fails due to low memory
    if ((buffers ne null) && buffers.size() > 0) {
      buffers.forEachWhile(new IntObjPredicate[ByteBuffer] {
        override def test(col: Int, buffer: ByteBuffer): Boolean = {
          // release previous set of buffers immediately
          if (buffer ne null) {
            if (buffer.isDirect) UnsafeHolder.releaseDirectBuffer(buffer)
            // release from accounting if decompressed buffer
            else if (buffer.order() eq ByteOrder.LITTLE_ENDIAN) {
              StoreCallbacksImpl.releaseStorageMemory(CompressionUtils.DECOMPRESSION_OWNER,
                buffer.capacity(), offHeap = false)
            }
          }
          true
        }
      })
      colBuffers = null
<<<<<<< HEAD
    }
  }

  private def readColumnData(): Unit = {
    val columnIndex = rs.getInt(3)
    val columnBlob = rs.getBlob(4)
    val columnBuffer = getBufferFromBlob(columnBlob)
    if (columnBuffer ne null) {
      // put all the read buffers in "colBuffers" to free on next() or close()
      colBuffers.justPut(columnIndex, columnBuffer)
      columnIndex match {
        case ColumnFormatEntry.STATROW_COL_INDEX => currentStatsBuffer = columnBuffer
        case ColumnFormatEntry.DELTA_STATROW_COL_INDEX => hasUpdates = true
        case _ =>
      }
    }
  }

  override protected def moveNext(): Boolean = {
    currentStatsBuffer = null
    hasUpdates = false
=======
    }
  }

  private def readColumnData(): Unit = {
    val columnIndex = rs.getInt(3)
    val columnBlob = rs.getBlob(4)
    val columnBuffer = getBufferFromBlob(columnBlob)
    if (columnBuffer ne null) {
      // put all the read buffers in "colBuffers" to free on next() or close()
      colBuffers.justPut(columnIndex, columnBuffer)
      columnIndex match {
        case ColumnFormatEntry.STATROW_COL_INDEX => currentStats = columnBuffer
        case ColumnFormatEntry.DELTA_STATROW_COL_INDEX => currentDeltaStats = columnBuffer
        case _ =>
      }
    }
  }

  override protected def moveNext(): Boolean = {
    currentStats = null
    currentDeltaStats = null
>>>>>>> 7b8cc61b
    releaseColumns()
    if (rsHasNext) {
      currentUUID = rs.getLong(1)
      // create a new map instead of clearing old one to help young gen GC
      colBuffers = IntObjectHashMap.withExpectedSize[ByteBuffer](totalColumns + 1)
      // keep reading next till its still part of current column batch; if UUID changes
      // then next call to "moveNext" will read from incremented cursor position
      // else all rows may have been read which is indicated by "rsHasNext"
      do {
        readColumnData()
        rsHasNext = rs.next()
      } while (rsHasNext && rs.getLong(1) == currentUUID)
      true
    } else false
  }

<<<<<<< HEAD
  override protected def getCurrentValue: ByteBuffer = currentStatsBuffer
=======
  override protected def getCurrentValue: ByteBuffer = currentStats
>>>>>>> 7b8cc61b

  override def close(): Unit = {
    releaseColumns()
    super.close()
  }
}<|MERGE_RESOLUTION|>--- conflicted
+++ resolved
@@ -318,13 +318,8 @@
   private val totalColumns = (projection.length * (ColumnDelta.MAX_DEPTH + 1)) + 1
   private val allocator = GemFireCacheImpl.getCurrentBufferAllocator
   private var colBuffers: IntObjectHashMap[ByteBuffer] = _
-<<<<<<< HEAD
-  private var currentStatsBuffer: ByteBuffer = _
-  private var hasUpdates: Boolean = _
-=======
   private var currentStats: ByteBuffer = _
   private var currentDeltaStats: ByteBuffer = _
->>>>>>> 7b8cc61b
   private var rsHasNext: Boolean = rs.next()
 
   def getCurrentBatchId: Long = currentUUID
@@ -418,29 +413,6 @@
         }
       })
       colBuffers = null
-<<<<<<< HEAD
-    }
-  }
-
-  private def readColumnData(): Unit = {
-    val columnIndex = rs.getInt(3)
-    val columnBlob = rs.getBlob(4)
-    val columnBuffer = getBufferFromBlob(columnBlob)
-    if (columnBuffer ne null) {
-      // put all the read buffers in "colBuffers" to free on next() or close()
-      colBuffers.justPut(columnIndex, columnBuffer)
-      columnIndex match {
-        case ColumnFormatEntry.STATROW_COL_INDEX => currentStatsBuffer = columnBuffer
-        case ColumnFormatEntry.DELTA_STATROW_COL_INDEX => hasUpdates = true
-        case _ =>
-      }
-    }
-  }
-
-  override protected def moveNext(): Boolean = {
-    currentStatsBuffer = null
-    hasUpdates = false
-=======
     }
   }
 
@@ -462,7 +434,6 @@
   override protected def moveNext(): Boolean = {
     currentStats = null
     currentDeltaStats = null
->>>>>>> 7b8cc61b
     releaseColumns()
     if (rsHasNext) {
       currentUUID = rs.getLong(1)
@@ -479,11 +450,7 @@
     } else false
   }
 
-<<<<<<< HEAD
-  override protected def getCurrentValue: ByteBuffer = currentStatsBuffer
-=======
   override protected def getCurrentValue: ByteBuffer = currentStats
->>>>>>> 7b8cc61b
 
   override def close(): Unit = {
     releaseColumns()
