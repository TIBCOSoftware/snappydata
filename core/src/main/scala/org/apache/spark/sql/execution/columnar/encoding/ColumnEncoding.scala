--- conflicted
+++ resolved
@@ -213,7 +213,7 @@
   protected final var columnBeginPosition: Long = _
   protected final var columnEndPosition: Long = _
   protected final var columnBytes: AnyRef = _
-  protected final var reuseUsedSize: Int = _
+  protected[encoding] final var reuseUsedSize: Int = _
   protected final var forComplexType: Boolean = _
 
   protected final var _lowerLong: Long = _
@@ -340,13 +340,7 @@
     }
     reuseUsedSize = 0
     if (withHeader) {
-<<<<<<< HEAD
-      // skip serialization header which will be filled in by ColumnFormatValue
-      var cursor = ensureCapacity(columnBeginPosition, 8 + numNullBytes.toInt) +
-          ColumnFormatEntry.VALUE_HEADER_SIZE
-=======
-      var cursor = columnBeginPosition
->>>>>>> 530ebfa0
+      var cursor = ensureCapacity(columnBeginPosition, 8 + numNullBytes.toInt)
       // typeId followed by nulls bitset size and space for values
       ColumnEncoding.writeInt(columnBytes, cursor, typeId)
       cursor += 4
