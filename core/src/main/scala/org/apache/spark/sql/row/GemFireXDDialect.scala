--- conflicted
+++ resolved
@@ -100,16 +100,8 @@
   override def getJDBCType(dt: DataType): Option[JdbcType] = dt match {
     case StringType => Some(JdbcType("CLOB", java.sql.Types.CLOB))
     case BinaryType => Some(JdbcType("BLOB", java.sql.Types.BLOB))
-<<<<<<< HEAD
     case BooleanType => Some(JdbcType("SMALLINT", java.sql.Types.BOOLEAN))
-    // TODO: check if this should be INTEGER for GemFireXD for below two
-    case ByteType => Some(JdbcType("SMALLINT", java.sql.Types.INTEGER))
-    case ShortType => Some(JdbcType("SMALLINT", java.sql.Types.INTEGER))
-=======
-    case BooleanType => Some(JdbcType("BOOLEAN", java.sql.Types.BOOLEAN))
-    case ByteType => Some(JdbcType("INTEGER", java.sql.Types.INTEGER))
-    case ShortType => Some(JdbcType("SMALLINT", java.sql.Types.SMALLINT))
->>>>>>> 526b0ccf
+    case ByteType | ShortType => Some(JdbcType("SMALLINT", java.sql.Types.SMALLINT))
     case d: DecimalType => Some(JdbcType(s"DECIMAL(${d.precision},${d.scale})",
       java.sql.Types.DECIMAL))
     case _: ArrayType | _: MapType | _: StructType =>
