--- conflicted
+++ resolved
@@ -230,11 +230,7 @@
         }
         partitionIndex += 1
         new MultiBucketExecutorPartition(partitionIndex, partBuckets,
-<<<<<<< HEAD
-          numBuckets, preferredLocations)
-=======
           numTotalBuckets, preferredLocations)
->>>>>>> dfc016db
       }
     }.toArray[Partition]
     assert(allocatedBuckets.forall(_ == true),
