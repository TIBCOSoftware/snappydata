--- conflicted
+++ resolved
@@ -89,19 +89,10 @@
   val MAP_TYPE = 14
   val STRUCT_TYPE = 15
 
-<<<<<<< HEAD
-  val ddlOptions = Seq(PARTITION_BY, REPLICATE, BUCKETS, COLOCATE_WITH,
-    REDUNDANCY, RECOVERYDELAY, MAXPARTSIZE, EVICTION_BY,
-    PERSISTENT, SERVER_GROUPS, OFFHEAP, EXPIRE, OVERFLOW,
-    GEM_INDEXED_TABLE, ExternalStoreUtils.INDEX_NAME,
-    ExternalStoreUtils.COLUMN_BATCH_SIZE, ExternalStoreUtils.COLUMN_MAX_DELTA_ROWS,
-    ExternalStoreUtils.COMPRESSION_CODEC, ExternalStoreUtils.RELATION_FOR_SAMPLE)
-=======
   val ddlOptions: Seq[String] = Seq(PARTITION_BY, REPLICATE, BUCKETS, PARTITIONER,
     COLOCATE_WITH, REDUNDANCY, RECOVERYDELAY, MAXPARTSIZE, EVICTION_BY,
     PERSISTENCE, PERSISTENT, SERVER_GROUPS, OFFHEAP, EXPIRE, OVERFLOW,
     GEM_INDEXED_TABLE) ++ ExternalStoreUtils.ddlOptions
->>>>>>> d6176cd1
 
   val EMPTY_STRING = ""
   val NONE = "NONE"
