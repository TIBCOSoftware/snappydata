--- conflicted
+++ resolved
@@ -430,11 +430,7 @@
       } else if (v.equalsIgnoreCase("NONE")) {
         EMPTY_STRING
       } else {
-<<<<<<< HEAD
-        if (!parameters.get(OVERFLOW).forall(_.toBoolean)) {
-=======
         if (!overflow) {
->>>>>>> 724636c9
           throw Utils.analysisException("overflow 'FALSE' is not supported when eviction is " +
               "configured.")
         }
