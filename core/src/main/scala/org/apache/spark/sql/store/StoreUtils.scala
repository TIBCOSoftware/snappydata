/*
 * Copyright (c) 2016 SnappyData, Inc. All rights reserved.
 *
 * Licensed under the Apache License, Version 2.0 (the "License"); you
 * may not use this file except in compliance with the License. You
 * may obtain a copy of the License at
 *
 * http://www.apache.org/licenses/LICENSE-2.0
 *
 * Unless required by applicable law or agreed to in writing, software
 * distributed under the License is distributed on an "AS IS" BASIS,
 * WITHOUT WARRANTIES OR CONDITIONS OF ANY KIND, either express or
 * implied. See the License for the specific language governing
 * permissions and limitations under the License. See accompanying
 * LICENSE file.
 */
package org.apache.spark.sql.store

import scala.collection.JavaConverters._
import scala.collection.generic.Growable
import scala.collection.mutable
import scala.collection.mutable.ArrayBuffer

import com.gemstone.gemfire.distributed.internal.membership.InternalDistributedMember
import com.gemstone.gemfire.internal.cache.{CacheDistributionAdvisee, PartitionedRegion}
import com.pivotal.gemfirexd.internal.engine.Misc

import org.apache.spark.Partition
import org.apache.spark.internal.Logging
import org.apache.spark.sql.collection.{MultiBucketExecutorPartition, ToolsCallbackInit, Utils}
import org.apache.spark.sql.execution.columnar.ExternalStoreUtils
import org.apache.spark.sql.execution.columnar.impl.StoreCallbacksImpl
import org.apache.spark.sql.hive.SnappyStoreHiveCatalog
import org.apache.spark.sql.sources.ConnectionProperties
import org.apache.spark.sql.types._
import org.apache.spark.sql.{AnalysisException, BlockAndExecutorId, SQLContext, SnappyContext, SnappySession}


object StoreUtils extends Logging {

  val PARTITION_BY = ExternalStoreUtils.PARTITION_BY
  val REPLICATE = ExternalStoreUtils.REPLICATE
  val BUCKETS = ExternalStoreUtils.BUCKETS
  val COLOCATE_WITH = "COLOCATE_WITH"
  val REDUNDANCY = "REDUNDANCY"
  val RECOVERYDELAY = "RECOVERYDELAY"
  val MAXPARTSIZE = "MAXPARTSIZE"
  val EVICTION_BY = "EVICTION_BY"
  val PERSISTENT = "PERSISTENT"
  val DISKSTORE = "DISKSTORE"
  val SERVER_GROUPS = "SERVER_GROUPS"
  val OFFHEAP = "OFFHEAP"
  val EXPIRE = "EXPIRE"
  val OVERFLOW = "OVERFLOW"

  val GEM_PARTITION_BY = "PARTITION BY"
  val GEM_BUCKETS = "BUCKETS"
  val GEM_COLOCATE_WITH = "COLOCATE WITH"
  val GEM_REDUNDANCY = "REDUNDANCY"
  val GEM_REPLICATE = "REPLICATE"
  val GEM_RECOVERYDELAY = "RECOVERYDELAY"
  val GEM_MAXPARTSIZE = "MAXPARTSIZE"
  val GEM_EVICTION_BY = "EVICTION BY"
  val GEM_PERSISTENT = "PERSISTENT"
  val GEM_SERVER_GROUPS = "SERVER GROUPS"
  val GEM_OFFHEAP = "OFFHEAP"
  val GEM_EXPIRE = "EXPIRE"
  val GEM_OVERFLOW = "EVICTACTION OVERFLOW"
  val GEM_HEAPPERCENT = "EVICTION BY LRUHEAPPERCENT "
  val PRIMARY_KEY = "PRIMARY KEY"
  val LRUCOUNT = "LRUCOUNT"
  val GEM_INDEXED_TABLE = "INDEXED_TABLE"

  // int values for Spark SQL types for efficient switching avoiding reflection
  val STRING_TYPE = 0
  val INT_TYPE = 1
  val LONG_TYPE = 2
  val BINARY_LONG_TYPE = 3
  val SHORT_TYPE = 4
  val BYTE_TYPE = 5
  val BOOLEAN_TYPE = 6
  val DECIMAL_TYPE = 7
  val DOUBLE_TYPE = 8
  val FLOAT_TYPE = 9
  val DATE_TYPE = 10
  val TIMESTAMP_TYPE = 11
  val BINARY_TYPE = 12
  val ARRAY_TYPE = 13
  val MAP_TYPE = 14
  val STRUCT_TYPE = 15

  val ddlOptions = Seq(PARTITION_BY, REPLICATE, BUCKETS, COLOCATE_WITH,
    REDUNDANCY, RECOVERYDELAY, MAXPARTSIZE, EVICTION_BY,
    PERSISTENT, SERVER_GROUPS, OFFHEAP, EXPIRE, OVERFLOW,
    GEM_INDEXED_TABLE, ExternalStoreUtils.INDEX_NAME)

  val EMPTY_STRING = ""
  val NONE = "NONE"

  val SHADOW_COLUMN_NAME = "rowid"

  val SHADOW_COLUMN = s"$SHADOW_COLUMN_NAME bigint generated always as identity"

  def lookupName(tableName: String, schema: String): String = {
    val lookupName = {
      if (tableName.indexOf('.') <= 0) {
        schema + '.' + tableName
      } else tableName
    }
    lookupName
  }

  private[sql] def getPartitionsPartitionedTable(session: SnappySession,
      region: PartitionedRegion): Array[Partition] = {

    val callbacks = ToolsCallbackInit.toolsCallback
    if (callbacks != null) {
      allocateBucketsToPartitions(session, region)
    } else {
      val numPartitions = region.getTotalNumberOfBuckets

      (0 until numPartitions).map { p =>
        val distMembers = region.getRegionAdvisor.getBucketOwners(p).asScala
        val prefNodes = distMembers.collect {
          case m if SnappyContext.containsBlockId(m.toString) =>
            Utils.getHostExecutorId(SnappyContext.getBlockId(
              m.toString).get.blockId)
        }
        new MultiBucketExecutorPartition(p, Set(p), prefNodes.toSeq)
      }.toArray[Partition]
    }
  }

  private[sql] def getPartitionsReplicatedTable(session: SnappySession,
      region: CacheDistributionAdvisee): Array[Partition] = {

    val numPartitions = 1
    val partitions = new Array[Partition](numPartitions)

    val regionMembers = if (Utils.isLoner(session.sparkContext)) {
      Set(Misc.getGemFireCache.getDistributedSystem.getDistributedMember)
    } else {
      region.getCacheDistributionAdvisor.adviseInitializedReplicates().asScala
    }
    val prefNodes = regionMembers.collect {
      case m if SnappyContext.containsBlockId(m.toString) =>
        Utils.getHostExecutorId(SnappyContext.getBlockId(m.toString).get.blockId)
    }.toSeq
    partitions(0) = new MultiBucketExecutorPartition(0, Set.empty, prefNodes)
    partitions
  }

  private def allocateBucketsToPartitions(session: SnappySession,
      region: PartitionedRegion): Array[Partition] = {

    val numBuckets = region.getTotalNumberOfBuckets
    val serverToBuckets = new mutable.HashMap[InternalDistributedMember,
        (Option[BlockAndExecutorId], mutable.ArrayBuffer[Int])]()
    val adviser = region.getRegionAdvisor
    for (p <- 0 until numBuckets) {
      var prefNode = adviser.getPreferredInitializedNode(p, true)
      if (prefNode == null) {
        prefNode = region.getOrCreateNodeForInitializedBucketRead(p, true)
      }
      // prefer another copy if this one does not have an executor
      val prefBlockId = SnappyContext.getBlockId(prefNode.toString) match {
        case b@Some(_) => b
        case None =>
          prefNode = adviser.getBucketOwners(p).asScala.find(m =>
            SnappyContext.containsBlockId(m.toString)).getOrElse(prefNode)
          SnappyContext.getBlockId(prefNode.toString)
      }
      val buckets = serverToBuckets.get(prefNode) match {
        case Some(b) => b._2
        case None =>
          val buckets = new mutable.ArrayBuffer[Int]()
          serverToBuckets.put(prefNode, prefBlockId -> buckets)
          buckets
      }
      buckets += p
    }
    // marker array to check that all buckets have been allocated
    val allocatedBuckets = new Array[Boolean](numBuckets)
    // group buckets into as many partitions as available cores on each member
    var partitionIndex = -1
    val partitions = serverToBuckets.flatMap { case (m, (blockId, buckets)) =>
      val numBuckets = buckets.length
      val numPartitions = math.max(1, math.min(numBuckets,
        blockId.map(_.executorCores).getOrElse(numBuckets)))
      val minPartitions = numBuckets / numPartitions
      val remaining = numBuckets % numPartitions
      var partitionStart = 0
      (0 until numPartitions).map { index =>
        val partitionEnd = partitionStart + (
            if (index < remaining) minPartitions + 1 else minPartitions)
        // find any alternative servers for whole bucket group
        val partBuckets = buckets.slice(partitionStart, partitionEnd)
        val alternates = partBuckets.map { bucketId =>
          assert(!allocatedBuckets(bucketId), s"Double allocate for $bucketId")
          allocatedBuckets(bucketId) = true
          // remove self from the bucket owners before intersect;
          // add back at the start before returning the list
          val owners = adviser.getBucketOwners(bucketId)
          owners.remove(m)
          owners.asScala
        } reduce { (set1, set2) =>
          // empty check useful only for set on left which is result
          // of previous intersect
          if (set1.isEmpty) set1
          else set1.intersect(set2)
        }
        partitionStart = partitionEnd
        val preferredLocations = (blockId :: alternates.map(mbr =>
          SnappyContext.getBlockId(mbr.toString)).toList).collect {
          case Some(b) => Utils.getHostExecutorId(b.blockId)
        }
        partitionIndex += 1
        new MultiBucketExecutorPartition(partitionIndex, partBuckets.toSet,
          preferredLocations)
      }
    }.toArray[Partition]
    assert(allocatedBuckets.forall(_ == true),
      s"Failed to allocate a bucket (${allocatedBuckets.toSeq})")
    partitions
  }

  def initStore(sqlContext: SQLContext,
<<<<<<< HEAD
                table: String,
                schema: Option[StructType],
                partitions: Int,
                connProperties: ConnectionProperties,
                baseTable: Option[String] = None,
                dmls: ArrayBuffer[String] = ArrayBuffer.empty): Unit = {
    // TODO for SnappyCluster manager optimize this . Rather than calling this
    new StoreInitRDD(sqlContext, table, schema, partitions, connProperties,
      baseTable, dmls).collect()
=======
      table: String,
      schema: Option[StructType],
      partitions: Int,
      connProperties: ConnectionProperties): Unit = {
    // TODO for SnappyCluster manager optimize this . Rather than calling this
    new StoreInitRDD(sqlContext, table, schema, partitions, connProperties)
        .collect()
>>>>>>> fb1b88c1
  }

  def removeCachedObjects(sqlContext: SQLContext, table: String,
      registerDestroy: Boolean = false): Unit = {
    ExternalStoreUtils.removeCachedObjects(sqlContext, table, registerDestroy)
    Utils.mapExecutors(sqlContext, () => {
      StoreCallbacksImpl.executorCatalog.remove(table)
      Iterator.empty
    }).count()
    StoreCallbacksImpl.executorCatalog.remove(table)
  }

  def appendClause(sb: mutable.StringBuilder,
      getClause: () => String): Unit = {
    val clause = getClause.apply()
    if (!clause.isEmpty) {
      sb.append(s"$clause ")
    }
  }

  val pkDisallowdTypes = Seq(StringType, BinaryType,
    ArrayType, MapType, StructType)

  def getPrimaryKeyClause(parameters: mutable.Map[String, String],
      schema: StructType, context: SQLContext): String = {
    val sb = new StringBuilder()
    sb.append(parameters.get(PARTITION_BY).map(v => {
      val primaryKey = {
        v match {
          case PRIMARY_KEY => ""
          case _ =>
            val normalizedSchema = context.sessionState.catalog
                .asInstanceOf[SnappyStoreHiveCatalog]
                .normalizeSchema(schema)
            val schemaFields = Utils.schemaFields(normalizedSchema)
            val cols = v.split(",") map (_.trim)
            val normalizedCols = cols map { c =>
              if (context.conf.caseSensitiveAnalysis) {
                c
              } else {
                if (Utils.hasLowerCase(c)) Utils.toUpperCase(c) else c
              }
            }
            val prunedSchema = ExternalStoreUtils.pruneSchema(schemaFields,
              normalizedCols)

            val b = for (field <- prunedSchema.fields)
              yield !pkDisallowdTypes.contains(field.dataType)

            val includeInPK = b.forall(identity)
            if (includeInPK) {
              s"$PRIMARY_KEY ($v, $SHADOW_COLUMN_NAME)"
            } else {
              s"$PRIMARY_KEY ($SHADOW_COLUMN_NAME)"
            }
        }
      }
      primaryKey
    }).getOrElse(s"$PRIMARY_KEY ($SHADOW_COLUMN_NAME)"))
    sb.toString()
  }

  def ddlExtensionString(parameters: mutable.Map[String, String],
      isRowTable: Boolean, isShadowTable: Boolean): String = {
    val sb = new StringBuilder()

    if (!isShadowTable) {
      sb.append(parameters.remove(PARTITION_BY).map(v => {
        val (parClause) = {
          v match {
            case PRIMARY_KEY =>
              if (isRowTable) {
                s"sparkhash $PRIMARY_KEY"
              } else {
                throw Utils.analysisException("Column table cannot be " +
                    "partitioned on PRIMARY KEY as no primary key")
              }
            case _ => s"sparkhash COLUMN($v)"
          }
        }
        s"$GEM_PARTITION_BY $parClause "
      }).getOrElse(if (isRowTable) EMPTY_STRING
      else s"$GEM_PARTITION_BY COLUMN ($SHADOW_COLUMN_NAME) "))
    } else {
      parameters.remove(PARTITION_BY).foreach {
        case PRIMARY_KEY => throw Utils.analysisException("Column table " +
            "cannot be partitioned on PRIMARY KEY as no primary key")
        case _ =>
      }
    }

    if (!isShadowTable) {
      sb.append(parameters.remove(COLOCATE_WITH).map(
        v => s"$GEM_COLOCATE_WITH ($v) ").getOrElse(EMPTY_STRING))
    }

    parameters.remove(REPLICATE).foreach(v =>
      if (v.toBoolean) sb.append(GEM_REPLICATE).append(' ')
      else if (!parameters.contains(BUCKETS)) {
        sb.append(GEM_BUCKETS).append(' ').append(
          ExternalStoreUtils.DEFAULT_TABLE_BUCKETS).append(' ')
      })
    sb.append(parameters.remove(BUCKETS).map(v => s"$GEM_BUCKETS $v ")
        .getOrElse(EMPTY_STRING))
    sb.append(parameters.remove(REDUNDANCY).map(v => s"$GEM_REDUNDANCY $v ")
        .getOrElse(EMPTY_STRING))
    sb.append(parameters.remove(RECOVERYDELAY).map(
      v => s"$GEM_RECOVERYDELAY $v ").getOrElse(EMPTY_STRING))
    sb.append(parameters.remove(MAXPARTSIZE).map(v => s"$GEM_MAXPARTSIZE $v ")
        .getOrElse(EMPTY_STRING))

    // if OVERFLOW has been provided, then use HEAPPERCENT as the default
    // eviction policy (unless overridden explicitly)
    val hasOverflow = parameters.get(OVERFLOW).map(_.toBoolean)
        .getOrElse(!isRowTable && !parameters.contains(EVICTION_BY))
    val defaultEviction = if (hasOverflow) GEM_HEAPPERCENT else EMPTY_STRING
    if (!isShadowTable) {
      sb.append(parameters.remove(EVICTION_BY).map(v =>
        if (v == NONE) EMPTY_STRING else s"$GEM_EVICTION_BY $v ")
          .getOrElse(defaultEviction))
    } else {
      sb.append(parameters.remove(EVICTION_BY).map(v => {
        if (v.contains(LRUCOUNT)) {
          throw Utils.analysisException(
            "Column table cannot take LRUCOUNT as eviction policy")
        } else if (v == NONE) {
          EMPTY_STRING
        } else {
          s"$GEM_EVICTION_BY $v "
        }
      }).getOrElse(defaultEviction))
    }

    if (hasOverflow) {
      parameters.remove(OVERFLOW)
      sb.append(s"$GEM_OVERFLOW ")
    }

    var isPersistent = false
    parameters.remove(PERSISTENT).foreach { v =>
      if (v.equalsIgnoreCase("async") || v.equalsIgnoreCase("asynchronous")) {
        sb.append(s"$GEM_PERSISTENT ASYNCHRONOUS ")
        isPersistent = true
      } else if (v.equalsIgnoreCase("sync") ||
          v.equalsIgnoreCase("synchronous")) {
        sb.append(s"$GEM_PERSISTENT SYNCHRONOUS ")
        isPersistent = true
      } else {
        throw Utils.analysisException(s"Invalid value for option " +
            s"$PERSISTENT = $v (expected one of: async, sync, " +
            s"asynchronous, synchronous)")
      }
    }
    parameters.remove(DISKSTORE).foreach { v =>
      if (isPersistent) sb.append(s"'$v' ")
      else throw Utils.analysisException(
        s"Option '$DISKSTORE' requires '$PERSISTENT' option")
    }
    sb.append(parameters.remove(SERVER_GROUPS)
        .map(v => s"$GEM_SERVER_GROUPS ($v) ")
        .getOrElse(EMPTY_STRING))
    sb.append(parameters.remove(OFFHEAP).map(v =>
      if (v.equalsIgnoreCase("true")) s"$GEM_OFFHEAP " else EMPTY_STRING)
        .getOrElse(EMPTY_STRING))

    sb.append(parameters.remove(EXPIRE).map(v => {
      if (!isRowTable) {
        throw Utils.analysisException(
          "Expiry for Column table is not supported")
      }
      s"$GEM_EXPIRE ENTRY WITH TIMETOLIVE $v ACTION DESTROY"
    }).getOrElse(EMPTY_STRING))

    sb.toString()
  }

  def getPartitioningColumn(
      parameters: mutable.Map[String, String]): Seq[String] = {
    parameters.get(PARTITION_BY).map(v => {
      v.split(",").toSeq.map(a => a.trim)
    }).getOrElse(Seq.empty[String])
  }

  def validateConnProps(parameters: mutable.Map[String, String]): Unit = {
    parameters.keys.forall(v => {
      if (!ddlOptions.contains(v.toString.toUpperCase)) {
        throw new AnalysisException(
          s"Unknown options $v specified while creating table ")
      }
      true
    })
  }

  def mapCatalystTypes(schema: StructType,
      types: Growable[DataType]): Array[Int] = {
    var i = 0
    val result = new Array[Int](schema.length)
    while (i < schema.length) {
      val field = schema.fields(i)
      val dataType = field.dataType
      if (types != null) {
        types += dataType
      }
      result(i) = dataType match {
        case StringType => STRING_TYPE
        case IntegerType => INT_TYPE
        case LongType =>
          if (field.metadata.contains("binarylong")) BINARY_LONG_TYPE
          else LONG_TYPE
        case ShortType => SHORT_TYPE
        case ByteType => BYTE_TYPE
        case BooleanType => BOOLEAN_TYPE
        case _: DecimalType => DECIMAL_TYPE
        case DoubleType => DOUBLE_TYPE
        case FloatType => FLOAT_TYPE
        case DateType => DATE_TYPE
        case TimestampType => TIMESTAMP_TYPE
        case BinaryType => BINARY_TYPE
        case _: ArrayType => ARRAY_TYPE
        case _: MapType => MAP_TYPE
        case _: StructType => STRUCT_TYPE
        case _ => throw new IllegalArgumentException(
          s"Unsupported field $field")
      }
      i += 1
    }
    result
  }
}<|MERGE_RESOLUTION|>--- conflicted
+++ resolved
@@ -33,7 +33,8 @@
 import org.apache.spark.sql.hive.SnappyStoreHiveCatalog
 import org.apache.spark.sql.sources.ConnectionProperties
 import org.apache.spark.sql.types._
-import org.apache.spark.sql.{AnalysisException, BlockAndExecutorId, SQLContext, SnappyContext, SnappySession}
+import org.apache.spark.sql.{AnalysisException, BlockAndExecutorId, SQLContext, SnappyContext,
+SnappySession}
 
 
 object StoreUtils extends Logging {
@@ -225,25 +226,15 @@
   }
 
   def initStore(sqlContext: SQLContext,
-<<<<<<< HEAD
-                table: String,
-                schema: Option[StructType],
-                partitions: Int,
-                connProperties: ConnectionProperties,
-                baseTable: Option[String] = None,
-                dmls: ArrayBuffer[String] = ArrayBuffer.empty): Unit = {
+      table: String,
+      schema: Option[StructType],
+      partitions: Int,
+      connProperties: ConnectionProperties,
+      baseTable: Option[String] = None,
+      dmls: ArrayBuffer[String] = ArrayBuffer.empty): Unit = {
     // TODO for SnappyCluster manager optimize this . Rather than calling this
     new StoreInitRDD(sqlContext, table, schema, partitions, connProperties,
       baseTable, dmls).collect()
-=======
-      table: String,
-      schema: Option[StructType],
-      partitions: Int,
-      connProperties: ConnectionProperties): Unit = {
-    // TODO for SnappyCluster manager optimize this . Rather than calling this
-    new StoreInitRDD(sqlContext, table, schema, partitions, connProperties)
-        .collect()
->>>>>>> fb1b88c1
   }
 
   def removeCachedObjects(sqlContext: SQLContext, table: String,
