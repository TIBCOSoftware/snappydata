--- conflicted
+++ resolved
@@ -38,11 +38,7 @@
 import scala.collection.mutable
 
 import org.apache.spark.rdd.RDD
-<<<<<<< HEAD
-import org.apache.spark.sql.catalyst.expressions.{Alias, Attribute, AttributeReference, AttributeSet, EmptyRow, Expression, LiteralValue, NamedExpression, PredicateHelper}
-=======
 import org.apache.spark.sql.catalyst.expressions.{Alias, Attribute, AttributeReference, AttributeSet, EmptyRow, Expression, NamedExpression, PredicateHelper, TokenLiteral}
->>>>>>> bcfe8a67
 import org.apache.spark.sql.catalyst.plans.logical.{BroadcastHint, LogicalPlan, Project, Filter => LFilter}
 import org.apache.spark.sql.catalyst.plans.physical.UnknownPartitioning
 import org.apache.spark.sql.catalyst.{CatalystTypeConverters, InternalRow, analysis, expressions}
@@ -238,39 +234,6 @@
    */
   protected[sql] def translateToFilter(predicate: Expression): Option[Filter] = {
     predicate match {
-<<<<<<< HEAD
-      case expressions.EqualTo(a: Attribute, LiteralValue(v)) =>
-        Some(sources.EqualTo(a.name, v))
-      case expressions.EqualTo(LiteralValue(v), a: Attribute) =>
-        Some(sources.EqualTo(a.name, v))
-
-      case expressions.EqualNullSafe(a: Attribute, LiteralValue(v)) =>
-        Some(sources.EqualNullSafe(a.name, v))
-      case expressions.EqualNullSafe(LiteralValue(v), a: Attribute) =>
-        Some(sources.EqualNullSafe(a.name, v))
-
-      case expressions.GreaterThan(a: Attribute, LiteralValue(v)) =>
-        Some(sources.GreaterThan(a.name, v))
-      case expressions.GreaterThan(LiteralValue(v), a: Attribute) =>
-        Some(sources.LessThan(a.name, v))
-
-      case expressions.LessThan(a: Attribute, LiteralValue(v)) =>
-        Some(sources.LessThan(a.name, v))
-      case expressions.LessThan(LiteralValue(v), a: Attribute) =>
-        Some(sources.GreaterThan(a.name, v))
-
-      case expressions.GreaterThanOrEqual(a: Attribute, LiteralValue(v)) =>
-        Some(sources.GreaterThanOrEqual(a.name, v))
-      case expressions.GreaterThanOrEqual(LiteralValue(v), a: Attribute) =>
-        Some(sources.LessThanOrEqual(a.name, v))
-
-      case expressions.LessThanOrEqual(a: Attribute, LiteralValue(v)) =>
-        Some(sources.LessThanOrEqual(a.name, v))
-      case expressions.LessThanOrEqual(LiteralValue(v), a: Attribute) =>
-        Some(sources.GreaterThanOrEqual(a.name, v))
-
-      // TODO: SW: need a different plan from InSet that allows for ParamLiterals
-=======
       case expressions.EqualTo(a: Attribute, TokenLiteral(v)) =>
         Some(sources.EqualTo(a.name, v))
       case expressions.EqualTo(TokenLiteral(v), a: Attribute) =>
@@ -301,7 +264,6 @@
       case expressions.LessThanOrEqual(TokenLiteral(v), a: Attribute) =>
         Some(sources.GreaterThanOrEqual(a.name, v))
 
->>>>>>> bcfe8a67
       case expressions.InSet(a: Attribute, set) =>
         val toScala = CatalystTypeConverters.createToScalaConverter(a.dataType)
         Some(sources.In(a.name, set.toArray.map(toScala)))
@@ -312,14 +274,8 @@
         Some(sources.In(a.name, hSet.toArray.map(toScala)))
 
       // Because we only convert In to InSet in Optimizer when there are more than certain
-<<<<<<< HEAD
-      // items. So it is possible we still get an In expression here that needs to be pushed
-      // down.
-      case expressions.In(a: Attribute, list) if !list.exists(!LiteralValue.isConstant(_)) =>
-=======
       // items. So it is possible we still get an In expression here that needs to be pushed down.
       case expressions.In(a: Attribute, list) if !list.exists(!TokenLiteral.isConstant(_)) =>
->>>>>>> bcfe8a67
         val hSet = list.map(e => e.eval(EmptyRow))
         val toScala = CatalystTypeConverters.createToScalaConverter(a.dataType)
         Some(sources.In(a.name, hSet.toArray.map(toScala)))
@@ -341,15 +297,6 @@
       case expressions.Not(child) =>
         translateToFilter(child).map(sources.Not)
 
-<<<<<<< HEAD
-      case expressions.StartsWith(a: Attribute, LiteralValue(v)) =>
-        Some(sources.StringStartsWith(a.name, v.toString))
-
-      case expressions.EndsWith(a: Attribute, LiteralValue(v)) =>
-        Some(sources.StringEndsWith(a.name, v.toString))
-
-      case expressions.Contains(a: Attribute, LiteralValue(v)) =>
-=======
       case expressions.StartsWith(a: Attribute, TokenLiteral(v)) =>
         Some(sources.StringStartsWith(a.name, v.toString))
 
@@ -357,7 +304,6 @@
         Some(sources.StringEndsWith(a.name, v.toString))
 
       case expressions.Contains(a: Attribute, TokenLiteral(v)) =>
->>>>>>> bcfe8a67
         Some(sources.StringContains(a.name, v.toString))
 
       case _ => None
