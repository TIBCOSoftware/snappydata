/*
 * Copyright (c) 2018 SnappyData, Inc. All rights reserved.
 *
 * Licensed under the Apache License, Version 2.0 (the "License"); you
 * may not use this file except in compliance with the License. You
 * may obtain a copy of the License at
 *
 * http://www.apache.org/licenses/LICENSE-2.0
 *
 * Unless required by applicable law or agreed to in writing, software
 * distributed under the License is distributed on an "AS IS" BASIS,
 * WITHOUT WARRANTIES OR CONDITIONS OF ANY KIND, either express or
 * implied. See the License for the specific language governing
 * permissions and limitations under the License. See accompanying
 * LICENSE file.
 */
/*
 * PhysicalScan taken from Spark's PhysicalOperation having license as below.
 *
 * Licensed to the Apache Software Foundation (ASF) under one or more
 * contributor license agreements.  See the NOTICE file distributed with
 * this work for additional information regarding copyright ownership.
 * The ASF licenses this file to You under the Apache License, Version 2.0
 * (the "License"); you may not use this file except in compliance with
 * the License.  You may obtain a copy of the License at
 *
 *    http://www.apache.org/licenses/LICENSE-2.0
 *
 * Unless required by applicable law or agreed to in writing, software
 * distributed under the License is distributed on an "AS IS" BASIS,
 * WITHOUT WARRANTIES OR CONDITIONS OF ANY KIND, either express or implied.
 * See the License for the specific language governing permissions and
 * limitations under the License.
 */

package org.apache.spark.sql.execution.sources

import scala.collection.mutable

import org.apache.spark.rdd.RDD
import org.apache.spark.sql.catalyst.expressions.{Alias, Attribute, AttributeReference, AttributeSet, EmptyRow, Expression, NamedExpression, ParamLiteral, PredicateHelper, TokenLiteral}
import org.apache.spark.sql.catalyst.plans.logical.{LogicalPlan, Project, UnaryNode, Filter => LFilter}
import org.apache.spark.sql.catalyst.plans.physical.UnknownPartitioning
import org.apache.spark.sql.catalyst.{CatalystTypeConverters, InternalRow, analysis, expressions}
import org.apache.spark.sql.execution.datasources.LogicalRelation
import org.apache.spark.sql.execution.{PartitionedDataSourceScan, RowDataSourceScanExec}
import org.apache.spark.sql.sources.{Filter, PrunedUnsafeFilteredScan}
<<<<<<< HEAD
import org.apache.spark.sql.{AnalysisException, SnappySession, SparkSession, SparkSupport, Strategy, execution, sources}
=======
import org.apache.spark.sql.{AnalysisException, SnappySession, SparkSession, Strategy, execution, sources}
>>>>>>> 007a533b

/**
 * This strategy makes a PartitionedPhysicalRDD out of a PrunedFilterScan based datasource.
 * Mostly this is a copy of DataSourceStrategy of Spark. But it takes care of the underlying
 * partitions of the datasource.
 */
private[sql] object StoreDataSourceStrategy extends Strategy {

  def apply(plan: LogicalPlan): Seq[execution.SparkPlan] = plan match {
    case PhysicalScan(projects, filters, scan) => scan match {
      case l: LogicalRelation if l.relation.isInstanceOf[PartitionedDataSourceScan] =>
        val t = l.relation.asInstanceOf[PartitionedDataSourceScan]
        pruneFilterProject(
          l,
          projects,
          filters,
          t.numBuckets,
          t.partitionColumns,
          (a, f) => t.buildUnsafeScan(a.map(_.name).toArray, f.toArray)) :: Nil
      case l: LogicalRelation if l.relation.isInstanceOf[PrunedUnsafeFilteredScan] =>
        val t = l.relation.asInstanceOf[PrunedUnsafeFilteredScan]
        pruneFilterProject(
          l,
          projects,
          filters,
          0,
          Nil,
          (a, f) => t.buildUnsafeScan(a.map(_.name).toArray, f.toArray)) :: Nil
<<<<<<< HEAD
      case _: LogicalRelation =>
=======
      case LogicalRelation(_, _, _) =>
>>>>>>> 007a533b
        var foundParamLiteral = false
        val tp = plan.transformAllExpressions {
          case pl: ParamLiteral =>
            foundParamLiteral = true
            pl.asLiteral
        }
        // replace ParamLiteral with TokenLiteral for external data sources so Spark's
        // translateToFilter can push down required filters
        if (foundParamLiteral) {
          planLater(tp) :: Nil
        } else {
          Nil
        }
      case _ => Nil
    }
    case _ => Nil
  }

  private def pruneFilterProject(
      relation: LogicalRelation,
      projects: Seq[NamedExpression],
      filterPredicates: Seq[Expression],
      numBuckets: Int,
      partitionColumns: Seq[String],
      scanBuilder: (Seq[Attribute], Seq[Expression]) => (RDD[Any], Seq[RDD[InternalRow]])) = {

    var allDeterministic = true
    val projectSet = AttributeSet(projects.flatMap { p =>
      if (allDeterministic && !p.deterministic) allDeterministic = false
      p.references
    })
    val filterSet = AttributeSet(filterPredicates.flatMap { f =>
      if (allDeterministic && !f.deterministic) allDeterministic = false
      f.references
    })

    if (!allDeterministic) {
      // keep one-to-one mapping between partitions and buckets for non-deterministic
      // expressions like spark_partition_id()
      SparkSession.getActiveSession match {
        case Some(session: SnappySession) => session.linkPartitionsToBuckets(flag = true)
        case _ =>
      }
    }

    val candidatePredicates = filterPredicates.map {
      _ transform {
        case a: AttributeReference =>
          relation.attributeMap(a) // Match original case of attributes.
      }
    }

    val unhandledPredicates = relation.relation.asInstanceOf[PrunedUnsafeFilteredScan]
        .unhandledFilters(candidatePredicates)

    // A set of column attributes that are only referenced by pushed down
    // filters. We can eliminate them from requested columns.
    val handledSet = {
      val handledPredicates = filterPredicates.filterNot(unhandledPredicates.contains)
      val unhandledSet = AttributeSet(unhandledPredicates.flatMap(_.references))
      AttributeSet(handledPredicates.flatMap(_.references)) --
          (projectSet ++ unhandledSet).map(relation.attributeMap)
    }

    // Combines all Catalyst filter `Expression`s that are either not
    // convertible to data source `Filter`s or cannot be handled by `relation`.
    val filterCondition = unhandledPredicates.reduceLeftOption(expressions.And)

    // Get the partition column attribute INFO from relation schema

    // use case-insensitive resolution since partitioning columns during
    // creation could be using the same as opposed to during scan
    val joinedCols = partitionColumns.map(colName =>
      relation.resolveQuoted(colName, analysis.caseInsensitiveResolution)
          .getOrElse(throw new AnalysisException(
            s"""Cannot resolve column "$colName" among (${relation.output})""")))
    // check for joinedCols in projections
    val joinedAliases = if (projects.nonEmpty) {
      joinedCols.map(j => projects.collect {
        case a@Alias(child, _) if child.semanticEquals(j) => a.toAttribute
      })
    } else Nil

    def getMetadata: Map[String, String] = if (numBuckets > 0) {
      Map.empty[String, String]
    } else {
      val pushedFilters = candidatePredicates.flatMap(translateToFilter)
      val pairs = mutable.ArrayBuffer.empty[(String, String)]
      if (pushedFilters.nonEmpty) {
        pairs += ("PushedFilters" ->
            pushedFilters.mkString("[", ", ", "]"))
      }
      pairs.toMap
    }

    val mappedProjects = projects.map(_.toAttribute)
    val projectOnlyAttributes = mappedProjects == projects
    if (projectOnlyAttributes &&
        projectSet.size == projects.size &&
        filterSet.subsetOf(projectSet)) {
      // When it is possible to just use column pruning to get the right projection and
      // when the columns of this projection are enough to evaluate all filter conditions,
      // just do a scan followed by a filter, with no extra project.
      val requestedColumns =
      projects.asInstanceOf[Seq[Attribute]] // Safe due to if above.
          .map(relation.attributeMap) // Match original case of attributes.
          // Don't request columns that are only referenced by pushed filters.
          .filterNot(handledSet.contains)

      val (rdd, otherRDDs) = scanBuilder(requestedColumns, candidatePredicates)
      val scan = relation.relation match {
        case partitionedRelation: PartitionedDataSourceScan =>
          execution.PartitionedPhysicalScan.createFromDataSource(
            mappedProjects,
            numBuckets,
            joinedCols,
            joinedAliases,
            rdd,
            otherRDDs,
            partitionedRelation,
            filterPredicates, // filter predicates for column batch screening
            relation.output,
            (requestedColumns, candidatePredicates)
          )
        case baseRelation =>
          RowDataSourceScanExec(
            mappedProjects,
            scanBuilder(requestedColumns, candidatePredicates)._1.asInstanceOf[RDD[InternalRow]],
            baseRelation, UnknownPartitioning(0), getMetadata,
            relation.catalogTable.map(_.identifier))
      }
      filterCondition.map(execution.FilterExec(_, scan)).getOrElse(scan)
    } else {
      // Don't request columns that are only referenced by pushed filters.
      val requestedColumns = (projectSet ++ filterSet -- handledSet).map(
        relation.attributeMap).toSeq

      val (rdd, otherRDDs) = scanBuilder(requestedColumns, candidatePredicates)
      val scan = relation.relation match {
        case partitionedRelation: PartitionedDataSourceScan =>
          execution.PartitionedPhysicalScan.createFromDataSource(
            requestedColumns,
            numBuckets,
            joinedCols,
            joinedAliases,
            rdd,
            otherRDDs,
            partitionedRelation,
            filterPredicates, // filter predicates for column batch screening
            relation.output,
            (requestedColumns, candidatePredicates)
          )
        case baseRelation =>
          RowDataSourceScanExec(
            mappedProjects,
            scanBuilder(requestedColumns, candidatePredicates)._1.asInstanceOf[RDD[InternalRow]],
            baseRelation, UnknownPartitioning(0), getMetadata,
            relation.catalogTable.map(_.identifier))
      }
      if (projectOnlyAttributes || allDeterministic || filterCondition.isEmpty) {
        execution.ProjectExec(projects,
          filterCondition.map(execution.FilterExec(_, scan)).getOrElse(scan))
      } else {
        execution.FilterExec(filterCondition.get, execution.ProjectExec(projects, scan))
      }
    }
  }

  /**
   * Tries to translate a Catalyst [[Expression]] into data source [[Filter]].
   *
   * @return a `Some[Filter]` if the input [[Expression]] is convertible, otherwise a `None`.
   */
  protected[sql] def translateToFilter(predicate: Expression): Option[Filter] = {
    predicate match {
      case expressions.EqualTo(a: Attribute, TokenLiteral(v)) =>
        Some(sources.EqualTo(a.name, v))
      case expressions.EqualTo(TokenLiteral(v), a: Attribute) =>
        Some(sources.EqualTo(a.name, v))

      case expressions.EqualNullSafe(a: Attribute, TokenLiteral(v)) =>
        Some(sources.EqualNullSafe(a.name, v))
      case expressions.EqualNullSafe(TokenLiteral(v), a: Attribute) =>
        Some(sources.EqualNullSafe(a.name, v))

      case expressions.GreaterThan(a: Attribute, TokenLiteral(v)) =>
        Some(sources.GreaterThan(a.name, v))
      case expressions.GreaterThan(TokenLiteral(v), a: Attribute) =>
        Some(sources.LessThan(a.name, v))

      case expressions.LessThan(a: Attribute, TokenLiteral(v)) =>
        Some(sources.LessThan(a.name, v))
      case expressions.LessThan(TokenLiteral(v), a: Attribute) =>
        Some(sources.GreaterThan(a.name, v))

      case expressions.GreaterThanOrEqual(a: Attribute, TokenLiteral(v)) =>
        Some(sources.GreaterThanOrEqual(a.name, v))
      case expressions.GreaterThanOrEqual(TokenLiteral(v), a: Attribute) =>
        Some(sources.LessThanOrEqual(a.name, v))

      case expressions.LessThanOrEqual(a: Attribute, TokenLiteral(v)) =>
        Some(sources.LessThanOrEqual(a.name, v))
      case expressions.LessThanOrEqual(TokenLiteral(v), a: Attribute) =>
        Some(sources.GreaterThanOrEqual(a.name, v))

      case expressions.InSet(a: Attribute, set) =>
        val toScala = CatalystTypeConverters.createToScalaConverter(a.dataType)
        Some(sources.In(a.name, set.toArray.map(toScala)))

      case expressions.DynamicInSet(a: Attribute, set) =>
        val hSet = set.map(e => e.eval(EmptyRow))
        val toScala = CatalystTypeConverters.createToScalaConverter(a.dataType)
        Some(sources.In(a.name, hSet.toArray.map(toScala)))

      // Because we only convert In to InSet in Optimizer when there are more than certain
      // items. So it is possible we still get an In expression here that needs to be pushed down.
      case expressions.In(a: Attribute, list) if list.forall(TokenLiteral.isConstant) =>
        val hSet = list.map(e => e.eval(EmptyRow))
        val toScala = CatalystTypeConverters.createToScalaConverter(a.dataType)
        Some(sources.In(a.name, hSet.toArray.map(toScala)))

      case expressions.IsNull(a: Attribute) =>
        Some(sources.IsNull(a.name))

      case expressions.IsNotNull(a: Attribute) =>
        Some(sources.IsNotNull(a.name))

      case expressions.And(left, right) =>
        (translateToFilter(left) ++ translateToFilter(right)).reduceOption(sources.And)

      case expressions.Or(left, right) =>
        for {
          leftFilter <- translateToFilter(left)
          rightFilter <- translateToFilter(right)
        } yield sources.Or(leftFilter, rightFilter)

      case expressions.Not(child) =>
        translateToFilter(child).map(sources.Not)

      case expressions.StartsWith(a: Attribute, TokenLiteral(v)) =>
        Some(sources.StringStartsWith(a.name, v.toString))

      case expressions.EndsWith(a: Attribute, TokenLiteral(v)) =>
        Some(sources.StringEndsWith(a.name, v.toString))

      case expressions.Contains(a: Attribute, TokenLiteral(v)) =>
        Some(sources.StringContains(a.name, v.toString))

      case _ => None
    }
  }
}

/**
 * Taken from Spark's PhysicalOperation with the difference that non-deterministic
 * fields don't cause all columns of underlying table to be projected.
 */
/**
 * A pattern that matches any number of project or filter operations on top of another relational
 * operator.  All filter operators are collected and their conditions are broken up and returned
 * together with the top project operator.
 * [[org.apache.spark.sql.catalyst.expressions.Alias Aliases]] are in-lined/substituted if
 * necessary.
 */
object PhysicalScan extends PredicateHelper with SparkSupport {

  type ReturnType = (Seq[NamedExpression], Seq[Expression], LogicalPlan)

  def unapply(plan: LogicalPlan): Option[ReturnType] = {
    val (fields, filters, child, _) = collectProjectsAndFilters(plan)
    Some((fields.getOrElse(child.output), filters, child))
  }

  /**
   * Collects all projects and filters, in-lining/substituting aliases if necessary.
   * Here are two examples for alias in-lining/substitution.
   * Before:
   * {{{
   *   SELECT c1 FROM (SELECT key AS c1 FROM t1) t2 WHERE c1 > 10
   *   SELECT c1 AS c2 FROM (SELECT key AS c1 FROM t1) t2 WHERE c1 > 10
   * }}}
   * After:
   * {{{
   *   SELECT key AS c1 FROM t1 WHERE key > 10
   *   SELECT key AS c2 FROM t1 WHERE key > 10
   * }}}
   */
  private def collectProjectsAndFilters(plan: LogicalPlan): (Option[Seq[NamedExpression]],
      Seq[Expression], LogicalPlan, Map[Attribute, Expression]) =
    plan match {
      case Project(fields, child) =>
        val (_, filters, other, aliases) = collectProjectsAndFilters(child)
        val substitutedFields = fields.map(substitute(aliases)).asInstanceOf[Seq[NamedExpression]]
        (Some(substitutedFields), filters, other, collectAliases(substitutedFields))

      case LFilter(condition, child) =>
        val (fields, filters, other, aliases) = collectProjectsAndFilters(child)
        val substitutedCondition = substitute(aliases)(condition)
        (fields, filters ++ splitConjunctivePredicates(substitutedCondition), other, aliases)

      case _ if internals.isHintPlan(plan) =>
        collectProjectsAndFilters(plan.asInstanceOf[UnaryNode].child)

      case other => (None, Nil, other, Map.empty)
    }

  private def collectAliases(fields: Seq[Expression]): Map[Attribute, Expression] = fields.collect {
    case a@Alias(child, _) => a.toAttribute -> child
  }.toMap

  private def substitute(aliases: Map[Attribute, Expression])(expr: Expression): Expression = {
    expr.transform {
      case a@Alias(ref: AttributeReference, name) =>
        aliases.get(ref)
            .map(Alias(_, name)(a.exprId, a.qualifier, isGenerated = a.isGenerated))
            .getOrElse(a)

      case a: AttributeReference =>
        aliases.get(a)
            .map(Alias(_, a.name)(a.exprId, a.qualifier, isGenerated = a.isGenerated)).getOrElse(a)
    }
  }
}<|MERGE_RESOLUTION|>--- conflicted
+++ resolved
@@ -45,11 +45,7 @@
 import org.apache.spark.sql.execution.datasources.LogicalRelation
 import org.apache.spark.sql.execution.{PartitionedDataSourceScan, RowDataSourceScanExec}
 import org.apache.spark.sql.sources.{Filter, PrunedUnsafeFilteredScan}
-<<<<<<< HEAD
 import org.apache.spark.sql.{AnalysisException, SnappySession, SparkSession, SparkSupport, Strategy, execution, sources}
-=======
-import org.apache.spark.sql.{AnalysisException, SnappySession, SparkSession, Strategy, execution, sources}
->>>>>>> 007a533b
 
 /**
  * This strategy makes a PartitionedPhysicalRDD out of a PrunedFilterScan based datasource.
@@ -78,11 +74,7 @@
           0,
           Nil,
           (a, f) => t.buildUnsafeScan(a.map(_.name).toArray, f.toArray)) :: Nil
-<<<<<<< HEAD
       case _: LogicalRelation =>
-=======
-      case LogicalRelation(_, _, _) =>
->>>>>>> 007a533b
         var foundParamLiteral = false
         val tp = plan.transformAllExpressions {
           case pl: ParamLiteral =>
