/*
 * Copyright (c) 2018 SnappyData, Inc. All rights reserved.
 *
 * Licensed under the Apache License, Version 2.0 (the "License"); you
 * may not use this file except in compliance with the License. You
 * may obtain a copy of the License at
 *
 * http://www.apache.org/licenses/LICENSE-2.0
 *
 * Unless required by applicable law or agreed to in writing, software
 * distributed under the License is distributed on an "AS IS" BASIS,
 * WITHOUT WARRANTIES OR CONDITIONS OF ANY KIND, either express or
 * implied. See the License for the specific language governing
 * permissions and limitations under the License. See accompanying
 * LICENSE file.
 */
package org.apache.spark.sql.hive

import com.gemstone.gemfire.internal.shared.SystemProperties
import com.pivotal.gemfirexd.Attribute.{PASSWORD_ATTR, USERNAME_ATTR}
import com.pivotal.gemfirexd.internal.engine.Misc
import com.pivotal.gemfirexd.internal.impl.sql.catalog.GfxdDataDictionary
import io.snappydata.Constant
import io.snappydata.Constant.{SPARK_STORE_PREFIX, STORE_PROPERTY_PREFIX}
import io.snappydata.impl.SnappyHiveConf
import org.apache.hadoop.hive.conf.HiveConf.ConfVars

import org.apache.spark.sql.execution.SparkPlan
import org.apache.spark.sql.execution.columnar.ExternalStoreUtils
import org.apache.spark.sql.hive.execution.HiveTableScanExec
import org.apache.spark.sql.internal.StaticSQLConf.WAREHOUSE_PATH
import org.apache.spark.sql.{ClusterMode, SnappyContext, ThinClientConnectorMode}
import org.apache.spark.{Logging, SparkConf, SparkContext}

/**
 * A utility class to get hive meta-store connection to underlying SnappyData store.
 * The main use of this class is to setup hive metadata client properties appropriate
 * for connection to embedded store.
 */
object HiveClientUtil extends Logging {

  ExternalStoreUtils.registerBuiltinDrivers()

  /**
   * Create a SnappyHiveExternalCatalog appropriate for the cluster.
   * The catalog internally initializes a hive client that is used to retrieve metadata from
   * the in-built Hive MetaStore.
   */
  def getOrCreateExternalCatalog(sparkContext: SparkContext,
      conf: SparkConf): SnappyHiveExternalCatalog = synchronized {
    val (dbURL, dbDriver) = resolveMetaStoreDBProps(SnappyContext.getClusterMode(sparkContext))
    val metadataConf = new SnappyHiveConf
    // make a copy of SparkConf since it is to be updated later
    val sparkConf = conf.clone()
    var user = sparkConf.getOption(SPARK_STORE_PREFIX + USERNAME_ATTR)
    var password = sparkConf.getOption(SPARK_STORE_PREFIX + PASSWORD_ATTR)
    if (user.isEmpty) {
      user = sparkConf.getOption(STORE_PROPERTY_PREFIX + USERNAME_ATTR)
      password = sparkConf.getOption(STORE_PROPERTY_PREFIX + PASSWORD_ATTR)
    }
    // check store boot properties
    if (user.isEmpty) {
      val bootProperties = Misc.getMemStore.getBootProperties
      bootProperties.get(USERNAME_ATTR).asInstanceOf[String] match {
        case null =>
        case u =>
          user = Some(u)
          password = Option(bootProperties.get(PASSWORD_ATTR).asInstanceOf[String])
      }
    }
    var logURL = dbURL
    val secureDbURL = if (user.isDefined && password.isDefined) {
      logURL = dbURL + ";user=" + user.get
      logURL + ";password=" + password.get + ";"
    } else {
      metadataConf.setVar(ConfVars.METASTORE_CONNECTION_USER_NAME,
        SystemProperties.SNAPPY_HIVE_METASTORE)
      dbURL
    }

    //TODO: PP: Not sure if it is required to point logURL to derby in recovery mode. ???
    if(Misc.getGemFireCache.isSnappyRecoveryMode){
      logURL = "jdbc:derby:;default-schema=metastore_db"
    }
    if (SnappyHiveExternalCatalog.getInstance eq null) {
      logInfo(s"Using dbURL = $logURL for Hive metastore initialization")
    }
    metadataConf.setVar(ConfVars.METASTORECONNECTURLKEY, secureDbURL)
    metadataConf.setVar(ConfVars.METASTORE_CONNECTION_DRIVER, dbDriver)

    initCommonHiveMetaStoreProperties(metadataConf)

    // set warehouse directory as per Spark's default
    val warehouseDir = sparkConf.get(WAREHOUSE_PATH)
    sparkConf.set(ConfVars.METASTOREWAREHOUSE.varname, warehouseDir)
    metadataConf.setVar(ConfVars.METASTOREWAREHOUSE, warehouseDir)

    // remove all custom hive settings and add defaults needed for access to in-built meta-store
    val hiveSettings = sparkConf.getAll.filter(_._1.startsWith("spark.sql.hive"))
    if (hiveSettings.nonEmpty) hiveSettings.foreach(k => sparkConf.remove(k._1))
    // always use builtin classes with the base class loader without isolation
    sparkConf.set(HiveUtils.HIVE_METASTORE_JARS, "builtin")
    sparkConf.set("spark.sql.hive.metastore.isolation", "false")
    sparkConf.set(HiveUtils.HIVE_METASTORE_SHARED_PREFIXES, Seq(
      "io.snappydata.jdbc", "com.pivotal.gemfirexd.jdbc"))

    val skipFlags = GfxdDataDictionary.SKIP_CATALOG_OPS.get()
    val oldSkipCatalogCalls = skipFlags.skipHiveCatalogCalls
    skipFlags.skipHiveCatalogCalls = true
    try {
      // In case of data extractor - recovery mode, derby should be used as hive metastore
      if (Misc.getGemFireCache.isSnappyRecoveryMode &&
          !(Misc.getMemStore.getMyVMKind.isLocator || Misc.getMemStore.getMyVMKind.isStore)) {
        logInfo("Using derby as hive metastore.")
<<<<<<< HEAD
=======
        logDebug("Spark conf being used for SnappyHiveExternalCatalog: " + sparkConf.toDebugString)
>>>>>>> bcb46e9e
        val extCatalog = SnappyHiveExternalCatalog.getInstance(sparkConf, new SnappyHiveConf)
        extCatalog
      }
      else {
        SnappyHiveExternalCatalog.getInstance(sparkConf, metadataConf)
      }
    } finally {
      skipFlags.skipHiveCatalogCalls = oldSkipCatalogCalls
    }
  }

  /**
   * Set the common hive metastore properties and also invoke
   * the static initialization for Hive with system properties
   * which tries booting default derby otherwise (SNAP-1956, SNAP-1961).
   * <p>
   * Should be called after all other properties have been filled in.
   */
  private def initCommonHiveMetaStoreProperties(metadataConf: SnappyHiveConf): Unit = {
    metadataConf.set("datanucleus.mapping.Schema", Misc.SNAPPY_HIVE_METASTORE)
    // Tomcat pool has been shown to work best but does not work in split mode
    // because upstream spark does not ship with it (and the one in snappydata-core
    //   cannot be loaded by datanucleus which should be in system CLASSPATH).
    // Using inbuilt DBCP pool which allows setting the max time to wait
    // for a pool connection else BoneCP hangs if network servers are down, for example,
    // and the thrift JDBC connection fails since its default timeout is infinite.
    // The DBCP 1.x versions are thoroughly outdated and should not be used but
    // the expectation is that the one bundled in datanucleus will be in better shape.
    metadataConf.setVar(ConfVars.METASTORE_CONNECTION_POOLING_TYPE, "dbcp-builtin")
    // set the scratch dir inside current working directory (unused but created)
    setDefaultPath(metadataConf, ConfVars.SCRATCHDIR, "./hive")
    metadataConf.setVar(ConfVars.HADOOPFS, "file:///")
    metadataConf.set("datanucleus.connectionPool.testSQL", "VALUES(1)")

    // ensure no other Hive instance is alive for this thread but also
    // set the system properties because this can initialize Hive static
    // instance that will try to boot default derby otherwise
    val props = metadataConf.getAllProperties
    val propertyNames = props.stringPropertyNames.iterator()
    while (propertyNames.hasNext) {
      val name = propertyNames.next()
      System.setProperty(name, props.getProperty(name))
    }

    // set integer properties after the system properties have been used by
    // Hive static initialization so that these never go into system properties

    // a small pool of connections for the shared hive client
    // metadataConf.set("datanucleus.connectionPool.maxPoolSize", "4");
    // metadataConf.set("datanucleus.connectionPool.minPoolSize", "0");
    metadataConf.set("datanucleus.connectionPool.maxActive", "4")
    metadataConf.set("datanucleus.connectionPool.maxIdle", "2")
    metadataConf.set("datanucleus.connectionPool.minIdle", "0")
    // throw pool exhausted exception after 30s
    metadataConf.set("datanucleus.connectionPool.maxWait", "30000")
  }

  private def setDefaultPath(metadataConf: SnappyHiveConf, v: ConfVars, path: String): String = {
    var pathUsed = metadataConf.get(v.varname)
    if ((pathUsed eq null) || pathUsed.isEmpty || pathUsed.equals(v.getDefaultExpr)) {
      // set the path to provided
      pathUsed = new java.io.File(path).getAbsolutePath
      metadataConf.setVar(v, pathUsed)
    }
    pathUsed
  }

  private def resolveMetaStoreDBProps(clusterMode: ClusterMode): (String, String) = {
    clusterMode match {
      case ThinClientConnectorMode(_, _) =>
        throw new IllegalStateException("Hive client should not be used in smart connector")
      case _ => (ExternalStoreUtils.defaultStoreURL(clusterMode) + getCommonJDBCSuffix,
          Constant.JDBC_EMBEDDED_DRIVER)
    }
  }

  /**
   * Common connection properties set on embedded metastore JDBC connections.
   * Smart connector no longer uses a hive client rather generic SYS.GET_CATALOG_METADATA
   * and SYS.UPDATE_CATALOG_METADATA procedures for reads and writes to hive meta-store.
   */
  private def getCommonJDBCSuffix: String = {
    ";default-schema=" + SystemProperties.SNAPPY_HIVE_METASTORE +
        ";disable-streaming=true;default-persistent=true;" +
        "sync-commits=true;internal-connection=true;skip-constraint-checks=true"
  }

  def isHiveExecPlan(plan: SparkPlan): Boolean = plan.isInstanceOf[HiveTableScanExec]
}<|MERGE_RESOLUTION|>--- conflicted
+++ resolved
@@ -78,7 +78,7 @@
       dbURL
     }
 
-    //TODO: PP: Not sure if it is required to point logURL to derby in recovery mode. ???
+    // TODO: PP: Not sure if it is required to point logURL to derby in recovery mode. ???
     if(Misc.getGemFireCache.isSnappyRecoveryMode){
       logURL = "jdbc:derby:;default-schema=metastore_db"
     }
@@ -112,10 +112,7 @@
       if (Misc.getGemFireCache.isSnappyRecoveryMode &&
           !(Misc.getMemStore.getMyVMKind.isLocator || Misc.getMemStore.getMyVMKind.isStore)) {
         logInfo("Using derby as hive metastore.")
-<<<<<<< HEAD
-=======
         logDebug("Spark conf being used for SnappyHiveExternalCatalog: " + sparkConf.toDebugString)
->>>>>>> bcb46e9e
         val extCatalog = SnappyHiveExternalCatalog.getInstance(sparkConf, new SnappyHiveConf)
         extCatalog
       }
