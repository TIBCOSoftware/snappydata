--- conflicted
+++ resolved
@@ -199,24 +199,12 @@
     val predicate = ExpressionCanonicalizer.execute(
       BindReferences.bindReference(columnBatchStatFilters
           .reduceOption(And).getOrElse(Literal(true)), columnBatchStatsSchema))
-<<<<<<< HEAD
-    val statRow = ctx.freshName("statRow")
-    ctx.INPUT_ROW = statRow
-    ctx.currentVars = null
-    val predicateEval = predicate.genCode(ctx)
-
-    val columnBatchesSeen = metricTerm(ctx, "columnBatchesSeen")
-=======
     val statsRow = ctx.freshName("statsRow")
-    val statsData = ctx.freshName("statsData")
     ctx.INPUT_ROW = statsRow
     ctx.currentVars = null
     val predicateEval = predicate.genCode(ctx)
 
-    val platformClass = classOf[Platform].getName
->>>>>>> eb2078a9
     val columnBatchesSkipped = metricTerm(ctx, "columnBatchesSkipped")
-
     // skip filtering if nothing is to be applied
     if (predicateEval.value == "true" && predicateEval.isNull == "false") {
       return ""
@@ -224,15 +212,7 @@
     val filterFunction = ctx.freshName("columnBatchFilter")
     ctx.addNewFunction(filterFunction,
       s"""
-<<<<<<< HEAD
-         |private boolean $filterFunction(UnsafeRow $statRow) {
-         |  $columnBatchesSeen.${metricAdd("1")};
-=======
-         |private boolean $filterFunction(byte[] $statsData) {
-         |  final UnsafeRow $statsRow = new UnsafeRow($numStatFields);
-         |  $statsRow.pointTo($statsData, $platformClass.BYTE_ARRAY_OFFSET,
-         |    $statsData.length);
->>>>>>> eb2078a9
+         |private boolean $filterFunction(UnsafeRow $statsRow) {
          |  // Skip the column batches based on the predicate
          |  ${predicateEval.code}
          |  if (!${predicateEval.isNull} && ${predicateEval.value}) {
@@ -243,8 +223,6 @@
          |  }
          |}
        """.stripMargin)
-
-
     filterFunction
   }
 
@@ -294,7 +272,7 @@
     val wrappedRow = if (isForSampleReservoirAsRegion) ctx.freshName("wrappedRow")
     else null
     val (weightVarName, weightAssignCode) = if (output.exists(_.name ==
-      Utils.WEIGHTAGE_COLUMN_NAME)) {
+        Utils.WEIGHTAGE_COLUMN_NAME)) {
       val varName = ctx.freshName("weightage")
       ctx.addMutableState("long", varName, s"$varName = 0;")
       (varName, s"$varName = $wrappedRow.weight();")
@@ -409,16 +387,9 @@
       val decoderVar = s"decoder$index"
       val bufferVar = s"buffer$index"
       // projections are not pushed in embedded mode for optimized access
-<<<<<<< HEAD
-      val baseIndex = baseRelation.schema.fieldIndex(attr.name)
-      val rsPosition = if (isEmbedded) baseIndex + 1 else index + 1
-
-      val bufferPosition = baseIndex + 1
-=======
       val baseIndex = relationSchema.fieldIndex(attr.name)
-      val bufferPosition = if (isEmbedded) baseIndex else index
-      val rsPosition = bufferPosition + 1
->>>>>>> eb2078a9
+      val bufferPosition = if (isEmbedded) baseIndex + 1 else index + 1
+      val rsPosition = bufferPosition
 
       ctx.addMutableState("java.nio.ByteBuffer", buffer, s"$buffer = null;")
 
@@ -443,23 +414,9 @@
         )
       }
       ctx.addMutableState("long", cursor, s"$cursor = 0L;")
-<<<<<<< HEAD
-      if (!isEmbedded) {
-        columnBufferInitCode.append(s"$buffer = $colInput.getColumnLob($bufferPosition);")
-      } else if (isOffHeap) {
-        columnBufferInitCode.append(
-          s"""
-            $buffer = $batch.getAsBytes($bufferPosition, ($wasNullClass)null);
-          """)
-      } else {
-        columnBufferInitCode.append(
-          s"$buffer = $colInput.getColumnLob($bufferPosition);")
-      }
-=======
->>>>>>> eb2078a9
       columnBufferInitCode.append(
         s"""
-          $buffer = $buffers[$bufferPosition];
+          $buffer = $colInput.getColumnLob($bufferPosition);
           $decoder = $encodingClass$$.MODULE$$.getColumnDecoder($buffer,
             $planSchema.apply($index));
           // initialize the decoder and store the starting cursor position
@@ -482,16 +439,16 @@
       ev
     }
 
-<<<<<<< HEAD
-    val filterFunction = generateStatPredicate(ctx)
+    // TODO: add filter function for non-embedded mode (using store layer
+    //   function that will invoke the above function in independent class)
+    val filterFunction = generateStatPredicate(ctx, numBatchRows)
     val getUnsafeRow = ctx.freshName("getUnsafeRow")
     val statBytes = ctx.freshName("statBytes")
+    val colNextBytes = ctx.freshName("colNextBytes")
     val platformClass = classOf[Platform].getName
-
     // Stat row contains 5 stats per column as specified in PartitionStatistics
     // If number of stats in PartitionStatistics is changed this should be changed.
     val numColumnsInStatBlob = relation.schema.size * 5
-
     ctx.addNewFunction(getUnsafeRow,
       s"""
          |
@@ -502,93 +459,6 @@
          |  return unsafeRow;
          |}
        """.stripMargin)
-
-
-    // TODO: add filter function for non-embedded mode (using store layer
-    //   function that will invoke the above function in independent class)
-    val batchInit = if (!isEmbedded) {
-      if (filterFunction.isEmpty) {
-        s"""
-          final byte[] statBytes = (byte[])$input.next();
-          UnsafeRow unsafeRow = $getUnsafeRow(statBytes);
-          $numBatchRows = unsafeRow.getInt(3);
-          // dummy initialization as the logic of exiting is tied with $buffers
-         $buffers = new byte[1][];
-      """
-      } else {
-        s"""
-          while (true) {
-            final byte[] statBytes = (byte[])$input.next();
-            UnsafeRow unsafeRow = $getUnsafeRow(statBytes);
-            if ($filterFunction(unsafeRow)) {
-              $numBatchRows = unsafeRow.getInt(3);
-              break;
-            }
-            if (!$input.hasNext()) return false;
-          }
-          // dummy initialization as the logic of exiting is tied with $buffers
-         $buffers = new byte[1][];
-      """
-      }
-
-    } else if (isOffHeap) {
-      val filterCode = if (filterFunction.isEmpty) {
-        val columnBatchesSeen = metricTerm(ctx, "columnBatchesSeen")
-        s"""final $execRowClass $batch = ($execRowClass)$colInput.next();
-          $columnBatchesSeen.${metricAdd("1")};"""
-      } else {
-        s"""$execRowClass $batch;
-          while (true) {
-            $batch = ($execRowClass)$colInput.next();
-            final byte[] statBytes = $batch.getRowBytes(
-              ${PartitionedPhysicalScan.CT_BLOB_POSITION});
-            UnsafeRow unsafeRow = $getUnsafeRow(statBytes);
-            if ($filterFunction(unsafeRow)) {
-              $numBatchRows = unsafeRow.getInt(3);
-              break;
-            }
-            if (!$colInput.hasNext()) return false;
-          }"""
-      }
-      s"""
-        $filterCode
-      """
-    } else {
-      val filterCode = if (filterFunction.isEmpty) {
-         val columnBatchesSeen = metricTerm(ctx, "columnBatchesSeen")
-        s"""
-          $buffers = (byte[][])$colInput.next();
-          final $rowFormatterClass $rowFormatter = $colInput.rowFormatter();
-          $columnBatchesSeen.${metricAdd("1")};
-          final byte[] statBytes = $rowFormatter.getLob($buffers,
-            ${PartitionedPhysicalScan.CT_BLOB_POSITION});
-           UnsafeRow unsafeRow = $getUnsafeRow(statBytes);
-           $numBatchRows = unsafeRow.getInt(3);
-            """
-
-      } else {
-        s"""$rowFormatterClass $rowFormatter;
-           while (true) {
-             $buffers = (byte[][])$colInput.next();
-             $rowFormatter = $colInput.rowFormatter();
-             final byte[] statBytes = $rowFormatter.getLob($buffers,
-               ${PartitionedPhysicalScan.CT_BLOB_POSITION});
-             UnsafeRow unsafeRow = $getUnsafeRow(statBytes);
-             if ($filterFunction(unsafeRow)) {
-               $numBatchRows = unsafeRow.getInt(3);
-               break;
-             }
-             if (!$colInput.hasNext()) return false;
-           }"""
-      }
-      s"""
-        $filterCode
-      """
-=======
-    // TODO: add filter function for non-embedded mode (using store layer
-    //   function that will invoke the above function in independent class)
-    val filterFunction = if (!isEmbedded) ""
-    else generateStatPredicate(ctx, numBatchRows)
 
     val incrementBatchOutputRows = if (numOutputRows ne null) {
       s"$numOutputRows.${metricAdd(numBatchRows)};"
@@ -603,21 +473,21 @@
     else s"$columnBatchesSeen.${metricAdd("1")};"
     val batchAssign =
       s"""
-        final $columnBatchClass $batch = ($columnBatchClass)$colInput.next();
+        final byte[] $colNextBytes = (byte[])$colInput.next();
+        UnsafeRow unsafeRow = $getUnsafeRow($colNextBytes);
+        $numBatchRows = unsafeRow.getInt(3);
         $incrementBatchCount
-        $buffers = $batch.buffers();
-        $numBatchRows = $batch.numRows();
+        $buffers = $colNextBytes;
       """
     val batchInit = if (filterFunction.isEmpty) batchAssign else {
       s"""
         while (true) {
           $batchAssign
-          if ($filterFunction($batch.statsData())) {
+          if ($filterFunction(unsafeRow)) {
             break;
           }
           if (!$colInput.hasNext()) return false;
         }"""
->>>>>>> eb2078a9
     }
     val nextBatch = ctx.freshName("nextBatch")
     val switchSRR = if (isForSampleReservoirAsRegion) {
@@ -801,9 +671,9 @@
           if (notNullVar != null) s"if ($notNullVar < 0) $nullVar = $col == null;\n"
           else ""
         assignCode =
-          s"($dictionary != null ? $dictionary[$dictIndex] " +
-              s": $decoder.readUTF8String($buffer, $cursorVar));\n" +
-              s"$nullCheckAddon"
+            s"($dictionary != null ? $dictionary[$dictIndex] " +
+                s": $decoder.readUTF8String($buffer, $cursorVar));\n" +
+                s"$nullCheckAddon"
 
         s"$dictionaryAssignCode\n$col = $assignCode;"
       case d: DecimalType if d.precision <= Decimal.MAX_LONG_DIGITS =>
