--- conflicted
+++ resolved
@@ -39,7 +39,7 @@
 import scala.reflect.ClassTag
 
 import org.apache.spark.rdd.{RDD, UnionPartition}
-import org.apache.spark.sql.{ThinClientConnectorMode, SnappyContext, SnappySession}
+import org.apache.spark.sql.SnappySession
 import org.apache.spark.sql.catalyst.InternalRow
 import org.apache.spark.sql.catalyst.dsl.expressions._
 import org.apache.spark.sql.catalyst.expressions._
@@ -236,23 +236,8 @@
   else new UnionScanRDD(rdd.sparkContext, (Seq(rdd) ++ otherRDDs)
       .asInstanceOf[Seq[RDD[Any]]])
 
-<<<<<<< HEAD
-  // TODO: [shirishd] Fix this. Setting offheap false for thin client
-  // connector cluster. Should this be true for offheap tables?
-  private val isOffHeap = {
-    SnappyContext.getClusterMode(sqlContext.sparkContext) match {
-      case ThinClientConnectorMode(_, _) => false
-      case _ => GemFireXDUtils.getGemFireContainer(
-        baseRelation.table, true).isOffHeap
-    }
-  }
-
-
-
-  private val otherRDDsPartitionIndex = rdd.getNumPartitions
-=======
   private lazy val otherRDDsPartitionIndex = rdd.getNumPartitions
->>>>>>> 8ad626ad
+
 
   @transient private val session =
     Option(sqlContext).map(_.sparkSession.asInstanceOf[SnappySession])
