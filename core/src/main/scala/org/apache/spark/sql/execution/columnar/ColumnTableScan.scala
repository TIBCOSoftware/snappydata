/*
 * Copyright (c) 2017 SnappyData, Inc. All rights reserved.
 *
 * Licensed under the Apache License, Version 2.0 (the "License"); you
 * may not use this file except in compliance with the License. You
 * may obtain a copy of the License at
 *
 * http://www.apache.org/licenses/LICENSE-2.0
 *
 * Unless required by applicable law or agreed to in writing, software
 * distributed under the License is distributed on an "AS IS" BASIS,
 * WITHOUT WARRANTIES OR CONDITIONS OF ANY KIND, either express or
 * implied. See the License for the specific language governing
 * permissions and limitations under the License. See accompanying
 * LICENSE file.
 */
/*
 * UnionScanRDD taken from Spark's UnionRDD having the license below.
 *
 * Licensed to the Apache Software Foundation (ASF) under one or more
 * contributor license agreements.  See the NOTICE file distributed with
 * this work for additional information regarding copyright ownership.
 * The ASF licenses this file to You under the Apache License, Version 2.0
 * (the "License"); you may not use this file except in compliance with
 * the License.  You may obtain a copy of the License at
 *
 *    http://www.apache.org/licenses/LICENSE-2.0
 *
 * Unless required by applicable law or agreed to in writing, software
 * distributed under the License is distributed on an "AS IS" BASIS,
 * WITHOUT WARRANTIES OR CONDITIONS OF ANY KIND, either express or implied.
 * See the License for the specific language governing permissions and
 * limitations under the License.
 */

package org.apache.spark.sql.execution.columnar

import scala.collection.mutable.ArrayBuffer
import scala.reflect.ClassTag

import io.snappydata.ResultSetWithNull

import org.apache.spark.rdd.{RDD, UnionPartition}
import org.apache.spark.sql.SnappySession
import org.apache.spark.sql.catalyst.InternalRow
import org.apache.spark.sql.catalyst.dsl.expressions._
import org.apache.spark.sql.catalyst.expressions._
import org.apache.spark.sql.catalyst.expressions.codegen.{CodegenContext, ExprCode, ExpressionCanonicalizer}
import org.apache.spark.sql.collection.{ToolsCallbackInit, Utils}
import org.apache.spark.sql.execution._
import org.apache.spark.sql.execution.columnar.encoding._
import org.apache.spark.sql.execution.columnar.impl.{BaseColumnFormatRelation, ColumnDelta}
import org.apache.spark.sql.execution.metric.{SQLMetric, SQLMetrics}
import org.apache.spark.sql.execution.row.{ResultSetDecoder, ResultSetTraversal, UnsafeRowDecoder, UnsafeRowHolder}
import org.apache.spark.sql.internal.LikeEscapeSimplification
import org.apache.spark.sql.sources.BaseRelation
import org.apache.spark.sql.store.StoreUtils
import org.apache.spark.sql.types._
import org.apache.spark.{Dependency, Logging, Partition, RangeDependency, SparkContext, TaskContext}

/**
 * Physical plan node for scanning data from a SnappyData column table RDD.
 * If user knows that the data is partitioned across all nodes, this SparkPlan
 * can be used to avoid expensive shuffle and Broadcast joins.
 * This plan overrides outputPartitioning and makes it inline with the
 * partitioning of the underlying DataSource.
 */
private[sql] final case class ColumnTableScan(
    output: Seq[Attribute],
    dataRDD: RDD[Any],
    otherRDDs: Seq[RDD[InternalRow]],
    numBuckets: Int,
    partitionColumns: Seq[Expression],
    partitionColumnAliases: Seq[Seq[Attribute]],
    @transient baseRelation: PartitionedDataSourceScan,
    relationSchema: StructType,
    allFilters: Seq[Expression],
    schemaAttributes: Seq[AttributeReference],
    caseSensitive: Boolean,
    isForSampleReservoirAsRegion: Boolean = false)
    extends PartitionedPhysicalScan(output, dataRDD, numBuckets,
      partitionColumns, partitionColumnAliases,
      baseRelation.asInstanceOf[BaseRelation]) with CodegenSupport {

  override val nodeName: String = "ColumnTableScan"

  @transient private val MAX_SCHEMA_LENGTH = 40

  override lazy val outputOrdering: Seq[SortOrder] = {
      val buffer = new ArrayBuffer[SortOrder](partitionColumns.size)
      partitionColumns.map(buffer += SortOrder(_, Ascending))
      buffer
    } /* {
    val buffer = new ArrayBuffer[SortOrder](2)
    // sorted on [batchId, ordinal (position within batch)] for update/delete
    output.foreach {
      case attr if attr.name.equalsIgnoreCase(ColumnDelta.mutableKeyNames(1)) => // batchId
        // ensure batchId is the first one in Seq[SortOrder]
        StoreUtils.getColumnUpdateDeleteOrdering(attr) +=: buffer
      case attr if attr.name.equalsIgnoreCase(ColumnDelta.mutableKeyNames.head) => // ordinal
        buffer += StoreUtils.getColumnUpdateDeleteOrdering(attr)
      case _ =>
    }
    buffer
  } */

  override def getMetrics: Map[String, SQLMetric] = {
    if (sqlContext eq null) Map.empty
    else super.getMetrics ++ Map(
      "numRowsBuffer" -> SQLMetrics.createMetric(sparkContext,
        "number of output rows from row buffer"),
      "columnBatchesSeen" -> SQLMetrics.createMetric(sparkContext,
        "column batches seen"),
      "updatedColumnCount" -> SQLMetrics.createMetric(sparkContext,
        "total updated columns in batches"),
      "deletedBatchCount" -> SQLMetrics.createMetric(sparkContext,
        "column batches having deletes"),
      "columnBatchesSkipped" -> SQLMetrics.createMetric(sparkContext,
        "column batches skipped by the predicate")) ++ (
        if (otherRDDs.isEmpty) Map.empty
        else Map("numRowsOtherRDDs" -> SQLMetrics.createMetric(sparkContext,
          "number of output rows from other RDDs")))
  }

  override def metricTerm(ctx: CodegenContext, name: String): String =
    if (sqlContext eq null) null else super.metricTerm(ctx, name)

  private val allRDDs = if (otherRDDs.isEmpty) rdd
  else new UnionScanRDD(rdd.sparkContext, (Seq(rdd) ++ otherRDDs)
      .asInstanceOf[Seq[RDD[Any]]])

  private lazy val otherRDDsPartitionIndex = rdd.getNumPartitions


  @transient private val session =
    Option(sqlContext).map(_.sparkSession.asInstanceOf[SnappySession])

  override def inputRDDs(): Seq[RDD[InternalRow]] = {
    allRDDs.asInstanceOf[RDD[InternalRow]] :: Nil
  }

  def splitToMethods(ctx: CodegenContext, blocks: ArrayBuffer[String]): String = {
    val apply = ctx.freshName("apply")
    val functions = blocks.zipWithIndex.map { case (body, i) =>
      val name = s"${apply}_$i"
      val code =
        s"""
           |private void $name() {
           |  $body
           |}
         """.stripMargin
      ctx.addNewFunction(name, code)
      name
    }
    functions.map(name => s"$name();").mkString("\n")
  }

  def convertExprToMethodCall(ctx: CodegenContext, expr: ExprCode,
      attr: Attribute, index: Int, batchOrdinal: String): ExprCode = {
    val retValName = ctx.freshName(s"col$index")
    val nullVarForCol = ctx.freshName(s"nullVarForCol$index")
    ctx.addMutableState("boolean", nullVarForCol, "")
    val sqlType = Utils.getSQLDataType(attr.dataType)
    val jt = ctx.javaType(sqlType)
    val name = s"readValue_$index"
    val code =
      s"""
         |private $jt $name(int $batchOrdinal) {
         |  ${expr.code}
         |  $nullVarForCol = ${expr.isNull};
         |  return ${expr.value};
         |}
         """.stripMargin
    ctx.addNewFunction(name, code)
    val exprCode =
      s"""
         |$jt $retValName = $name($batchOrdinal);
       """.stripMargin
    ExprCode(exprCode, s"$nullVarForCol", s"$retValName")
  }

  override def doProduce(ctx: CodegenContext): String = {
    val numOutputRows = metricTerm(ctx, "numOutputRows")
    val numRowsBuffer = metricTerm(ctx, "numRowsBuffer")
    val numRowsOther =
      if (otherRDDs.isEmpty) null else metricTerm(ctx, "numRowsOtherRDDs")
    val embedded = (baseRelation eq null) ||
      (baseRelation.connectionType == ConnectionType.Embedded)
    // PartitionedPhysicalRDD always has one input.
    // It returns an iterator of iterators (row + column)
    // except when doing union with multiple RDDs where other
    // RDDs return iterator of UnsafeRows.
    val rowInput = ctx.freshName("rowInput")
    val colInput = ctx.freshName("colInput")
    val rowInputSRR = ctx.freshName("rowInputSRR")
    val input = ctx.freshName("input")
    val inputIsRow = s"${input}IsRow"
    val inputIsRowSRR = s"${input}IsRowSRR"
    val inputIsOtherRDD = s"${input}IsOtherRDD"
    val rs = ctx.freshName("resultSet")
    val rsIterClass = classOf[ResultSetTraversal].getName
    val unsafeHolder = if (otherRDDs.isEmpty && !isForSampleReservoirAsRegion) null
    else ctx.freshName("unsafeHolder")
    val updatedColumnCount = metricTerm(ctx, "updatedColumnCount")
    val deletedBatchCount = metricTerm(ctx, "deletedBatchCount")
    val unsafeHolderClass = classOf[UnsafeRowHolder].getName
    val stratumRowClass = classOf[StratumInternalRow].getName

    // TODO [sumedh]: Asif, why this special treatment for weightage column
    // in the code here? Why not as a normal AttributeReference in the plan
    // (or an extension of it if some special treatment is required)?
    val wrappedRow = if (isForSampleReservoirAsRegion) ctx.freshName("wrappedRow")
    else null
    val (weightVarName, weightAssignCode) = if (output.exists(_.name ==
        Utils.WEIGHTAGE_COLUMN_NAME)) {
      val varName = ctx.freshName("weightage")
      ctx.addMutableState("long", varName, s"$varName = 0;")
      (varName, s"$varName = $wrappedRow.weight();")
    } else ("", "")

    val iteratorClass = "scala.collection.Iterator"
    val colIteratorClass = if (embedded) classOf[ColumnBatchIterator].getName
    else classOf[ColumnBatchIteratorOnRS].getName
    if (otherRDDs.isEmpty) {
      if (isForSampleReservoirAsRegion) {
        ctx.addMutableState(iteratorClass, rowInputSRR,
          s"$rowInputSRR = ($iteratorClass)inputs[0].next();")
        ctx.addMutableState(unsafeHolderClass, unsafeHolder,
          s"$unsafeHolder = new $unsafeHolderClass();")
        ctx.addMutableState("boolean", inputIsRowSRR, s"$inputIsRowSRR = true;")
      }
      ctx.addMutableState(iteratorClass, rowInput,
        s"$rowInput = ($iteratorClass)inputs[0].next();")
      ctx.addMutableState(colIteratorClass, colInput,
        s"$colInput = ($colIteratorClass)inputs[0].next();")
      ctx.addMutableState("java.sql.ResultSet", rs,
        s"$rs = (($rsIterClass)$rowInput).rs();")
    } else {
      ctx.addMutableState("boolean", inputIsOtherRDD,
        s"$inputIsOtherRDD = (partitionIndex >= $otherRDDsPartitionIndex);")
      ctx.addMutableState(iteratorClass, rowInput,
        s"$rowInput = $inputIsOtherRDD ? inputs[0] " +
            s": ($iteratorClass)inputs[0].next();")
      ctx.addMutableState(colIteratorClass, colInput,
        s"$colInput = $inputIsOtherRDD ? null : ($colIteratorClass)inputs[0].next();")
      ctx.addMutableState("java.sql.ResultSet", rs,
        s"$rs = $inputIsOtherRDD ? null : (($rsIterClass)$rowInput).rs();")
      ctx.addMutableState(unsafeHolderClass, unsafeHolder,
        s"$unsafeHolder = new $unsafeHolderClass();")
    }
    ctx.addMutableState(iteratorClass, input,
      if (isForSampleReservoirAsRegion) s"$input = $rowInputSRR;"
      else s"$input = $rowInput;")
    ctx.addMutableState("boolean", inputIsRow, s"$inputIsRow = true;")

    ctx.currentVars = null
    val encodingClass = ColumnEncoding.encodingClassName
    val decoderClass = classOf[ColumnDecoder].getName
    val updatedDecoderClass = classOf[UpdatedColumnDecoderBase].getName
    val rsDecoderClass = classOf[ResultSetDecoder].getName
    val rsWithNullClass = classOf[ResultSetWithNull].getName
    val rowDecoderClass = classOf[UnsafeRowDecoder].getName
    val deletedDecoderClass = classOf[ColumnDeleteDecoder].getName
    val batch = ctx.freshName("batch")
    val numBatchRows = s"${batch}NumRows"
<<<<<<< HEAD
    val numBatchUpdatedRows = s"${batch}NumUpdatedRows"
=======
    val numFullRows = s"${batch}NumFullRows"
    val numDeltaRows = s"${batch}NumDeltaRows"
>>>>>>> e5fb3bae
    val batchIndex = s"${batch}Index"
    val batchDeltaIndex = s"${batch}DeltaIndex"
    val buffers = s"${batch}Buffers"
    val numRows = ctx.freshName("numRows")
    val batchOrdinal = ctx.freshName("batchOrdinal")
    val thisRowFromDeltaIsInsert = ctx.freshName("thisRowFromDeltaIsInsert")
    val isCaseOfSortedInsert = ctx.freshName("isCaseOfSortedInsert")
    val deletedDecoder = s"${batch}Deleted"
    val deletedDecoderLocal = s"${deletedDecoder}Local"
    var deletedDeclaration = ""
    var deletedCheck = ""
    val deletedCount = ctx.freshName("deletedCount")
    var deletedCountCheck = ""

    ctx.addMutableState("java.nio.ByteBuffer", buffers, "")
    ctx.addMutableState("int", numBatchRows, "")
    ctx.addMutableState("int", numBatchUpdatedRows, "")
    ctx.addMutableState("int", batchIndex, "")
    ctx.addMutableState("int", batchDeltaIndex, "")
    ctx.addMutableState(deletedDecoderClass, deletedDecoder, "")
    ctx.addMutableState("int", deletedCount, "")
    ctx.addMutableState("boolean", isCaseOfSortedInsert, s"")
    ctx.addMutableState("boolean", thisRowFromDeltaIsInsert, s"")

    // need DataType and nullable to get decoder in generated code
    // shipping as StructType for efficient serialization
    val planSchema = ctx.addReferenceObj("schema", schema,
      classOf[StructType].getName)
    val columnBufferInit = new StringBuilder
    val bufferInitCode = new StringBuilder
    val reservoirRowFetch =
      s"""
         |$stratumRowClass $wrappedRow = ($stratumRowClass)$rowInputSRR.next();
         |$weightAssignCode
         |$unsafeHolder.setRow((UnsafeRow)$wrappedRow.actualRow());
      """.stripMargin

    val nextRowSnippet = if (otherRDDs.isEmpty) {
      if (isForSampleReservoirAsRegion) {
        s"""
          if ($inputIsRowSRR) {
            $reservoirRowFetch
          } else {
            $rowInput.next();
          }
        """
      } else {
        s"$rowInput.next();"
      }
    } else {
      s"""
        if ($inputIsOtherRDD) {
          $unsafeHolder.setRow((UnsafeRow)$rowInput.next());
        } else {
          $rowInput.next();
        }
      """
    }
    val incrementNumRowsSnippet = if (otherRDDs.isEmpty) {
      if (numRowsBuffer eq null) ""
      else s"$numRowsBuffer.${metricAdd("1")};"
    } else {
      s"""
        if ($inputIsOtherRDD) {
          $numRowsOther.${metricAdd("1")};
        } else {
          $numRowsBuffer.${metricAdd("1")};
        }
      """
    }

    val initRowTableDecoders = new StringBuilder
    val bufferInitCodeBlocks = new ArrayBuffer[String]()

    val isWideSchema = output.length > MAX_SCHEMA_LENGTH
    val batchConsumers = getBatchConsumers(parent)
    // "key" columns for update/delete with reserved names in ColumnDelta.mutableKeyNames
    var columnBatchIdTerm: String = null
    var ordinalIdTerm: String = null
    var bucketIdTerm: String = null

    // this mapper is for the physical columns in the table
    val columnsInputMapper = (attr: Attribute, index: Int, rsIndex: Int) => {
      val decoder = ctx.freshName("decoder")
      val decoderLocal = s"${decoder}Local"
      val updatedDecoder = s"${decoder}Updated"
      val updatedDecoderLocal = s"${decoder}UpdatedLocal"
      val numNullsVar = s"${decoder}NumNulls"
      val buffer = ctx.freshName("buffer")
      val bufferVar = s"${buffer}Object"
      val initBufferFunction = s"${buffer}Init"
      if (isWideSchema) {
        ctx.addMutableState("Object", bufferVar, "")
      }
      // projections are not pushed in embedded mode for optimized access
      val baseIndex = Utils.fieldIndex(schemaAttributes, attr.name, caseSensitive)
      val rsPosition = if (embedded) baseIndex + 1 else rsIndex + 1
      val incrementUpdatedColumnCount = if (updatedColumnCount eq null) ""
      else s"\n$updatedColumnCount.${metricAdd("1")};"

      ctx.addMutableState("java.nio.ByteBuffer", buffer, "")
      ctx.addMutableState("int", numNullsVar, "")

      val rowDecoderCode =
        s"$decoder = new $rsDecoderClass(($rsWithNullClass)$rs, $rsPosition);"
      if (otherRDDs.isEmpty) {
        if (isForSampleReservoirAsRegion) {
          ctx.addMutableState(decoderClass, decoder,
            s"$decoder = new $rowDecoderClass($unsafeHolder, $baseIndex);")
          initRowTableDecoders.append(rowDecoderCode).append('\n')
        } else {
          ctx.addMutableState(decoderClass, decoder, rowDecoderCode)
        }
      } else {
        ctx.addMutableState(decoderClass, decoder,
          s"""
            if ($inputIsOtherRDD) {
              $decoder = new $rowDecoderClass($unsafeHolder, $baseIndex);
            } else {
              $rowDecoderCode
            }
          """
        )
      }
      ctx.addMutableState(updatedDecoderClass, updatedDecoder, "")

      ctx.addNewFunction(initBufferFunction,
        s"""
           |private void $initBufferFunction() {
           |  $buffer = $colInput.getColumnLob($baseIndex);
           |  $decoder = $encodingClass.getColumnDecoder($buffer,
           |      $planSchema.apply($index));
           |  // check for updated column
           |  $updatedDecoder = $colInput.getUpdatedColumnDecoder(
           |      $decoder, $planSchema.apply($index), $baseIndex);
           |  if ($updatedDecoder != null) {
           |    $incrementUpdatedColumnCount
           |  }
           |  $numNullsVar = 0;
           |}
        """.stripMargin)
      columnBufferInit.append(s"$initBufferFunction();\n")

      if (isWideSchema) {
        if (bufferInitCode.length > 1024) {
          bufferInitCodeBlocks.append(bufferInitCode.toString())
          bufferInitCode.clear()
        }

        bufferInitCode.append(
          s"$bufferVar = ($buffer == null || $buffer.isDirect()) ? null : $buffer.array();\n")
      } else {
        bufferInitCode.append(
          s"""
             |final $decoderClass $decoderLocal = $decoder;
             |final $updatedDecoderClass $updatedDecoderLocal = $updatedDecoder;
             |final Object $bufferVar = ($buffer == null || $buffer.isDirect())
             |    ? null : $buffer.array();
          """.stripMargin)
      }

      if (!isWideSchema) {
        genCodeColumnBuffer(ctx, decoderLocal, updatedDecoderLocal, decoder, updatedDecoder,
          bufferVar, batchOrdinal, numNullsVar, attr, weightVarName, thisRowFromDeltaIsInsert,
          isCaseOfSortedInsert, numRows, colInput, inputIsRow, batchIndex, batchDeltaIndex,
          numBatchUpdatedRows)
      } else {
        val ev = genCodeColumnBuffer(ctx, decoder, updatedDecoder, decoder, updatedDecoder,
          bufferVar, batchOrdinal, numNullsVar, attr, weightVarName, thisRowFromDeltaIsInsert,
          isCaseOfSortedInsert, numRows, colInput, inputIsRow, batchIndex, batchDeltaIndex,
          numBatchUpdatedRows)
        convertExprToMethodCall(ctx, ev, attr, index, batchOrdinal)
      }
    }
    var rsIndex = -1
    val columnsInput = output.zipWithIndex.map {
      case (attr, _) if attr.name.startsWith(ColumnDelta.mutableKeyNamePrefix) =>
        ColumnDelta.mutableKeyNames.indexOf(attr.name) match {
          case 0 =>
            ordinalIdTerm = ctx.freshName("ordinalId")
            ExprCode("", "false", ordinalIdTerm)
          case 1 =>
            columnBatchIdTerm = ctx.freshName("columnBatchId")
            ExprCode("", "false", columnBatchIdTerm)
          case 2 =>
            bucketIdTerm = ctx.freshName("bucketId")
            ExprCode("", "false", bucketIdTerm)
          case 3 => ExprCode("", "false", numBatchRows)
          case _ => throw new IllegalStateException(s"Unexpected internal attribute $attr")
        }
      case (attr, index) => rsIndex += 1; columnsInputMapper(attr, index, rsIndex)
    }

    if (output.isEmpty) {
      // no columns in a count(.) query
      deletedCountCheck = s" - ($inputIsRow ? 0 : $deletedCount)"
    } else {
      // add deleted column check if there is at least one column to scan
      // (else it is taken care of by deletedCount being reduced from batch size)
      val incrementDeletedBatchCount = if (deletedBatchCount eq null) ""
      else s"\nif ($deletedDecoder != null) $deletedBatchCount.${metricAdd("1")};"
      columnBufferInit.append(
        s"$deletedDecoder = $colInput.getDeletedColumnDecoder();$incrementDeletedBatchCount\n")
      deletedDeclaration =
          s"final $deletedDecoderClass $deletedDecoderLocal = $deletedDecoder;\n"
      deletedCheck = s"if ($deletedDecoderLocal != null && " +
          s"$deletedDecoderLocal.deleted($batchOrdinal)) continue;"
    }

    if (isWideSchema) {
      bufferInitCodeBlocks.append(bufferInitCode.toString())
    }

    val bufferInitCodeStr = if (isWideSchema) {
      splitToMethods(ctx, bufferInitCodeBlocks)
    } else {
      bufferInitCode.toString()
    }

    // for smart connector, the filters are pushed down in the procedure sent to stores
    val filterFunction = if (embedded) ColumnTableScan.generateStatPredicate(ctx,
      relation.isInstanceOf[BaseColumnFormatRelation], schemaAttributes,
      allFilters, numBatchRows, metricTerm, metricAdd) else ""
    val statsRow = ctx.freshName("statsRow")
    val deltaStatsRow = ctx.freshName("deltaStatsRow")
    val colNextBytes = ctx.freshName("colNextBytes")
    val numTableColumns = if (ordinalIdTerm eq null) relationSchema.size
    else relationSchema.size - ColumnDelta.mutableKeyNames.length // for update/delete
    val numColumnsInStatBlob = ColumnStatsSchema.numStatsColumns(numTableColumns)

    val incrementBatchOutputRows = if (numOutputRows ne null) {
      s"$numOutputRows.${metricAdd(s"$numBatchRows - $deletedCount")};"
    } else ""
    val incrementBufferOutputRows = if (numOutputRows ne null) {
      s"$numOutputRows.${metricAdd(metricValue(numRowsBuffer))};"
    } else ""
    val incrementOtherRows = if (otherRDDs.isEmpty) ""
    else s"$numOutputRows.${metricAdd(metricValue(numRowsOther))};"
    val columnBatchesSeen = metricTerm(ctx, "columnBatchesSeen")
    val incrementBatchCount = if (columnBatchesSeen eq null) ""
    else s"$columnBatchesSeen.${metricAdd("1")};"
    val countIndexInSchema = ColumnStatsSchema.COUNT_INDEX_IN_SCHEMA
    val batchAssign =
      s"""
        final java.nio.ByteBuffer $colNextBytes = (java.nio.ByteBuffer)$colInput.next();
        UnsafeRow $statsRow = ${Utils.getClass.getName}.MODULE$$.toUnsafeRow(
          $colNextBytes, $numColumnsInStatBlob);
<<<<<<< HEAD
        $deletedCount = $colInput.getDeletedRowCount();
        $numBatchRows = $unsafeRow.getInt($countIndexInSchema);
        $numBatchUpdatedRows = $colInput.getUpdatedRowCount();
=======
        UnsafeRow $deltaStatsRow = ${Utils.getClass.getName}.MODULE$$.toUnsafeRow(
          $colInput.getCurrentDeltaStats(), $numColumnsInStatBlob);
        final int $numFullRows = $statsRow.getInt($countIndexInSchema);
        int $numDeltaRows = $deltaStatsRow != null ? $deltaStatsRow.getInt(
          $countIndexInSchema) : 0;
        $numBatchRows = $numFullRows + $numDeltaRows;
        // TODO: don't have the update count here (only insert count)
        $numDeltaRows = $numBatchRows;
>>>>>>> e5fb3bae
        $incrementBatchCount
        $buffers = $colNextBytes;
      """
    val batchInit = if (filterFunction.isEmpty) batchAssign else {
      s"""
        while (true) {
          $batchAssign
<<<<<<< HEAD
          // TODO VB: Temporary change, must be removed.
          // Removed check of hasUpdatedColumns since
          // 1. Till now only incremental insert is there and so no updated rows.
          // 2. Have to remove this once insert and update are tested in parallel.
          // 3. Now this is needed for performance. Without this cached batches are not removed.
          // 4. However just based on filter more number of cached batches are removed resulting in
          // failure of some queries. That can only be fixed with updating stats properly during
          // update and incremental insert.
          // Original $colInput.hasUpdatedColumns() || $filterFunction($unsafeRow)
          if ($filterFunction($unsafeRow)) {
=======
          // check the delta stats after full stats (null columns will be treated as failure
          // which is what is required since it means that only full stats check should be done)
          if ($filterFunction($statsRow, $numFullRows, $deltaStatsRow == null) ||
              ($deltaStatsRow != null && $filterFunction($deltaStatsRow, $numDeltaRows, true))) {
>>>>>>> e5fb3bae
            break;
          }
          if (!$colInput.hasNext()) return false;
        }"""
    }
    val nextBatch = ctx.freshName("nextBatch")
    val switchSRR = if (isForSampleReservoirAsRegion) {
      // triple switch between rowInputSRR, rowInput, colInput
      s"""
         |if ($input == $rowInputSRR) {
         |  $input = $rowInput;
         |  $inputIsRowSRR = false;
         |  $inputIsRow = true;
         |  if ($input.hasNext()) {
         |    $initRowTableDecoders
         |    $input.next();
         |    $numBatchRows = 1;
         |    $numBatchUpdatedRows = 0;
         |    $incrementNumRowsSnippet
         |    return true;
         |  }
         |  // else fall back to row table consumed case
         |}
      """.stripMargin
    } else ""
    ctx.addNewFunction(nextBatch,
      s"""
         |private boolean $nextBatch() throws Exception {
         |  if ($buffers != null) return true;
         |  // get next batch or row (latter for non-batch source iteration)
         |  if ($input == null) return false;
         |  if (!$input.hasNext()) {
         |    ${switchSRR}if ($input == $rowInput) {
         |      $incrementBufferOutputRows
         |      $incrementOtherRows
         |      $input = $colInput;
         |      $inputIsRow = false;
         |      if ($input == null || !$input.hasNext()) {
         |        return false;
         |      }
         |    } else {
         |      return false;
         |    }
         |  }
         |  if ($inputIsRow) {
         |    $nextRowSnippet
         |    $numBatchRows = 1;
         |    $numBatchUpdatedRows = 0;
         |    $incrementNumRowsSnippet
         |  } else {
         |    $batchInit
         |    $deletedCount = $colInput.getDeletedRowCount();
         |    $incrementBatchOutputRows
         |    // initialize the column buffers and decoders
         |    $columnBufferInit
         |  }
         |  $batchIndex = 0;
         |  $batchDeltaIndex = 0;
         |  $thisRowFromDeltaIsInsert = false;
         |  return true;
         |}
      """.stripMargin)

    val (assignBatchId, assignOrdinalId) = if (ordinalIdTerm ne null) (
        s"""
           |final boolean $inputIsRow = this.$inputIsRow;
           |final long $columnBatchIdTerm;
           |final int $bucketIdTerm;
           |if ($inputIsRow) {
           |  $columnBatchIdTerm = $invalidUUID;
           |  $bucketIdTerm = -1; // not required for row buffer
           |} else {
           |  $columnBatchIdTerm = $colInput.getCurrentBatchId();
           |  $bucketIdTerm = $colInput.getCurrentBucketId();
           |}
        """.stripMargin,
        // ordinalId is the last column in the row buffer table (exclude virtual columns)
        s"""
           |final long $ordinalIdTerm = $inputIsRow ? $rs.getLong(
           |    ${if (embedded) relationSchema.length - 3 else output.length - 3})
           |    : ~$batchOrdinal; // Inverted bytes for incremental insert
        """.stripMargin)
    else ("", "")
    val batchConsume = batchConsumers.map(_.batchConsume(ctx, this,
      columnsInput)).mkString("\n").trim
    val beforeStop = batchConsumers.map(_.beforeStop(ctx, this,
      columnsInput)).mkString("\n").trim
    val finallyCode = session match {
      case Some(s) => s.evaluateFinallyCode(ctx)
      case _ => ""
    }
    val consumeCode = consume(ctx, columnsInput).trim

    s"""
       |// Combined iterator for column batches from column table
       |// and ResultSet from row buffer. Also takes care of otherRDDs
       |// case when partition is of otherRDDs by iterating over it
       |// using an UnsafeRow adapter.
       |try {
       |  while ($nextBatch()) {
       |    $bufferInitCodeStr
       |    $assignBatchId
       |    $batchConsume
       |    $deletedDeclaration
       |    final int $numRows = $numBatchRows$deletedCountCheck + $numBatchUpdatedRows;
       |    $isCaseOfSortedInsert = ${ordinalIdTerm ne null} &&
       |      ${ColumnTableScan.getCaseOfSortedInsertValue};
       |    for (int $batchOrdinal = $batchIndex; $batchOrdinal < $numRows;
       |         $batchOrdinal++) {
       |      if ($thisRowFromDeltaIsInsert) {
       |        $batchDeltaIndex++;
       |        $thisRowFromDeltaIsInsert = false;
       |      }
       |      $deletedCheck
       |      $assignOrdinalId
       |      $consumeCode
       |      if (shouldStop()) {
       |        $beforeStop
       |        // increment index for return
       |        $batchIndex = $batchOrdinal + 1;
       |        return;
       |      }
       |      if ($isCaseOfSortedInsert) {
       |        $batchOrdinal = $numRows; // exit the loop
       |      }
       |    }
       |    $buffers = null;
       |  }
       |} catch (java.io.IOException ioe) {
       |  throw ioe;
       |} catch (RuntimeException re) {
       |  throw re;
       |} catch (Exception e) {
       |  throw new java.io.IOException(e.toString(), e);
       |} finally {
       |  $finallyCode
       |}
    """.stripMargin
  }

  private def getBatchConsumers(parent: CodegenSupport): List[BatchConsumer] = {
    parent match {
      case null => Nil
      case b: BatchConsumer if b.canConsume(this) => b :: getBatchConsumers(
        TypeUtilities.parentMethod.invoke(parent).asInstanceOf[CodegenSupport])
      case _ => getBatchConsumers(TypeUtilities.parentMethod.invoke(parent)
          .asInstanceOf[CodegenSupport])
    }
  }

  // TODO: VB Fix scalastyle issue
  // scalastyle:off
  private def genCodeColumnBuffer(ctx: CodegenContext, decoder: String, updateDecoder: String,
      decoderGlobal: String, mutableDecoderGlobal: String, buffer: String, batchOrdinal: String,
      numNullsVar: String, attr: Attribute, weightVar: String, thisRowFromDeltaIsInsert: String,
      isCaseOfSortedInsert: String, numRows: String, colInput: String, inputIsRow: String,
      batchIndex: String, batchDeltaIndex: String, numBatchUpdatedRows: String): ExprCode = {
    // scalastyle:on
    val nonNullPosition = if (attr.nullable) {
      s"$batchOrdinal - $numNullsVar - $batchDeltaIndex"
    } else s"$batchOrdinal - $batchDeltaIndex"
    val col = ctx.freshName("col")
    val unchanged = ctx.freshName("unchanged")
    val sqlType = Utils.getSQLDataType(attr.dataType)
    val jt = ctx.javaType(sqlType)
    var colAssign = ""
    var updatedAssign = ""
    val typeName = sqlType match {
      case DateType => "Date"
      case TimestampType => "Timestamp"
      case _ if ctx.isPrimitiveType(jt) => ctx.primitiveTypeName(jt)
      case StringType =>
        val dictionaryVar = ctx.freshName("dictionary")
        val dictionaryIndexVar = ctx.freshName("dictionaryIndex")
        val dictionary = ExprCode(
          s"""
             |$dictionaryVar = $mutableDecoderGlobal == null
             |    ? $decoderGlobal.getStringDictionary()
             |    : $mutableDecoderGlobal.getStringDictionary();
          """.stripMargin, s"($dictionaryVar == null)", dictionaryVar)
        val dictionaryIndex = if (attr.nullable) {
          ExprCode(
            s"""
               |${genIfNonNullCode(ctx, decoder, buffer, batchOrdinal, numNullsVar)} {
               |  $dictionaryIndexVar = $updateDecoder == null
               |    ? $decoder.readDictionaryIndex($buffer, $nonNullPosition)
               |    : $updateDecoder.readDictionaryIndex();
               |} else {
               |  $dictionaryIndexVar = $dictionaryVar.size();
               |}
               """.stripMargin, "false", dictionaryIndexVar)
        } else {
          ExprCode(
            s"""
               |$dictionaryIndexVar = $updateDecoder == null
               |    ? $decoder.readDictionaryIndex($buffer, $nonNullPosition)
               |    : $updateDecoder.readDictionaryIndex();
          """.stripMargin, "false", dictionaryIndexVar)
        }
        session.foreach(_.addDictionaryCode(ctx, col,
          DictionaryCode(dictionary, buffer, dictionaryIndex)))
        "UTF8String"
      case d: DecimalType if d.precision <= Decimal.MAX_LONG_DIGITS =>
        colAssign = s"$col = $decoder.readLongDecimal($buffer, ${d.precision}, " +
            s"${d.scale}, $nonNullPosition);"
        updatedAssign = s"readLongDecimal(${d.precision}, ${d.scale})"
        "LongDecimal"
      case d: DecimalType =>
        colAssign = s"$col = $decoder.readDecimal($buffer, ${d.precision}, " +
            s"${d.scale}, $nonNullPosition);"
        updatedAssign = s"readDecimal(${d.precision}, ${d.scale})"
        "Decimal"
      case BinaryType => "Binary"
      case CalendarIntervalType => "Interval"
      case _: ArrayType => "Array"
      case _: MapType => "Map"
      case t: StructType =>
        colAssign = s"$col = $decoder.readStruct($buffer, ${t.size}, $nonNullPosition);"
        updatedAssign = s"readStruct(${t.size})"
        "Struct"
      case _ =>
        throw new UnsupportedOperationException(s"unknown type $sqlType")
    }
    if (colAssign.isEmpty) {
      colAssign = s"$col = $decoder.read$typeName($buffer, $nonNullPosition);"
    }
    if (updatedAssign.isEmpty) {
      updatedAssign = s"read$typeName()"
    }
    updatedAssign = s"$col = $updateDecoder.getCurrentDeltaBuffer().$updatedAssign;"
    val unchangedCode =
      s"""$unchanged =  $updateDecoder == null ? ${ColumnTableScan.NOT_IN_DELTA} :
         |  $updateDecoder.unchanged($batchOrdinal);""".stripMargin
    if (attr.nullable) {
      val isNullVar = ctx.freshName("isNull")
      val defaultValue = ctx.defaultValue(jt)
      val code =
        s"""
           |final $jt $col;
           |final byte $unchanged;
           |boolean $isNullVar = false;
           |$unchangedCode
           |if ($unchanged == ${ColumnTableScan.NOT_IN_DELTA}) {
           |  ${genIfNonNullCode(ctx, decoder, buffer, batchOrdinal, numNullsVar)} {
           |    $colAssign
           |    // TODO VB: Remove this
           |    if (${ColumnTableScan.getDebugMode}) {
           |      System.out.println("VB: Scan [inserted] " + $col +
           |      " ,batchOrdinal=" + $batchOrdinal +
           |      " ,bucketId=" + ($inputIsRow ? -1 : $colInput.getCurrentBucketId()) +
           |      " ,batchId=" + ($inputIsRow ? -1 : $colInput.getCurrentBatchId()) +
           |      " ,batchIndex=" + $batchIndex +
           |      " ,batchDeltaIndex=" + $batchDeltaIndex +
           |      " ,numBatchUpdatedRows=" + $numBatchUpdatedRows +
           |      " ,numRows=" + $numRows +
           |      " ,isCaseOfSortedInsert=" + $isCaseOfSortedInsert +
           |      " ,thisRowFromDeltaIsInsert=" + $thisRowFromDeltaIsInsert +
           |      "");
           |    }
           |  } else {
           |    $col = $defaultValue;
           |    $isNullVar = true;
           |  }
           |} else if ($updateDecoder.readNotNull()) {
           |  if ($unchanged == ${ColumnTableScan.INSERT_IN_DELTA}) {
           |    $thisRowFromDeltaIsInsert = true;
           |  }
           |  $updatedAssign
           |  // TODO VB: Remove this
           |  if (${ColumnTableScan.getDebugMode}) {
           |    System.out.println("VB: Scan [updated] " + $col +
           |     " ,batchOrdinal=" + $batchOrdinal +
           |    " ,bucketId=" + ($inputIsRow ? -1 : $colInput.getCurrentBucketId()) +
           |    " ,batchId=" + ($inputIsRow ? -1 : $colInput.getCurrentBatchId()) +
           |    " ,batchIndex=" + $batchIndex +
           |    " ,batchDeltaIndex=" + $batchDeltaIndex +
           |    " ,numBatchUpdatedRows=" + $numBatchUpdatedRows +
           |    " ,numRows=" + $numRows +
           |    " ,isCaseOfSortedInsert=" + $isCaseOfSortedInsert +
           |    " ,thisRowFromDeltaIsInsert=" + $thisRowFromDeltaIsInsert +
           |    "");
           |    }
           |  $isNullVar = false;
           |} else {
           |  $col = $defaultValue;
           |  $isNullVar = true;
           |}
        """.stripMargin
      ExprCode(code, isNullVar, col)
    } else {
      var code =
        s"""
           |final $jt $col;
           |final int $unchanged;
           |$unchangedCode
           |if ($unchanged == ${ColumnTableScan.NOT_IN_DELTA}) $colAssign
           |else $updatedAssign
        """.stripMargin
      if (weightVar != null && attr.name == Utils.WEIGHTAGE_COLUMN_NAME) {
        code += s"if ($col == 1) $col = $weightVar;\n"
      }
      ExprCode(code, "false", col)
    }
  }

  private def genIfNonNullCode(ctx: CodegenContext, decoder: String,
      buffer: String, batchOrdinal: String, numNullsVar: String): String = {
    // nextNullPosition is not updated immediately rather when batchOrdinal
    // goes just past because a column read code can be invoked multiple
    // times for the same batchOrdinal like in SNAP-2118;
    // check below crams in all the conditions in a single check to minimize code
    // repetition of non-null assignment call that is normally inlined by JVM
    // and besides this piece of code should get inlined in any case or else
    // it will be big performance hit for every column nullability check
    val nextNullPosition = ctx.freshName("nextNullPosition")
    s"""
       |int $nextNullPosition = $decoder.getNextNullPosition();
       |if ($batchOrdinal < $nextNullPosition ||
       |    // check case when batchOrdinal has gone just past nextNullPosition
       |    ($batchOrdinal == $nextNullPosition + 1 &&
       |     $batchOrdinal < ($nextNullPosition = $decoder.findNextNullPosition(
       |       $buffer, $nextNullPosition, $numNullsVar++))) ||
       |    // check if batchOrdinal has moved ahead by more than one due to filters
       |    ($batchOrdinal != $nextNullPosition && (($numNullsVar =
       |       $decoder.numNulls($buffer, $batchOrdinal, $numNullsVar)) == 0 ||
       |       $batchOrdinal != $decoder.getNextNullPosition())))""".stripMargin
  }
}

<<<<<<< HEAD
object ColumnTableScan {
  // TODO VB: Temporary, remove this
  def setCaseOfSortedInsertValue(v: Boolean): Unit =
    ToolsCallbackInit.toolsCallback.setCaseOfSortedInsertValue(v)
  def getCaseOfSortedInsertValue: Boolean =
    ToolsCallbackInit.toolsCallback.getCaseOfSortedInsertValue
  def setDebugMode(v: Boolean): Unit = ToolsCallbackInit.toolsCallback.setDebugMode(v)
  def getDebugMode: Boolean = ToolsCallbackInit.toolsCallback.getDebugMode

  // Handle inverted bytes that denote incremental insert
  def getPositive(p: Int): Int = if (p < 0) ~p else p

  val NOT_IN_DELTA: Byte = 1
  val INSERT_IN_DELTA: Byte = 0
  val UPDATE_IN_DELTA: Byte = -1
=======
object ColumnTableScan extends Logging {

  def generateStatPredicate(ctx: CodegenContext, isColumnTable: Boolean,
      schemaAttrs: Seq[AttributeReference], allFilters: Seq[Expression], numRowsTerm: String,
      metricTerm: (CodegenContext, String) => String, metricAdd: String => String): String = {

    if ((allFilters eq null) || allFilters.isEmpty) {
      return ""
    }
    val numBatchRows = NumBatchRows(numRowsTerm)
    val (columnBatchStatsMap, columnBatchStats) = if (isColumnTable) {
      val allStats = schemaAttrs.map(a => a ->
          // nullCount as nullable works for both full stats and delta stats
          // though former will never be null (latter can be for non-updated columns)
          ColumnStatsSchema(a.name, a.dataType, nullCountNullable = true))
      (AttributeMap(allStats),
          ColumnStatsSchema.COUNT_ATTRIBUTE +: allStats.flatMap(_._2.schema))
    } else (null, Nil)

    def statsFor(a: Attribute) = columnBatchStatsMap(a)

    // Returned filter predicate should return false iff it is impossible
    // for the input expression to evaluate to `true' based on statistics
    // collected about this partition batch.
    // This code is picked up from InMemoryTableScanExec

    // deal with LIKE patterns that can be optimized in predicate pushdown
    @transient def convertLike(e: Expression): Expression = e.transformDown {
      case l@Like(left, Literal(pattern, StringType)) =>
        LikeEscapeSimplification.simplifyLike(l, left, pattern.toString)
    }
    @transient def buildFilter: PartialFunction[Expression, Expression] = {
      case And(lhs: Expression, rhs: Expression)
        if buildFilter.isDefinedAt(lhs) || buildFilter.isDefinedAt(rhs) =>
        (buildFilter.lift(lhs) ++ buildFilter.lift(rhs)).reduce(_ && _)

      case Or(lhs: Expression, rhs: Expression)
        if buildFilter.isDefinedAt(lhs) && buildFilter.isDefinedAt(rhs) =>
        buildFilter(lhs) || buildFilter(rhs)

      case EqualTo(a: AttributeReference, l) if LiteralValue.isConstant(l) =>
        statsFor(a).lowerBound <= l && l <= statsFor(a).upperBound
      case EqualTo(l, a: AttributeReference) if LiteralValue.isConstant(l) =>
        statsFor(a).lowerBound <= l && l <= statsFor(a).upperBound

      case LessThan(a: AttributeReference, l) if LiteralValue.isConstant(l) =>
        statsFor(a).lowerBound < l
      case LessThan(l, a: AttributeReference) if LiteralValue.isConstant(l) =>
        l < statsFor(a).upperBound

      case LessThanOrEqual(a: AttributeReference, l) if LiteralValue.isConstant(l) =>
        statsFor(a).lowerBound <= l
      case LessThanOrEqual(l, a: AttributeReference) if LiteralValue.isConstant(l) =>
        l <= statsFor(a).upperBound

      case GreaterThan(a: AttributeReference, l) if LiteralValue.isConstant(l) =>
        l < statsFor(a).upperBound
      case GreaterThan(l, a: AttributeReference) if LiteralValue.isConstant(l) =>
        statsFor(a).lowerBound < l

      case GreaterThanOrEqual(a: AttributeReference, l) if LiteralValue.isConstant(l) =>
        l <= statsFor(a).upperBound
      case GreaterThanOrEqual(l, a: AttributeReference) if LiteralValue.isConstant(l) =>
        statsFor(a).lowerBound <= l

      case StartsWith(a: AttributeReference, l) if LiteralValue.isConstant(l) =>
        val stats = statsFor(a)
        val pattern = if (l.dataType == StringType) l else Cast(l, StringType)
        StartsWithForStats(stats.upperBound, stats.lowerBound, pattern)

      case IsNull(a: Attribute) => statsFor(a).nullCount > 0
      case IsNotNull(a: Attribute) => numBatchRows > statsFor(a).nullCount
    }

    // This code is picked up from InMemoryTableScanExec
    val columnBatchStatFilters: Seq[Expression] = {
      if (isColumnTable) {
        // first group the filters by the expression types (keeping the original operator order)
        // and then order each group on underlying reference names to give a consistent
        // ordering (else two different runs can generate different code)
        val orderedFilters = new ArrayBuffer[(Class[_], ArrayBuffer[Expression])](2)
        allFilters.foreach { f =>
          if (f.dataType.isInstanceOf[DecimalType] ||
              ColumnWriter.SUPPORTED_STATS_TYPES.contains(f.dataType)) {
            orderedFilters.find(_._1 == f.getClass) match {
              case Some(p) => p._2 += f
              case None =>
                val newBuffer = new ArrayBuffer[Expression](2)
                newBuffer += f
                orderedFilters += f.getClass -> newBuffer
            }
          }
        }
        orderedFilters.flatMap(_._2.sortBy(_.references.map(_.name).toSeq
            .sorted.mkString(","))).flatMap { p =>
          val filter = buildFilter.lift(convertLike(p))
          val boundFilter = filter.map(BindReferences.bindReference(
            _, columnBatchStats, allowFailures = true))

          boundFilter.foreach(_ =>
            filter.foreach(f =>
              logDebug(s"Predicate $p generates partition filter: $f")))

          // If the filter can't be resolved then we are missing required statistics.
          boundFilter.filter(_.resolved)
        }
      } else Nil
    }

    val predicate = ExpressionCanonicalizer.execute(
      BindReferences.bindReference(columnBatchStatFilters
          .reduceOption(And).getOrElse(Literal(true)), columnBatchStats))
    val statsRow = ctx.freshName("statsRow")
    ctx.INPUT_ROW = statsRow
    ctx.currentVars = null
    val predicateEval = predicate.genCode(ctx)

    // skip filtering if nothing is to be applied
    if (predicateEval.value == "true" && predicateEval.isNull == "false") {
      return ""
    }
    val columnBatchesSkipped = if (metricTerm ne null) {
      metricTerm(ctx, "columnBatchesSkipped")
    } else null
    val addBatchMetric = if (columnBatchesSkipped ne null) {
      s"$columnBatchesSkipped.${metricAdd("1")};"
    } else ""
    val filterFunction = ctx.freshName("columnBatchFilter")
    ctx.addNewFunction(filterFunction,
      s"""
         |private boolean $filterFunction(UnsafeRow $statsRow, int $numRowsTerm,
         |    boolean isLastStatsRow) {
         |  // Skip the column batches based on the predicate
         |  ${predicateEval.code}
         |  if (!${predicateEval.isNull} && ${predicateEval.value}) {
         |    return true;
         |  } else {
         |    // add to skipped metric only if both stats say so
         |    if (isLastStatsRow) {
         |      $addBatchMetric
         |    }
         |    return false;
         |  }
         |}
       """.stripMargin)
    filterFunction
  }
>>>>>>> e5fb3bae
}

/**
 * This class is a simplified copy of Spark's UnionRDD. The reason for
 * having this is to ensure that partition IDs are always assigned in order
 * (which may possibly change in future versions of Spark's UnionRDD)
 * so that a compute on executor can tell owner RDD of the current partition.
 */
private[sql] final class UnionScanRDD[T: ClassTag](
    sc: SparkContext,
    var rdds: Seq[RDD[T]])
    extends RDD[T](sc, Nil) {

  override def getPartitions: Array[Partition] = {
    val array = new Array[Partition](rdds.map(_.getNumPartitions).sum)
    var pos = 0
    for ((rdd, rddIndex) <- rdds.zipWithIndex; split <- rdd.partitions) {
      array(pos) = new UnionPartition(pos, rdd, rddIndex, split.index)
      pos += 1
    }
    array
  }

  override def getDependencies: Seq[Dependency[_]] = {
    val deps = new ArrayBuffer[Dependency[_]]
    var pos = 0
    for (rdd <- rdds) {
      deps += new RangeDependency(rdd, 0, pos, rdd.getNumPartitions)
      pos += rdd.getNumPartitions
    }
    deps
  }

  override def compute(s: Partition, context: TaskContext): Iterator[T] = {
    val part = s.asInstanceOf[UnionPartition[T]]
    parent[T](part.parentRddIndex).iterator(part.parentPartition, context)
  }

  override def getPreferredLocations(s: Partition): Seq[String] =
    s.asInstanceOf[UnionPartition[T]].preferredLocations()

  override def clearDependencies() {
    super.clearDependencies()
    rdds = null
  }
}

case class NumBatchRows(varName: String) extends LeafExpression {

  override def nullable: Boolean = false

  override def dataType: DataType = IntegerType

  override def doGenCode(ctx: CodegenContext, ev: ExprCode): ExprCode = {
    ExprCode("", "false", varName)
  }

  override def eval(input: InternalRow): Any =
    throw new UnsupportedOperationException(
      "NumBatchRows.eval not expected to be invoked")

  override def sql: String = s"NumBatchRows($varName)"
}

case class StartsWithForStats(upper: Expression, lower: Expression,
    pattern: Expression) extends Expression {

  // pattern must be a string constant for stats row evaluation
  assert(LiteralValue.isConstant(pattern))
  assert(pattern.dataType == StringType)

  override final def children: Seq[Expression] = Seq(upper, lower, pattern)

  override def foldable: Boolean = false

  override def nullable: Boolean = false

  override def dataType: DataType = BooleanType

  override def doGenCode(ctx: CodegenContext, ev: ExprCode): ExprCode = {
    val upperExpr = upper.genCode(ctx)
    val lowerExpr = lower.genCode(ctx)
    val patternExpr = pattern.genCode(ctx)
    val str = ctx.freshName("str")
    val len = str + "Len"
    val lastCharPos = str + "LastPos"
    val upperBytes = str + "Upper"
    val upperStr = str + "UpperUTF8"
    val result = ev.value
    val code =
      s"""
         |${patternExpr.code}
         |boolean $result = true;
         |if (!${patternExpr.isNull}) {
         |  ${lowerExpr.code}
         |  ${upperExpr.code}
         |  // upper bound for column (i.e. LessThan) can be found by going to
         |  // next value of the last character of literal
         |  int $len = ${patternExpr.value}.numBytes();
         |  byte[] $upperBytes = new byte[$len];
         |  ${patternExpr.value}.writeToMemory($upperBytes, Platform.BYTE_ARRAY_OFFSET);
         |  int $lastCharPos = $len - 1;
         |  // check for maximum unsigned value 0xff
         |  while ($lastCharPos >= 0 && $upperBytes[$lastCharPos] == (byte)-1) {
         |    $lastCharPos--;
         |  }
         |  if ($lastCharPos < 0 || (${lowerExpr.isNull})) { // all bytes are 0xff
         |    // a >= startsWithPREFIX
         |    if (!${upperExpr.isNull}) {
         |      $result = ${patternExpr.value}.compareTo(${upperExpr.value}) <= 0;
         |    }
         |  } else {
         |    $upperBytes[$lastCharPos] = (byte)($upperBytes[$lastCharPos] + 1);
         |    UTF8String $upperStr = UTF8String.fromAddress($upperBytes,
         |      Platform.BYTE_ARRAY_OFFSET, $len);
         |    // a >= startsWithPREFIX && a < startsWithPREFIX+1
         |    $result = ((${upperExpr.isNull}) ||
         |        ${patternExpr.value}.compareTo(${upperExpr.value}) <= 0) &&
         |      ${lowerExpr.value}.compareTo($upperStr) < 0;
         |  }
         |}
         |
      """.stripMargin
    ev.copy(code, "false", result)
  }

  override def eval(input: InternalRow): Any =
    throw new UnsupportedOperationException(
      "StartsWithForStats.eval not expected to be invoked")

  override def sql: String = s"StartsWith($upper, $lower, $pattern)"
}<|MERGE_RESOLUTION|>--- conflicted
+++ resolved
@@ -263,12 +263,8 @@
     val deletedDecoderClass = classOf[ColumnDeleteDecoder].getName
     val batch = ctx.freshName("batch")
     val numBatchRows = s"${batch}NumRows"
-<<<<<<< HEAD
-    val numBatchUpdatedRows = s"${batch}NumUpdatedRows"
-=======
     val numFullRows = s"${batch}NumFullRows"
     val numDeltaRows = s"${batch}NumDeltaRows"
->>>>>>> e5fb3bae
     val batchIndex = s"${batch}Index"
     val batchDeltaIndex = s"${batch}DeltaIndex"
     val buffers = s"${batch}Buffers"
@@ -285,7 +281,6 @@
 
     ctx.addMutableState("java.nio.ByteBuffer", buffers, "")
     ctx.addMutableState("int", numBatchRows, "")
-    ctx.addMutableState("int", numBatchUpdatedRows, "")
     ctx.addMutableState("int", batchIndex, "")
     ctx.addMutableState("int", batchDeltaIndex, "")
     ctx.addMutableState(deletedDecoderClass, deletedDecoder, "")
@@ -434,12 +429,12 @@
         genCodeColumnBuffer(ctx, decoderLocal, updatedDecoderLocal, decoder, updatedDecoder,
           bufferVar, batchOrdinal, numNullsVar, attr, weightVarName, thisRowFromDeltaIsInsert,
           isCaseOfSortedInsert, numRows, colInput, inputIsRow, batchIndex, batchDeltaIndex,
-          numBatchUpdatedRows)
+          numDeltaRows)
       } else {
         val ev = genCodeColumnBuffer(ctx, decoder, updatedDecoder, decoder, updatedDecoder,
           bufferVar, batchOrdinal, numNullsVar, attr, weightVarName, thisRowFromDeltaIsInsert,
           isCaseOfSortedInsert, numRows, colInput, inputIsRow, batchIndex, batchDeltaIndex,
-          numBatchUpdatedRows)
+          numDeltaRows)
         convertExprToMethodCall(ctx, ev, attr, index, batchOrdinal)
       }
     }
@@ -516,11 +511,6 @@
         final java.nio.ByteBuffer $colNextBytes = (java.nio.ByteBuffer)$colInput.next();
         UnsafeRow $statsRow = ${Utils.getClass.getName}.MODULE$$.toUnsafeRow(
           $colNextBytes, $numColumnsInStatBlob);
-<<<<<<< HEAD
-        $deletedCount = $colInput.getDeletedRowCount();
-        $numBatchRows = $unsafeRow.getInt($countIndexInSchema);
-        $numBatchUpdatedRows = $colInput.getUpdatedRowCount();
-=======
         UnsafeRow $deltaStatsRow = ${Utils.getClass.getName}.MODULE$$.toUnsafeRow(
           $colInput.getCurrentDeltaStats(), $numColumnsInStatBlob);
         final int $numFullRows = $statsRow.getInt($countIndexInSchema);
@@ -529,7 +519,6 @@
         $numBatchRows = $numFullRows + $numDeltaRows;
         // TODO: don't have the update count here (only insert count)
         $numDeltaRows = $numBatchRows;
->>>>>>> e5fb3bae
         $incrementBatchCount
         $buffers = $colNextBytes;
       """
@@ -537,23 +526,10 @@
       s"""
         while (true) {
           $batchAssign
-<<<<<<< HEAD
-          // TODO VB: Temporary change, must be removed.
-          // Removed check of hasUpdatedColumns since
-          // 1. Till now only incremental insert is there and so no updated rows.
-          // 2. Have to remove this once insert and update are tested in parallel.
-          // 3. Now this is needed for performance. Without this cached batches are not removed.
-          // 4. However just based on filter more number of cached batches are removed resulting in
-          // failure of some queries. That can only be fixed with updating stats properly during
-          // update and incremental insert.
-          // Original $colInput.hasUpdatedColumns() || $filterFunction($unsafeRow)
-          if ($filterFunction($unsafeRow)) {
-=======
           // check the delta stats after full stats (null columns will be treated as failure
           // which is what is required since it means that only full stats check should be done)
           if ($filterFunction($statsRow, $numFullRows, $deltaStatsRow == null) ||
               ($deltaStatsRow != null && $filterFunction($deltaStatsRow, $numDeltaRows, true))) {
->>>>>>> e5fb3bae
             break;
           }
           if (!$colInput.hasNext()) return false;
@@ -571,7 +547,6 @@
          |    $initRowTableDecoders
          |    $input.next();
          |    $numBatchRows = 1;
-         |    $numBatchUpdatedRows = 0;
          |    $incrementNumRowsSnippet
          |    return true;
          |  }
@@ -601,7 +576,6 @@
          |  if ($inputIsRow) {
          |    $nextRowSnippet
          |    $numBatchRows = 1;
-         |    $numBatchUpdatedRows = 0;
          |    $incrementNumRowsSnippet
          |  } else {
          |    $batchInit
@@ -658,7 +632,7 @@
        |    $assignBatchId
        |    $batchConsume
        |    $deletedDeclaration
-       |    final int $numRows = $numBatchRows$deletedCountCheck + $numBatchUpdatedRows;
+       |    final int $numRows = $numBatchRows$deletedCountCheck + $numDeltaRows;
        |    $isCaseOfSortedInsert = ${ordinalIdTerm ne null} &&
        |      ${ColumnTableScan.getCaseOfSortedInsertValue};
        |    for (int $batchOrdinal = $batchIndex; $batchOrdinal < $numRows;
@@ -710,7 +684,7 @@
       decoderGlobal: String, mutableDecoderGlobal: String, buffer: String, batchOrdinal: String,
       numNullsVar: String, attr: Attribute, weightVar: String, thisRowFromDeltaIsInsert: String,
       isCaseOfSortedInsert: String, numRows: String, colInput: String, inputIsRow: String,
-      batchIndex: String, batchDeltaIndex: String, numBatchUpdatedRows: String): ExprCode = {
+      batchIndex: String, batchDeltaIndex: String, numDeltaRows: String): ExprCode = {
     // scalastyle:on
     val nonNullPosition = if (attr.nullable) {
       s"$batchOrdinal - $numNullsVar - $batchDeltaIndex"
@@ -807,7 +781,7 @@
            |      " ,batchId=" + ($inputIsRow ? -1 : $colInput.getCurrentBatchId()) +
            |      " ,batchIndex=" + $batchIndex +
            |      " ,batchDeltaIndex=" + $batchDeltaIndex +
-           |      " ,numBatchUpdatedRows=" + $numBatchUpdatedRows +
+           |      " ,numDeltaRows=" + $numDeltaRows +
            |      " ,numRows=" + $numRows +
            |      " ,isCaseOfSortedInsert=" + $isCaseOfSortedInsert +
            |      " ,thisRowFromDeltaIsInsert=" + $thisRowFromDeltaIsInsert +
@@ -830,7 +804,7 @@
            |    " ,batchId=" + ($inputIsRow ? -1 : $colInput.getCurrentBatchId()) +
            |    " ,batchIndex=" + $batchIndex +
            |    " ,batchDeltaIndex=" + $batchDeltaIndex +
-           |    " ,numBatchUpdatedRows=" + $numBatchUpdatedRows +
+           |    " ,numDeltaRows=" + $numDeltaRows +
            |    " ,numRows=" + $numRows +
            |    " ,isCaseOfSortedInsert=" + $isCaseOfSortedInsert +
            |    " ,thisRowFromDeltaIsInsert=" + $thisRowFromDeltaIsInsert +
@@ -883,8 +857,8 @@
   }
 }
 
-<<<<<<< HEAD
-object ColumnTableScan {
+object ColumnTableScan extends Logging {
+
   // TODO VB: Temporary, remove this
   def setCaseOfSortedInsertValue(v: Boolean): Unit =
     ToolsCallbackInit.toolsCallback.setCaseOfSortedInsertValue(v)
@@ -899,8 +873,6 @@
   val NOT_IN_DELTA: Byte = 1
   val INSERT_IN_DELTA: Byte = 0
   val UPDATE_IN_DELTA: Byte = -1
-=======
-object ColumnTableScan extends Logging {
 
   def generateStatPredicate(ctx: CodegenContext, isColumnTable: Boolean,
       schemaAttrs: Seq[AttributeReference], allFilters: Seq[Expression], numRowsTerm: String,
@@ -1047,7 +1019,6 @@
        """.stripMargin)
     filterFunction
   }
->>>>>>> e5fb3bae
 }
 
 /**
