--- conflicted
+++ resolved
@@ -562,11 +562,7 @@
          |}
       """.stripMargin)
 
-<<<<<<< HEAD
-    val batchConsume = batchConsumer.map(_.batchConsume(ctx,
-=======
     val batchConsume = batchConsumers.map(_.batchConsume(ctx, this,
->>>>>>> bdc9b10e
       columnsInput)).mkString("\n")
     val finallyCode = session.evaluateFinallyCode(ctx)
     val consumeCode = consume(ctx, columnsInput).trim
@@ -607,21 +603,12 @@
     """.stripMargin
   }
 
-<<<<<<< HEAD
-  private def getBatchConsumer(parent: CodegenSupport): List[BatchConsumer] = {
-    parent match {
-      case null => Nil
-      case b: BatchConsumer => b :: getBatchConsumer(TypeUtilities.parentMethod
-          .invoke(parent).asInstanceOf[CodegenSupport])
-      case _ => getBatchConsumer(TypeUtilities.parentMethod.invoke(parent)
-=======
   private def getBatchConsumers(parent: CodegenSupport): List[BatchConsumer] = {
     parent match {
       case null => Nil
       case b: BatchConsumer if b.canConsume(this) => b :: getBatchConsumers(
         TypeUtilities.parentMethod.invoke(parent).asInstanceOf[CodegenSupport])
       case _ => getBatchConsumers(TypeUtilities.parentMethod.invoke(parent)
->>>>>>> bdc9b10e
           .asInstanceOf[CodegenSupport])
     }
   }
@@ -666,10 +653,7 @@
     var assignCode = ""
     var dictionary = ""
     var dictIndex = ""
-<<<<<<< HEAD
-=======
     var dictionaryLen = ""
->>>>>>> bdc9b10e
     val sqlType = Utils.getSQLDataType(attr.dataType)
     val jt = ctx.javaType(sqlType)
     var jtDecl = s"final $jt $col;"
@@ -683,13 +667,6 @@
       case StringType =>
         dictionary = ctx.freshName("dictionary")
         dictIndex = ctx.freshName("dictionaryIndex")
-<<<<<<< HEAD
-        jtDecl = s"UTF8String $col; int $dictIndex = -1;"
-        bufferInit =
-          s"""
-            final UTF8String[] $dictionary = $decoder.getStringDictionary();
-          """
-=======
         dictionaryLen = ctx.freshName("dictionaryLength")
         // initialize index to dictionaryLength - 1 where null value will
         // reside in case there are nulls in the current batch
@@ -700,7 +677,6 @@
                |final int $dictionaryLen =
                |    $dictionary != null ? $dictionary.length : -1;
             """.stripMargin
->>>>>>> bdc9b10e
         dictionaryAssignCode =
             s"$dictIndex = $decoder.readDictionaryIndex($buffer, $cursorVar);"
         assignCode =
@@ -765,24 +741,13 @@
               }
             }
           """
-<<<<<<< HEAD
-        session.addExCode(ctx, col :: Nil, attr :: Nil,
-          ExprCodeEx(None, dictionaryCode, assignCode, dictionary, dictIndex))
-=======
         session.addExCode(ctx, col :: Nil, attr :: Nil, ExprCodeEx(None,
           dictionaryCode, assignCode, dictionary, dictIndex, dictionaryLen))
->>>>>>> bdc9b10e
       }
       (ExprCode(code, nullVar, col), bufferInit)
     } else {
       if (!dictionary.isEmpty) {
         val dictionaryCode = jtDecl + '\n' + dictionaryAssignCode
-<<<<<<< HEAD
-        session.addExCode(ctx, col :: Nil, attr :: Nil,
-          ExprCodeEx(None, dictionaryCode, assignCode, dictionary, dictIndex))
-      }
-      (ExprCode(jtDecl + '\n' + colAssign + '\n', "false", col), bufferInit)
-=======
         session.addExCode(ctx, col :: Nil, attr :: Nil, ExprCodeEx(None,
           dictionaryCode, assignCode, dictionary, dictIndex, dictionaryLen))
       }
@@ -791,7 +756,6 @@
         code += s"if ($col == 1) $col = $weightVar;\n"
       }
       (ExprCode(code, "false", col), bufferInit)
->>>>>>> bdc9b10e
     }
   }
 }
