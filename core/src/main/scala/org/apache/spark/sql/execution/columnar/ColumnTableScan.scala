/*
 * Copyright (c) 2016 SnappyData, Inc. All rights reserved.
 *
 * Licensed under the Apache License, Version 2.0 (the "License"); you
 * may not use this file except in compliance with the License. You
 * may obtain a copy of the License at
 *
 * http://www.apache.org/licenses/LICENSE-2.0
 *
 * Unless required by applicable law or agreed to in writing, software
 * distributed under the License is distributed on an "AS IS" BASIS,
 * WITHOUT WARRANTIES OR CONDITIONS OF ANY KIND, either express or
 * implied. See the License for the specific language governing
 * permissions and limitations under the License. See accompanying
 * LICENSE file.
 */
/*
 * UnionScanRDD taken from Spark's UnionRDD having the license below.
 *
 * Licensed to the Apache Software Foundation (ASF) under one or more
 * contributor license agreements.  See the NOTICE file distributed with
 * this work for additional information regarding copyright ownership.
 * The ASF licenses this file to You under the Apache License, Version 2.0
 * (the "License"); you may not use this file except in compliance with
 * the License.  You may obtain a copy of the License at
 *
 *    http://www.apache.org/licenses/LICENSE-2.0
 *
 * Unless required by applicable law or agreed to in writing, software
 * distributed under the License is distributed on an "AS IS" BASIS,
 * WITHOUT WARRANTIES OR CONDITIONS OF ANY KIND, either express or implied.
 * See the License for the specific language governing permissions and
 * limitations under the License.
 */

package org.apache.spark.sql.execution.columnar

import scala.collection.mutable.ArrayBuffer
import scala.reflect.ClassTag

import org.apache.spark.rdd.{RDD, UnionPartition}
import org.apache.spark.sql.SnappySession
import org.apache.spark.sql.catalyst.InternalRow
import org.apache.spark.sql.catalyst.dsl.expressions._
import org.apache.spark.sql.catalyst.expressions._
import org.apache.spark.sql.catalyst.expressions.codegen.{CodegenContext, ExprCode, ExpressionCanonicalizer}
import org.apache.spark.sql.collection.Utils
import org.apache.spark.sql.execution._
import org.apache.spark.sql.execution.columnar.encoding.{ColumnDecoder, ColumnEncoding, ColumnStatsSchema}
import org.apache.spark.sql.execution.columnar.impl.BaseColumnFormatRelation
import org.apache.spark.sql.execution.metric.{SQLMetric, SQLMetrics}
import org.apache.spark.sql.execution.row.{ResultSetDecoder, ResultSetTraversal, UnsafeRowDecoder, UnsafeRowHolder}
import org.apache.spark.sql.sources.BaseRelation
import org.apache.spark.sql.types._
import org.apache.spark.unsafe.Platform
import org.apache.spark.unsafe.types.UTF8String
import org.apache.spark.{Dependency, Partition, RangeDependency, SparkContext, TaskContext}

/**
 * Physical plan node for scanning data from a SnappyData column table RDD.
 * If user knows that the data is partitioned across all nodes, this SparkPlan
 * can be used to avoid expensive shuffle and Broadcast joins.
 * This plan overrides outputPartitioning and makes it inline with the
 * partitioning of the underlying DataSource.
 */
private[sql] final case class ColumnTableScan(
    output: Seq[Attribute],
    dataRDD: RDD[Any],
    otherRDDs: Seq[RDD[InternalRow]],
    numBuckets: Int,
    partitionColumns: Seq[Expression],
    partitionColumnAliases: Seq[Seq[Attribute]],
    @transient baseRelation: PartitionedDataSourceScan,
    relationSchema: StructType,
    allFilters: Seq[Expression],
    schemaAttributes: Seq[AttributeReference],
    isForSampleReservoirAsRegion: Boolean = false)
    extends PartitionedPhysicalScan(output, dataRDD, numBuckets,
      partitionColumns, partitionColumnAliases,
      baseRelation.asInstanceOf[BaseRelation]) with CodegenSupport {

  override val nodeName: String = "ColumnTableScan"

  override def getMetrics: Map[String, SQLMetric] = {
    if (sqlContext eq null) Map.empty
    else super.getMetrics ++ Map(
      "numRowsBuffer" -> SQLMetrics.createMetric(sparkContext,
        "number of output rows from row buffer"),
      "columnBatchesSeen" -> SQLMetrics.createMetric(sparkContext,
        "column batches seen"),
      "columnBatchesSkipped" -> SQLMetrics.createMetric(sparkContext,
        "column batches skipped by the predicate")) ++ (
        if (otherRDDs.isEmpty) Map.empty
        else Map("numRowsOtherRDDs" -> SQLMetrics.createMetric(sparkContext,
          "number of output rows from other RDDs")))
  }

  override def metricTerm(ctx: CodegenContext, name: String): String =
    if (sqlContext eq null) null else super.metricTerm(ctx, name)

  private def generateStatPredicate(ctx: CodegenContext,
      numRowsTerm: String): String = {

    val numBatchRows = NumBatchRows(numRowsTerm)
    val (columnBatchStatsMap, columnBatchStats) = relation match {
      case _: BaseColumnFormatRelation =>
        val allStats = schemaAttributes.map(a => a ->
            ColumnStatsSchema(a.name, a.dataType))
        (AttributeMap(allStats), allStats.flatMap(_._2.schema))
      case _ => (null, null)
    }

    def getColumnBatchStatSchema: Seq[AttributeReference] =
      if (columnBatchStats ne null) columnBatchStats else Nil

    def statsFor(a: Attribute) = columnBatchStatsMap(a)

    // Returned filter predicate should return false iff it is impossible
    // for the input expression to evaluate to `true' based on statistics
    // collected about this partition batch.
    // This code is picked up from InMemoryTableScanExec
    @transient def buildFilter: PartialFunction[Expression, Expression] = {
      case And(lhs: Expression, rhs: Expression)
        if buildFilter.isDefinedAt(lhs) || buildFilter.isDefinedAt(rhs) =>
        (buildFilter.lift(lhs) ++ buildFilter.lift(rhs)).reduce(_ && _)

      case Or(lhs: Expression, rhs: Expression)
        if buildFilter.isDefinedAt(lhs) && buildFilter.isDefinedAt(rhs) =>
        buildFilter(lhs) || buildFilter(rhs)

      case EqualTo(a: AttributeReference, l: Literal) =>
        statsFor(a).lowerBound <= l && l <= statsFor(a).upperBound
      case EqualTo(l: Literal, a: AttributeReference) =>
        statsFor(a).lowerBound <= l && l <= statsFor(a).upperBound

      case LessThan(a: AttributeReference, l: Literal) => statsFor(a).lowerBound < l
      case LessThan(l: Literal, a: AttributeReference) => l < statsFor(a).upperBound

      case LessThanOrEqual(a: AttributeReference, l: Literal) => statsFor(a).lowerBound <= l
      case LessThanOrEqual(l: Literal, a: AttributeReference) => l <= statsFor(a).upperBound

      case GreaterThan(a: AttributeReference, l: Literal) => l < statsFor(a).upperBound
      case GreaterThan(l: Literal, a: AttributeReference) => statsFor(a).lowerBound < l

      case GreaterThanOrEqual(a: AttributeReference, l: Literal) => l <= statsFor(a).upperBound
      case GreaterThanOrEqual(l: Literal, a: AttributeReference) => statsFor(a).lowerBound <= l

      case StartsWith(a: AttributeReference, l: Literal) =>
        // upper bound for column (i.e. LessThan) can be found by going to
        // next value of the last character of literal
        val s = l.value.asInstanceOf[UTF8String]
        val len = s.numBytes()
        val upper = new Array[Byte](len)
        s.writeToMemory(upper, Platform.BYTE_ARRAY_OFFSET)
        var lastCharPos = len - 1
        // check for maximum unsigned value 0xff
        val max = 0xff.toByte // -1
        while (lastCharPos >= 0 && upper(lastCharPos) == max) {
          lastCharPos -= 1
        }
        val stats = statsFor(a)
        if (lastCharPos < 0) { // all bytes are 0xff
          // a >= startsWithPREFIX
          l <= stats.upperBound
        } else {
          upper(lastCharPos) = (upper(lastCharPos) + 1).toByte
          val upperLiteral = Literal(UTF8String.fromAddress(upper,
            Platform.BYTE_ARRAY_OFFSET, len), StringType)

          // a >= startsWithPREFIX && a < startsWithPREFIX+1
          l <= stats.upperBound && stats.lowerBound < upperLiteral
        }

      case IsNull(a: Attribute) => statsFor(a).nullCount > 0
      case IsNotNull(a: Attribute) => numBatchRows > statsFor(a).nullCount
    }

    // This code is picked up from InMemoryTableScanExec
    val columnBatchStatFilters: Seq[Expression] = {
      if (relation.isInstanceOf[BaseColumnFormatRelation]) {
        allFilters.flatMap { p =>
          val filter = buildFilter.lift(p)
          val boundFilter = filter.map(BindReferences.bindReference(
            _, columnBatchStats, allowFailures = true))

          boundFilter.foreach(_ =>
            filter.foreach(f =>
              logDebug(s"Predicate $p generates partition filter: $f")))

          // If the filter can't be resolved then we are missing required statistics.
          boundFilter.filter(_.resolved)
        }
      } else {
        Seq.empty[Expression]
      }
    }

    val columnBatchStatsSchema = getColumnBatchStatSchema
    val numStatFields = columnBatchStatsSchema.length
    val predicate = ExpressionCanonicalizer.execute(
      BindReferences.bindReference(columnBatchStatFilters
          .reduceOption(And).getOrElse(Literal(true)), columnBatchStatsSchema))
    val statsRow = ctx.freshName("statsRow")
    val statsData = ctx.freshName("statsData")
    ctx.INPUT_ROW = statsRow
    ctx.currentVars = null
    val predicateEval = predicate.genCode(ctx)

    val platformClass = classOf[Platform].getName
    val columnBatchesSkipped = metricTerm(ctx, "columnBatchesSkipped")
    // skip filtering if nothing is to be applied
    if (predicateEval.value == "true" && predicateEval.isNull == "false") {
      return ""
    }
    val filterFunction = ctx.freshName("columnBatchFilter")
    ctx.addNewFunction(filterFunction,
      s"""
         |private boolean $filterFunction(byte[] $statsData) {
         |  final UnsafeRow $statsRow = new UnsafeRow($numStatFields);
         |  $statsRow.pointTo($statsData, $platformClass.BYTE_ARRAY_OFFSET,
         |    $statsData.length);
         |  // Skip the column batches based on the predicate
         |  ${predicateEval.code}
         |  if (!${predicateEval.isNull} && ${predicateEval.value}) {
         |    return true;
         |  } else {
         |    $columnBatchesSkipped.${metricAdd("1")};
         |    return false;
         |  }
         |}
       """.stripMargin)
    filterFunction
  }

  private val allRDDs = if (otherRDDs.isEmpty) rdd
  else new UnionScanRDD(rdd.sparkContext, (Seq(rdd) ++ otherRDDs)
      .asInstanceOf[Seq[RDD[Any]]])

  private lazy val otherRDDsPartitionIndex = rdd.getNumPartitions

  @transient private val session =
    Option(sqlContext).map(_.sparkSession.asInstanceOf[SnappySession])

  override def inputRDDs(): Seq[RDD[InternalRow]] = {
    allRDDs.asInstanceOf[RDD[InternalRow]] :: Nil
  }

  override def doProduce(ctx: CodegenContext): String = {
    val numOutputRows = metricTerm(ctx, "numOutputRows")
    val numRowsBuffer = metricTerm(ctx, "numRowsBuffer")
    val numRowsOther =
      if (otherRDDs.isEmpty) null else metricTerm(ctx, "numRowsOtherRDDs")
    val isEmbedded = (baseRelation eq null) || (baseRelation.connectionType match {
      case ConnectionType.Embedded => true
      case _ => false
    })
    // PartitionedPhysicalRDD always has one input.
    // It returns an iterator of iterators (row + column)
    // except when doing union with multiple RDDs where other
    // RDDs return iterator of UnsafeRows.
    val rowInput = ctx.freshName("rowInput")
    val colInput = ctx.freshName("colInput")
    val rowInputSRR = ctx.freshName("rowInputSRR")
    val input = ctx.freshName("input")
    val inputIsRow = s"${input}IsRow"
    val inputIsRowSRR = s"${input}IsRowSRR"
    val inputIsOtherRDD = s"${input}IsOtherRDD"
    val rs = ctx.freshName("resultSet")
    val rsIterClass = classOf[ResultSetTraversal].getName
    val unsafeHolder = if (otherRDDs.isEmpty && !isForSampleReservoirAsRegion) null
    else ctx.freshName("unsafeHolder")
    val unsafeHolderClass = classOf[UnsafeRowHolder].getName
    val stratumRowClass = classOf[StratumInternalRow].getName

    // TODO [sumedh]: Asif, why this special treatment for weightage column
    // in the code here? Why not as a normal AttributeReference in the plan
    // (or an extension of it if some special treatment is required)?
    val wrappedRow = if (isForSampleReservoirAsRegion) ctx.freshName("wrappedRow")
    else null
    val (weightVarName, weightAssignCode) = if (output.exists(_.name ==
      Utils.WEIGHTAGE_COLUMN_NAME)) {
      val varName = ctx.freshName("weightage")
      ctx.addMutableState("long", varName, s"$varName = 0;")
      (varName, s"$varName = $wrappedRow.weight();")
    } else ("", "")

    val iteratorClass = "scala.collection.Iterator"
    if (otherRDDs.isEmpty) {
      if (isForSampleReservoirAsRegion) {
        ctx.addMutableState(iteratorClass, rowInputSRR,
          s"$rowInputSRR = ($iteratorClass)inputs[0].next();")
        ctx.addMutableState(unsafeHolderClass, unsafeHolder,
          s"$unsafeHolder = new $unsafeHolderClass();")
        ctx.addMutableState("boolean", inputIsRowSRR, s"$inputIsRowSRR = true;")
      }
      ctx.addMutableState(iteratorClass, rowInput,
        s"$rowInput = ($iteratorClass)inputs[0].next();")
      ctx.addMutableState(iteratorClass, colInput,
        s"$colInput = ($iteratorClass)inputs[0].next();")
      ctx.addMutableState("java.sql.ResultSet", rs,
        s"$rs = (($rsIterClass)$rowInput).rs();")
    } else {
      ctx.addMutableState("boolean", inputIsOtherRDD,
        s"$inputIsOtherRDD = (partitionIndex >= $otherRDDsPartitionIndex);")
      ctx.addMutableState(iteratorClass, rowInput,
        s"$rowInput = $inputIsOtherRDD ? inputs[0] " +
            s": ($iteratorClass)inputs[0].next();")
      ctx.addMutableState(iteratorClass, colInput,
        s"$colInput = $inputIsOtherRDD ? null : ($iteratorClass)inputs[0].next();")
      ctx.addMutableState("java.sql.ResultSet", rs,
        s"$rs = $inputIsOtherRDD ? null : (($rsIterClass)$rowInput).rs();")
      ctx.addMutableState(unsafeHolderClass, unsafeHolder,
        s"$unsafeHolder = new $unsafeHolderClass();")
    }
    ctx.addMutableState(iteratorClass, input,
      if (isForSampleReservoirAsRegion) s"$input = $rowInputSRR;"
      else s"$input = $rowInput;")
    ctx.addMutableState("boolean", inputIsRow, s"$inputIsRow = true;")

    ctx.currentVars = null
    val columnBatchClass = classOf[ColumnBatch].getName
    val encodingClass = classOf[ColumnEncoding].getName
    val decoderClass = classOf[ColumnDecoder].getName
    val rsDecoderClass = classOf[ResultSetDecoder].getName
    val rowDecoderClass = classOf[UnsafeRowDecoder].getName
    val batch = ctx.freshName("batch")
    val numBatchRows = s"${batch}NumRows"
    val batchIndex = s"${batch}Index"
    val buffers = s"${batch}Buffers"
    val numRows = ctx.freshName("numRows")
    val batchOrdinal = ctx.freshName("batchOrdinal")

    ctx.addMutableState("java.nio.ByteBuffer[]", buffers, s"$buffers = null;")
    ctx.addMutableState("int", numBatchRows, s"$numBatchRows = 0;")
    ctx.addMutableState("int", batchIndex, s"$batchIndex = 0;")

    // need DataType and nullable to get decoder in generated code
    // shipping as StructType for efficient serialization
    val planSchema = ctx.addReferenceObj("schema", schema,
      classOf[StructType].getName)
    val columnBufferInitCode = new StringBuilder
    val bufferInitCode = new StringBuilder
    val cursorUpdateCode = new StringBuilder
    val moveNextCode = new StringBuilder
    val reservoirRowFetch =
      s"""
         |$stratumRowClass $wrappedRow = ($stratumRowClass)$rowInputSRR.next();
         |$weightAssignCode
         |$unsafeHolder.setRow((UnsafeRow)$wrappedRow.actualRow());
      """.stripMargin

    val nextRowSnippet = if (otherRDDs.isEmpty) {
      if (isForSampleReservoirAsRegion) {
        s"""
          if ($inputIsRowSRR) {
            $reservoirRowFetch
          } else {
            $rowInput.next();
          }
        """
      } else {
        s"$rowInput.next();"
      }
    } else {
      s"""
        if ($inputIsOtherRDD) {
          $unsafeHolder.setRow((UnsafeRow)$rowInput.next());
        } else {
          $rowInput.next();
        }
      """
    }
    val incrementNumRowsSnippet = if (otherRDDs.isEmpty) {
      if (numRowsBuffer eq null) ""
      else s"$numRowsBuffer.${metricAdd("1")};"
    } else {
      s"""
        if ($inputIsOtherRDD) {
          $numRowsOther.${metricAdd("1")};
        } else {
          $numRowsBuffer.${metricAdd("1")};
        }
      """
    }

    val initRowTableDecoders = new StringBuilder
    val batchConsumers = getBatchConsumers(parent)
    val columnsInput = output.zipWithIndex.map { case (attr, index) =>
      val decoder = ctx.freshName("decoder")
      val cursor = s"${decoder}Cursor"
      val buffer = ctx.freshName("buffer")
      val cursorVar = s"cursor$index"
      val decoderVar = s"decoder$index"
      val bufferVar = s"buffer$index"
      // projections are not pushed in embedded mode for optimized access
      val baseIndex = relationSchema.fieldIndex(attr.name)
      val bufferPosition = if (isEmbedded) baseIndex else index
      val rsPosition = bufferPosition + 1

      ctx.addMutableState("java.nio.ByteBuffer", buffer, s"$buffer = null;")

      val rowDecoderCode = s"$decoder = new $rsDecoderClass($rs, $rsPosition);"
      if (otherRDDs.isEmpty) {
        if (isForSampleReservoirAsRegion) {
          ctx.addMutableState(decoderClass, decoder,
            s"$decoder = new $rowDecoderClass($unsafeHolder, $baseIndex);")
          initRowTableDecoders.append(rowDecoderCode).append('\n')
        } else {
          ctx.addMutableState(decoderClass, decoder, rowDecoderCode)
        }
      } else {
        ctx.addMutableState(decoderClass, decoder,
          s"""
            if ($inputIsOtherRDD) {
              $decoder = new $rowDecoderClass($unsafeHolder, $baseIndex);
            } else {
              $rowDecoderCode
            }
          """
        )
      }
      ctx.addMutableState("long", cursor, s"$cursor = 0L;")
      columnBufferInitCode.append(
        s"""
          $buffer = $buffers[$bufferPosition];
          $decoder = $encodingClass$$.MODULE$$.getColumnDecoder($buffer,
            $planSchema.apply($index));
          // initialize the decoder and store the starting cursor position
          $cursor = $decoder.initialize($buffer, $planSchema.apply($index));
        """)
      bufferInitCode.append(
        s"""
          final $decoderClass $decoderVar = $decoder;
          final Object $bufferVar = ($buffer == null || $buffer.isDirect()) ? null
              : $buffer.array();
          long $cursorVar = $cursor;
        """)
      cursorUpdateCode.append(s"$cursor = $cursorVar;\n")
      val notNullVar = if (attr.nullable) ctx.freshName("notNull") else null
      moveNextCode.append(genCodeColumnNext(ctx, decoderVar, bufferVar,
        cursorVar, batchOrdinal, attr.dataType, notNullVar)).append('\n')
      val (ev, bufferInit) = genCodeColumnBuffer(ctx, decoderVar, bufferVar,
        cursorVar, attr, notNullVar, weightVarName)
      bufferInitCode.append(bufferInit)
      ev
    }

    // TODO: add filter function for non-embedded mode (using store layer
    //   function that will invoke the above function in independent class)
    val filterFunction = if (!isEmbedded) ""
    else generateStatPredicate(ctx, numBatchRows)

    val incrementBatchOutputRows = if (numOutputRows ne null) {
      s"$numOutputRows.${metricAdd(numBatchRows)};"
    } else ""
    val incrementBufferOutputRows = if (numOutputRows ne null) {
      s"$numOutputRows.${metricAdd(metricValue(numRowsBuffer))};"
    } else ""
    val incrementOtherRows = if (otherRDDs.isEmpty) ""
    else s"$numOutputRows.${metricAdd(metricValue(numRowsOther))};"
    val columnBatchesSeen = metricTerm(ctx, "columnBatchesSeen")
    val incrementBatchCount = if (columnBatchesSeen eq null) ""
    else s"$columnBatchesSeen.${metricAdd("1")};"
    val batchAssign =
      s"""
        final $columnBatchClass $batch = ($columnBatchClass)$colInput.next();
        $incrementBatchCount
        $buffers = $batch.buffers();
        $numBatchRows = $batch.numRows();
      """
    val batchInit = if (filterFunction.isEmpty) batchAssign else {
      s"""
        while (true) {
          $batchAssign
          if ($filterFunction($batch.statsData())) {
            break;
          }
          if (!$colInput.hasNext()) return false;
        }"""
    }
    val nextBatch = ctx.freshName("nextBatch")
    val switchSRR = if (isForSampleReservoirAsRegion) {
      // triple switch between rowInputSRR, rowInput, colInput
      s"""
         |if ($input == $rowInputSRR) {
         |  $input = $rowInput;
         |  $inputIsRowSRR = false;
         |  $inputIsRow = true;
         |  if ($input.hasNext()) {
         |    $initRowTableDecoders
         |    $input.next();
         |    $numBatchRows = 1;
         |    $incrementNumRowsSnippet
         |    return true;
         |  }
         |  // else fall back to row table consumed case
         |}
      """.stripMargin
    } else ""
    ctx.addNewFunction(nextBatch,
      s"""
         |private boolean $nextBatch() throws Exception {
         |  if ($buffers != null) return true;
         |  // get next batch or row (latter for non-batch source iteration)
         |  if ($input == null) return false;
         |  if (!$input.hasNext()) {
         |    ${switchSRR}if ($input == $rowInput) {
         |      $incrementBufferOutputRows
         |      $incrementOtherRows
         |      $input = $colInput;
         |      $inputIsRow = false;
         |      if ($input == null || !$input.hasNext()) {
         |        return false;
         |      }
         |    } else {
         |      return false;
         |    }
         |  }
         |  if ($inputIsRow) {
         |    $nextRowSnippet
         |    $numBatchRows = 1;
         |    $incrementNumRowsSnippet
         |  } else {
         |    $batchInit
         |    $incrementBatchOutputRows
         |    // initialize the column buffers and decoders
         |    ${columnBufferInitCode.toString()}
         |  }
         |  $batchIndex = 0;
         |  return true;
         |}
      """.stripMargin)

    val batchConsume = batchConsumers.map(_.batchConsume(ctx, this,
      columnsInput)).mkString("\n")
    val finallyCode = session match {
      case Some(s) => s.evaluateFinallyCode(ctx)
      case _ => ""
    }
    val consumeCode = consume(ctx, columnsInput).trim

    s"""
       |// Combined iterator for column batches from column table
       |// and ResultSet from row buffer. Also takes care of otherRDDs
       |// case when partition is of otherRDDs by iterating over it
       |// using an UnsafeRow adapter.
       |try {
       |  while ($nextBatch()) {
       |    ${bufferInitCode.toString()}
       |    $batchConsume
       |    final int $numRows = $numBatchRows;
       |    for (int $batchOrdinal = $batchIndex; $batchOrdinal < $numRows;
       |         $batchOrdinal++) {
       |      ${moveNextCode.toString()}
       |      $consumeCode
       |      if (shouldStop()) {
       |        // increment index for return
       |        $batchIndex = $batchOrdinal + 1;
       |        // set the cursors
       |        ${cursorUpdateCode.toString()}
       |        return;
       |      }
       |    }
       |    $buffers = null;
       |  }
       |} catch (RuntimeException re) {
       |  throw re;
       |} catch (Exception e) {
       |  throw new RuntimeException(e);
       |} finally {
<<<<<<< HEAD
       |  $numOutputRows.${metricAdd(metricValue(numRowsBuffer))};
       |  //com.gemstone.gemfire.internal.cache.GemFireCacheImpl.getInstance().getCacheTransactionManager.commit()
=======
>>>>>>> a795bffa
       |  $finallyCode
       |}
    """.stripMargin
  }

  private def getBatchConsumers(parent: CodegenSupport): List[BatchConsumer] = {
    parent match {
      case null => Nil
      case b: BatchConsumer if b.canConsume(this) => b :: getBatchConsumers(
        TypeUtilities.parentMethod.invoke(parent).asInstanceOf[CodegenSupport])
      case _ => getBatchConsumers(TypeUtilities.parentMethod.invoke(parent)
          .asInstanceOf[CodegenSupport])
    }
  }

  private def genCodeColumnNext(ctx: CodegenContext, decoder: String,
      buffer: String, cursorVar: String, batchOrdinal: String,
      dataType: DataType, notNullVar: String): String = {
    val sqlType = Utils.getSQLDataType(dataType)
    val jt = ctx.javaType(sqlType)
    val moveNext = sqlType match {
      case _ if ctx.isPrimitiveType(jt) =>
        val typeName = ctx.primitiveTypeName(jt)
        s"$cursorVar = $decoder.next$typeName($buffer, $cursorVar);"
      case StringType =>
        s"$cursorVar = $decoder.nextUTF8String($buffer, $cursorVar);"
      case d: DecimalType if d.precision <= Decimal.MAX_LONG_DIGITS =>
        s"$cursorVar = $decoder.nextLongDecimal($buffer, $cursorVar);"
      case _: DecimalType =>
        s"$cursorVar = $decoder.nextDecimal($buffer, $cursorVar);"
      case CalendarIntervalType =>
        s"$cursorVar = $decoder.nextInterval($buffer, $cursorVar);"
      case BinaryType =>
        s"$cursorVar = $decoder.nextBinary($buffer, $cursorVar);"
      case _: ArrayType =>
        s"$cursorVar = $decoder.nextArray($buffer, $cursorVar);"
      case _: MapType =>
        s"$cursorVar = $decoder.nextMap($buffer, $cursorVar);"
      case _: StructType =>
        s"$cursorVar = $decoder.nextStruct($buffer, $cursorVar);"
      case NullType => ""
      case _ =>
        throw new UnsupportedOperationException(s"unknown type $sqlType")
    }
    if (notNullVar != null) {
      val nullCode =
        s"final int $notNullVar = $decoder.notNull($buffer, $batchOrdinal);"
      if (moveNext.isEmpty) nullCode
      else s"$nullCode\nif ($notNullVar == 1) $moveNext"
    } else moveNext
  }

  private def genCodeColumnBuffer(ctx: CodegenContext, decoder: String,
      buffer: String, cursorVar: String, attr: Attribute,
      notNullVar: String, weightVar: String): (ExprCode, String) = {
    val col = ctx.freshName("col")
    var bufferInit = ""
    var dictionaryAssignCode = ""
    var assignCode = ""
    var dictionary = ""
    var dictIndex = ""
    var dictionaryLen = ""
    val sqlType = Utils.getSQLDataType(attr.dataType)
    val jt = ctx.javaType(sqlType)
    var jtDecl = s"final $jt $col;"
    val nullVar = ctx.freshName("nullVal")
    val colAssign = sqlType match {
      case DateType => s"$col = $decoder.readDate($buffer, $cursorVar);"
      case TimestampType =>
        s"$col = $decoder.readTimestamp($buffer, $cursorVar);"
      case _ if ctx.isPrimitiveType(jt) =>
        val typeName = ctx.primitiveTypeName(jt)
        s"$col = $decoder.read$typeName($buffer, $cursorVar);"
      case StringType =>
        dictionary = ctx.freshName("dictionary")
        dictIndex = ctx.freshName("dictionaryIndex")
        dictionaryLen = ctx.freshName("dictionaryLength")
        // initialize index to dictionaryLength - 1 where null value will
        // reside in case there are nulls in the current batch
        jtDecl = s"UTF8String $col; int $dictIndex = $dictionaryLen - 1;"
        bufferInit =
            s"""
               |final UTF8String[] $dictionary = $decoder.getStringDictionary();
               |final int $dictionaryLen =
               |    $dictionary != null ? $dictionary.length : -1;
            """.stripMargin
        dictionaryAssignCode =
            s"$dictIndex = $decoder.readDictionaryIndex($buffer, $cursorVar);"
        val nullCheckAddon =
          if (notNullVar != null) s"if ($notNullVar < 0) $nullVar = $col == null;\n"
          else ""
        assignCode =
          s"($dictionary != null ? $dictionary[$dictIndex] " +
              s": $decoder.readUTF8String($buffer, $cursorVar));\n" +
              s"$nullCheckAddon"

        s"$dictionaryAssignCode\n$col = $assignCode;"
      case d: DecimalType if d.precision <= Decimal.MAX_LONG_DIGITS =>
        s"$col = $decoder.readLongDecimal($buffer, ${d.precision}, " +
            s"${d.scale}, $cursorVar);"
      case d: DecimalType =>
        s"$col = $decoder.readDecimal($buffer, ${d.precision}, " +
            s"${d.scale}, $cursorVar);"
      case BinaryType => s"$col = $decoder.readBinary($buffer, $cursorVar);"
      case CalendarIntervalType =>
        s"$col = $decoder.readInterval($buffer, $cursorVar);"
      case _: ArrayType => s"$col = $decoder.readArray($buffer, $cursorVar);"
      case _: MapType => s"$col = $decoder.readMap($buffer, $cursorVar);"
      case t: StructType =>
        s"$col = $decoder.readStruct($buffer, ${t.size}, $cursorVar);"
      case NullType => s"$col = null;"
      case _ =>
        throw new UnsupportedOperationException(s"unknown type $sqlType")
    }
    if (notNullVar != null) {
      // For ResultSets wasNull() is always a post-facto operation
      // i.e. works only after get has been invoked. However, for column
      // table buffers as well as UnsafeRow adapter, this is not the case
      // and nonNull() should be invoked before get (and get not invoked
      //   at all if nonNull was false). Hence notNull uses tri-state to
      // indicate (true/false/use wasNull) and code below is a tri-switch.
      val code = s"""
          $jtDecl
          final boolean $nullVar;
          if ($notNullVar == 1) {
            $colAssign
            $nullVar = false;
          } else {
            if ($notNullVar == 0) {
              $col = ${ctx.defaultValue(jt)};
              $nullVar = true;
            } else {
              $colAssign
              $nullVar = $decoder.wasNull();
            }
          }
        """
      if (!dictionary.isEmpty) {
        val dictionaryCode =
          s"""
            $jtDecl
            final boolean $nullVar;
            if ($notNullVar == 1) {
              $dictionaryAssignCode
              $nullVar = false;
            } else {
              if ($notNullVar == 0) {
                $nullVar = true;
              } else {
                $dictionaryAssignCode
                $nullVar = $decoder.wasNull();
              }
            }
          """
        session.foreach(_.addExCode(ctx, col :: Nil, attr :: Nil, ExprCodeEx(None,
          dictionaryCode, assignCode, dictionary, dictIndex, dictionaryLen)))
      }
      (ExprCode(code, nullVar, col), bufferInit)
    } else {
      if (!dictionary.isEmpty) {
        val dictionaryCode = jtDecl + '\n' + dictionaryAssignCode
        session.foreach(_.addExCode(ctx, col :: Nil, attr :: Nil, ExprCodeEx(None,
          dictionaryCode, assignCode, dictionary, dictIndex, dictionaryLen)))
      }
      var code = jtDecl + '\n' + colAssign + '\n'
      if (weightVar != null && attr.name == Utils.WEIGHTAGE_COLUMN_NAME) {
        code += s"if ($col == 1) $col = $weightVar;\n"
      }
      (ExprCode(code, "false", col), bufferInit)
    }
  }
}

/**
 * This class is a simplified copy of Spark's UnionRDD. The reason for
 * having this is to ensure that partition IDs are always assigned in order
 * (which may possibly change in future versions of Spark's UnionRDD)
 * so that a compute on executor can tell owner RDD of the current partition.
 */
private[sql] final class UnionScanRDD[T: ClassTag](
    sc: SparkContext,
    var rdds: Seq[RDD[T]])
    extends RDD[T](sc, Nil) {

  override def getPartitions: Array[Partition] = {
    val array = new Array[Partition](rdds.map(_.getNumPartitions).sum)
    var pos = 0
    for ((rdd, rddIndex) <- rdds.zipWithIndex; split <- rdd.partitions) {
      array(pos) = new UnionPartition(pos, rdd, rddIndex, split.index)
      pos += 1
    }
    array
  }

  override def getDependencies: Seq[Dependency[_]] = {
    val deps = new ArrayBuffer[Dependency[_]]
    var pos = 0
    for (rdd <- rdds) {
      deps += new RangeDependency(rdd, 0, pos, rdd.getNumPartitions)
      pos += rdd.getNumPartitions
    }
    deps
  }

  override def compute(s: Partition, context: TaskContext): Iterator[T] = {
    val part = s.asInstanceOf[UnionPartition[T]]
    parent[T](part.parentRddIndex).iterator(part.parentPartition, context)
  }

  override def getPreferredLocations(s: Partition): Seq[String] =
    s.asInstanceOf[UnionPartition[T]].preferredLocations()

  override def clearDependencies() {
    super.clearDependencies()
    rdds = null
  }
}

case class NumBatchRows(varName: String) extends LeafExpression {

  override def nullable: Boolean = false

  override def dataType: DataType = IntegerType

  override def doGenCode(ctx: CodegenContext, ev: ExprCode): ExprCode = {
    ExprCode("", "false", varName)
  }

  override def eval(input: InternalRow): Any =
    throw new UnsupportedOperationException(
      "NumBatchRows.eval not expected to be invoked")

  override def sql: String = s"NumBatchRows($varName)"
}<|MERGE_RESOLUTION|>--- conflicted
+++ resolved
@@ -568,11 +568,8 @@
        |} catch (Exception e) {
        |  throw new RuntimeException(e);
        |} finally {
-<<<<<<< HEAD
        |  $numOutputRows.${metricAdd(metricValue(numRowsBuffer))};
        |  //com.gemstone.gemfire.internal.cache.GemFireCacheImpl.getInstance().getCacheTransactionManager.commit()
-=======
->>>>>>> a795bffa
        |  $finallyCode
        |}
     """.stripMargin
