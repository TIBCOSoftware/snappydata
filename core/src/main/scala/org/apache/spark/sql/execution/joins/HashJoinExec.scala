--- conflicted
+++ resolved
@@ -482,17 +482,10 @@
     }
     val streamKeyVars = ctx.generateExpressions(streamKeys)
 
-<<<<<<< HEAD
-    mapAccessor.generateMapLookup(entryVar, localValueVar, keyIsUniqueTerm, numRowsTerm,
-      checkCondition, streamSideKeys, streamKeyVars, streamedPlan.output, buildKeyVars,
-      buildVars, input, resultVars, dictionaryArrayTerm, dictionaryArrayInit, joinType, buildSide)
-=======
-    mapAccessor.generateMapLookup(entryVar, localValueVar,
-      mapSize, keyIsUniqueTerm, initMap, initMapCode, numRowsTerm,
-      nullMaskVars, initCode, checkCondition, streamSideKeys,
+    mapAccessor.generateMapLookup(entryVar, localValueVar, mapSize, keyIsUniqueTerm,
+      initMap, initMapCode, numRowsTerm, checkCondition, streamSideKeys,
       streamKeyVars, streamedPlan.output, buildKeyVars, buildVars, input,
       resultVars, dictionaryArrayTerm, dictionaryArrayInit, joinType, buildSide)
->>>>>>> a6ad6541
   }
 
   override def canConsume(plan: SparkPlan): Boolean = {
