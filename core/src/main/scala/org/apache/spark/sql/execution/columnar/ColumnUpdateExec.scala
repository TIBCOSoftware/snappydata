/*
 * Copyright (c) 2017 SnappyData, Inc. All rights reserved.
 *
 * Licensed under the Apache License, Version 2.0 (the "License"); you
 * may not use this file except in compliance with the License. You
 * may obtain a copy of the License at
 *
 * http://www.apache.org/licenses/LICENSE-2.0
 *
 * Unless required by applicable law or agreed to in writing, software
 * distributed under the License is distributed on an "AS IS" BASIS,
 * WITHOUT WARRANTIES OR CONDITIONS OF ANY KIND, either express or
 * implied. See the License for the specific language governing
 * permissions and limitations under the License. See accompanying
 * LICENSE file.
 */

package org.apache.spark.sql.execution.columnar

import org.apache.spark.sql.catalyst.expressions.codegen.{CodegenContext, ExprCode, ExpressionCanonicalizer}
import org.apache.spark.sql.catalyst.expressions.{Attribute, BindReferences, Expression}
import org.apache.spark.sql.collection.Utils
import org.apache.spark.sql.execution.SparkPlan
import org.apache.spark.sql.execution.columnar.encoding.ColumnDeltaEncoder
import org.apache.spark.sql.execution.columnar.impl.ColumnDelta
import org.apache.spark.sql.execution.metric.{SQLMetric, SQLMetrics}
import org.apache.spark.sql.execution.row.RowExec
import org.apache.spark.sql.sources.{ConnectionProperties, DestroyRelation, JdbcExtendedUtils}
import org.apache.spark.sql.store.StoreUtils
import org.apache.spark.sql.types.StructType

/**
 * Generated code plan for updates into a column table.
 * This extends [[RowExec]] to generate the combined code for row buffer updates.
 */
case class ColumnUpdateExec(child: SparkPlan, columnTable: String,
    partitionColumns: Seq[String], partitionExpressions: Seq[Expression], numBuckets: Int,
    isPartitioned: Boolean, tableSchema: StructType, externalStore: ExternalStore,
    relation: Option[DestroyRelation], updateColumns: Seq[Attribute],
    updateExpressions: Seq[Expression], keyColumns: Seq[Attribute],
    connProps: ConnectionProperties, onExecutor: Boolean) extends ColumnExec {

  assert(updateColumns.length == updateExpressions.length)

  private lazy val schemaAttributes = tableSchema.toAttributes
  /**
   * The indexes below are the final ones that go into ColumnFormatKey(columnIndex).
   * For deltas the convention is to use negative values beyond those available for
   * each hierarchy depth. So starting at DELTA_STATROW index of -3, the first column
   * will use indexes -4, -5, -6 for hierarchy depth 3, second column will use
   * indexes -7, -8, -9 and so on. The values below are initialized to the first value
   * in the series while merges with higher hierarchy depth will be done via a
   * CacheListener on the store.
   */
  private val updateIndexes = updateColumns.map(a => ColumnDelta.deltaColumnIndex(
    Utils.fieldIndex(schemaAttributes, a.name,
      sqlContext.conf.caseSensitiveAnalysis), hierarchyDepth = 0)).toArray

  override protected def opType: String = "Update"

  override def nodeName: String = "ColumnUpdate"

  override lazy val metrics: Map[String, SQLMetric] = {
    if (onExecutor) Map.empty
    else Map(
      "numUpdateRows" -> SQLMetrics.createMetric(sparkContext,
        "number of updates to row buffer"),
      "numUpdateColumnBatchRows" -> SQLMetrics.createMetric(sparkContext,
        "number of updates to column batches"))
  }

  override def simpleString: String =
    s"${super.simpleString} update: columns=$updateColumns expressions=$updateExpressions"

  @transient private var batchOrdinal: String = _
  @transient private var finishUpdate: String = _
  @transient private var updateMetric: String = _
  @transient protected var txId: String = _

  override protected def doProduce(ctx: CodegenContext): String = {

    val sql = new StringBuilder
    sql.append("UPDATE ").append(resolvedName).append(" SET ")
    JdbcExtendedUtils.fillColumnsClause(sql, updateColumns.map(_.name),
      escapeQuotes = true, separator = ", ")
    sql.append(" WHERE ")
    // only the ordinalId is required apart from partitioning columns
    if (keyColumns.length > 3) {
      JdbcExtendedUtils.fillColumnsClause(sql, keyColumns.dropRight(3).map(_.name),
        escapeQuotes = true)
      sql.append(" AND ")
    }
    sql.append(StoreUtils.ROWID_COLUMN_NAME).append("=?")

    super.doProduce(ctx, sql.toString(), () =>
      s"""
         |if ($batchOrdinal > 0) {
         |  $finishUpdate($invalidUUID, -1); // force a finish
         |}
         |$taskListener.setSuccess();
      """.stripMargin)
  }

  override def doConsume(ctx: CodegenContext, input: Seq[ExprCode],
      row: ExprCode): String = {
    // use an array of delta encoders and cursors
    val deltaEncoders = ctx.freshName("deltaEncoders")
    val cursors = ctx.freshName("cursors")
    val index = ctx.freshName("index")
    batchOrdinal = ctx.freshName("batchOrdinal")
    val lastColumnBatchId = ctx.freshName("lastColumnBatchId")
    val lastBucketId = ctx.freshName("lastBucketId")
    finishUpdate = ctx.freshName("finishUpdate")
    val initializeEncoders = ctx.freshName("initializeEncoders")

    val updateSchema = StructType.fromAttributes(updateColumns)
    val schemaTerm = ctx.addReferenceObj("updateSchema", updateSchema,
      classOf[StructType].getName)
    val deltaIndexes = ctx.addReferenceObj("deltaIndexes", updateIndexes, "int[]")
    val externalStoreTerm = ctx.addReferenceObj("externalStore", externalStore)
    val tableName = ctx.addReferenceObj("columnTable", columnTable, "java.lang.String")
    updateMetric = if (onExecutor) null else metricTerm(ctx, "numUpdateColumnBatchRows")

    val numColumns = updateColumns.length
    val deltaEncoderClass = classOf[ColumnDeltaEncoder].getName
    val columnBatchClass = classOf[ColumnBatch].getName

    ctx.addMutableState(s"$deltaEncoderClass[]", deltaEncoders, "")
    ctx.addMutableState("long[]", cursors,
      s"""
         |$deltaEncoders = new $deltaEncoderClass[$numColumns];
         |$cursors = new long[$numColumns];
         |$initializeEncoders();
      """.stripMargin)
    ctx.addMutableState("int", batchOrdinal, "")
    ctx.addMutableState("long", lastColumnBatchId, s"$lastColumnBatchId = $invalidUUID;")
    ctx.addMutableState("int", lastBucketId, "")

    // last three columns in keyColumns should be internal ones
    val keyCols = keyColumns.takeRight(3)
    assert(keyCols.head.name.equalsIgnoreCase(ColumnDelta.mutableKeyNames.head))
    assert(keyCols(1).name.equalsIgnoreCase(ColumnDelta.mutableKeyNames(1)))
    assert(keyCols(2).name.equalsIgnoreCase(ColumnDelta.mutableKeyNames(2)))

    // bind the update expressions
    ctx.INPUT_ROW = null
    ctx.currentVars = input
    val allExpressions = updateExpressions ++ keyColumns
    val boundUpdateExpr = allExpressions.map(
      u => ExpressionCanonicalizer.execute(BindReferences.bindReference(u, child.output)))
    val subExprs = ctx.subexpressionEliminationForWholeStageCodegen(boundUpdateExpr)
    val effectiveCodes = subExprs.codes.mkString("\n")
    val updateInput = ctx.withSubExprEliminationExprs(subExprs.states) {
      boundUpdateExpr.map(_.genCode(ctx))
    }
    ctx.currentVars = null

    val keyVars = updateInput.takeRight(3)
    val ordinalIdVar = keyVars.head.value
    val batchIdVar = keyVars(1).value
    val bucketVar = keyVars(2).value

    val updateVarsCode = evaluateVariables(updateInput)
    // row buffer needs to select the rowId and partitioning columns so drop last two
    val rowConsume = super.doConsume(ctx, updateInput.dropRight(2),
      StructType(getUpdateSchema(allExpressions.dropRight(2))))

    ctx.addNewFunction(initializeEncoders,
      s"""
         |private void $initializeEncoders() {
         |  for (int $index = 0; $index < $numColumns; $index++) {
         |    $deltaEncoders[$index] = new $deltaEncoderClass(0);
         |    $cursors[$index] = $deltaEncoders[$index].initialize($schemaTerm.fields()[$index],
         |        ${classOf[ColumnDelta].getName}.INIT_SIZE(), true);
         |  }
         |}
      """.stripMargin)
    // Creating separate encoder write functions instead of inlining for wide-schemas
    // in updates (especially with support for putInto being added). Performance should
    // be about the same since JVM inlines where it determines will help performance.
    val callEncoders = updateColumns.zipWithIndex.map { case (col, i) =>
      val function = ctx.freshName("encoderFunction")
      val ordinal = ctx.freshName("ordinal")
      val isNull = ctx.freshName("isNull")
      val field = ctx.freshName("field")
      val dataType = col.dataType
      val encoderTerm = s"$deltaEncoders[$i]"
      val cursorTerm = s"$cursors[$i]"
      val ev = updateInput(i)
      ctx.addNewFunction(function,
        s"""
           |private void $function(int $ordinal, int $ordinalIdVar,
           |    boolean $isNull, ${ctx.javaType(dataType)} $field) {
           |  $encoderTerm.setUpdatePosition($ordinalIdVar);
           |  ${ColumnWriter.genCodeColumnWrite(ctx, dataType, col.nullable, encoderTerm,
                cursorTerm, ev.copy(isNull = isNull, value = field), ordinal)}
           |}
        """.stripMargin)
      // code for invoking the function
      s"$function($batchOrdinal, (int)$ordinalIdVar, ${ev.isNull}, ${ev.value});"
    }.mkString("\n")
    ctx.addNewFunction(finishUpdate,
      s"""
         |private void $finishUpdate(long batchId, int bucketId) {
         |  if (batchId == $invalidUUID || batchId != $lastColumnBatchId) {
         |    if ($lastColumnBatchId == $invalidUUID) {
         |      // first call
         |      $lastColumnBatchId = batchId;
         |      $lastBucketId = bucketId;
         |      return;
         |    }
         |    // finish previous encoders, put into table and re-initialize
         |    final java.nio.ByteBuffer[] buffers = new java.nio.ByteBuffer[$numColumns];
         |    for (int $index = 0; $index < $numColumns; $index++) {
         |      buffers[$index] = $deltaEncoders[$index].finish($cursors[$index]);
         |    }
         |    // TODO: SW: delta stats row (can have full limits for those columns)
         |    // for now put dummy bytes in delta stats row
         |    final $columnBatchClass columnBatch = $columnBatchClass.apply(
         |        $batchOrdinal, buffers, new byte[] { 0, 0, 0, 0 }, $deltaIndexes);
         |    // maxDeltaRows is -1 so that insert into row buffer is never considered
         |    $externalStoreTerm.storeColumnBatch($tableName, columnBatch,
         |        $lastBucketId, $lastColumnBatchId, -1, new scala.Some($connTerm));
         |    $result += $batchOrdinal;
         |    ${if (updateMetric eq null) "" else s"$updateMetric.${metricAdd(batchOrdinal)};"}
         |    $initializeEncoders();
         |    $lastColumnBatchId = batchId;
         |    $lastBucketId = bucketId;
         |    $batchOrdinal = 0;
         |  }
         |}
      """.stripMargin)

    s"""
<<<<<<< HEAD
       |$updateVarsCode
=======
       |$effectiveCodes$updateVarsCode
>>>>>>> f9b1b662
       |if ($batchIdVar != $invalidUUID) {
       |  // finish and apply update if the next column batch ID is seen
       |  if ($batchIdVar != $lastColumnBatchId) {
       |    $finishUpdate($batchIdVar, $bucketVar);
       |  }
       |  // write to the encoders
       |  $callEncoders
       |  $batchOrdinal++;
       |} else {
       |  $rowConsume
       |}
    """.stripMargin
  }
}<|MERGE_RESOLUTION|>--- conflicted
+++ resolved
@@ -232,11 +232,7 @@
       """.stripMargin)
 
     s"""
-<<<<<<< HEAD
-       |$updateVarsCode
-=======
        |$effectiveCodes$updateVarsCode
->>>>>>> f9b1b662
        |if ($batchIdVar != $invalidUUID) {
        |  // finish and apply update if the next column batch ID is seen
        |  if ($batchIdVar != $lastColumnBatchId) {
