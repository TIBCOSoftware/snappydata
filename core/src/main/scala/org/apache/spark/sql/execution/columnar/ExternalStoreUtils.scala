--- conflicted
+++ resolved
@@ -729,12 +729,6 @@
     checkPositiveNum(Property.ColumnMaxDeltaRows.get(session.sessionState.conf),
       Property.ColumnMaxDeltaRows.name)
   }
-<<<<<<< HEAD
-=======
-
-  def getSQLListener: AtomicReference[SQLListener] = {
-    SparkSession.sqlListener
-  }
 
   def setSchemaVersionOnConnection(catalogVersion: Long, conn: Connection): Unit = {
     var clientStmt: Option[Statement] = None
@@ -775,7 +769,6 @@
       }
     }
   }
->>>>>>> a7295f4c
 }
 
 object ConnectionType extends Enumeration {
