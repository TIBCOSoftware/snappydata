--- conflicted
+++ resolved
@@ -161,42 +161,25 @@
     })
     optMap.toMap
   }
-
-<<<<<<< HEAD
-  def defaultStoreURL(sc: SparkContext): String = {
-    SnappyContext.getClusterMode(sc) match {
-      case SnappyEmbeddedMode(_, _) =>
-        // Already connected to SnappyData in embedded mode.
-        Constant.DEFAULT_EMBEDDED_URL + ";host-data=false;mcast-port=0,skip-constraint-checks=true"
-      case SplitClusterMode(_, _) =>
-        ServiceUtils.getLocatorJDBCURL(sc) + ";route-query=false,skip-constraint-checks=true"
-      case ExternalEmbeddedMode(_, url) =>
-        Constant.DEFAULT_EMBEDDED_URL + ";host-data=false;" + url
-      case LocalMode(_, url) =>
-        Constant.DEFAULT_EMBEDDED_URL + ";skip-constraint-checks=true;" + url
-      case ExternalClusterMode(_, url) =>
-        throw new AnalysisException("Option 'url' not specified for cluster " +
-            url)
-=======
+  
   def defaultStoreURL(sparkContext: Option[SparkContext]): String = {
     sparkContext match {
-      case None => Constant.DEFAULT_EMBEDDED_URL + ";host-data=false;mcast-port=0"
+      case None => Constant.DEFAULT_EMBEDDED_URL + ";host-data=false;mcast-port=0,skip-constraint-checks=true"
       case Some(sc) =>
        SnappyContext.getClusterMode(sc) match {
           case SnappyEmbeddedMode(_, _) =>
             // Already connected to SnappyData in embedded mode.
-            Constant.DEFAULT_EMBEDDED_URL + ";host-data=false;mcast-port=0"
+            Constant.DEFAULT_EMBEDDED_URL + ";host-data=false;mcast-port=0,skip-constraint-checks=true"
           case SplitClusterMode(_, _) =>
-            ServiceUtils.getLocatorJDBCURL(sc) + ";route-query=false"
+            ServiceUtils.getLocatorJDBCURL(sc) + ";route-query=false,skip-constraint-checks=true"
           case ExternalEmbeddedMode(_, url) =>
             Constant.DEFAULT_EMBEDDED_URL + ";host-data=false;" + url
           case LocalMode(_, url) =>
-            Constant.DEFAULT_EMBEDDED_URL + ';' + url
+            Constant.DEFAULT_EMBEDDED_URL + ';skip-constraint-checks=true' + url
           case ExternalClusterMode(_, url) =>
             throw new AnalysisException("Option 'url' not specified for cluster " +
                 url)
         }
->>>>>>> d4f8b618
     }
   }
 
