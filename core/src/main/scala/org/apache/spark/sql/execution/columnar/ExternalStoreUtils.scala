--- conflicted
+++ resolved
@@ -22,6 +22,7 @@
 import scala.collection.JavaConverters._
 import scala.collection.mutable
 import scala.util.control.NonFatal
+
 import com.gemstone.gemfire.internal.cache.ExternalTableMetaData
 import com.pivotal.gemfirexd.internal.engine.distributed.utils.GemFireXDUtils
 import com.pivotal.gemfirexd.internal.engine.store.GemFireContainer
@@ -31,18 +32,13 @@
 import io.snappydata.sql.catalog.SnappyExternalCatalog
 import io.snappydata.thrift.snappydataConstants
 import io.snappydata.{Constant, Property}
+
 import org.apache.spark.SparkContext
 import org.apache.spark.scheduler.local.LocalSchedulerBackend
 import org.apache.spark.sql._
 import org.apache.spark.sql.catalyst.expressions
 import org.apache.spark.sql.catalyst.expressions.codegen.{CodeAndComment, CodeFormatter, CodegenContext}
 import org.apache.spark.sql.catalyst.expressions.{Attribute, BinaryExpression, Expression, TokenLiteral}
-<<<<<<< HEAD
-import org.apache.spark.sql.catalyst.parser.{CatalystSqlParser, ParseException}
-import org.apache.spark.sql.catalyst.plans.logical.LogicalPlan
-=======
-import org.apache.spark.sql.catalyst.util.CaseInsensitiveMap
->>>>>>> 007a533b
 import org.apache.spark.sql.collection.Utils
 import org.apache.spark.sql.execution.columnar.impl.JDBCSourceAsColumnarStore
 import org.apache.spark.sql.execution.datasources.DataSource
@@ -392,32 +388,6 @@
     }
   }
 
-<<<<<<< HEAD
-  /**
-   * Create a [[DataSource]] for an external DataSource schema DDL
-   * string specification.
-   */
-  def externalResolvedDataSource(
-      snappySession: SnappySession,
-      schemaString: String,
-      provider: String,
-      mode: SaveMode,
-      options: Map[String, String],
-      data: Option[LogicalPlan] = None): BaseRelation = {
-    val dataSource = DataSource(snappySession, className = provider)
-    val clazz: Class[_] = dataSource.providingClass
-    val relation = clazz.newInstance() match {
-
-      case dataSource: ExternalSchemaRelationProvider =>
-        // add schemaString as separate property for Hive persistence
-        dataSource.createRelation(snappySession.snappyContext, mode,
-          internals.newCaseInsensitiveMap(JdbcExtendedUtils.addSplitProperty(
-            schemaString, JdbcExtendedUtils.SCHEMADDL_PROPERTY, options).toMap),
-          schemaString, data)
-
-      case _ => throw new AnalysisException(
-        s"${clazz.getCanonicalName} is not an ExternalSchemaRelationProvider.")
-=======
   /** check if the DataSource implements ExternalSchemaRelationProvider */
   def isExternalSchemaRelationProvider(provider: String): Boolean = {
     try {
@@ -425,7 +395,6 @@
         DataSource.lookupDataSource(provider))
     } catch {
       case NonFatal(_) => false
->>>>>>> 007a533b
     }
   }
 
@@ -652,22 +621,6 @@
 
   def getTableSchema(schemaAsJson: String): StructType = StructType.fromString(schemaAsJson)
 
-<<<<<<< HEAD
-    val metadata = new MetadataBuilder().putString(Constant.HIVE_TYPE_STRING, hc.getType).build()
-    val field = StructField(
-      name = hc.getName,
-      dataType = columnType,
-      nullable = true,
-      metadata = metadata)
-    Option(hc.getComment).map(field.withComment).getOrElse(field)
-  }
-
-  def getTableSchema(table: Table): StructType = {
-    getTableSchema(table.getParameters.asScala).getOrElse {
-      // Try to get from hive schema that separates partition columns from schema.
-      val partCols = table.getPartCols.asScala.map(fromHiveColumn)
-      StructType(table.getCols.asScala.map(fromHiveColumn) ++ partCols)
-=======
   /**
    * Get the table schema from CatalogTable.properties if present.
    */
@@ -680,7 +633,6 @@
     } else JdbcExtendedUtils.readSplitProperty(SnappyExternalCatalog.TABLE_SCHEMA, props)) match {
       case Some(s) => Some(StructType.fromString(s))
       case None => None
->>>>>>> 007a533b
     }
   }
 
