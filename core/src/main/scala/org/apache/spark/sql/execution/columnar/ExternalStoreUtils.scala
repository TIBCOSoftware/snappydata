--- conflicted
+++ resolved
@@ -24,11 +24,7 @@
 import scala.collection.mutable
 
 import com.gemstone.gemfire.internal.cache.ExternalTableMetaData
-<<<<<<< HEAD
-import com.pivotal.gemfirexd.internal.engine.Misc
-=======
 import com.pivotal.gemfirexd.internal.engine.distributed.utils.GemFireXDUtils
->>>>>>> bcfe8a67
 import com.pivotal.gemfirexd.internal.engine.store.GemFireContainer
 import com.pivotal.gemfirexd.internal.iapi.types.DataTypeDescriptor
 import com.pivotal.gemfirexd.internal.shared.common.reference.{JDBC40Translation, Limits}
@@ -42,11 +38,7 @@
 import org.apache.spark.sql._
 import org.apache.spark.sql.catalyst.expressions
 import org.apache.spark.sql.catalyst.expressions.codegen.{CodeAndComment, CodeFormatter, CodegenContext}
-<<<<<<< HEAD
-import org.apache.spark.sql.catalyst.expressions.{Attribute, BinaryExpression, Expression, LiteralValue}
-=======
 import org.apache.spark.sql.catalyst.expressions.{Attribute, BinaryExpression, Expression, TokenLiteral}
->>>>>>> bcfe8a67
 import org.apache.spark.sql.catalyst.parser.{CatalystSqlParser, ParseException}
 import org.apache.spark.sql.catalyst.util.CaseInsensitiveMap
 import org.apache.spark.sql.collection.Utils
@@ -419,21 +411,12 @@
     case _: expressions.EqualTo | _: expressions.LessThan | _: expressions.GreaterThan |
          _: expressions.LessThanOrEqual | _: expressions.GreaterThanOrEqual =>
       val b = f.asInstanceOf[BinaryExpression]
-<<<<<<< HEAD
-      !((b.left.isInstanceOf[Attribute] && LiteralValue.isConstant(b.right)) ||
-          (LiteralValue.isConstant(b.left) && b.right.isInstanceOf[Attribute]))
-    case expressions.IsNull(_: Attribute) | expressions.IsNotNull(_: Attribute) => false
-    case _: expressions.StartsWith | _: expressions.EndsWith | _: expressions.Contains =>
-      val b = f.asInstanceOf[BinaryExpression]
-      !(b.left.isInstanceOf[Attribute] && LiteralValue.isConstant(b.right))
-=======
       !((b.left.isInstanceOf[Attribute] && TokenLiteral.isConstant(b.right)) ||
           (TokenLiteral.isConstant(b.left) && b.right.isInstanceOf[Attribute]))
     case expressions.IsNull(_: Attribute) | expressions.IsNotNull(_: Attribute) => false
     case _: expressions.StartsWith | _: expressions.EndsWith | _: expressions.Contains =>
       val b = f.asInstanceOf[BinaryExpression]
       !(b.left.isInstanceOf[Attribute] && TokenLiteral.isConstant(b.right))
->>>>>>> bcfe8a67
     case _ => true
   }
 
@@ -734,14 +717,8 @@
   }
 
   def getExternalTableMetaData(qualifiedTable: String): ExternalTableMetaData = {
-<<<<<<< HEAD
-    val region = Misc.getRegionForTable(qualifiedTable, true)
-    getExternalTableMetaData(qualifiedTable,
-      region.getUserAttribute.asInstanceOf[GemFireContainer], checkColumnStore = false)
-=======
     getExternalTableMetaData(qualifiedTable,
       GemFireXDUtils.getGemFireContainer(qualifiedTable, true), checkColumnStore = false)
->>>>>>> bcfe8a67
   }
 
   def getExternalTableMetaData(qualifiedTable: String, container: GemFireContainer,
