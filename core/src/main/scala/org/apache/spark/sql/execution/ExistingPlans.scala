/*
 * Copyright (c) 2016 SnappyData, Inc. All rights reserved.
 *
 * Licensed under the Apache License, Version 2.0 (the "License"); you
 * may not use this file except in compliance with the License. You
 * may obtain a copy of the License at
 *
 * http://www.apache.org/licenses/LICENSE-2.0
 *
 * Unless required by applicable law or agreed to in writing, software
 * distributed under the License is distributed on an "AS IS" BASIS,
 * WITHOUT WARRANTIES OR CONDITIONS OF ANY KIND, either express or
 * implied. See the License for the specific language governing
 * permissions and limitations under the License. See accompanying
 * LICENSE file.
 */
package org.apache.spark.sql.execution

import scala.collection.mutable.ArrayBuffer

import org.apache.spark.rdd.RDD
import org.apache.spark.sql.catalyst.errors._
import org.apache.spark.sql.catalyst.expressions.codegen.{CodegenContext, ExprCode}
import org.apache.spark.sql.catalyst.expressions.{Attribute, Expression, _}
import org.apache.spark.sql.catalyst.plans.physical.{HashPartitioning, Partitioning, SinglePartition}
import org.apache.spark.sql.catalyst.util.{ArrayData, MapData}
import org.apache.spark.sql.catalyst.{InternalRow, TableIdentifier}
import org.apache.spark.sql.collection.{ToolsCallbackInit, Utils}
import org.apache.spark.sql.execution.columnar.impl.{BaseColumnFormatRelation, IndexColumnFormatRelation}
import org.apache.spark.sql.execution.columnar.{ColumnTableScan, ConnectionType}
import org.apache.spark.sql.execution.exchange.ShuffleExchange
import org.apache.spark.sql.execution.metric.{SQLMetric, SQLMetrics}
import org.apache.spark.sql.execution.row.RowFormatRelation
import org.apache.spark.sql.sources.{BaseRelation, Filter, PrunedUnsafeFilteredScan, SamplingRelation}
import org.apache.spark.sql.types._
import org.apache.spark.unsafe.types.{CalendarInterval, UTF8String}


/**
 * Physical plan node for scanning data from an DataSource scan RDD.
 * If user knows that the data is partitioned or replicated across
 * all nodes this SparkPla can be used to avoid expensive shuffle
 * and Broadcast joins. This plan overrides outputPartitioning and
 * make it inline with the partitioning of the underlying DataSource
 */
private[sql] abstract class PartitionedPhysicalScan(
    output: Seq[Attribute],
    dataRDD: RDD[Any],
    numBuckets: Int,
    partitionColumns: Seq[Expression],
    @transient override val relation: BaseRelation,
    // not used currently (if need to use then get from relation.table)
    override val metastoreTableIdentifier: Option[TableIdentifier] = None)
    extends DataSourceScanExec with CodegenSupport {

  def getMetrics: Map[String, SQLMetric] = Map(
    "numOutputRows" -> SQLMetrics.createMetric(sparkContext, "number of output rows"))

  override lazy val metrics: Map[String, SQLMetric] = getMetrics

  private val extraInformation = relation.toString

  protected lazy val numPartitions: Int = dataRDD.getNumPartitions

  override lazy val schema: StructType = StructType.fromAttributes(output)

  @transient val (metricAdd, metricValue): (String => String, String => String) =
    Utils.metricMethods(sparkContext)

  // RDD cast as RDD[InternalRow] below just to satisfy interfaces like
  // inputRDDs though its actually of CachedBatches, CompactExecRows, etc
  override val rdd: RDD[InternalRow] = dataRDD.asInstanceOf[RDD[InternalRow]]

  override def inputRDDs(): Seq[RDD[InternalRow]] = {
    rdd :: Nil
  }

  protected override def doExecute(): RDD[InternalRow] = {
    WholeStageCodegenExec(this).execute()
  }

  /** Specifies how data is partitioned across different nodes in the cluster. */
  override lazy val outputPartitioning: Partitioning = {
    if (numPartitions == 1) {
      SinglePartition
    } else if (partitionColumns.nonEmpty) {
      val callbacks = ToolsCallbackInit.toolsCallback
      if (callbacks != null) {
        callbacks.getOrderlessHashPartitioning(partitionColumns,
          numPartitions, numBuckets)
      } else {
        HashPartitioning(partitionColumns, numPartitions)
      }
    } else super.outputPartitioning
  }

  override lazy val simpleString: String = "Partitioned Scan " + extraInformation +
      " , Requested Columns = " + output.mkString("[", ",", "]") +
      " partitionColumns = " + partitionColumns.mkString("[", ",", "]" +
      " numBuckets= " + numBuckets +
      " numPartitions= " + numPartitions)
}

private[sql] object PartitionedPhysicalScan {

  private[sql] val CT_NUMROWS_POSITION = 3
  private[sql] val CT_STATROW_POSITION = 4
  private[sql] val CT_COLUMN_START = 5

  def createFromDataSource(
      output: Seq[Attribute],
      numBuckets: Int,
      partitionColumns: Seq[Expression],
      rdd: RDD[Any],
      otherRDDs: Seq[RDD[InternalRow]],
      relation: PartitionedDataSourceScan,
      allFilters: Seq[Expression],
      schemaAttributes: Seq[AttributeReference],
      scanBuilderArgs: => (Seq[AttributeReference], Seq[Filter])): SparkPlan =
    relation match {
      case i: IndexColumnFormatRelation =>
        val columnScan = ColumnTableScan(output, rdd, otherRDDs, numBuckets,
          partitionColumns, relation, allFilters, schemaAttributes)
        val table = i.getBaseTableRelation
        val (a, f) = scanBuilderArgs
        val baseTableRDD = table.buildRowBufferRDD(Array.empty,
          a.map(_.name).toArray, f.toArray, useResultSet = false)
        val rowBufferScan = RowTableScan(output, baseTableRDD, numBuckets,
          Seq.empty, table)
        val bufferExchange = ShuffleExchange(columnScan.outputPartitioning,
          rowBufferScan)
        ZipPartitionScan(columnScan, bufferExchange)
      case _: BaseColumnFormatRelation =>
        ColumnTableScan(output, rdd, otherRDDs, numBuckets,
          partitionColumns, relation, allFilters, schemaAttributes)
      case r: SamplingRelation =>
        if (r.isReservoirAsRegion) {
          ColumnTableScan(output, rdd, Nil, numBuckets, partitionColumns, relation,
            allFilters, schemaAttributes, isForSampleReservoirAsRegion = true)
        } else {
          ColumnTableScan(output, rdd, otherRDDs, numBuckets,
            partitionColumns, relation, allFilters, schemaAttributes)
        }
      case _: RowFormatRelation =>
        RowTableScan(output, rdd, numBuckets,
          partitionColumns, relation)
    }

  def getSparkPlanInfo(plan: SparkPlan): SparkPlanInfo =
    SparkPlanInfo.fromSparkPlan(plan)
}

trait PartitionedDataSourceScan extends PrunedUnsafeFilteredScan {

  def table: String

  def schema: StructType

  def numBuckets: Int

  def partitionColumns: Seq[String]

  def connectionType: ConnectionType.Value
}

private[sql] final case class ZipPartitionScan(basePlan: SparkPlan with CodegenSupport,
    otherPlan: SparkPlan, otherRDD: RDD[InternalRow] = null,
    relation: PartitionedDataSourceScan = null) extends LeafExecNode with CodegenSupport {

  private var consumedCode: String = _
  private val consumedVars: ArrayBuffer[ExprCode] = ArrayBuffer.empty
  private val inputCode = basePlan.asInstanceOf[CodegenSupport]

  override def inputRDDs(): Seq[RDD[InternalRow]] =
    inputCode.inputRDDs ++ Seq(Option(otherPlan).fold(otherRDD)(_.execute()))

  override protected def doProduce(ctx: CodegenContext): String = {
    val child1Produce = inputCode.produce(ctx, this)
    val input = ctx.freshName("input")
    ctx.addMutableState("scala.collection.Iterator", input, s" $input = inputs[1]; ")

    val row = ctx.freshName("row")
    val columnsInputEval = Option(otherPlan).getOrElse(basePlan).output.zipWithIndex.map { case
      (ref, ordinal) =>
      val baseIndex = Option(otherPlan).fold(relation.schema.fieldIndex(ref.name))(_ => ordinal)
      val ev = consumedVars(ordinal)
      val dataType = ref.dataType
      val javaType = ctx.javaType(dataType)
      val value = ctx.getValue(row, dataType, baseIndex.toString)
      if (ref.nullable) {
        s"""
            boolean ${ev.isNull} = $row.isNullAt($ordinal);
            $javaType ${ev.value} = ${ev.isNull} ? ${ctx.defaultValue(dataType)} : ($value);
            """
      } else {
        s"""$javaType ${ev.value} = $value;"""
      }
    }.mkString("\n")

    s"""
       |while ($input.hasNext()) {
       |  InternalRow $row = (InternalRow) $input.next();
       |  // numOutputRows.add(1);
       |  $columnsInputEval
       |  $consumedCode
       |  if (shouldStop()) return;
       |}
       |$child1Produce
     """.stripMargin
  }

  override def doConsume(ctx: CodegenContext, input: Seq[ExprCode], row: ExprCode): String = {
    val consumeInput = evaluateVariables(input)
    consumedCode = consume(ctx, input)
    consumedVars.clear()
    input.map(_.copy()).foreach(consumedVars += _)
    consumeInput + "\n" + consumedCode
  }

  override protected def doExecute(): RDD[InternalRow] = attachTree(this, "execute") {
    WholeStageCodegenExec(this).execute()
  }

  override def output: Seq[Attribute] = basePlan.output
}

class StratumInternalRow(val weight: Long) extends InternalRow {

  var actualRow: InternalRow = _

  def numFields: Int = throw new UnsupportedOperationException("not implemented")

  def getUTF8String(ordinal: Int): UTF8String = throw new UnsupportedOperationException("not " +
      "implemented")

  def copy(): InternalRow = throw new UnsupportedOperationException("not implemented")

  def anyNull: Boolean = throw new UnsupportedOperationException("not implemented")

  def isNullAt(ordinal: Int): Boolean = throw new UnsupportedOperationException("not implemented")

  def getBoolean(ordinal: Int): Boolean = throw new UnsupportedOperationException("not implemented")

  def getByte(ordinal: Int): Byte = throw new UnsupportedOperationException("not implemented")

  def getShort(ordinal: Int): Short = throw new UnsupportedOperationException("not implemented")

  def getInt(ordinal: Int): Int = throw new UnsupportedOperationException("not implemented")

  def getLong(ordinal: Int): Long = throw new UnsupportedOperationException("not implemented")

  def getFloat(ordinal: Int): Float = throw new UnsupportedOperationException("not implemented")

  def getDouble(ordinal: Int): Double = throw new UnsupportedOperationException("not implemented")

  def getDecimal(ordinal: Int, precision: Int, scale: Int): Decimal =
    throw new UnsupportedOperationException("not implemented")


  def getBinary(ordinal: Int): Array[Byte] =
    throw new UnsupportedOperationException("not implemented")

  def getInterval(ordinal: Int): CalendarInterval =
    throw new UnsupportedOperationException("not implemented")

  def getStruct(ordinal: Int, numFields: Int): InternalRow =
    throw new UnsupportedOperationException("not implemented")

  def getArray(ordinal: Int): ArrayData = throw new UnsupportedOperationException("not implemented")

  def getMap(ordinal: Int): MapData = throw new UnsupportedOperationException("not implemented")

  def get(ordinal: Int, dataType: DataType): Object =
    throw new UnsupportedOperationException("not implemented")
}

trait BatchConsumer extends CodegenSupport {

  /**
<<<<<<< HEAD
=======
   * Returns true if the given plan returning batches of data can be consumed
   * by this plan.
   */
  def canConsume(plan: SparkPlan): Boolean

  /**
>>>>>>> bdc9b10e
   * Generate Java source code to do any processing before a batch is consumed
   * by a [[DataSourceScanExec]] that does batch processing (e.g. per-batch
   * optimizations, initializations etc).
   * <p>
   * Implementations should use this for additional optimizations that can be
   * done at batch level when a batched scan is being done. They should not
   * depend on this being invoked since many scans will not be batched.
   */
<<<<<<< HEAD
  def batchConsume(ctx: CodegenContext, input: Seq[ExprCode]): String = ""
=======
  def batchConsume(ctx: CodegenContext, plan: SparkPlan,
      input: Seq[ExprCode]): String
>>>>>>> bdc9b10e
}

/**
 * Extended information for ExprCode to also hold the hashCode variable,
 * variable having dictionary reference and its index when dictionary
 * encoding is being used.
 */
case class ExprCodeEx(var hash: Option[String],
    private var dictionaryCode: String, assignCode: String,
<<<<<<< HEAD
    dictionary: String, dictionaryIndex: String) {
=======
    dictionary: String, dictionaryIndex: String, dictionaryLen: String) {
>>>>>>> bdc9b10e

  def evaluateDictionaryCode(ev: ExprCode): String = {
    if (ev.code.isEmpty) ""
    else {
      val code = dictionaryCode
      dictionaryCode = ""
      code
    }
  }
}<|MERGE_RESOLUTION|>--- conflicted
+++ resolved
@@ -277,15 +277,12 @@
 trait BatchConsumer extends CodegenSupport {
 
   /**
-<<<<<<< HEAD
-=======
    * Returns true if the given plan returning batches of data can be consumed
    * by this plan.
    */
   def canConsume(plan: SparkPlan): Boolean
 
   /**
->>>>>>> bdc9b10e
    * Generate Java source code to do any processing before a batch is consumed
    * by a [[DataSourceScanExec]] that does batch processing (e.g. per-batch
    * optimizations, initializations etc).
@@ -294,12 +291,8 @@
    * done at batch level when a batched scan is being done. They should not
    * depend on this being invoked since many scans will not be batched.
    */
-<<<<<<< HEAD
-  def batchConsume(ctx: CodegenContext, input: Seq[ExprCode]): String = ""
-=======
   def batchConsume(ctx: CodegenContext, plan: SparkPlan,
       input: Seq[ExprCode]): String
->>>>>>> bdc9b10e
 }
 
 /**
@@ -309,11 +302,7 @@
  */
 case class ExprCodeEx(var hash: Option[String],
     private var dictionaryCode: String, assignCode: String,
-<<<<<<< HEAD
-    dictionary: String, dictionaryIndex: String) {
-=======
     dictionary: String, dictionaryIndex: String, dictionaryLen: String) {
->>>>>>> bdc9b10e
 
   def evaluateDictionaryCode(ev: ExprCode): String = {
     if (ev.code.isEmpty) ""
