--- conflicted
+++ resolved
@@ -56,7 +56,7 @@
   val (dataRDD, otherRDDs) = scanBuilder(
       requestedColumns, pushedFilters, getStatsPredicate())
 
-  private[sql] override lazy val metrics = getMetricsMap
+  override lazy val metrics = getMetricsMap
 
   def getMetricsMap: Map[String, SQLMetric] = {
     Map(
@@ -100,13 +100,6 @@
       }
     } else super.outputPartitioning
   }
-
-<<<<<<< HEAD
-  override lazy val metrics = Map(
-    "numOutputRows" -> SQLMetrics.createMetric(sparkContext, "number of output rows"))
-=======
-
->>>>>>> e9a48bf1
 
   override def simpleString: String = "Partitioned Scan " + extraInformation +
       " , Requested Columns = " + output.mkString("[", ",", "]") +
