/*
 * Copyright (c) 2016 SnappyData, Inc. All rights reserved.
 *
 * Licensed under the Apache License, Version 2.0 (the "License"); you
 * may not use this file except in compliance with the License. You
 * may obtain a copy of the License at
 *
 * http://www.apache.org/licenses/LICENSE-2.0
 *
 * Unless required by applicable law or agreed to in writing, software
 * distributed under the License is distributed on an "AS IS" BASIS,
 * WITHOUT WARRANTIES OR CONDITIONS OF ANY KIND, either express or
 * implied. See the License for the specific language governing
 * permissions and limitations under the License. See accompanying
 * LICENSE file.
 */
package org.apache.spark.sql

import scala.collection.JavaConverters._
import scala.language.implicitConversions
import scala.reflect.runtime.{universe => u}

import scala.collection.JavaConverters._
import scala.collection.concurrent.TrieMap
import scala.collection.mutable
import scala.language.implicitConversions
import scala.reflect.runtime.{universe => u}
import scala.util.control.NonFatal
import scala.util.{Failure, Success, Try}

import com.pivotal.gemfirexd.internal.engine.Misc
import io.snappydata.util.ServiceUtils
import io.snappydata.{Constant, Property, StoreTableValueSizeProviderService}

import org.apache.spark.annotation.{DeveloperApi, Experimental}
import org.apache.spark.api.java.JavaSparkContext
import org.apache.spark.internal.Logging
import org.apache.spark.rdd.RDD
import org.apache.spark.scheduler.{SparkListener, SparkListenerApplicationEnd}
import org.apache.spark.sql.catalyst.InternalRow
import org.apache.spark.sql.catalyst.expressions.SortDirection
import org.apache.spark.sql.catalyst.plans.logical.LogicalPlan
import org.apache.spark.sql.collection.{ToolsCallbackInit, Utils}
import org.apache.spark.sql.execution.ConnectionPool
import org.apache.spark.sql.execution.columnar.ExternalStoreUtils
import org.apache.spark.sql.execution.datasources.CaseInsensitiveMap
import org.apache.spark.sql.execution.ui.SnappyStatsTab
import org.apache.spark.sql.hive.{QualifiedTableName, SnappyStoreHiveCatalog}
import org.apache.spark.sql.internal.SnappySessionState
import org.apache.spark.sql.store.CodeGeneration
import org.apache.spark.sql.streaming._
import org.apache.spark.sql.types.StructType
<<<<<<< HEAD
import org.apache.spark.storage.StorageLevel
import org.apache.spark.streaming.dstream.DStream
import org.apache.spark.{SparkConf, SparkContext, SparkException}
=======
import org.apache.spark.storage.{BlockManagerId, StorageLevel}
import org.apache.spark.streaming.Time
import org.apache.spark.streaming.dstream.DStream
import org.apache.spark.{Logging, SparkConf, SparkContext, SparkEnv, SparkException}
>>>>>>> 033b4d14

/**
 * Main entry point for SnappyData extensions to Spark. A SnappyContext
 * extends Spark's [[org.apache.spark.sql.SQLContext]] to work with Row and
 * Column tables. Any DataFrame can be managed as SnappyData tables and any
 * table can be accessed as a DataFrame. This integrates the SQLContext
 * functionality with the Snappy store.
 *
 * When running in the '''embedded ''' mode (i.e. Spark executor collocated
 * with Snappy data store), Applications typically submit Jobs to the
 * Snappy-JobServer
 * (provide link) and do not explicitly create a SnappyContext. A single
 * shared context managed by SnappyData makes it possible to re-use Executors
 * across client connections or applications.
 *
 * SnappyContext uses a HiveMetaStore for catalog , which is
 * persistent. This enables table metadata info recreated on driver restart.
 *
 * User should use obtain reference to a SnappyContext instance as below
 * val snc: SnappyContext = SnappyContext.getOrCreate(sparkContext)
 *
 * @see https://github.com/SnappyDataInc/snappydata#step-1---start-the-snappydata-cluster
 * @see https://github.com/SnappyDataInc/snappydata#interacting-with-snappydata
 * @todo document describing the Job server API
 * @todo Provide links to above descriptions
 *
 */
class SnappyContext protected[spark](val snappySession: SnappySession)
    extends SQLContext(snappySession)
    with Serializable with Logging {

  self =>

  protected[spark] def this(sc: SparkContext) {
    this(new SnappySession(sc, None))
  }

  override def newSession(): SnappyContext =
    snappySession.newSession().snappyContext

  override def sessionState: SnappySessionState = snappySession.sessionState

  def clear(): Unit = {
    snappySession.clear()
  }

  /**
   * :: DeveloperApi ::
   * @todo do we need this anymore? If useful functionality, make this
   *       private to sql package ... SchemaDStream should use the data source
   *       API?
   *       Tagging as developer API, for now
   * @param stream
   * @param aqpTables
   * @param transformer
   * @param v
   * @tparam T
   * @return
   */
  @DeveloperApi
  def saveStream[T](stream: DStream[T],
      aqpTables: Seq[String],
      transformer: Option[(RDD[T]) => RDD[Row]])(implicit v: u.TypeTag[T]) {
    snappySession.saveStream(stream, aqpTables, transformer)
  }

  /**
   * Append dataframe to cache table in Spark.
   *
   * @param df
   * @param table
   * @param storageLevel default storage level is MEMORY_AND_DISK
   * @return  @todo -> return type?
   */
  @DeveloperApi
  def appendToTempTableCache(df: DataFrame, table: String,
      storageLevel: StorageLevel = StorageLevel.MEMORY_AND_DISK): Unit = {
    snappySession.appendToTempTableCache(df, table, storageLevel)
  }

  /**
   * Empties the contents of the table without deleting the catalog entry.
   * @param tableName full table name to be truncated
   */
  def truncateTable(tableName: String): Unit = snappySession.truncateTable(tableName)


  /**
   * Empties the contents of the table without deleting the catalog entry.
   * @param tableIdent qualified name of table to be truncated
   */
  private[sql] def truncateTable(tableIdent: QualifiedTableName,
      ignoreIfUnsupported: Boolean = false): Unit = {
    snappySession.truncateTable(tableIdent, ignoreIfUnsupported)
  }


  /**
   * Create a stratified sample table.
   * @todo provide lot more details and examples to explain creating and
   *       using sample tables with time series and otherwise
   * @param tableName the qualified name of the table
   * @param baseTable the base table of the sample table, if any
   * @param samplingOptions sampling options like QCS, reservoir size etc.
   * @param allowExisting When set to true it will ignore if a table with the same
   *                      name is present, else it will throw table exist exception
   */
  def createSampleTable(tableName: String,
      baseTable: Option[String],
      samplingOptions: Map[String, String],
      allowExisting: Boolean): DataFrame = {
    snappySession.createSampleTable(tableName, baseTable, samplingOptions,
      allowExisting)
  }

  /**
   * Create a stratified sample table. Java friendly version.
   * @todo provide lot more details and examples to explain creating and
   *       using sample tables with time series and otherwise
   * @param tableName the qualified name of the table
   * @param baseTable the base table of the sample table, if any, or null
   * @param samplingOptions sampling options like QCS, reservoir size etc.
   * @param allowExisting When set to true it will ignore if a table with the same
   *                      name is present, else it will throw table exist exception
   */
  def createSampleTable(tableName: String,
      baseTable: String,
      samplingOptions: java.util.Map[String, String],
      allowExisting: Boolean): DataFrame = {
    createSampleTable(tableName, Option(baseTable),
      samplingOptions.asScala.toMap, allowExisting)
  }

  /**
   * Create a stratified sample table.
   * @todo provide lot more details and examples to explain creating and
   *       using sample tables with time series and otherwise
   * @param tableName the qualified name of the table
   * @param baseTable the base table of the sample table, if any
   * @param schema schema of the table
   * @param samplingOptions sampling options like QCS, reservoir size etc.
   * @param allowExisting When set to true it will ignore if a table with the same
   *                      name is present, else it will throw table exist exception
   */
  def createSampleTable(tableName: String,
      baseTable: Option[String],
      schema: StructType,
      samplingOptions: Map[String, String],
      allowExisting: Boolean = false): DataFrame = {
    snappySession.createSampleTable(tableName, baseTable, schema,
      samplingOptions, allowExisting)
  }

  /**
   * Create a stratified sample table. Java friendly version.
   * @todo provide lot more details and examples to explain creating and
   *       using sample tables with time series and otherwise
   * @param tableName the qualified name of the table
   * @param baseTable the base table of the sample table, if any, or null
   * @param schema schema of the table
   * @param samplingOptions sampling options like QCS, reservoir size etc.
   * @param allowExisting When set to true it will ignore if a table with the same
   *                      name is present, else it will throw table exist exception
   */
  def createSampleTable(tableName: String,
      baseTable: String,
      schema: StructType,
      samplingOptions: java.util.Map[String, String],
      allowExisting: Boolean): DataFrame = {
    createSampleTable(tableName, Option(baseTable), schema,
      samplingOptions.asScala.toMap, allowExisting)
  }

  /**
   * Create approximate structure to query top-K with time series support.
   * @todo provide lot more details and examples to explain creating and
   *       using TopK with time series
   * @param topKName the qualified name of the top-K structure
   * @param baseTable the base table of the top-K structure, if any
   * @param keyColumnName
   * @param inputDataSchema
   * @param topkOptions
   * @param allowExisting When set to true it will ignore if a table with the same
   *                      name is present, else it will throw table exist exception
   */
  def createApproxTSTopK(topKName: String, baseTable: Option[String],
      keyColumnName: String, inputDataSchema: StructType,
      topkOptions: Map[String, String],
      allowExisting: Boolean = false): DataFrame = {
    snappySession.createApproxTSTopK(topKName, baseTable, keyColumnName,
      inputDataSchema, topkOptions, allowExisting)
  }

  /**
   * Create approximate structure to query top-K with time series support.
   * Java friendly api.
   * @todo provide lot more details and examples to explain creating and
   *       using TopK with time series
   * @param topKName the qualified name of the top-K structure
   * @param baseTable the base table of the top-K structure, if any, or null
   * @param keyColumnName
   * @param inputDataSchema
   * @param topkOptions
   * @param allowExisting When set to true it will ignore if a table with the same
   *                      name is present, else it will throw table exist exception
   */
  def createApproxTSTopK(topKName: String, baseTable: String,
      keyColumnName: String, inputDataSchema: StructType,
      topkOptions: java.util.Map[String, String],
      allowExisting: Boolean): DataFrame = {
    createApproxTSTopK(topKName, Option(baseTable), keyColumnName,
      inputDataSchema, topkOptions.asScala.toMap, allowExisting)
  }

  /**
   * Create approximate structure to query top-K with time series support.
   * @todo provide lot more details and examples to explain creating and
   *       using TopK with time series
   * @param topKName the qualified name of the top-K structure
   * @param baseTable the base table of the top-K structure, if any
   * @param keyColumnName
   * @param topkOptions
   * @param allowExisting When set to true it will ignore if a table with the same
   *                      name is present, else it will throw table exist exception
   */
  def createApproxTSTopK(topKName: String, baseTable: Option[String],
      keyColumnName: String, topkOptions: Map[String, String],
      allowExisting: Boolean): DataFrame = {
    snappySession.createApproxTSTopK(topKName, baseTable,
      keyColumnName, topkOptions, allowExisting)
  }

  /**
   * Create approximate structure to query top-K with time series support. Java
   * friendly api.
   * @todo provide lot more details and examples to explain creating and
   *       using TopK with time series
   * @param topKName the qualified name of the top-K structure
   * @param baseTable the base table of the top-K structure, if any, or null
   * @param keyColumnName
   * @param topkOptions
   * @param allowExisting When set to true it will ignore if a table with the same
   *                      name is present, else it will throw table exist exception
   */
  def createApproxTSTopK(topKName: String, baseTable: String,
      keyColumnName: String, topkOptions: java.util.Map[String, String],
      allowExisting: Boolean): DataFrame = {
    createApproxTSTopK(topKName, Option(baseTable), keyColumnName,
      topkOptions.asScala.toMap, allowExisting)
  }

  /**
   * Creates a SnappyData managed table. Any relation providers
   * (e.g. row, column etc) supported by SnappyData can be created here.
   *
   * {{{
   *
   * val airlineDF = snappyContext.createTable(stagingAirline,
   *   "column", Map("buckets" -> "29"))
   *
   * }}}
   *
   * <p>
   * For other external relation providers, use createExternalTable.
   * <p>
   *
   * @param tableName Name of the table
   * @param provider  Provider name such as 'COLUMN', 'ROW', 'JDBC', 'PARQUET' etc.
   * @param options Properties for table creation
   * @param allowExisting When set to true it will ignore if a table with the same
   *                      name is present, else it will throw table exist exception
   * @return DataFrame for the table
   */
  def createTable(
      tableName: String,
      provider: String,
      options: Map[String, String],
      allowExisting: Boolean): DataFrame = {
    snappySession.createTable(tableName, provider, options, allowExisting)
  }

  /**
   * Creates a SnappyData managed table. Any relation providers
   * (e.g. row, column etc) supported by SnappyData can be created here.
   *
   * {{{
   *
   * val airlineDF = snappyContext.createTable(stagingAirline,
   *   "column", Map("buckets" -> "29"))
   *
   * }}}
   *
   * <p>
   * For other external relation providers, use createExternalTable.
   * <p>
   *
   * @param tableName Name of the table
   * @param provider  Provider name such as 'COLUMN', 'ROW', 'JDBC', 'PARQUET' etc.
   * @param options Properties for table creation
   * @param allowExisting When set to true it will ignore if a table with the same
   *                      name is present, else it will throw table exist exception
   * @return DataFrame for the table
   */
  @Experimental
  def createTable(
      tableName: String,
      provider: String,
      options: java.util.Map[String, String],
      allowExisting: Boolean): DataFrame = {
    createTable(tableName, provider, options.asScala.toMap, allowExisting)
  }

  /**
   * Creates a SnappyData managed table. Any relation providers
   * (e.g. row, column etc) supported by SnappyData can be created here.
   *
   * {{{
   *
   * case class Data(col1: Int, col2: Int, col3: Int)
   * val props = Map.empty[String, String]
   * val data = Seq(Seq(1, 2, 3), Seq(7, 8, 9), Seq(9, 2, 3), Seq(4, 2, 3), Seq(5, 6, 7))
   * val rdd = sc.parallelize(data, data.length).map(s => new Data(s(0), s(1), s(2)))
   * val dataDF = snc.createDataFrame(rdd)
   * snappyContext.createTable(tableName, "column", dataDF.schema, props)
   *
   * }}}
   *
   * <p>
   * For other external relation providers, use createExternalTable.
   * <p>
   *
   * @param tableName Name of the table
   * @param provider Provider name such as 'COLUMN', 'ROW', 'JDBC' etc.
   * @param schema   Table schema
   * @param options  Properties for table creation. See options list for different tables.
   *              https://github.com/SnappyDataInc/snappydata/blob/master/docs/rowAndColumnTables.md
   * @param allowExisting When set to true it will ignore if a table with the same
   *                      name is present, else it will throw table exist exception
   * @return DataFrame for the table
   */
  def createTable(
      tableName: String,
      provider: String,
      schema: StructType,
      options: Map[String, String],
      allowExisting: Boolean = false): DataFrame = {
    snappySession.createTable(tableName, provider, schema, options, allowExisting)
  }

  /**
   * Creates a SnappyData managed table. Any relation providers
   * (e.g. row, column etc) supported by SnappyData can be created here.
   *
   * {{{
   *
   *    case class Data(col1: Int, col2: Int, col3: Int)
   *    val props = Map.empty[String, String]
   *    val data = Seq(Seq(1, 2, 3), Seq(7, 8, 9), Seq(9, 2, 3), Seq(4, 2, 3), Seq(5, 6, 7))
   *    val rdd = sc.parallelize(data, data.length).map(s => new Data(s(0), s(1), s(2)))
   *    val dataDF = snc.createDataFrame(rdd)
   *    snappyContext.createTable(tableName, "column", dataDF.schema, props)
   *
   * }}}
   *
   * <p>
   * For other external relation providers, use createExternalTable.
   * <p>
   *
   * @param tableName Name of the table
   * @param provider Provider name such as 'COLUMN', 'ROW', 'JDBC' etc.
   * @param schema   Table schema
   * @param options  Properties for table creation. See options list for different tables.
   * https://github.com/SnappyDataInc/snappydata/blob/master/docs/rowAndColumnTables.md
   * @param allowExisting When set to true it will ignore if a table with the same
   *                      name is present, else it will throw table exist exception
   * @return DataFrame for the table
   */
  @Experimental
  def createTable(
      tableName: String,
      provider: String,
      schema: StructType,
      options: java.util.Map[String, String],
      allowExisting: Boolean): DataFrame = {
    createTable(tableName, provider, schema, options.asScala.toMap, allowExisting)
  }

  /**
   * Creates a SnappyData managed JDBC table which takes a free format ddl
   * string. The ddl string should adhere to syntax of underlying JDBC store.
   * SnappyData ships with inbuilt JDBC store, which can be accessed by
   * Row format data store. The option parameter can take connection details.
   *
   * {{{
   *    val props = Map(
   *      "url" -> s"jdbc:derby:$path",
   *      "driver" -> "org.apache.derby.jdbc.EmbeddedDriver",
   *      "poolImpl" -> "tomcat",
   *      "user" -> "app",
   *      "password" -> "app"
   *    )
   *
   * val schemaDDL = "(OrderId INT NOT NULL PRIMARY KEY,ItemId INT, ITEMREF INT)"
   * snappyContext.createTable("jdbcTable", "jdbc", schemaDDL, props)
   *
   * }}}
   *
   * Any DataFrame of the same schema can be inserted into the JDBC table using
   * DataFrameWriter API.
   *
   * e.g.
   *
   * {{{
   *
   * case class Data(col1: Int, col2: Int, col3: Int)
   *
   * val data = Seq(Seq(1, 2, 3), Seq(7, 8, 9), Seq(9, 2, 3), Seq(4, 2, 3), Seq(5, 6, 7))
   * val rdd = sc.parallelize(data, data.length).map(s => new Data(s(0), s(1), s(2)))
   * val dataDF = snc.createDataFrame(rdd)
   * dataDF.write.insertInto("jdbcTable")
   *
   * }}}
   *
   * @param tableName Name of the table
   * @param provider  Provider name 'ROW' or 'JDBC'.
   * @param schemaDDL Table schema as a string interpreted by provider
   * @param options   Properties for table creation. See options list for different tables.
   * https://github.com/SnappyDataInc/snappydata/blob/master/docs/rowAndColumnTables.md
   * @param allowExisting When set to true it will ignore if a table with the same
   * name is present, else it will throw table exist exception
   * @return DataFrame for the table
   */
  def createTable(
      tableName: String,
      provider: String,
      schemaDDL: String,
      options: Map[String, String],
      allowExisting: Boolean): DataFrame = {
    snappySession.createTable(tableName, provider, schemaDDL, options, allowExisting)
  }

  /**
   * Creates a SnappyData managed JDBC table which takes a free format ddl
   * string. The ddl string should adhere to syntax of underlying JDBC store.
   * SnappyData ships with inbuilt JDBC store, which can be accessed by
   * Row format data store. The option parameter can take connection details.
   *
   * {{{
   *    val props = Map(
   *      "url" -> s"jdbc:derby:$path",
   *      "driver" -> "org.apache.derby.jdbc.EmbeddedDriver",
   *      "poolImpl" -> "tomcat",
   *      "user" -> "app",
   *      "password" -> "app"
   *    )
   *
   * val schemaDDL = "(OrderId INT NOT NULL PRIMARY KEY,ItemId INT, ITEMREF INT)"
   * snappyContext.createTable("jdbcTable", "jdbc", schemaDDL, props)
   *
   * }}}
   *
   * Any DataFrame of the same schema can be inserted into the JDBC table using
   * DataFrameWriter API.
   *
   * e.g.
   *
   * {{{
   *
   * case class Data(col1: Int, col2: Int, col3: Int)
   *
   * val data = Seq(Seq(1, 2, 3), Seq(7, 8, 9), Seq(9, 2, 3), Seq(4, 2, 3), Seq(5, 6, 7))
   * val rdd = sc.parallelize(data, data.length).map(s => new Data(s(0), s(1), s(2)))
   * val dataDF = snc.createDataFrame(rdd)
   * dataDF.write.insertInto("jdbcTable")
   *
   * }}}
   *
   * @param tableName Name of the table
   * @param provider  Provider name 'ROW' or 'JDBC'.
   * @param schemaDDL Table schema as a string interpreted by provider
   * @param options   Properties for table creation. See options list for different tables.
   * https://github.com/SnappyDataInc/snappydata/blob/master/docs/rowAndColumnTables.md
   * @param allowExisting When set to true it will ignore if a table with the same
   * name is present, else it will throw table exist exception
   * @return DataFrame for the table
   */
  @Experimental
  def createTable(
      tableName: String,
      provider: String,
      schemaDDL: String,
      options: java.util.Map[String, String],
      allowExisting: Boolean): DataFrame = {
    createTable(tableName, provider, schemaDDL, options.asScala.toMap, allowExisting)
  }

  /**
   * Drop a SnappyData table created by a call to SnappyContext.createTable,
   * createExternalTable or registerTempTable.
   *
   * @param tableName table to be dropped
   * @param ifExists  attempt drop only if the table exists
   */
  def dropTable(tableName: String, ifExists: Boolean = false): Unit =
    snappySession.dropTable(tableName, ifExists)

  /**
   * Create an index on a table.
   * @param indexName Index name which goes in the catalog
   * @param baseTable Fully qualified name of table on which the index is created.
   * @param indexColumns Columns on which the index has to be created along with the
   *                     sorting direction.The direction of index will be ascending
   *                     if value is true and descending when value is false.
   *                     Direction can be specified as null
   * @param options Options for indexes. For e.g.
   *                column table index - ("COLOCATE_WITH"->"CUSTOMER").
   *                row table index - ("INDEX_TYPE"->"GLOBAL HASH") or ("INDEX_TYPE"->"UNIQUE")
   */
  def createIndex(indexName: String,
      baseTable: String,
      indexColumns: java.util.Map[String, java.lang.Boolean],
      options: java.util.Map[String, String]): Unit = {
    snappySession.createIndex(indexName, baseTable, indexColumns, options)
  }

  /**
   * Set current database/schema.
   * @param schemaName schema name which goes in the catalog
   */
  def setSchema(schemaName: String): Unit = {
    snappySession.setSchema(schemaName)
  }


  /**
   * Create an index on a table.
   * @param indexName Index name which goes in the catalog
   * @param baseTable Fully qualified name of table on which the index is created.
   * @param indexColumns Columns on which the index has to be created with the
   *                     direction of sorting. Direction can be specified as None.
   * @param options Options for indexes. For e.g.
   *                column table index - ("COLOCATE_WITH"->"CUSTOMER").
   *                row table index - ("INDEX_TYPE"->"GLOBAL HASH") or ("INDEX_TYPE"->"UNIQUE")
   */
  def createIndex(indexName: String,
      baseTable: String,
      indexColumns: Map[String, Option[SortDirection]],
      options: Map[String, String]): Unit = {
    snappySession.createIndex(indexName, baseTable, indexColumns, options)
  }

  /**
   * Drops an index on a table
   * @param indexName Index name which goes in catalog
   * @param ifExists Drop if exists, else exit gracefully
   */
  def dropIndex(indexName: String, ifExists: Boolean): Unit = {
    snappySession.dropIndex(indexName, ifExists)
  }

  /**
   * Insert one or more [[org.apache.spark.sql.Row]] into an existing table
   * A user can insert a DataFrame using foreachPartition...
   * {{{
   *         someDataFrame.foreachPartition (x => snappyContext.insert
   *            ("MyTable", x.toSeq)
   *         )
   * }}}
   * @param tableName
   * @param rows
   * @return number of rows inserted
   */
  @DeveloperApi
  def insert(tableName: String, rows: Row*): Int = {
    snappySession.insert(tableName, rows: _*)
  }

  /**
   * Insert one or more [[org.apache.spark.sql.Row]] into an existing table
   * A user can insert a DataFrame using foreachPartition...
   * {{{
   *         someDataFrame.foreachPartition (x => snappyContext.insert
   *            ("MyTable", x.toSeq)
   *         )
   * }}}
   *
   * @param tableName
   * @param rows
   * @return number of rows inserted
   */
  @Experimental
  def insert(tableName: String, rows: java.util.ArrayList[java.util.ArrayList[_]]): Int = {
    snappySession.insert(tableName, rows)
  }

  /**
   * Upsert one or more [[org.apache.spark.sql.Row]] into an existing table
   * upsert a DataFrame using foreachPartition...
   * {{{
   *         someDataFrame.foreachPartition (x => snappyContext.put
   *            ("MyTable", x.toSeq)
   *         )
   * }}}
   * @param tableName
   * @param rows
   * @return
   */
  @DeveloperApi
  def put(tableName: String, rows: Row*): Int = {
    snappySession.put(tableName, rows: _*)
  }

  /**
   * Update all rows in table that match passed filter expression
   * {{{
   *   snappyContext.update("jdbcTable", "ITEMREF = 3" , Row(99) , "ITEMREF" )
   * }}}
   * @param tableName    table name which needs to be updated
   * @param filterExpr    SQL WHERE criteria to select rows that will be updated
   * @param newColumnValues  A single Row containing all updated column
   *                         values. They MUST match the updateColumn list
   *                         passed
   * @param updateColumns   List of all column names being updated
   * @return
   */
  @DeveloperApi
  def update(tableName: String, filterExpr: String, newColumnValues: Row,
      updateColumns: String*): Int = {
    snappySession.update(tableName, filterExpr, newColumnValues, updateColumns: _*)
  }

  /**
   * Update all rows in table that match passed filter expression
   * {{{
   *   snappyContext.update("jdbcTable", "ITEMREF = 3" , Row(99) , "ITEMREF" )
   * }}}
   *
   * @param tableName       table name which needs to be updated
   * @param filterExpr      SQL WHERE criteria to select rows that will be updated
   * @param newColumnValues A list containing all the updated column
   *                        values. They MUST match the updateColumn list
   *                        passed
   * @param updateColumns   List of all column names being updated
   * @return
   */
  @Experimental
  def update(tableName: String, filterExpr: String, newColumnValues: java.util.ArrayList[_],
      updateColumns: java.util.ArrayList[String]): Int = {
    snappySession.update(tableName, filterExpr, newColumnValues, updateColumns)
  }

  /**
   * Upsert one or more [[org.apache.spark.sql.Row]] into an existing table
   * upsert a DataFrame using foreachPartition...
   * {{{
   *         someDataFrame.foreachPartition (x => snappyContext.put
   *            ("MyTable", x.toSeq)
   *         )
   * }}}
   *
   * @param tableName
   * @param rows
   * @return
   */
  @Experimental
  def put(tableName: String, rows: java.util.ArrayList[java.util.ArrayList[_]]): Int = {
    snappySession.put(tableName, rows)
  }


  /**
   * Delete all rows in table that match passed filter expression
   *
   * @param tableName  table name
   * @param filterExpr SQL WHERE criteria to select rows that will be updated
   * @return  number of rows deleted
   */
  @DeveloperApi
  def delete(tableName: String, filterExpr: String): Int = {
    snappySession.delete(tableName, filterExpr)
  }

  /**
   * Fetch the topK entries in the Approx TopK synopsis for the specified
   * time interval. See _createTopK_ for how to create this data structure
   * and associate this to a base table (i.e. the full data set). The time
   * interval specified here should not be less than the minimum time interval
   * used when creating the TopK synopsis.
   * @todo provide an example and explain the returned DataFrame. Key is the
   *       attribute stored but the value is a struct containing
   *       count_estimate, and lower, upper bounds? How many elements are
   *       returned if K is not specified?
   *
   * @param topKName - The topK structure that is to be queried.
   * @param startTime start time as string of the format "yyyy-mm-dd hh:mm:ss".
   *                  If passed as null, oldest interval is considered as the start interval.
   * @param endTime  end time as string of the format "yyyy-mm-dd hh:mm:ss".
   *                 If passed as null, newest interval is considered as the last interval.
   * @param k Optional. Number of elements to be queried.
   *          This is to be passed only for stream summary
   * @return returns the top K elements with their respective frequencies between two time
   */
  def queryApproxTSTopK(topKName: String,
      startTime: String = null, endTime: String = null,
      k: Int = -1): DataFrame =
    snappySession.queryApproxTSTopK(topKName,
      startTime, endTime, k)

  /**
   * @todo why do we need this method? K is optional in the above method
   */
  def queryApproxTSTopK(topKName: String,
      startTime: Long, endTime: Long): DataFrame =
    queryApproxTSTopK(topKName, startTime, endTime, -1)

  def queryApproxTSTopK(topK: String,
      startTime: Long, endTime: Long, k: Int): DataFrame =
    snappySession.queryApproxTSTopK(topK, startTime, endTime, k)

  def handleErrorLimitExceeded[T](fn: => (RDD[InternalRow], DataFrame) => T,
<<<<<<< HEAD
      rowRDD: RDD[InternalRow], df: DataFrame, lp: LogicalPlan): T =
    snappySession.handleErrorLimitExceeded(fn, rowRDD, df, lp)
=======
      rowRDD: RDD[InternalRow], df: DataFrame, lp: LogicalPlan, fn2: => Int): T =
    snappyContextFunctions.handleErrorLimitExceeded[T](fn, rowRDD, df, lp, fn2)
>>>>>>> 033b4d14
}


object SnappyContext extends Logging {

  @volatile private[this] var _anySNContext: SnappyContext = _
  @volatile private[this] var _clusterMode: ClusterMode = _

  @volatile private[this] var _globalSNContextInitialized: Boolean = false
  private[this] val contextLock = new AnyRef

  val COLUMN_SOURCE = "column"
  val ROW_SOURCE = "row"
  val SAMPLE_SOURCE = "column_sample"
  val TOPK_SOURCE = "approx_topk"

  val DEFAULT_SOURCE = ROW_SOURCE

  private val builtinSources = new CaseInsensitiveMap(Map(
    "jdbc" -> classOf[row.DefaultSource].getCanonicalName,
    COLUMN_SOURCE -> classOf[execution.columnar.DefaultSource].getCanonicalName,
    ROW_SOURCE -> classOf[execution.row.DefaultSource].getCanonicalName,
    SAMPLE_SOURCE -> "org.apache.spark.sql.sampling.DefaultSource",
    TOPK_SOURCE -> "org.apache.spark.sql.topk.DefaultSource",
    "socket_stream" -> classOf[SocketStreamSource].getCanonicalName,
    "file_stream" -> classOf[FileStreamSource].getCanonicalName,
    "kafka_stream" -> classOf[KafkaStreamSource].getCanonicalName,
    "directkafka_stream" -> classOf[DirectKafkaStreamSource].getCanonicalName,
    "twitter_stream" -> classOf[TwitterStreamSource].getCanonicalName,
    "raw_socket_stream" -> classOf[RawSocketStreamSource].getCanonicalName,
    "text_socket_stream" -> classOf[TextSocketStreamSource].getCanonicalName,
    "rabbitmq_stream" -> classOf[RabbitMQStreamSource].getCanonicalName
  ))

  private[this] val INVALID_CONF = new SparkConf(loadDefaults = false) {
    override def getOption(key: String): Option[String] =
      throw new IllegalStateException("Invalid SparkConf")
  }


  val storeToBlockMap: TrieMap[String, BlockManagerId] =
    TrieMap.empty[String, BlockManagerId]

  /** Returns the current SparkContext or null */
  def globalSparkContext: SparkContext = try {
    SparkContext.getOrCreate(INVALID_CONF)
  } catch {
    case _: IllegalStateException => null
  }

  private def newSnappyContext(sc: SparkContext) = {
    val snc = new SnappyContext(sc)
    // No need to synchronize. any occurrence would do
    if (_anySNContext == null) {
      _anySNContext = snc
    }
    initMemberBlockMap(sc)
    snc
  }

  private def initMemberBlockMap(sc: SparkContext): Unit = {
    val cache = Misc.getGemFireCacheNoThrow
    if (cache != null && Utils.isLoner(sc)) {
      storeToBlockMap(cache.getMyId.toString) = SparkEnv.get.blockManager.blockManagerId
    }
  }

  /**
   * @todo document me
   * @return
   */
  def apply(): SnappyContext = {
    val gc = globalSparkContext
    if (gc != null) {
      newSnappyContext(gc)
    } else {
      null
    }
  }

  /**
   * @todo document me
   * @param sc
   * @return
   */
  def apply(sc: SparkContext): SnappyContext = {
    if (sc != null) {
      newSnappyContext(sc)
    } else {
      apply()
    }
  }

  /**
   * @todo document me
   * @param jsc
   * @return
   */
  def apply(jsc: JavaSparkContext): SnappyContext = {
    if (jsc != null) {
      apply(jsc.sc)
    } else {
      apply()
    }
  }


  /**
   * @todo document me
   * @param url
   * @param sc
   */
  def urlToConf(url: String, sc: SparkContext): Unit = {
    val propValues = url.split(';')
    propValues.foreach { s =>
      val propValue = s.split('=')
      // propValue should always give proper result since the string
      // is created internally by evalClusterMode
      sc.conf.set(Constant.STORE_PROPERTY_PREFIX + propValue(0),
        propValue(1))
    }
  }

  /**
   * @todo document me
   * @param sc
   * @return
   */
  def getClusterMode(sc: SparkContext): ClusterMode = {
    val mode = _clusterMode
    if ((mode != null && mode.sc == sc) || sc == null) {
      mode
    } else if (mode != null) {
      resolveClusterMode(sc)
    } else contextLock.synchronized {
      val mode = _clusterMode
      if ((mode != null && mode.sc == sc) || sc == null) {
        mode
      } else if (mode != null) {
        resolveClusterMode(sc)
      } else {
        _clusterMode = resolveClusterMode(sc)
        _clusterMode
      }
    }
  }

  private def resolveClusterMode(sc: SparkContext): ClusterMode = {
    if (sc.master.startsWith(Constant.JDBC_URL_PREFIX)) {
      if (ToolsCallbackInit.toolsCallback == null) {
        throw new SparkException("Missing 'io.snappydata.ToolsCallbackImpl$'" +
            " from SnappyData tools package")
      }
      SnappyEmbeddedMode(sc,
        sc.master.substring(Constant.JDBC_URL_PREFIX.length))
    } else {
      val conf = sc.conf
      val embedded = Property.Embedded.getOption(conf).exists(_.toBoolean)
      Property.Locators.getOption(conf).collectFirst {
        case s if !s.isEmpty =>
          val url = "locators=" + s + ";mcast-port=0"
          if (embedded) ExternalEmbeddedMode(sc, url)
          else SplitClusterMode(sc, url)
      }.orElse(Property.McastPort.getOption(conf).collectFirst {
        case s if s.toInt > 0 =>
          val url = "mcast-port=" + s
          if (embedded) ExternalEmbeddedMode(sc, url)
          else SplitClusterMode(sc, url)
      }).getOrElse {
        if (Utils.isLoner(sc)) LocalMode(sc, "mcast-port=0")
        else ExternalClusterMode(sc, sc.master)
      }
    }
  }

  private[sql] def initGlobalSnappyContext(sc: SparkContext) = {
    if (!_globalSNContextInitialized) {
      contextLock.synchronized {
        if (!_globalSNContextInitialized) {
          invokeServices(sc)
          sc.addSparkListener(new SparkContextListener)
          sc.ui.foreach(new SnappyStatsTab(_))
          _globalSNContextInitialized = true
        }
      }
    }
  }

  private class SparkContextListener extends SparkListener {
    override def onApplicationEnd(applicationEnd: SparkListenerApplicationEnd): Unit = {
      stopSnappyContext
    }
  }

  private def invokeServices(sc: SparkContext): Unit = {
    SnappyContext.getClusterMode(sc) match {
      case SnappyEmbeddedMode(_, _) =>
        // NOTE: if Property.jobServer.enabled is true
        // this will trigger SnappyContext.apply() method
        // prior to `new SnappyContext(sc)` after this
        // method ends.
        ToolsCallbackInit.toolsCallback.invokeLeadStartAddonService(sc)
        StoreTableValueSizeProviderService.start(sc)
      case SplitClusterMode(_, _) =>
        ServiceUtils.invokeStartFabricServer(sc, hostData = false)
        StoreTableValueSizeProviderService.start(sc)
      case ExternalEmbeddedMode(_, url) =>
        SnappyContext.urlToConf(url, sc)
        ServiceUtils.invokeStartFabricServer(sc, hostData = false)
        StoreTableValueSizeProviderService.start(sc)
      case LocalMode(_, url) =>
        SnappyContext.urlToConf(url, sc)
        ServiceUtils.invokeStartFabricServer(sc, hostData = true)
        StoreTableValueSizeProviderService.start(sc)
      case _ => // ignore
    }
  }

  private def stopSnappyContext(): Unit = {
    val sc = globalSparkContext
    if (_globalSNContextInitialized) {
      // then on the driver
      clearStaticArtifacts()
      // clear current hive catalog connection
      SnappyStoreHiveCatalog.closeCurrent()
      if (ExternalStoreUtils.isSplitOrLocalMode(sc)) {
        ServiceUtils.invokeStopFabricServer(sc)
      }
    }
    _clusterMode = null
    _anySNContext = null
    _globalSNContextInitialized = false
  }

  /** Cleanup static artifacts on this lead/executor. */
  def clearStaticArtifacts(): Unit = {
    ConnectionPool.clear()
    CodeGeneration.clearCache()
    _clusterMode match {
      case m: ExternalClusterMode =>
      case _ => ServiceUtils.clearStaticArtifacts()
    }
  }

  /**
   * Checks if the passed provider is recognized
   *
   * @param providerName
   * @param onlyBuiltIn
   * @return
   */
  def getProvider(providerName: String, onlyBuiltIn: Boolean): String = {
    builtinSources.getOrElse(providerName,
      if (onlyBuiltIn) throw new AnalysisException(
        s"Failed to find a builtin provider $providerName") else providerName)
  }
}

// end of SnappyContext

abstract class ClusterMode {
  val sc: SparkContext
  val url: String
}

/**
 * The regular snappy cluster where each node is both a Spark executor
 * as well as GemFireXD data store. There is a "lead node" which is the
 * Spark driver that also hosts a job-server and GemFireXD accessor.
 */
case class SnappyEmbeddedMode(override val sc: SparkContext,
    override val url: String) extends ClusterMode

/**
 * This is for the two cluster mode: one is the normal snappy cluster, and
 * this one is a separate local/Spark/Yarn/Mesos cluster fetching data from
 * the snappy cluster on demand that just remains like an external datastore.
 */
case class SplitClusterMode(override val sc: SparkContext,
    override val url: String) extends ClusterMode

/**
 * This is for the "old-way" of starting GemFireXD inside an existing
 * Spark/Yarn cluster where cluster nodes themselves boot up as GemXD cluster.
 */
case class ExternalEmbeddedMode(override val sc: SparkContext,
    override val url: String) extends ClusterMode

/**
 * The local mode which hosts the data, executor, driver
 * (and optionally even jobserver) all in the same node.
 */
case class LocalMode(override val sc: SparkContext,
    override val url: String) extends ClusterMode

/**
 * A regular Spark/Yarn/Mesos or any other non-snappy cluster.
 */
case class ExternalClusterMode(override val sc: SparkContext,
    override val url: String) extends ClusterMode

class TableNotFoundException(message: String, cause: Option[Throwable] = None)
    extends AnalysisException(message) with Serializable<|MERGE_RESOLUTION|>--- conflicted
+++ resolved
@@ -17,16 +17,9 @@
 package org.apache.spark.sql
 
 import scala.collection.JavaConverters._
+import scala.collection.concurrent.TrieMap
 import scala.language.implicitConversions
 import scala.reflect.runtime.{universe => u}
-
-import scala.collection.JavaConverters._
-import scala.collection.concurrent.TrieMap
-import scala.collection.mutable
-import scala.language.implicitConversions
-import scala.reflect.runtime.{universe => u}
-import scala.util.control.NonFatal
-import scala.util.{Failure, Success, Try}
 
 import com.pivotal.gemfirexd.internal.engine.Misc
 import io.snappydata.util.ServiceUtils
@@ -50,16 +43,9 @@
 import org.apache.spark.sql.store.CodeGeneration
 import org.apache.spark.sql.streaming._
 import org.apache.spark.sql.types.StructType
-<<<<<<< HEAD
-import org.apache.spark.storage.StorageLevel
+import org.apache.spark.storage.{BlockManagerId, StorageLevel}
 import org.apache.spark.streaming.dstream.DStream
-import org.apache.spark.{SparkConf, SparkContext, SparkException}
-=======
-import org.apache.spark.storage.{BlockManagerId, StorageLevel}
-import org.apache.spark.streaming.Time
-import org.apache.spark.streaming.dstream.DStream
-import org.apache.spark.{Logging, SparkConf, SparkContext, SparkEnv, SparkException}
->>>>>>> 033b4d14
+import org.apache.spark.{SparkConf, SparkContext, SparkEnv, SparkException}
 
 /**
  * Main entry point for SnappyData extensions to Spark. A SnappyContext
@@ -780,13 +766,8 @@
     snappySession.queryApproxTSTopK(topK, startTime, endTime, k)
 
   def handleErrorLimitExceeded[T](fn: => (RDD[InternalRow], DataFrame) => T,
-<<<<<<< HEAD
-      rowRDD: RDD[InternalRow], df: DataFrame, lp: LogicalPlan): T =
-    snappySession.handleErrorLimitExceeded(fn, rowRDD, df, lp)
-=======
       rowRDD: RDD[InternalRow], df: DataFrame, lp: LogicalPlan, fn2: => Int): T =
-    snappyContextFunctions.handleErrorLimitExceeded[T](fn, rowRDD, df, lp, fn2)
->>>>>>> 033b4d14
+    snappySession.handleErrorLimitExceeded(fn, rowRDD, df, lp, fn2)
 }
 
 
@@ -826,7 +807,6 @@
       throw new IllegalStateException("Invalid SparkConf")
   }
 
-
   val storeToBlockMap: TrieMap[String, BlockManagerId] =
     TrieMap.empty[String, BlockManagerId]
 
@@ -850,7 +830,8 @@
   private def initMemberBlockMap(sc: SparkContext): Unit = {
     val cache = Misc.getGemFireCacheNoThrow
     if (cache != null && Utils.isLoner(sc)) {
-      storeToBlockMap(cache.getMyId.toString) = SparkEnv.get.blockManager.blockManagerId
+      storeToBlockMap(cache.getMyId.toString) =
+          SparkEnv.get.blockManager.blockManagerId
     }
   }
 
