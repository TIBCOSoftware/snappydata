--- conflicted
+++ resolved
@@ -1141,15 +1141,6 @@
 
   def flushSampleTables(): Unit = {
     val sampleRelations = _anySNContext.sessionState.catalog.
-<<<<<<< HEAD
-      getDataSourceRelations[AnyRef](Seq(ExternalTableType.Sample), None)
-    val clazz = org.apache.spark.util.Utils.classForName(
-      "org.apache.spark.sql.sampling.ColumnFormatSamplingRelation")
-    val method: Method = clazz.getDeclaredMethod("flushReservoir")
-    method.setAccessible(true)
-    for (s <- sampleRelations) {
-      method.invoke(s)
-=======
         getDataSourceRelations[AnyRef](Seq(ExternalTableType.Sample), None)
     try {
       val clazz = org.apache.spark.util.Utils.classForName(
@@ -1162,7 +1153,6 @@
     } catch {
       case _: ClassNotFoundException =>
       // do nothing. This situation arises in tests
->>>>>>> d6176cd1
     }
   }
 }
