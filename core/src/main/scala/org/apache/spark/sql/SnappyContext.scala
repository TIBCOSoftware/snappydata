--- conflicted
+++ resolved
@@ -841,22 +841,14 @@
       blockId: BlockAndExecutorId): Unit = {
     storeToBlockMap.put(executorId, blockId)
     totalCoreCount.addAndGet(blockId.numProcessors)
-<<<<<<< HEAD
     SnappySession.clearPlanCache()
-=======
-    SnappySession.clearCache()
->>>>>>> bdc9b10e
   }
 
   private[spark] def removeBlockId(
       executorId: String): Option[BlockAndExecutorId] = {
     storeToBlockMap.remove(executorId) match {
       case s@Some(id) => totalCoreCount.addAndGet(-id.numProcessors)
-<<<<<<< HEAD
         SnappySession.clearPlanCache(); s
-=======
-        SnappySession.clearCache(); s
->>>>>>> bdc9b10e
       case None => None
     }
   }
@@ -868,11 +860,7 @@
   private[spark] def clearBlockIds(): Unit = {
     storeToBlockMap.clear()
     totalCoreCount.set(0)
-<<<<<<< HEAD
     SnappySession.clearPlanCache()
-=======
-    SnappySession.clearCache()
->>>>>>> bdc9b10e
   }
 
   /** Returns the current SparkContext or null */
@@ -900,11 +888,7 @@
         Runtime.getRuntime.availableProcessors())
       storeToBlockMap(cache.getMyId.toString) = blockId
       totalCoreCount.addAndGet(blockId.numProcessors)
-<<<<<<< HEAD
       SnappySession.clearPlanCache()
-=======
-      SnappySession.clearCache()
->>>>>>> bdc9b10e
     }
   }
 
