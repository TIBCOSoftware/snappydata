--- conflicted
+++ resolved
@@ -138,11 +138,8 @@
     val cachedColumnBuffers: RDD[CachedBatch] = readLock {
       externalStore.getCachedBatchRDD(tableName,
         requestedColumns.map(column => externalStore.columnPrefix + column),
-<<<<<<< HEAD
-        statsPredicate, sqlContext.sparkContext)
-=======
-        sqlContext.sparkSession)
->>>>>>> 31aa3095
+        statsPredicate, sqlContext.sparkSession)
+        )
     }
     (cachedColumnBuffers, requestedColumns)
   }
