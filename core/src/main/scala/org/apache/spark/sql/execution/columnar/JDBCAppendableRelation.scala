--- conflicted
+++ resolved
@@ -112,11 +112,7 @@
   }
 
   def scanTable(tableName: String, requiredColumns: Array[String],
-<<<<<<< HEAD
-      filters: Array[Expression], prunePartitions: => Int): RDD[Any] = {
-=======
       filters: Array[Expression], prunePartitions: => Int): (RDD[Any], Array[Int]) = {
->>>>>>> bcfe8a67
 
     val fieldNames = ObjectLongHashMap.withExpectedSize[String](schema.length)
     (0 until schema.length).foreach(i =>
@@ -128,11 +124,7 @@
     }
     readLock {
       externalStore.getColumnBatchRDD(tableName, rowBuffer = table, projection,
-<<<<<<< HEAD
-        filters, prunePartitions, sqlContext.sparkSession, schema, delayRollover)
-=======
         filters, prunePartitions, sqlContext.sparkSession, schema, delayRollover) -> projection
->>>>>>> bcfe8a67
     }
   }
 
