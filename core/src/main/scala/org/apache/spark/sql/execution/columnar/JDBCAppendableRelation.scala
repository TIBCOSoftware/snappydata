/*
 * Copyright (c) 2016 SnappyData, Inc. All rights reserved.
 *
 * Licensed under the Apache License, Version 2.0 (the "License"); you
 * may not use this file except in compliance with the License. You
 * may obtain a copy of the License at
 *
 * http://www.apache.org/licenses/LICENSE-2.0
 *
 * Unless required by applicable law or agreed to in writing, software
 * distributed under the License is distributed on an "AS IS" BASIS,
 * WITHOUT WARRANTIES OR CONDITIONS OF ANY KIND, either express or
 * implied. See the License for the specific language governing
 * permissions and limitations under the License. See accompanying
 * LICENSE file.
 */
package org.apache.spark.sql.execution.columnar

import java.util.concurrent.locks.ReentrantReadWriteLock

import scala.collection.mutable

import _root_.io.snappydata.{Constant, SnappyTableStatsProviderService}

import org.apache.spark.internal.Logging
import org.apache.spark.rdd.RDD
import org.apache.spark.sql._
import org.apache.spark.sql.catalyst.InternalRow
import org.apache.spark.sql.catalyst.expressions.SortDirection
import org.apache.spark.sql.collection.Utils
import org.apache.spark.sql.execution.SparkPlan
import org.apache.spark.sql.execution.datasources.DataSource
import org.apache.spark.sql.execution.datasources.jdbc.JdbcUtils
import org.apache.spark.sql.hive.{QualifiedTableName, SnappyStoreHiveCatalog}
import org.apache.spark.sql.jdbc.JdbcDialects
import org.apache.spark.sql.row.GemFireXDBaseDialect
import org.apache.spark.sql.snappy._
import org.apache.spark.sql.sources._
import org.apache.spark.sql.types.StructType


/**
 * A LogicalPlan implementation for an external column table whose contents
 * are retrieved using a JDBC URL or DataSource.
 */
case class JDBCAppendableRelation(
    table: String,
    provider: String,
    mode: SaveMode,
    override val schema: StructType,
    origOptions: Map[String, String],
    externalStore: ExternalStore,
    @transient override val sqlContext: SQLContext)
  extends BaseRelation
  with PrunedUnsafeFilteredScan
  with InsertableRelation
  with DestroyRelation
  with IndexableRelation
  with Logging
  with Serializable {

  self =>

  override val needConversion: Boolean = false

  var tableExists: Boolean = _

  protected final val connProperties = externalStore.connProperties

  protected final val connFactory = JdbcUtils.createConnectionFactory(
    connProperties.url, connProperties.connProps)

  val resolvedName: String = externalStore.tryExecute(table, conn => {
    ExternalStoreUtils.lookupName(table, conn.getSchema)
  })

  override def sizeInBytes: Long = {
    val stats = SnappyTableStatsProviderService.getTableStatsFromService(table)
    if (stats.isDefined) stats.get.getTotalSize
    else super.sizeInBytes
  }


  protected final def dialect = connProperties.dialect

  val schemaFields = Utils.getSchemaFields(schema)

  final lazy val executorConnector = ExternalStoreUtils.getConnector(table,
    connProperties, forExecutor = true)

  private val bufferLock = new ReentrantReadWriteLock()

  /** Acquires a read lock on the cache for the duration of `f`. */
  private[sql] def readLock[A](f: => A): A = {
    val lock = bufferLock.readLock()
    lock.lock()
    try f finally {
      lock.unlock()
    }
  }

  /** Acquires a write lock on the cache for the duration of `f`. */
  private[sql] def writeLock[A](f: => A): A = {
    val lock = bufferLock.writeLock()
    lock.lock()
    try f finally {
      lock.unlock()
    }
  }

  // TODO: Suranjan currently doesn't apply any filters.
  // will see that later.
  override def buildUnsafeScan(requiredColumns: Array[String],
<<<<<<< HEAD
      filters: Array[Filter],
      statsPredicate: StatsPredicateCompiler): (RDD[Any], Seq[RDD[InternalRow]]) = {
=======
      filters: Array[Filter]): (RDD[Any], Seq[RDD[InternalRow]]) = {
>>>>>>> fb1b88c1
    val (cachedColumnBuffers, requestedColumns) = scanTable(table,
      requiredColumns, filters)
    val rdd = cachedColumnBuffers.mapPartitionsPreserve { cachedBatchIterator =>
      // Find the ordinals and data types of the requested columns.
      // If none are requested, use the narrowest (the field with
      // minimum default element size).

      ExternalStoreUtils.cachedBatchesToRows(cachedBatchIterator,
        requestedColumns, schema, forScan = true)
    }
    (rdd.asInstanceOf[RDD[Any]], Nil)
  }

  def scanTable(tableName: String, requiredColumns: Array[String],
      filters: Array[Filter]): (RDD[CachedBatch], Array[String]) = {

    val requestedColumns = if (requiredColumns.isEmpty) {
      val narrowField =
        schema.fields.minBy { a =>
          ColumnType(a.dataType).defaultSize
        }

      Array(narrowField.name)
    } else {
      requiredColumns
    }

    val cachedColumnBuffers: RDD[CachedBatch] = readLock {
      externalStore.getCachedBatchRDD(tableName,
        requestedColumns.map(column => externalStore.columnPrefix + column),
        sqlContext.sparkSession)
    }
    (cachedColumnBuffers, requestedColumns)
  }

  override def insert(df: DataFrame, overwrite: Boolean = true): Unit = {
    insert(df.queryExecution.toRdd, df, overwrite)
  }

  def cachedBatchAggregate(batch: CachedBatch): Unit = {
    externalStore.storeCachedBatch(table, batch)
  }

  protected def insert(rdd: RDD[InternalRow], df: DataFrame,
      overwrite: Boolean): Unit = {

    // We need to truncate the table
    if (overwrite) {
      truncate()
    }

    val useCompression = sqlContext.conf.useCompression
    val columnBatchSize = sqlContext.conf.columnBatchSize

    val output = df.logicalPlan.output
    val cached = rdd.mapPartitionsPreserve(rowIterator => {

      def columnBuilders = output.map { attribute =>
        val columnType = ColumnType(attribute.dataType)
        val initialBufferSize = columnType.defaultSize * columnBatchSize
        ColumnBuilder(attribute.dataType, initialBufferSize,
          attribute.name, useCompression)
      }.toArray

      val holder = new CachedBatchHolder(columnBuilders, 0, columnBatchSize,
        schema, cachedBatchAggregate)

      rowIterator.foreach(holder.appendRow)
      holder.forceEndOfBatch()
      Iterator.empty
    }, preservesPartitioning = true)
    // trigger an Action to materialize 'cached' batch
    cached.count()
  }

  // truncate both actual and shadow table
  def truncate(): Unit = writeLock {
    externalStore.tryExecute(table, conn => {
      JdbcExtendedUtils.truncateTable(conn, table, dialect)
    })
  }

  def createTable(mode: SaveMode): Unit = {
    val conn = connFactory()
    try {
      tableExists = JdbcExtendedUtils.tableExists(table, conn,
        dialect, sqlContext)
      if (mode == SaveMode.Ignore && tableExists) {
        dialect match {
          case d: JdbcExtendedDialect =>
            d.initializeTable(table,
              sqlContext.conf.caseSensitiveAnalysis, conn)
          case _ => // do nothing
        }
      }
      else if (mode == SaveMode.ErrorIfExists && tableExists) {
        sys.error(s"Table $table already exists.")
      }
    } finally {
      conn.close()
    }
    createExternalTableForCachedBatches(table, externalStore)
  }

  protected def createExternalTableForCachedBatches(tableName: String,
      externalStore: ExternalStore): Unit = {
    require(tableName != null && tableName.length > 0,
      "createExternalTableForCachedBatches: expected non-empty table name")

    val (primarykey, partitionStrategy) = dialect match {
      // The driver if not a loner should be an accesor only
      case d: JdbcExtendedDialect =>
        (s"constraint ${tableName}_partitionCheck check (partitionId != -1), " +
            "primary key (uuid, partitionId)",
            d.getPartitionByClause("partitionId"))
      case _ => ("primary key (uuid)", "")
    }

    createTable(externalStore, s"create table $tableName (uuid varchar(36) " +
        "not null, partitionId integer not null, numRows integer not null, " +
        "stats blob, " + schema.fields.map(structField =>
        externalStore.columnPrefix + structField.name + " blob")
        .mkString(", ") + s", $primarykey) $partitionStrategy",
      tableName, dropIfExists = false) // for test make it false
  }

  def createTable(externalStore: ExternalStore, tableStr: String,
      tableName: String, dropIfExists: Boolean): Unit = {

    externalStore.tryExecute(tableName,
      conn => {
        if (dropIfExists) {
          JdbcExtendedUtils.dropTable(conn, tableName, dialect, sqlContext,
            ifExists = true)
        }
        val tableExists = JdbcExtendedUtils.tableExists(tableName, conn,
          dialect, sqlContext)
        if (!tableExists) {
          logInfo(s"Applying DDL (url=${connProperties.url}; " +
              s"props=${connProperties.connProps}): $tableStr")
          JdbcExtendedUtils.executeUpdate(tableStr, conn)
          dialect match {
            case d: JdbcExtendedDialect => d.initializeTable(tableName,
              sqlContext.conf.caseSensitiveAnalysis, conn)
            case _ => // do nothing
          }
        }
      })
  }

  /**
   * Destroy and cleanup this relation. It may include, but not limited to,
   * dropping the external table that this relation represents.
   */
  override def destroy(ifExists: Boolean): Unit = {
    // drop the external table using a non-pool connection
    val conn = connFactory()
    try {
      // clean up the connection pool and caches
      ExternalStoreUtils.removeCachedObjects(sqlContext, table)
    } finally {
      try {
        JdbcExtendedUtils.dropTable(conn, table, dialect, sqlContext, ifExists)
      } finally {
        conn.close()
      }
    }
  }

  def flushRowBuffer(): Unit = {
    // nothing by default
  }

  override def createIndex(indexIdent: QualifiedTableName,
      tableIdent: QualifiedTableName,
      indexColumns: Map[String, Option[SortDirection]],
      options: Map[String, String]): Unit = {
    throw new UnsupportedOperationException("Indexes are not supported")
  }

  override def dropIndex(indexIdent: QualifiedTableName,
      tableIdent: QualifiedTableName,
      ifExists: Boolean): Unit = {
    throw new UnsupportedOperationException("Indexes are not supported")
  }

  private[sql] def externalColumnTableName: String = JDBCAppendableRelation.
      cachedBatchTableName(table)
}

object JDBCAppendableRelation extends Logging {

  private[sql] final def cachedBatchTableName(table: String): String = {
    val tableName = if (table.indexOf('.') > 0) {
      table.replace(".", "__")
    } else {
      Constant.DEFAULT_SCHEMA + "__" + table
    }
    Constant.INTERNAL_SCHEMA_NAME + "." +  tableName + Constant.SHADOW_TABLE_SUFFIX
  }
}

final class DefaultSource extends ColumnarRelationProvider

class ColumnarRelationProvider
    extends SchemaRelationProvider
    with CreatableRelationProvider {

  def createRelation(sqlContext: SQLContext, mode: SaveMode,
      options: Map[String, String], schema: StructType): JDBCAppendableRelation = {
    val parameters = new mutable.HashMap[String, String]
    parameters ++= options

    val table = ExternalStoreUtils.removeInternalProps(parameters)
    val sc = sqlContext.sparkContext

    val connectionProperties =
      ExternalStoreUtils.validateAndGetAllProps(sc, parameters)

    val partitions = ExternalStoreUtils.getTotalPartitions(sc, parameters,
      forManagedTable = false)

    val externalStore = getExternalSource(sqlContext, connectionProperties,
      partitions)

    var success = false
    val relation = new JDBCAppendableRelation(SnappyStoreHiveCatalog
        .processTableIdentifier(table, sqlContext.conf),
      getClass.getCanonicalName, mode, schema, options,
      externalStore, sqlContext)
    try {
      relation.createTable(mode)
      success = true
      relation
    } finally {
      if (!success && !relation.tableExists) {
        // destroy the relation
        relation.destroy(ifExists = true)
      }
    }
  }

  override def createRelation(sqlContext: SQLContext,
      options: Map[String, String], schema: StructType): JDBCAppendableRelation = {

    val allowExisting = options.get(JdbcExtendedUtils
        .ALLOW_EXISTING_PROPERTY).exists(_.toBoolean)
    val mode = if (allowExisting) SaveMode.Ignore else SaveMode.ErrorIfExists

    val rel = getRelation(sqlContext, options)
    rel.createRelation(sqlContext, mode, options, schema)
  }

  override def createRelation(sqlContext: SQLContext, mode: SaveMode,
      options: Map[String, String], data: DataFrame): JDBCAppendableRelation = {
    val rel = getRelation(sqlContext, options)
    val catalog = sqlContext.sparkSession.asInstanceOf[SnappySession].sessionCatalog
    val relation = rel.createRelation(sqlContext, mode, options,
      catalog.normalizeSchema(data.schema))
    var success = false
    try {
      relation.insert(data, mode == SaveMode.Overwrite)
      success = true
      relation
    } finally {
      if (!success && !relation.tableExists) {
        // destroy the relation
        relation.destroy(ifExists = true)
      }
    }
  }

  def getRelation(sqlContext: SQLContext,
      options: Map[String, String]): ColumnarRelationProvider = {

    val url = options.getOrElse("url",
      ExternalStoreUtils.defaultStoreURL(sqlContext.sparkContext))
    val clazz = JdbcDialects.get(url) match {
      case d: GemFireXDBaseDialect =>
        DataSource(sqlContext.sparkSession, classOf[impl.DefaultSource]
            .getCanonicalName).providingClass

      case _ => classOf[org.apache.spark.sql.execution.columnar.DefaultSource]
    }
    clazz.newInstance().asInstanceOf[ColumnarRelationProvider]
  }

  def getExternalSource(sqlContext: SQLContext,
      connProperties: ConnectionProperties,
      numPartitions: Int): ExternalStore = {
    new JDBCSourceAsStore(connProperties, numPartitions)
  }
}<|MERGE_RESOLUTION|>--- conflicted
+++ resolved
@@ -111,12 +111,7 @@
   // TODO: Suranjan currently doesn't apply any filters.
   // will see that later.
   override def buildUnsafeScan(requiredColumns: Array[String],
-<<<<<<< HEAD
-      filters: Array[Filter],
-      statsPredicate: StatsPredicateCompiler): (RDD[Any], Seq[RDD[InternalRow]]) = {
-=======
       filters: Array[Filter]): (RDD[Any], Seq[RDD[InternalRow]]) = {
->>>>>>> fb1b88c1
     val (cachedColumnBuffers, requestedColumns) = scanTable(table,
       requiredColumns, filters)
     val rdd = cachedColumnBuffers.mapPartitionsPreserve { cachedBatchIterator =>
