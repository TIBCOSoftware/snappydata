--- conflicted
+++ resolved
@@ -538,31 +538,25 @@
 
   override def listDatabases(): Seq[String] = synchronized {
     if (skipDefaultSchemas) {
-<<<<<<< HEAD
-      listAllDatabases().filter(s => s != SnappyExternalCatalog.SPARK_DEFAULT_SCHEMA &&
-          s != SnappyExternalCatalog.SYS_SCHEMA && s != defaultSchemaName)
+      listAllDatabases().filter(s =>
+        !s.equalsIgnoreCase(SnappyExternalCatalog.SPARK_DEFAULT_SCHEMA) &&
+            !s.equalsIgnoreCase(SnappyExternalCatalog.SYS_SCHEMA) &&
+            !s.equalsIgnoreCase(defaultSchemaName))
     } else listAllDatabases()
   }
 
   private def listAllDatabases(): Seq[String] = {
     if (snappySession.enableHiveSupport) {
       (super.listDatabases() ++
-          hiveSessionCatalog.listDatabases().map(formatDatabaseName)).distinct.sorted
+          hiveSessionCatalog.listDatabases()).distinct.sorted
     } else super.listDatabases().distinct.sorted
   }
 
   override def listDatabases(pattern: String): Seq[String] = {
     if (snappySession.enableHiveSupport) {
       (super.listDatabases(pattern) ++
-          hiveSessionCatalog.listDatabases(pattern).map(formatDatabaseName)).distinct.sorted
+          hiveSessionCatalog.listDatabases(pattern)).distinct.sorted
     } else super.listDatabases(pattern).distinct.sorted
-=======
-      super.listDatabases().filter(s =>
-        !s.equalsIgnoreCase(SnappyExternalCatalog.SPARK_DEFAULT_SCHEMA) &&
-            !s.equalsIgnoreCase(SnappyExternalCatalog.SYS_SCHEMA) &&
-            !s.equalsIgnoreCase(defaultSchemaName))
-    } else super.listDatabases()
->>>>>>> eb4d9198
   }
 
   override def createTable(table: CatalogTable, ignoreIfExists: Boolean): Unit = {
@@ -868,8 +862,7 @@
     }
     if (snappySession.enableHiveSupport && hiveSessionCatalog.databaseExists(schema)) {
       (super.listTables(schema, pattern).toSet ++
-          hiveSessionCatalog.listTables(schema, pattern).map(id => TableIdentifier(
-            formatTableName(id.table), id.database.map(formatDatabaseName))).toSet).toSeq
+          hiveSessionCatalog.listTables(schema, pattern).toSet).toSeq
     } else super.listTables(schema, pattern)
   }
 
