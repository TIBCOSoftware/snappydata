--- conflicted
+++ resolved
@@ -32,20 +32,18 @@
 import org.apache.hadoop.fs.Path
 
 import org.apache.spark.annotation.DeveloperApi
+import org.apache.spark.rdd.RDD
 import org.apache.spark.sql._
 import org.apache.spark.sql.catalog.Column
 import org.apache.spark.sql.catalyst.analysis.FunctionRegistry.FunctionBuilder
-<<<<<<< HEAD
-import org.apache.spark.sql.catalyst.analysis.{FunctionRegistry, NoSuchFunctionException, NoSuchPermanentFunctionException}
-=======
 import org.apache.spark.sql.catalyst.analysis.{FunctionRegistry, NoSuchFunctionException, TableAlreadyExistsException}
->>>>>>> a7295f4c
 import org.apache.spark.sql.catalyst.catalog.CatalogTypes.TablePartitionSpec
 import org.apache.spark.sql.catalyst.catalog._
 import org.apache.spark.sql.catalyst.expressions.{AttributeReference, Expression, ExpressionInfo}
 import org.apache.spark.sql.catalyst.plans.logical.{Filter, LogicalPlan, SubqueryAlias}
 import org.apache.spark.sql.catalyst.{FunctionIdentifier, IdentifierWithDatabase, TableIdentifier}
 import org.apache.spark.sql.collection.{ToolsCallbackInit, Utils}
+import org.apache.spark.sql.execution.TopK
 import org.apache.spark.sql.execution.command.DDLUtils
 import org.apache.spark.sql.execution.datasources.{DataSource, FindDataSourceTable, LogicalRelation}
 import org.apache.spark.sql.hive.HiveSessionCatalog
@@ -69,6 +67,9 @@
   val snappySession: SnappySession
   val sqlConf: SQLConf
   val parser: SnappySqlParser
+  val wrappedCatalog: Option[SnappySessionCatalog]
+
+  final def contextFunctions: SnappyContextFunctions = snappySession.contextFunctions
 
   /**
    * Can be used to temporarily switch the metadata returned by catalog
@@ -325,13 +326,9 @@
   private[sql] def createSchema(schemaName: String, ignoreIfExists: Boolean,
       authId: Option[(String, Boolean)] = None, createInStore: Boolean = true): Unit = {
     validateSchemaName(schemaName, checkForDefault = false)
-<<<<<<< HEAD
+
+    // create schema in catalog first
     if (snappyExternalCatalog.databaseExists(schemaName)) {
-=======
-
-    // create schema in catalog first
-    if (externalCatalog.databaseExists(schemaName)) {
->>>>>>> a7295f4c
       if (!ignoreIfExists) throw new AnalysisException(s"Schema '$schemaName' already exists")
     } else {
       super.createDatabase(CatalogDatabase(schemaName, schemaDescription(schemaName),
@@ -509,7 +506,7 @@
     if (force || schemaName != getCurrentSchema) {
       validateSchemaName(schemaName, checkForDefault = false)
       super.setCurrentDatabase(schemaName)
-      externalCatalog.setCurrentDatabase(schemaName)
+      snappyExternalCatalog.setCurrentDatabase(schemaName)
       // no need to set the current schema in external hive metastore since the
       // database may not exist and all calls to it will already ensure fully qualified
       // table names
@@ -518,11 +515,7 @@
 
   override def getDatabaseMetadata(schema: String): CatalogDatabase = {
     val schemaName = formatDatabaseName(schema)
-<<<<<<< HEAD
-    validateSchemaName(schemaName, checkForDefault = false)
-    super.setCurrentDatabase(schemaName)
-    snappyExternalCatalog.setCurrentDatabase(schemaName)
-=======
+    val externalCatalog = snappyExternalCatalog
     if (externalCatalog.databaseExists(schemaName)) externalCatalog.getDatabase(schemaName)
     else if (snappySession.enableHiveSupport && hiveSessionCatalog.databaseExists(schema)) {
       hiveSessionCatalog.getDatabaseMetadata(schema)
@@ -532,7 +525,6 @@
   override def databaseExists(schema: String): Boolean = {
     super.databaseExists(schema) ||
         (snappySession.enableHiveSupport && hiveSessionCatalog.databaseExists(schema))
->>>>>>> a7295f4c
   }
 
   override def listDatabases(): Seq[String] = synchronized {
@@ -591,6 +583,8 @@
         createSchema(schemaName, ignoreIfExists = true)
         super.createTable(table, ignoreIfExists)
     }
+
+    contextFunctions.postCreateTable(table)
   }
 
   /**
@@ -639,31 +633,29 @@
     } else false
   }
 
-  override def getTableMetadata(name: TableIdentifier): CatalogTable = {
-    super.getTableMetadataOption(name) match {
-      case None =>
+  def getTableMetadataIfExists(name: TableIdentifier): Option[CatalogTable] = {
+    try {
+      Some(convertCharTypes(super.getTableMetadata(name)))
+    } catch {
+      case _: Exception =>
         val schemaName = getSchemaName(name)
         if (snappySession.enableHiveSupport && hiveSessionCatalog.databaseExists(schemaName)) {
-          hiveSessionCatalog.getTableMetadata(qualifiedTableIdentifier(name, schemaName))
-        } else throw new TableNotFoundException(schemaName, name.table)
-      case Some(table) => convertCharTypes(table)
-    }
-  }
-
-<<<<<<< HEAD
-=======
-  override def getTableMetadataOption(name: TableIdentifier): Option[CatalogTable] = {
-    super.getTableMetadataOption(name) match {
-      case None =>
-        val schemaName = getSchemaName(name)
-        if (snappySession.enableHiveSupport && hiveSessionCatalog.databaseExists(schemaName)) {
-          hiveSessionCatalog.getTableMetadataOption(qualifiedTableIdentifier(name, schemaName))
+          try {
+            Some(hiveSessionCatalog.getTableMetadata(qualifiedTableIdentifier(name, schemaName)))
+          } catch {
+            case _: Exception => None
+          }
         } else None
-      case Some(table) => Some(convertCharTypes(table))
-    }
-  }
-
->>>>>>> a7295f4c
+    }
+  }
+
+  override def getTableMetadata(name: TableIdentifier): CatalogTable = {
+    getTableMetadataIfExists(name) match {
+      case Some(table) => table
+      case None => throw new TableNotFoundException(getSchemaName(name), name.table)
+    }
+  }
+
   override def dropTable(tableIdent: TableIdentifier, ignoreIfNotExists: Boolean,
       purge: Boolean): Unit = synchronized {
     val name = addMissingGlobalTempSchema(tableIdent)
@@ -715,10 +707,35 @@
     super.dropTable(name, ignoreIfNotExists, purge)
   }
 
-  protected def dropTemporaryTable(tableIdent: TableIdentifier): Unit = {}
-
-  protected def dropFromTemporaryBaseTable(table: CatalogTable): Unit = {}
-
+  def addSampleDataFrame(base: LogicalPlan, sample: LogicalPlan, name: String = ""): Unit =
+    contextFunctions.addSampleDataFrame(base, sample, name)
+
+  /**
+   * Return the set of temporary samples for a given table that are not tracked in catalog.
+   */
+  def getSamples(base: LogicalPlan): Seq[LogicalPlan] = contextFunctions.getSamples(base)
+
+  /**
+   * Return the set of samples for a given table that are tracked in catalog and are not temporary.
+   */
+  def getSampleRelations(baseTable: TableIdentifier): Seq[(LogicalPlan, String)] =
+    contextFunctions.getSampleRelations(baseTable)
+
+  protected def dropTemporaryTable(tableIdent: TableIdentifier): Unit =
+    contextFunctions.dropTemporaryTable(tableIdent)
+
+  protected def dropFromTemporaryBaseTable(table: CatalogTable): Unit =
+    contextFunctions.dropFromTemporaryBaseTable(table)
+
+  def lookupTopK(topKName: String): Option[(AnyRef, RDD[(Int, TopK)])] =
+    contextFunctions.lookupTopK(topKName)
+
+  def registerTopK(topK: AnyRef, rdd: RDD[(Int, TopK)],
+      ifExists: Boolean, overwrite: Boolean): Boolean =
+    contextFunctions.registerTopK(topK, rdd, ifExists, overwrite)
+
+  def unregisterTopK(topKName: String): Unit = contextFunctions.unregisterTopK(topKName)
+  
   override def alterTable(table: CatalogTable): Unit = {
     // first check required permission to alter objects in a schema
     val schemaName = getSchemaName(table.identifier)
@@ -738,22 +755,6 @@
   override def getTempViewOrPermanentTableMetadata(name: TableIdentifier): CatalogTable =
     convertCharTypes(super.getTempViewOrPermanentTableMetadata(addMissingGlobalTempSchema(name)))
 
-<<<<<<< HEAD
-  override def renameTable(oldName: TableIdentifier, newName: TableIdentifier): Unit = {
-    // first check required permission to alter objects in a schema
-    val oldSchemaName = getSchemaName(oldName)
-    checkSchemaPermission(oldSchemaName, oldName.table, defaultUser = null)
-    val newSchemaName = getSchemaName(newName)
-    checkSchemaPermission(newSchemaName, newName.table, defaultUser = null)
-
-    // in-built tables don't support rename yet
-    if (snappyExternalCatalog.databaseExists(oldSchemaName)) getTableMetadata(oldName) match {
-      case table if DDLUtils.isDatasourceTable(table) &&
-          SnappyContext.isBuiltInProvider(table.provider.get) =>
-        throw new UnsupportedOperationException(
-          s"Table $oldName having provider '${table.provider.get}' does not support rename")
-      case _ =>
-=======
   override def renameTable(old: TableIdentifier, newName: TableIdentifier): Unit = {
     val oldName = addMissingGlobalTempSchema(old)
     if (isTemporaryTable(oldName)) {
@@ -770,7 +771,7 @@
       }
 
       if (checkBuiltinCatalog(oldName)) {
-        getTableMetadataOption(oldName).flatMap(_.provider) match {
+        getTableMetadataIfExists(oldName).flatMap(_.provider) match {
           // in-built tables don't support rename yet
           case Some(p) if SnappyContext.isBuiltInProvider(p) =>
             throw new UnsupportedOperationException(
@@ -781,7 +782,6 @@
         hiveSessionCatalog.renameTable(qualifiedTableIdentifier(oldName, oldSchemaName),
           qualifiedTableIdentifier(newName, newSchemaName))
       } else throw new TableNotFoundException(oldSchemaName, oldName.table)
->>>>>>> a7295f4c
     }
   }
 
@@ -852,8 +852,8 @@
   protected def newCatalogRelation(schemaName: String, table: CatalogTable): LogicalPlan
 
   protected final def lookupRelationImpl(name: TableIdentifier,
-      alias: Option[String]): LogicalPlan = {
-    synchronized {
+      alias: Option[String]): LogicalPlan = wrappedCatalog match {
+    case None => synchronized {
       val tableName = formatTableName(name.table)
       val relationPlan = (if (name.database.isEmpty) {
         getTempView(tableName) match {
@@ -870,13 +870,7 @@
               case Some(p) => p
             }
           } else {
-<<<<<<< HEAD
-            val table = snappyExternalCatalog.getTable(schemaName, tableName)
-            if (table.tableType == CatalogTableType.VIEW) {
-              if (table.viewText.isEmpty) sys.error("Invalid view without text.")
-              newView(table, parser.parsePlan(table.viewText.get))
-=======
-            val table = externalCatalog.getTableOption(schemaName, tableName) match {
+            val table = snappyExternalCatalog.getTableIfExists(schemaName, tableName) match {
               case None =>
                 if (snappySession.enableHiveSupport) {
                   // lookupRelation uses HiveMetastoreCatalog that looks up the session state and
@@ -892,8 +886,7 @@
             }
             if (table.tableType == CatalogTableType.VIEW) {
               if (table.viewText.isEmpty) sys.error("Invalid view without text.")
-              new SnappySqlParser(snappySession).parsePlan(table.viewText.get)
->>>>>>> a7295f4c
+              newView(table, new SnappySqlParser(snappySession).parsePlan(table.viewText.get))
             } else if (CatalogObjectType.isPolicy(table)) {
               getPolicyPlan(table)
             } else {
@@ -904,6 +897,8 @@
       }
       internals.newSubqueryAlias(if (alias.isEmpty) tableName else alias.get, relationPlan)
     }
+
+    case Some(c) => c.resolveRelationWithAlias(name, alias)
   }
 
   override def isTemporaryTable(name: TableIdentifier): Boolean = {
@@ -933,14 +928,10 @@
       super.refreshTable(table)
     } else {
       val resolved = resolveTableIdentifier(table)
-<<<<<<< HEAD
       snappyExternalCatalog.invalidate(resolved.database.get -> resolved.table)
-=======
-      externalCatalog.invalidate(resolved.database.get -> resolved.table)
       if (snappySession.enableHiveSupport) {
         hiveSessionCatalog.refreshTable(resolved)
       }
->>>>>>> a7295f4c
     }
   }
 
@@ -1130,22 +1121,8 @@
     checkSchemaPermission(schemaName, name.funcName, defaultUser = null)
 
     val qualifiedName = name.copy(database = Some(schemaName))
-<<<<<<< HEAD
-    ContextJarUtils.getDriverJar(qualifiedName.unquotedString) match {
-      case Some(_) =>
-        val catalogFunction = try {
-          snappyExternalCatalog.getFunction(schemaName, qualifiedName.funcName)
-        } catch {
-          case _: AnalysisException => functionLookupFailure(qualifiedName)
-          case _: NoSuchPermanentFunctionException => functionLookupFailure(qualifiedName)
-        }
-        removeFromFuncJars(catalogFunction, qualifiedName)
-      case _ =>
-    }
-=======
-    ContextJarUtils.removeFunctionArtifacts(externalCatalog, Option(this),
+    ContextJarUtils.removeFunctionArtifacts(snappyExternalCatalog, Option(this),
       qualifiedName.database.get, qualifiedName.funcName, isEmbeddedMode, ignoreIfNotExists)
->>>>>>> a7295f4c
     super.dropFunction(name, ignoreIfNotExists)
   }
 
@@ -1297,26 +1274,4 @@
       skipDefaultSchemas = false
     }
   }
-}
-
-final class SessionCatalogWrapper(externalCatalog: SnappyExternalCatalog,
-                                  snappySession: SnappySession,
-                                  globalTempViewManager: GlobalTempViewManager,
-                                  functionResourceLoader: FunctionResourceLoader,
-                                  functionRegistry: FunctionRegistry,
-                                  sqlConf: SQLConf,
-                                  hadoopConf: Configuration,
-                                  catalog: SnappySessionCatalog)
-  extends SnappySessionCatalog(
-    externalCatalog,
-    snappySession,
-    globalTempViewManager,
-    functionResourceLoader,
-    functionRegistry,
-    sqlConf,
-    hadoopConf) {
-
-  override def lookupRelation(name: TableIdentifier, alias: Option[String]): LogicalPlan = {
-    catalog.resolveRelationWithAlias(name, alias)
-  }
 }