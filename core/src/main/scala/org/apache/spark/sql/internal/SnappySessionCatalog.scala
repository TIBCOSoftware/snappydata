/*
 * Copyright (c) 2018 SnappyData, Inc. All rights reserved.
 *
 * Licensed under the Apache License, Version 2.0 (the "License"); you
 * may not use this file except in compliance with the License. You
 * may obtain a copy of the License at
 *
 * http://www.apache.org/licenses/LICENSE-2.0
 *
 * Unless required by applicable law or agreed to in writing, software
 * distributed under the License is distributed on an "AS IS" BASIS,
 * WITHOUT WARRANTIES OR CONDITIONS OF ANY KIND, either express or
 * implied. See the License for the specific language governing
 * permissions and limitations under the License. See accompanying
 * LICENSE file.
 */
package org.apache.spark.sql.internal

import java.io.File
import java.net.URL
import java.sql.SQLException

import scala.util.control.NonFatal

import com.gemstone.gemfire.SystemFailure
import com.pivotal.gemfirexd.Attribute
import com.pivotal.gemfirexd.internal.engine.Misc
import com.pivotal.gemfirexd.internal.iapi.util.IdUtil
import io.snappydata.Constant
import io.snappydata.sql.catalog.CatalogObjectType.getTableType
import io.snappydata.sql.catalog.SnappyExternalCatalog.{DBTABLE_PROPERTY, getTableWithSchema}
import io.snappydata.sql.catalog.{CatalogObjectType, SnappyExternalCatalog}
import org.apache.hadoop.conf.Configuration
import org.apache.hadoop.fs.Path

import org.apache.spark.annotation.DeveloperApi
import org.apache.spark.sql._
import org.apache.spark.sql.catalog.Column
import org.apache.spark.sql.catalyst.analysis.FunctionRegistry.FunctionBuilder
import org.apache.spark.sql.catalyst.analysis.{FunctionRegistry, NoSuchFunctionException, NoSuchPartitionException}
import org.apache.spark.sql.catalyst.catalog.CatalogTypes.TablePartitionSpec
import org.apache.spark.sql.catalyst.catalog._
import org.apache.spark.sql.catalyst.expressions.{AttributeReference, Expression, ExpressionInfo}
import org.apache.spark.sql.catalyst.plans.logical.{Filter, LogicalPlan, SubqueryAlias}
import org.apache.spark.sql.catalyst.{FunctionIdentifier, IdentifierWithDatabase, TableIdentifier}
import org.apache.spark.sql.collection.{ToolsCallbackInit, Utils}
import org.apache.spark.sql.execution.command.DDLUtils
import org.apache.spark.sql.execution.datasources.{DataSource, FindDataSourceTable, LogicalRelation}
import org.apache.spark.sql.hive.HiveSessionCatalog
import org.apache.spark.sql.policy.PolicyProperties
import org.apache.spark.sql.sources.{DestroyRelation, JdbcExtendedUtils, MutableRelation, RowLevelSecurityRelation}
import org.apache.spark.sql.types._
import org.apache.spark.util.MutableURLClassLoader

/**
 * ::DeveloperApi::
 * Catalog using Hive for persistence and adding Snappy extensions like
 * stream/topK tables and returning LogicalPlan to materialize these entities.
 */
@DeveloperApi
class SnappySessionCatalog(val externalCatalog: SnappyExternalCatalog,
    val snappySession: SnappySession,
    globalTempViewManager: GlobalTempViewManager,
    functionResourceLoader: FunctionResourceLoader,
    functionRegistry: FunctionRegistry,
    sqlConf: SQLConf,
    val hadoopConf: Configuration)
    extends SessionCatalog(
      externalCatalog,
      globalTempViewManager,
      functionResourceLoader,
      functionRegistry,
      sqlConf,
      hadoopConf) {

  /**
   * Can be used to temporarily switch the metadata returned by catalog
   * to use CharType and VarcharTypes. Is to be used for only temporary
   * change by a caller that wishes the consume the result because rest
   * of Spark cannot deal with those types.
   */
  protected[sql] var convertCharTypesInMetadata = false

  private[this] var skipDefaultSchemas = false

  // initialize default schema
  val defaultSchemaName: String = {
    var defaultName = snappySession.conf.get(Attribute.USERNAME_ATTR, "")
    if (defaultName.isEmpty) {
      // In smart connector, property name is different.
      defaultName = snappySession.conf.get(Constant.SPARK_STORE_PREFIX + Attribute.USERNAME_ATTR,
        Constant.DEFAULT_SCHEMA)
    }
    defaultName = formatDatabaseName(IdUtil.getUserAuthorizationId(defaultName).replace('-', '_'))
    createSchema(defaultName, ignoreIfExists = true,
      createInStore = false, createInExternalHive = true)
    setCurrentDatabase(defaultName)
    defaultName
  }

  final def getCurrentSchema: String = getCurrentDatabase

  /**
   * Format table name. Hive meta-store is case-insensitive so always convert to lower case.
   */
  override def formatTableName(name: String): String = JdbcExtendedUtils.toLowerCase(name)

  /**
   * Format schema name. Hive meta-store is case-insensitive so always convert to lower case.
   */
  override def formatDatabaseName(name: String): String = JdbcExtendedUtils.toLowerCase(name)

  /**
   * Fallback session state to lookup from external hive catalog in case
   * "snappydata.sql.hive.enabled" is set on the session.
   */
  protected final lazy val hiveSessionCatalog: HiveSessionCatalog =
    snappySession.sessionState.hiveState.catalog

  /**
   * Return true if the given table needs to be checked in the builtin catalog
   * rather than the external hive catalog (if enabled).
   */
  protected final def checkBuiltinCatalog(tableIdent: TableIdentifier): Boolean =
    !snappySession.enableHiveSupport || super.tableExists(tableIdent)

  final def formatName(name: String): String =
    if (sqlConf.caseSensitiveAnalysis) name else JdbcExtendedUtils.toLowerCase(name)

  /** API to get primary key or Key Columns of a SnappyData table */
  def getKeyColumns(table: String): Seq[Column] = getKeyColumnsAndPositions(table).map(_._1)

  /** API to get primary key or Key Columns of a SnappyData table */
  def getKeyColumnsAndPositions(table: String): Seq[(Column, Int)] = {
    val tableIdent = snappySession.tableIdentifier(table)
    val relation = resolveRelation(tableIdent)
    val keyColumns = relation match {
      case LogicalRelation(mutable: MutableRelation, _, _) =>
        val keyCols = mutable.getPrimaryKeyColumns(snappySession)
        if (keyCols.isEmpty) {
          Nil
        } else {
          val tableMetadata = this.getTempViewOrPermanentTableMetadata(tableIdent)
          val tableSchema = tableMetadata.schema.zipWithIndex
          val fieldsInMetadata =
            keyCols.map(k => tableSchema.find(p => p._1.name.equalsIgnoreCase(k)) match {
              case None => throw new AnalysisException(s"Invalid key column name $k")
              case Some(p) => p
            })
          fieldsInMetadata.map { p =>
            val c = p._1
            new Column(
              name = c.name,
              description = c.getComment().orNull,
              dataType = c.dataType.catalogString,
              nullable = c.nullable,
              isPartition = false, // Setting it to false for SD tables
              isBucket = false) -> p._2
          }
        }
      case _ => Nil
    }
    keyColumns
  }

  def compatibleSchema(schema1: StructType, schema2: StructType): Boolean = {
    schema1.fields.length == schema2.fields.length &&
        !schema1.zip(schema2).exists { case (f1, f2) =>
          !f1.dataType.sameType(f2.dataType)
        }
  }

  final def getCombinedPolicyFilterForExternalTable(rlsRelation: RowLevelSecurityRelation,
      wrappingLogicalRelation: Option[LogicalRelation],
      currentUser: Option[String]): Option[Filter] = {
    // filter out policy rows
    // getCombinedPolicyFilter(rlsRelation, wrappingLogicalRelation, currentUser)
    None
  }

  final def getCombinedPolicyFilterForNativeTable(rlsRelation: RowLevelSecurityRelation,
      wrappingLogicalRelation: Option[LogicalRelation]): Option[Filter] = {
    // filter out policy rows
    getCombinedPolicyFilter(rlsRelation, wrappingLogicalRelation)
  }

  private def getCombinedPolicyFilter(rlsRelation: RowLevelSecurityRelation,
      wrappingLogicalRelation: Option[LogicalRelation]): Option[Filter] = {
    if (!rlsRelation.isRowLevelSecurityEnabled) {
      None
    } else {
      val catalogTable = getTableMetadata(new TableIdentifier(
        rlsRelation.tableName, Some(rlsRelation.schemaName)))
      val policyFilters = externalCatalog.getPolicies(rlsRelation.schemaName,
        rlsRelation.tableName, catalogTable.properties).map { ct =>
        resolveRelation(ct.identifier).asInstanceOf[BypassRowLevelSecurity].child
      }
      if (policyFilters.isEmpty) None
      else {
        val combinedPolicyFilters = policyFilters.foldLeft[Filter](null) {
          case (result, filter) =>
            if (result == null) {
              filter
            } else {
              result.copy(condition = org.apache.spark.sql.catalyst.expressions.And(
                filter.condition, result.condition))
            }
        }
        val storedLogicalRelation = resolveRelation(snappySession.tableIdentifier(
          rlsRelation.resolvedName)).find {
          case _: LogicalRelation => true
          case _ => false
        }.get.asInstanceOf[LogicalRelation]

        Some(remapFilterIfNeeded(combinedPolicyFilters, wrappingLogicalRelation,
          storedLogicalRelation))
      }
    }
  }

  private def remapFilterIfNeeded(filter: Filter, queryLR: Option[LogicalRelation],
      storedLR: LogicalRelation): Filter = {
    if (queryLR.isEmpty || queryLR.get.output.
        corresponds(storedLR.output)((a1, a2) => a1.exprId == a2.exprId)) {
      filter
    } else {
      // remap filter
      val mappingInfo = storedLR.output.map(_.exprId).zip(
        queryLR.get.output.map(_.exprId)).toMap
      filter.transformAllExpressions {
        case ar: AttributeReference if mappingInfo.contains(ar.exprId) =>
          AttributeReference(ar.name, ar.dataType, ar.nullable,
            ar.metadata)(mappingInfo(ar.exprId), ar.qualifier, ar.isGenerated)
      }
    }
  }

  final def getSchemaName(identifier: IdentifierWithDatabase): String = identifier.database match {
    case None => getCurrentSchema
    case Some(s) => formatDatabaseName(s)
  }

  /** Add schema to TableIdentifier if missing and format the name. */
  final def resolveTableIdentifier(identifier: TableIdentifier): TableIdentifier = {
    TableIdentifier(formatTableName(identifier.table), Some(getSchemaName(identifier)))
  }

  final def resolveTableIdentifier(identifier: TableIdentifier,
      schemaName: String): TableIdentifier = {
    TableIdentifier(formatTableName(identifier.table), Some(schemaName))
  }

  /** Convert a table name to TableIdentifier for an existing table. */
  final def resolveExistingTable(name: String): TableIdentifier = {
    val identifier = snappySession.tableIdentifier(name)
    if (isTemporaryTable(identifier)) identifier
    else TableIdentifier(identifier.table, Some(getSchemaName(identifier)))
  }

  /**
   * Lookup relation and resolve to a LogicalRelation if not a temporary view.
   */
  final def resolveRelationWithAlias(tableIdent: TableIdentifier): LogicalPlan = {
    // resolve the relation right away with alias around
    new FindDataSourceTable(snappySession)(lookupRelation(tableIdent))
  }

  /**
   * Lookup relation and resolve to a LogicalRelation if not a temporary view.
   */
  final def resolveRelation(tableIdent: TableIdentifier): LogicalPlan = {
    // resolve the relation right away
    resolveRelationWithAlias(tableIdent) match {
      case s: SubqueryAlias => s.child
      case p => p // external hive table
    }
  }

  // NOTE: Many of the overrides below are due to SnappyData allowing absence of
  // "global_temp" schema to access global temporary views. Secondly checking for
  // schema access permissions and creating schema implicitly if required.

  /**
   * SnappyData allows the schema for global temporary views to be optional so this method
   * adds it to TableIdentifier if required so that super methods can be invoked directly.
   */
  protected def addMissingGlobalTempSchema(name: TableIdentifier): TableIdentifier = {
    if (name.database.isEmpty) {
      val tableName = formatTableName(name.table)
      if (globalTempViewManager.get(tableName).isDefined) {
        name.copy(table = tableName, database = Some(globalTempViewManager.database))
      } else name
    } else name
  }

  private[sql] def checkSchemaPermission(schema: String, table: String,
      defaultUser: String, ignoreIfNotExists: Boolean = false): String = {
    SnappyExternalCatalog.checkSchemaPermission(schema, table, defaultUser,
      snappySession.conf, ignoreIfNotExists)
  }

  protected[sql] def validateSchemaName(schemaName: String, checkForDefault: Boolean): Unit = {
    if (schemaName == globalTempViewManager.database) {
      throw new AnalysisException(s"$schemaName is a system preserved database/schema for global " +
          s"temporary tables. You cannot create, drop or set a schema with this name.")
    }
    if (checkForDefault && schemaName == SnappyExternalCatalog.SPARK_DEFAULT_SCHEMA) {
      throw new AnalysisException(s"$schemaName is a system preserved database/schema.")
    }
  }

  def isLocalTemporaryView(name: TableIdentifier): Boolean = synchronized {
    name.database.isEmpty && tempTables.contains(formatTableName(name.table))
  }

  private def schemaDescription(schemaName: String): String = s"User $schemaName schema"

  /**
   * Same as createDatabase but uses pre-defined defaults for CatalogDatabase.
   * The passed schemaName should already be formatted by a call to [[formatDatabaseName]].
   * This will never try to create a database in external hive meta-store.
   */
  def createSchema(schemaName: String, ignoreIfExists: Boolean,
      authId: Option[(String, Boolean)] = None, createInStore: Boolean = true,
      createInExternalHive: Boolean = false): Unit = {
    validateSchemaName(schemaName, checkForDefault = false)

    // create schema in catalog first
    if (externalCatalog.databaseExists(schemaName)) {
      if (!ignoreIfExists) throw new AnalysisException(s"Schema '$schemaName' already exists")
    } else {
      super.createDatabase(CatalogDatabase(schemaName, schemaDescription(schemaName),
        getDefaultDBPath(schemaName), Map.empty), ignoreIfExists)
    }
    // create in external hive catalog
    if (createInExternalHive && snappySession.enableHiveSupport &&
        !hiveSessionCatalog.databaseExists(schemaName)) {
      hiveSessionCatalog.createDatabase(CatalogDatabase(schemaName, schemaDescription(schemaName),
        hiveSessionCatalog.getDefaultDBPath(schemaName), Map.empty), ignoreIfExists)
    }

    // then in store if catalog was successful
    if (createInStore) createStoreSchema(schemaName, ignoreIfExists, authId)
  }

  private def createStoreSchema(schema: String, ignoreIfExists: Boolean,
      authId: Option[(String, Boolean)]): Unit = {
    val authClause = authId match {
      case None => ""
      case Some((id, false)) => s""" AUTHORIZATION "$id""""
      case Some((id, true)) => s""" AUTHORIZATION ldapGroup: "$id""""
    }
    val conn = snappySession.defaultPooledConnection(schema)
    try {
      val stmt = conn.createStatement()
      val storeSchema = Utils.toUpperCase(schema)
      // check for existing schema
      if (ignoreIfExists) {
        val rs = stmt.executeQuery(s"select 1 from sys.sysschemas where schemaname='$storeSchema'")
        if (rs.next()) {
          rs.close()
          stmt.close()
          return
        }
      }
      stmt.executeUpdate(s"""CREATE SCHEMA "$storeSchema"$authClause""")
      stmt.close()
    } catch {
      case se: SQLException if ignoreIfExists && se.getSQLState == "X0Y68" => // ignore
      case err: Error if SystemFailure.isJVMFailureError(err) =>
        SystemFailure.initiateFailure(err)
        // If this ever returns, rethrow the error. We're poisoned
        // now, so don't let this thread continue.
        throw err
      case t: Throwable =>
        // drop from catalog
        dropDatabase(schema, ignoreIfNotExists = true, cascade = false)
        // Whenever you catch Error or Throwable, you must also
        // check for fatal JVM error (see above).  However, there is
        // _still_ a possibility that you are dealing with a cascading
        // error condition, so you also need to check to see if the JVM
        // is still usable:
        SystemFailure.checkFailure()
        throw t
    } finally {
      conn.close()
    }
  }

  override def createDatabase(schemaDefinition: CatalogDatabase, ignoreIfExists: Boolean): Unit = {
    val schemaName = formatDatabaseName(schemaDefinition.name)
    validateSchemaName(schemaName, checkForDefault = false)

    // create in catalog first
    super.createDatabase(schemaDefinition, ignoreIfExists)
    if (snappySession.enableHiveSupport) {
      hiveSessionCatalog.createDatabase(schemaDefinition, ignoreIfExists)
    }

    // then in store if catalog was successful
    createStoreSchema(schemaName, ignoreIfExists, authId = None)
  }

  /**
   * Drop all the objects in a schema. The provided schema must already be formatted
   * with a call to [[formatDatabaseName]].
   */
  def dropAllSchemaObjects(schema: String, ignoreIfNotExists: Boolean,
      cascade: Boolean): Unit = {
    val schemaName = formatDatabaseName(schema)
    if (schemaName == SnappyExternalCatalog.SYS_SCHEMA) {
      throw new AnalysisException(s"$schemaName is a system preserved database/schema")
    }

    if (!externalCatalog.databaseExists(schemaName)) {
      if (ignoreIfNotExists) return
      else throw SnappyExternalCatalog.schemaNotFoundException(schemaName)
    }
    checkSchemaPermission(schemaName, table = "", defaultUser = null, ignoreIfNotExists)

    if (cascade) {
      // drop all the tables in order first, dependents followed by others
      val allTables = externalCatalog.listTables(schemaName).flatMap(
        table => externalCatalog.getTableOption(schemaName, formatTableName(table)))
      // keep dropping leaves until empty
      if (allTables.nonEmpty) {
        // drop streams at the end
        val (streams, others) = allTables.partition(getTableType(_) == CatalogObjectType.Stream)
        var tables = others
        while (tables.nonEmpty) {
          val (leaves, remaining) = tables.partition(t => t.tableType == CatalogTableType.VIEW ||
              externalCatalog.getDependents(t.database, t.identifier.table, t,
                Nil, CatalogObjectType.Policy :: Nil).isEmpty)
          leaves.foreach(t => snappySession.dropTable(t.identifier, ifExists = true,
            t.tableType == CatalogTableType.VIEW))
          tables = remaining
        }
        if (streams.nonEmpty) {
          streams.foreach(s => snappySession.dropTable(
            s.identifier, ifExists = true, isView = false))
        }
      }

      // drop all the functions
      val allFunctions = listFunctions(schemaName)
      if (allFunctions.nonEmpty) {
        allFunctions.foreach(f => dropFunction(f._1, ignoreIfNotExists = true))
      }
    }
  }

  private def dropSchema(schema: String, ignoreIfNotExists: Boolean,
      cascade: Boolean): Unit = {
    val schemaName = formatDatabaseName(schema)
    // user cannot drop own schema
    if (schemaName == defaultSchemaName) {
      throw new AnalysisException(s"Cannot drop own schema $schemaName")
    }
    validateSchemaName(formatDatabaseName(schemaName), checkForDefault = true)
    dropAllSchemaObjects(schemaName, ignoreIfNotExists, cascade)

    super.dropDatabase(schemaName, ignoreIfNotExists, cascade)

    // drop the schema from store (no cascade required since catalog drop will take care)
    val checkIfExists = if (ignoreIfNotExists) " IF EXISTS" else ""
    val conn = snappySession.defaultPooledConnection(schema)
    try {
      val stmt = conn.createStatement()
      stmt.executeUpdate(s"""DROP SCHEMA$checkIfExists "${Utils.toUpperCase(schema)}" RESTRICT""")
      stmt.close()
    } finally {
      conn.close()
    }
  }

  override def dropDatabase(schema: String, ignoreIfNotExists: Boolean,
      cascade: Boolean): Unit = {
    if (!ignoreIfNotExists && !databaseExists(schema)) {
      throw SnappyExternalCatalog.schemaNotFoundException(schema)
    }
    // schema/database might exist in only one of the two catalogs so use ignoreIfNotExists=true
    // for both (exists check above ensures it should be present at least in one)
    dropSchema(schema, ignoreIfNotExists = true, cascade)
    if (snappySession.enableHiveSupport) {
      hiveSessionCatalog.dropDatabase(schema, ignoreIfNotExists = true, cascade)
    }
  }

  override def alterDatabase(schemaDefinition: CatalogDatabase): Unit = {
    val schemaName = formatDatabaseName(schemaDefinition.name)
    if (!databaseExists(schemaName)) {
      throw SnappyExternalCatalog.schemaNotFoundException(schemaName)
    }
    if (super.databaseExists(schemaName)) super.alterDatabase(schemaDefinition)
    // also alter in hive catalog if present
    if (snappySession.enableHiveSupport &&
        hiveSessionCatalog.databaseExists(schemaDefinition.name)) {
      hiveSessionCatalog.alterDatabase(schemaDefinition)
    }
  }

  override def setCurrentDatabase(schema: String): Unit = {
    val schemaName = formatDatabaseName(schema)
    validateSchemaName(schemaName, checkForDefault = false)
    // set in hive catalog if present first so that any failure is caught
    // first (builtin catalog will create schema implicitly if not present)
    if (snappySession.enableHiveSupport) {
      hiveSessionCatalog.setCurrentDatabase(schema)
      // schema may not exist in builtin catalog, so create if required
      if (!externalCatalog.databaseExists(schemaName)) {
        createSchema(schemaName, ignoreIfExists = false)
      }
    }
    super.setCurrentDatabase(schemaName)
    externalCatalog.setCurrentDatabase(schemaName)
  }

  override def getDatabaseMetadata(schema: String): CatalogDatabase = {
    val schemaName = formatDatabaseName(schema)
    if (externalCatalog.databaseExists(schemaName)) externalCatalog.getDatabase(schemaName)
    else if (snappySession.enableHiveSupport && hiveSessionCatalog.databaseExists(schema)) {
      hiveSessionCatalog.getDatabaseMetadata(schema)
    } else throw SnappyExternalCatalog.schemaNotFoundException(schema)
  }

  override def databaseExists(schema: String): Boolean = {
    super.databaseExists(schema) ||
        (snappySession.enableHiveSupport && hiveSessionCatalog.databaseExists(schema))
  }

  override def listDatabases(): Seq[String] = synchronized {
    if (skipDefaultSchemas) {
      listAllDatabases().filter(s =>
        !s.equalsIgnoreCase(SnappyExternalCatalog.SPARK_DEFAULT_SCHEMA) &&
            !s.equalsIgnoreCase(SnappyExternalCatalog.SYS_SCHEMA) &&
            !s.equalsIgnoreCase(defaultSchemaName))
    } else listAllDatabases()
  }

  private def listAllDatabases(): Seq[String] = {
    if (snappySession.enableHiveSupport) {
      (super.listDatabases() ++
          hiveSessionCatalog.listDatabases()).distinct.sorted
    } else super.listDatabases().distinct.sorted
  }

  override def listDatabases(pattern: String): Seq[String] = {
    if (snappySession.enableHiveSupport) {
      (super.listDatabases(pattern) ++
          hiveSessionCatalog.listDatabases(pattern)).distinct.sorted
    } else super.listDatabases(pattern).distinct.sorted
  }

  override def createTable(table: CatalogTable, ignoreIfExists: Boolean): Unit = {
    // first check required permission to create objects in a schema
    val schemaName = getSchemaName(table.identifier)
    val tableName = formatTableName(table.identifier.table)
    checkSchemaPermission(schemaName, tableName, defaultUser = null)

    // hive tables will be created in external hive catalog if enabled else will fail
    table.provider match {
      case Some(DDLUtils.HIVE_PROVIDER) =>
        if (snappySession.enableHiveSupport) {
          hiveSessionCatalog.createTable(table, ignoreIfExists)
        } else {
          throw Utils.analysisException(
            s"External hive support (${StaticSQLConf.CATALOG_IMPLEMENTATION.key} = hive) " +
                "is required to create hive tables")

        }
      case _ =>
        createSchema(schemaName, ignoreIfExists = true)
        super.createTable(table, ignoreIfExists)
    }
  }

  /**
   * Create catalog object for a BaseRelation backed by a Region in store or GemFire.
   *
   * This method is to be used for pre-entry into the catalog during a CTAS execution
   * for the inserts to proceed (which themselves may require the catalog entry
   * on executors). The GemFire provider uses it in a special way to update
   * the options stored for the catalog entry.
   */
  private[sql] def createTableForBuiltin(fullTableName: String, provider: String,
      schema: StructType, options: Map[String, String], ignoreIfExists: Boolean): Unit = {
    assert(CatalogObjectType.isTableBackedByRegion(SnappyContext.getProviderType(provider)) ||
        CatalogObjectType.isGemFireProvider(provider))
    val (schemaName, tableName) = getTableWithSchema(fullTableName, getCurrentSchema)
    assert(schemaName.length > 0)
    val catalogTable = CatalogTable(new TableIdentifier(tableName, Some(schemaName)),
      CatalogTableType.EXTERNAL, DataSource.buildStorageFormatFromOptions(
        options + (DBTABLE_PROPERTY -> fullTableName)), schema, Some(provider))
    createTable(catalogTable, ignoreIfExists)
  }

  private def convertCharTypes(table: CatalogTable): CatalogTable = {
    if (convertCharTypesInMetadata) table.copy(schema = StructType(table.schema.map { field =>
      field.dataType match {
        case StringType if field.metadata.contains(Constant.CHAR_TYPE_BASE_PROP) =>
          val md = field.metadata
          md.getString(Constant.CHAR_TYPE_BASE_PROP) match {
            case "CHAR" =>
              field.copy(dataType = CharType(md.getLong(Constant.CHAR_TYPE_SIZE_PROP).toInt))
            case "VARCHAR" =>
              field.copy(dataType = VarcharType(md.getLong(Constant.CHAR_TYPE_SIZE_PROP).toInt))
            case _ => field
          }
        case _ => field
      }
    })) else table
  }

  override def tableExists(name: TableIdentifier): Boolean = {
    super.tableExists(name) || (snappySession.enableHiveSupport &&
        hiveSessionCatalog.tableExists(resolveTableIdentifier(name)))
  }

  override def getTableMetadata(name: TableIdentifier): CatalogTable = {
    super.getTableMetadataOption(name) match {
      case None =>
        val schemaName = getSchemaName(name)
        if (snappySession.enableHiveSupport && hiveSessionCatalog.databaseExists(schemaName)) {
          hiveSessionCatalog.getTableMetadata(resolveTableIdentifier(name, schemaName))
        } else throw new TableNotFoundException(schemaName, name.table)
      case Some(table) => convertCharTypes(table)
    }
  }

  override def getTableMetadataOption(name: TableIdentifier): Option[CatalogTable] = {
    super.getTableMetadataOption(name) match {
      case None =>
        val schemaName = getSchemaName(name)
        if (snappySession.enableHiveSupport && hiveSessionCatalog.databaseExists(schemaName)) {
          hiveSessionCatalog.getTableMetadataOption(resolveTableIdentifier(name, schemaName))
        } else None
      case Some(table) => Some(convertCharTypes(table))
    }
  }

  override def dropTable(tableIdent: TableIdentifier, ignoreIfNotExists: Boolean,
      purge: Boolean): Unit = synchronized {
    val name = addMissingGlobalTempSchema(tableIdent)

    if (isTemporaryTable(name)) {
      dropTemporaryTable(name)
    } else {
      val schema = getSchemaName(name)
      val table = formatTableName(name.table)
      checkSchemaPermission(schema, table, defaultUser = null)
      // resolve the table and destroy underlying storage if possible
      externalCatalog.getTableOption(schema, table) match {
        case None =>
          // check in external hive catalog
          if (snappySession.enableHiveSupport && hiveSessionCatalog.databaseExists(schema)) {
            hiveSessionCatalog.dropTable(name, ignoreIfNotExists, purge)
            return
          }
          if (ignoreIfNotExists) return else throw new TableNotFoundException(schema, table)
        case Some(metadata) =>
          // fail if there are any existing dependents except policies
          val dependents = externalCatalog.getDependents(schema, table,
            externalCatalog.getTable(schema, table), Nil, CatalogObjectType.Policy :: Nil)
          if (dependents.nonEmpty) {
            throw new AnalysisException(s"Object $schema.$table cannot be dropped because of " +
                s"dependent objects: ${dependents.map(_.identifier.unquotedString).mkString(",")}")
          }
          // remove from temporary base table if applicable
          dropFromTemporaryBaseTable(metadata)
          metadata.provider match {
            case Some(provider) if provider != DDLUtils.HIVE_PROVIDER =>
              val relation = try {
                DataSource(snappySession, provider, userSpecifiedSchema = Some(metadata.schema),
                  partitionColumns = metadata.partitionColumnNames,
                  bucketSpec = metadata.bucketSpec,
                  options = metadata.storage.properties).resolveRelation()
              } catch {
                case NonFatal(_) => null // ignore any exception in class lookup
              }
              relation match {
                case d: DestroyRelation => d.destroy(ignoreIfNotExists)
                case _ =>
              }
            case _ =>
          }
      }
    }
    super.dropTable(name, ignoreIfNotExists, purge)
  }

  protected def dropTemporaryTable(tableIdent: TableIdentifier): Unit = {}

  protected def dropFromTemporaryBaseTable(table: CatalogTable): Unit = {}

  override def alterTable(table: CatalogTable): Unit = {
    // first check required permission to alter objects in a schema
    val schemaName = getSchemaName(table.identifier)
    checkSchemaPermission(schemaName, table.identifier.table, defaultUser = null)

    if (checkBuiltinCatalog(table.identifier)) super.alterTable(table)
    else if (hiveSessionCatalog.databaseExists(schemaName)) hiveSessionCatalog.alterTable(table)
    else throw new TableNotFoundException(schemaName, table.identifier.table)
  }

  override def alterTempViewDefinition(name: TableIdentifier,
      viewDefinition: LogicalPlan): Boolean = {
    super.alterTempViewDefinition(addMissingGlobalTempSchema(name), viewDefinition)
  }

  override def getTempViewOrPermanentTableMetadata(name: TableIdentifier): CatalogTable =
    convertCharTypes(super.getTempViewOrPermanentTableMetadata(addMissingGlobalTempSchema(name)))

  override def renameTable(old: TableIdentifier, newName: TableIdentifier): Unit = {
    val oldName = addMissingGlobalTempSchema(old)
    if (isTemporaryTable(oldName)) {
      if (newName.database.isEmpty && oldName.database.contains(globalTempViewManager.database)) {
        super.renameTable(oldName, newName.copy(database = Some(globalTempViewManager.database)))
      } else super.renameTable(oldName, newName)
    } else {
      // first check required permission to alter objects in a schema
      val oldSchemaName = getSchemaName(oldName)
      checkSchemaPermission(oldSchemaName, oldName.table, defaultUser = null)
      val newSchemaName = getSchemaName(newName)
      if (oldSchemaName != newSchemaName) {
        checkSchemaPermission(newSchemaName, newName.table, defaultUser = null)
      }

      if (checkBuiltinCatalog(oldName)) {
        getTableMetadataOption(oldName).flatMap(_.provider) match {
          // in-built tables don't support rename yet
          case Some(p) if SnappyContext.isBuiltInProvider(p) =>
            throw new UnsupportedOperationException(
              s"Table $oldName having provider '$p' does not support rename")
          case _ => super.renameTable(oldName, newName)
        }
      } else if (hiveSessionCatalog.databaseExists(oldSchemaName)) {
        hiveSessionCatalog.renameTable(oldName, newName)
      } else throw new TableNotFoundException(oldSchemaName, oldName.table)
    }
  }

  override def loadTable(table: TableIdentifier, loadPath: String, isOverwrite: Boolean,
      holdDDLTime: Boolean): Unit = {
    // first check required permission to alter objects in a schema
    val schemaName = getSchemaName(table)
    checkSchemaPermission(schemaName, table.table, defaultUser = null)

    if (checkBuiltinCatalog(table)) {
      super.loadTable(table, loadPath, isOverwrite, holdDDLTime)
    } else if (hiveSessionCatalog.databaseExists(schemaName)) {
      hiveSessionCatalog.loadTable(table, loadPath, isOverwrite, holdDDLTime)
    } else throw new TableNotFoundException(schemaName, table.table)
  }

  def createPolicy(
      policyIdent: TableIdentifier,
      targetTable: TableIdentifier,
      policyFor: String,
      policyApplyTo: Seq[String],
      expandedPolicyApplyTo: Seq[String],
      currentUser: String,
      filterString: String): Unit = {

    // first check required permission to create objects in a schema
    val schemaName = getSchemaName(policyIdent)
    val policyName = formatTableName(policyIdent.table)
    val targetIdent = resolveTableIdentifier(targetTable)
    val targetSchema = targetIdent.database.get
    // Target table schema should be writable as well as own.
    // Owner of the target table schema has full permissions on it so becomes
    // the policy owner too (can be an ldap group).
    val owner = checkSchemaPermission(targetSchema, policyName, currentUser)
    if (targetSchema != schemaName) {
      checkSchemaPermission(schemaName, policyName, currentUser)
    }
    createSchema(schemaName, ignoreIfExists = true)

    externalCatalog.createPolicy(schemaName, policyName, targetIdent.unquotedString,
      policyFor, policyApplyTo, expandedPolicyApplyTo, owner, filterString)
  }

  private def getPolicyPlan(table: CatalogTable): LogicalPlan = {
    val parser = snappySession.sessionState.sqlParser
    val filterExpression = table.properties.get(PolicyProperties.filterString) match {
      case Some(e) => parser.parseExpression(e)
      case None => throw new IllegalStateException("Filter for the policy not found")
    }
    val tableIdent = table.properties.get(PolicyProperties.targetTable) match {
      case Some(t) => snappySession.tableIdentifier(t)
      case None => throw new IllegalStateException("Target Table for the policy not found")
    }
    /* val targetRelation = snappySession.sessionState.catalog.lookupRelation(tableIdent)
     val isTargetExternalRelation = targetRelation.find(x => x match {
       case _: ExternalRelation => true
       case _ => false
     }).isDefined
     */
    PolicyProperties.createFilterPlan(filterExpression, tableIdent,
      table.properties(PolicyProperties.policyOwner),
      table.properties(PolicyProperties.expandedPolicyApplyTo).split(',').
          toSeq.filterNot(_.isEmpty))
  }

  override def lookupRelation(name: TableIdentifier, alias: Option[String]): LogicalPlan = {
    synchronized {
      val tableName = formatTableName(name.table)
      var view: Option[TableIdentifier] = Some(name)
      val relationPlan = (if (name.database.isEmpty) {
        tempTables.get(tableName) match {
          case None => globalTempViewManager.get(tableName)
          case s => s
        }
      } else None) match {
        case None =>
          val schemaName =
            if (name.database.isEmpty) currentDb else formatDatabaseName(name.database.get)
          if (schemaName == globalTempViewManager.database) {
            globalTempViewManager.get(tableName) match {
              case None => throw new TableNotFoundException(schemaName, tableName)
              case Some(p) => p
            }
          } else {
            val table = externalCatalog.getTableOption(schemaName, tableName) match {
              case None =>
                if (snappySession.enableHiveSupport) {
                  // lookupRelation uses HiveMetastoreCatalog that looks up the session state and
                  // catalog from the session every time so use withHiveState to switch the catalog
                  val state = snappySession.sessionState
                  if (hiveSessionCatalog.databaseExists(schemaName)) state.withHiveSession {
                    return hiveSessionCatalog.lookupRelation(
                      new TableIdentifier(tableName, Some(schemaName)), alias)
                  }
                }
                throw new TableNotFoundException(schemaName, tableName)
              case Some(t) => t
            }
            if (table.tableType == CatalogTableType.VIEW) {
              if (table.viewText.isEmpty) sys.error("Invalid view without text.")
              new SnappySqlParser(snappySession).parsePlan(table.viewText.get)
            } else if (CatalogObjectType.isPolicy(table)) {
              getPolicyPlan(table)
            } else {
              view = None
              SimpleCatalogRelation(schemaName, table)
            }
          }
        case Some(p) => p
      }
      SubqueryAlias(if (alias.isEmpty) tableName else alias.get, relationPlan, view)
    }
  }

  override def isTemporaryTable(name: TableIdentifier): Boolean = {
    if (name.database.isEmpty) synchronized {
      // check both local and global temporary tables
      val tableName = formatTableName(name.table)
      tempTables.contains(tableName) || globalTempViewManager.get(tableName).isDefined
    } else if (formatDatabaseName(name.database.get) == globalTempViewManager.database) {
      globalTempViewManager.get(formatTableName(name.table)).isDefined
    } else false
  }

  override def listTables(schema: String, pattern: String): Seq[TableIdentifier] = {
    val schemaName = formatDatabaseName(schema)
    if (schemaName != globalTempViewManager.database && !databaseExists(schemaName)) {
      throw SnappyExternalCatalog.schemaNotFoundException(schema)
    }
    if (snappySession.enableHiveSupport && hiveSessionCatalog.databaseExists(schema)) {
      (super.listTables(schema, pattern).toSet ++
          hiveSessionCatalog.listTables(schema, pattern).toSet).toSeq
    } else super.listTables(schema, pattern)
  }

  override def refreshTable(name: TableIdentifier): Unit = {
    val table = addMissingGlobalTempSchema(name)
    if (isTemporaryTable(table)) {
      super.refreshTable(table)
    } else {
      val resolved = resolveTableIdentifier(table)
      externalCatalog.invalidate(resolved.database.get -> resolved.table)
      if (snappySession.enableHiveSupport) {
        hiveSessionCatalog.refreshTable(table)
      }
    }
  }

  def getDataSourceRelations[T](tableType: CatalogObjectType.Type): Seq[T] = {
    externalCatalog.getAllTables().collect {
      case table if tableType == CatalogObjectType.getTableType(table) =>
        resolveRelation(table.identifier).asInstanceOf[LogicalRelation].relation.asInstanceOf[T]
    }
  }

  private def toUrl(resource: FunctionResource): URL = {
    val path = resource.uri
    val uri = new Path(path).toUri
    if (uri.getScheme == null) {
      // `path` is a local file path without a URL scheme
      new File(path).toURI.toURL
    } else {
      // `path` is a URL with a scheme
      uri.toURL
    }
  }

  override def createPartitions(tableName: TableIdentifier, parts: Seq[CatalogTablePartition],
      ignoreIfExists: Boolean): Unit = {
    // first check required permission to create objects in a schema
    val schemaName = getSchemaName(tableName)
    checkSchemaPermission(schemaName, tableName.table, defaultUser = null)

    if (checkBuiltinCatalog(tableName)) {
      super.createPartitions(tableName, parts, ignoreIfExists)
    } else if (hiveSessionCatalog.databaseExists(schemaName)) {
      hiveSessionCatalog.createPartitions(tableName, parts, ignoreIfExists)
    } else throw new TableNotFoundException(schemaName, tableName.table)
  }

  override def dropPartitions(tableName: TableIdentifier, specs: Seq[TablePartitionSpec],
      ignoreIfNotExists: Boolean, purge: Boolean, retainData: Boolean): Unit = {
    // first check required permission to drop objects in a schema
    val schemaName = getSchemaName(tableName)
    checkSchemaPermission(schemaName, tableName.table, defaultUser = null)

    if (checkBuiltinCatalog(tableName)) {
      super.dropPartitions(tableName, specs, ignoreIfNotExists, purge, retainData)
    } else if (hiveSessionCatalog.databaseExists(schemaName)) {
      hiveSessionCatalog.dropPartitions(tableName, specs, ignoreIfNotExists, purge, retainData)
    } else throw new TableNotFoundException(schemaName, tableName.table)
  }

  override def alterPartitions(tableName: TableIdentifier,
      parts: Seq[CatalogTablePartition]): Unit = {
    // first check required permission to alter objects in a schema
    val schemaName = getSchemaName(tableName)
    checkSchemaPermission(schemaName, tableName.table, defaultUser = null)

    if (checkBuiltinCatalog(tableName)) super.alterPartitions(tableName, parts)
    else if (hiveSessionCatalog.databaseExists(schemaName)) {
      hiveSessionCatalog.alterPartitions(tableName, parts)
    } else throw new TableNotFoundException(schemaName, tableName.table)
  }

  override def renamePartitions(tableName: TableIdentifier, specs: Seq[TablePartitionSpec],
      newSpecs: Seq[TablePartitionSpec]): Unit = {
    // first check required permission to alter objects in a schema
    val schemaName = getSchemaName(tableName)
    checkSchemaPermission(schemaName, tableName.table, defaultUser = null)

    if (checkBuiltinCatalog(tableName)) {
      super.renamePartitions(tableName, specs, newSpecs)
    } else if (hiveSessionCatalog.databaseExists(schemaName)) {
      hiveSessionCatalog.renamePartitions(tableName, specs, newSpecs)
    } else throw new TableNotFoundException(schemaName, tableName.table)
  }

  override def loadPartition(table: TableIdentifier, loadPath: String, spec: TablePartitionSpec,
      isOverwrite: Boolean, holdDDLTime: Boolean, inheritTableSpecs: Boolean): Unit = {
    // first check required permission to alter objects in a schema
    val schemaName = getSchemaName(table)
    checkSchemaPermission(schemaName, table.table, defaultUser = null)

    if (checkBuiltinCatalog(table)) {
      super.loadPartition(table, loadPath, spec, isOverwrite, holdDDLTime, inheritTableSpecs)
    } else if (hiveSessionCatalog.databaseExists(schemaName)) {
      hiveSessionCatalog.loadPartition(table, loadPath, spec, isOverwrite,
        holdDDLTime, inheritTableSpecs)
    } else throw new TableNotFoundException(schemaName, table.table)
  }

  override def getPartition(tableName: TableIdentifier,
      spec: TablePartitionSpec): CatalogTablePartition = {
    if (snappySession.enableHiveSupport) {
      val schemaName = getSchemaName(tableName)
      try {
        super.getPartition(resolveTableIdentifier(tableName, schemaName), spec)
      } catch {
        case _: NoSuchPartitionException if hiveSessionCatalog.databaseExists(schemaName) =>
          hiveSessionCatalog.getPartition(tableName, spec)
      }
    } else super.getPartition(tableName, spec)
  }

  override def listPartitionNames(tableName: TableIdentifier,
      partialSpec: Option[TablePartitionSpec] = None): Seq[String] = {
    if (snappySession.enableHiveSupport &&
        hiveSessionCatalog.databaseExists(getSchemaName(tableName))) {
      (super.listPartitionNames(resolveTableIdentifier(tableName), partialSpec).toSet ++
          hiveSessionCatalog.listPartitionNames(tableName, partialSpec).toSet).toSeq
    } else super.listPartitionNames(tableName, partialSpec)
  }

  override def listPartitions(tableName: TableIdentifier,
      partialSpec: Option[TablePartitionSpec]): Seq[CatalogTablePartition] = {
    if (snappySession.enableHiveSupport &&
        hiveSessionCatalog.databaseExists(getSchemaName(tableName))) {
      (super.listPartitions(resolveTableIdentifier(tableName), partialSpec).toSet ++
          hiveSessionCatalog.listPartitions(tableName, partialSpec).toSet).toSeq
    } else super.listPartitions(tableName, partialSpec)
  }

  override def listPartitionsByFilter(tableName: TableIdentifier,
      predicates: Seq[Expression]): Seq[CatalogTablePartition] = {
    if (snappySession.enableHiveSupport &&
        hiveSessionCatalog.databaseExists(getSchemaName(tableName))) {
      (super.listPartitionsByFilter(resolveTableIdentifier(tableName), predicates).toSet ++
          hiveSessionCatalog.listPartitionsByFilter(tableName, predicates).toSet).toSeq
    } else super.listPartitionsByFilter(tableName, predicates)
  }

  // TODO: SW: clean up function creation to be like Spark with backward compatibility

  override def loadFunctionResources(resources: Seq[FunctionResource]): Unit = {
    val qualifiedName = SnappyExternalCatalog.currentFunctionIdentifier.get()
    val functionQualifiedName = qualifiedName.unquotedString
    val parentLoader = org.apache.spark.util.Utils.getContextOrSparkClassLoader
    val callbacks = ToolsCallbackInit.toolsCallback
    val newClassLoader = ContextJarUtils.getDriverJar(functionQualifiedName) match {
      case None =>
        val urls = if (callbacks != null) {
          resources.map { r =>
            ContextJarUtils.fetchFile(functionQualifiedName, r.uri)
          }
        } else {
          resources.map { r =>
            toUrl(r)
          }
        }
        val newClassLoader = new MutableURLClassLoader(urls.toArray, parentLoader)
        ContextJarUtils.addDriverJar(functionQualifiedName, newClassLoader)
        newClassLoader

      case Some(c) => c
    }

<<<<<<< HEAD
    SnappyContext.getClusterMode(snappySession.sparkContext) match {
      case SnappyEmbeddedMode(_, _) =>
        callbacks.setSessionDependencies(snappySession.sparkContext,
          functionQualifiedName, newClassLoader, true)
      case _ =>
        newClassLoader.getURLs.foreach(url =>
          snappySession.sparkContext.addJar(url.getFile))
=======
    if (isEmbeddedMode) {
      callbacks.setSessionDependencies(snappySession.sparkContext,
        functionQualifiedName, newClassLoader)
    } else {
      newClassLoader.getURLs.foreach(url =>
        snappySession.sparkContext.addJar(url.getFile))
>>>>>>> ccc382a3
    }
  }

  private def removeFromFuncJars(funcDefinition: CatalogFunction,
      qualifiedName: FunctionIdentifier): Unit = {
    ContextJarUtils.removeDriverJar(qualifiedName.unquotedString)
    funcDefinition.resources.foreach { r =>
      ContextJarUtils.deleteFile(funcDefinition.identifier.toString(), r.uri, isEmbeddedMode)
    }
  }

  override def dropFunction(name: FunctionIdentifier, ignoreIfNotExists: Boolean): Unit = {
    // If the name itself is not qualified, add the current database to it.
    val schemaName = getSchemaName(name)
    // first check required permission to create objects in a schema
    checkSchemaPermission(schemaName, name.funcName, defaultUser = null)

    val qualifiedName = name.copy(database = Some(schemaName))
    ContextJarUtils.getDriverJar(qualifiedName.unquotedString) match {
      case Some(_) =>
        val catalogFunction = try {
          externalCatalog.getFunction(schemaName, qualifiedName.funcName)
        } catch {
          case _: AnalysisException => failFunctionLookup(qualifiedName.funcName)
        }
        removeFromFuncJars(catalogFunction, qualifiedName)
      case _ =>
    }
    super.dropFunction(name, ignoreIfNotExists)
  }

  override def createFunction(funcDefinition: CatalogFunction, ignoreIfExists: Boolean): Unit = {
    val schemaName = getSchemaName(funcDefinition.identifier)
    // first check required permission to create objects in a schema
    checkSchemaPermission(schemaName, funcDefinition.identifier.funcName, defaultUser = null)
    createSchema(schemaName, ignoreIfExists = true)

    super.createFunction(funcDefinition, ignoreIfExists)

    if (isEmbeddedMode) {
      val k = funcDefinition.identifier.copy(database = Some(schemaName)).toString
      // resources has just one jar
      val jarPath = if (funcDefinition.resources.isEmpty) "" else funcDefinition.resources.head.uri
      Misc.getMemStore.getGlobalCmdRgn.put(ContextJarUtils.functionKeyPrefix + k,
        jarPath)
      // Remove from the list in (__FUNC__DROPPED__, dropped-udf-list)
      ContextJarUtils.removeFromTheListInCmdRegion(ContextJarUtils.droppedFunctionsKey,
        k + ContextJarUtils.DELIMITER)
    }
  }

  private def isEmbeddedMode: Boolean = {
    SnappyContext.getClusterMode(snappySession.sparkContext) match {
      case SnappyEmbeddedMode(_, _) => true
      case _ => false
    }
  }

  override def functionExists(name: FunctionIdentifier): Boolean = {
    super.functionExists(name) ||
        (snappySession.enableHiveSupport && hiveSessionCatalog.databaseExists(
          getSchemaName(name)) && hiveSessionCatalog.functionExists(name))
  }

  override def makeFunctionBuilder(funcName: String, className: String): FunctionBuilder = {
    val uRLClassLoader = ContextJarUtils.getDriverJar(funcName) match {
      case None => org.apache.spark.util.Utils.getContextOrSparkClassLoader
      case Some(c) => c
    }
    val (actualClassName, typeName) = className.splitAt(className.lastIndexOf("__"))
    UDFFunction.makeFunctionBuilder(funcName,
      uRLClassLoader.loadClass(actualClassName),
      snappySession.sessionState.sqlParser.parseDataType(typeName.stripPrefix("__")))
  }

  /**
   * Return an [[Expression]] that represents the specified function, assuming it exists.
   *
   * For a temporary function or a permanent function that has been loaded,
   * this method will simply lookup the function through the
   * FunctionRegistry and create an expression based on the builder.
   *
   * For a permanent function that has not been loaded, we will first fetch its metadata
   * from the underlying external catalog. Then, we will load all resources associated
   * with this function (i.e. jars and files). Finally, we create a function builder
   * based on the function class and put the builder into the FunctionRegistry.
   * The name of this function in the FunctionRegistry will be `databaseName.functionName`.
   */
  override def lookupFunction(name: FunctionIdentifier,
      children: Seq[Expression]): Expression = synchronized {
    // If the name itself is not qualified, add the current database to it.
    val database = getSchemaName(name)
    val qualifiedName = name.copy(database = Some(database))
    // for some reason Spark's lookup uses current schema rather than the schema of function
    val currentSchema = currentDb
    currentDb = database
    SnappyExternalCatalog.currentFunctionIdentifier.set(qualifiedName)
    try {
      super.lookupFunction(name, children)
    } catch {
      case _: NoSuchFunctionException if snappySession.enableHiveSupport &&
          hiveSessionCatalog.databaseExists(getSchemaName(name)) =>
        // lookup in external hive catalog
        hiveSessionCatalog.lookupFunction(name, children)
    } finally {
      SnappyExternalCatalog.currentFunctionIdentifier.set(null)
      currentDb = currentSchema
    }
  }

  override def lookupFunctionInfo(name: FunctionIdentifier): ExpressionInfo = {
    // If the name itself is not qualified, add the current database to it.
    val database = getSchemaName(name)
    // for some reason Spark's lookup uses current schema rather than the schema of function
    val currentSchema = currentDb
    currentDb = database
    try {
      super.lookupFunctionInfo(name)
    } catch {
      case _: NoSuchFunctionException if snappySession.enableHiveSupport &&
          hiveSessionCatalog.databaseExists(getSchemaName(name)) =>
        // lookup in external hive catalog
        hiveSessionCatalog.lookupFunctionInfo(name)
    } finally {
      currentDb = currentSchema
    }
  }

  override def getFunctionMetadata(name: FunctionIdentifier): CatalogFunction = {
    try {
      super.getFunctionMetadata(name)
    } catch {
      case _: NoSuchFunctionException if snappySession.enableHiveSupport &&
          hiveSessionCatalog.databaseExists(getSchemaName(name)) =>
        // lookup in external hive catalog
        hiveSessionCatalog.getFunctionMetadata(name)
    }
  }

  override def listFunctions(schema: String,
      pattern: String): Seq[(FunctionIdentifier, String)] = {
    if (snappySession.enableHiveSupport && hiveSessionCatalog.databaseExists(schema)) {
      (super.listFunctions(schema, pattern).toSet ++
          hiveSessionCatalog.listFunctions(schema, pattern).toSet).toSeq
    } else super.listFunctions(schema, pattern)
  }

  // -----------------
  // | Other methods |
  // -----------------

  /**
   * Test only method
   */
  def destroyAndRegisterBuiltInFunctionsForTests(): Unit = {
    functionRegistry.clear()
    // restore built-in functions
    FunctionRegistry.builtin.listFunction().foreach { f =>
      val expressionInfo = FunctionRegistry.builtin.lookupFunction(f)
      val functionBuilder = FunctionRegistry.builtin.lookupFunctionBuilder(f)
      require(expressionInfo.isDefined, s"built-in function '$f' is missing expression info")
      require(functionBuilder.isDefined, s"built-in function '$f' is missing function builder")
      functionRegistry.registerFunction(f, expressionInfo.get, functionBuilder.get)
    }
  }

  override def reset(): Unit = synchronized {
    // flag to avoid listing the DEFAULT and SYS schemas to avoid attempting to drop them
    skipDefaultSchemas = true
    try {
      super.reset()
      if (snappySession.enableHiveSupport) hiveSessionCatalog.reset()
    } finally {
      skipDefaultSchemas = false
    }
  }
}<|MERGE_RESOLUTION|>--- conflicted
+++ resolved
@@ -1033,22 +1033,12 @@
       case Some(c) => c
     }
 
-<<<<<<< HEAD
-    SnappyContext.getClusterMode(snappySession.sparkContext) match {
-      case SnappyEmbeddedMode(_, _) =>
-        callbacks.setSessionDependencies(snappySession.sparkContext,
-          functionQualifiedName, newClassLoader, true)
-      case _ =>
-        newClassLoader.getURLs.foreach(url =>
-          snappySession.sparkContext.addJar(url.getFile))
-=======
     if (isEmbeddedMode) {
       callbacks.setSessionDependencies(snappySession.sparkContext,
-        functionQualifiedName, newClassLoader)
+        functionQualifiedName, newClassLoader, true)
     } else {
       newClassLoader.getURLs.foreach(url =>
         snappySession.sparkContext.addJar(url.getFile))
->>>>>>> ccc382a3
     }
   }
 
