/*
 * Copyright (c) 2016 SnappyData, Inc. All rights reserved.
 *
 * Licensed under the Apache License, Version 2.0 (the "License"); you
 * may not use this file except in compliance with the License. You
 * may obtain a copy of the License at
 *
 * http://www.apache.org/licenses/LICENSE-2.0
 *
 * Unless required by applicable law or agreed to in writing, software
 * distributed under the License is distributed on an "AS IS" BASIS,
 * WITHOUT WARRANTIES OR CONDITIONS OF ANY KIND, either express or
 * implied. See the License for the specific language governing
 * permissions and limitations under the License. See accompanying
 * LICENSE file.
 */
package org.apache.spark.sql.sources

import org.apache.spark.rdd.RDD
import org.apache.spark.sql._
import org.apache.spark.sql.backwardcomp.{ExecuteCommand, ExecutedCommand}
import org.apache.spark.sql.catalyst.expressions.{Attribute, AttributeReference, Expression}
import org.apache.spark.sql.catalyst.plans.logical
import org.apache.spark.sql.catalyst.plans.logical.{LogicalPlan, Project}
import org.apache.spark.sql.execution.datasources.{CreateTableUsing, CreateTableUsingAsSelect, LogicalRelation}
import org.apache.spark.sql.execution.{EncoderPlan, EncoderScanExec, ExecutePlan, SparkPlan}
import org.apache.spark.sql.types.{DataType, LongType}

/**
 * Support for DML and other operations on external tables.
 */
object StoreStrategy extends Strategy {
  def apply(plan: LogicalPlan): Seq[SparkPlan] = plan match {

    case CreateTableUsing(tableIdent, schema, provider,
    false, opts, _, _, allowExisting, _) =>
      val userSpecifiedSchema = schema.flatMap(s => SparkSession.getActiveSession.map(
        _.asInstanceOf[SnappySession].normalizeSchema(s)))
      ExecutedCommand(CreateMetastoreTableUsing(tableIdent, None,
        userSpecifiedSchema, None, SnappyContext.getProvider(provider,
          onlyBuiltIn = false), allowExisting, opts, isBuiltIn = false)) :: Nil

    case a@CreateTableUsingAsSelect(tableIdent, provider, partitionCols,
    _, mode, opts, _) =>
      val query = a.productElement(6).asInstanceOf[LogicalPlan]

      // CreateTableUsingSelect is only invoked by DataFrameWriter etc
      // so that should support both +builtin and external tables
      val userSpecifiedSchema = SparkSession.getActiveSession.map(
        _.asInstanceOf[SnappySession].normalizeSchema(query.schema))
      ExecutedCommand(CreateMetastoreTableUsingSelect(tableIdent,
        baseTable = None, userSpecifiedSchema, schemaDDL = None,
        SnappyContext.getProvider(provider, onlyBuiltIn = false),
        temporary = false, partitionCols, mode, opts, query,
        isBuiltIn = false)) :: Nil

    case create: CreateMetastoreTableUsing =>
      ExecutedCommand(create) :: Nil
    case createSelect: CreateMetastoreTableUsingSelect =>
      ExecutedCommand(createSelect) :: Nil
    case drop: DropTable =>
      ExecutedCommand(drop) :: Nil

    case p: EncoderPlan[_] =>
      val plan = p.asInstanceOf[EncoderPlan[Any]]
      EncoderScanExec(plan.rdd.asInstanceOf[RDD[Any]],
        plan.encoder, plan.isFlat, plan.output) :: Nil

    case logical.InsertIntoTable(l@LogicalRelation(p: PlanInsertableRelation,
    _, _), part, query, overwrite, false) if part.isEmpty =>
      val preAction = if (overwrite) () => p.truncate() else () => ()
      ExecutePlan(p.getInsertPlan(l, planLater(query)), preAction) :: Nil

    case DMLExternalTable(_, storeRelation: LogicalRelation, insertCommand) =>
      ExecutedCommand(ExternalTableDMLCmd(storeRelation, insertCommand)) :: Nil

    case PutIntoTable(l@LogicalRelation(p: RowPutRelation, _, _), query) =>
      ExecutePlan(p.getPutPlan(l, planLater(query))) :: Nil

<<<<<<< HEAD
    case Update(l@LogicalRelation(m: MutableRelation, _, _), child,
    keyColumns, updateColumns, updateExpressions) =>
      ExecutePlan(m.getUpdatePlan(l, planLater(child), updateColumns,
        updateExpressions, keyColumns)) :: Nil

    case Delete(l@LogicalRelation(m: MutableRelation, _, _), child,
    keyColumns) =>
      ExecutePlan(m.getDeletePlan(l, planLater(child), keyColumns)) :: Nil
=======
    case DeleteFromTable(l@LogicalRelation(p: DeletableRelation, _, _), query) =>
      ExecutePlan(p.getDeletePlan(l, planLater(query))) :: Nil
>>>>>>> 96b7ea3e

    case r: ExecuteCommand => ExecutedCommand(r) :: Nil

    case _ => Nil
  }
}

case class ExternalTableDMLCmd(
    storeRelation: LogicalRelation,
    command: String) extends ExecuteCommand {

  override def run(session: SparkSession): Seq[Row] = {
    storeRelation.relation match {
      case relation: SingleRowInsertableRelation =>
        relation.executeUpdate(command)
      case other => throw new AnalysisException("DML support requires " +
          "SingleRowInsertableRelation but found " + other)
    }
    Seq.empty[Row]
  }
}

case class PutIntoTable(table: LogicalPlan, child: LogicalPlan)
    extends LogicalPlan {

  override def children: Seq[LogicalPlan] = table :: child :: Nil

  override lazy val output: Seq[Attribute] = AttributeReference(
    "count", LongType)() :: Nil

  override lazy val resolved: Boolean = childrenResolved &&
      child.output.zip(table.output).forall {
        case (childAttr, tableAttr) =>
          DataType.equalsIgnoreCompatibleNullability(childAttr.dataType,
            tableAttr.dataType)
      }
}

<<<<<<< HEAD
case class Update(table: LogicalPlan, child: LogicalPlan,
    keyColumns: Seq[Attribute], updateColumns: Seq[Attribute],
    updateExpressions: Seq[Expression]) extends LogicalPlan {

  assert(updateColumns.length == updateExpressions.length,
    s"Internal error: updateColumns=${updateColumns.length} " +
        s"updateExpressions=${updateExpressions.length}")

  override def children: Seq[LogicalPlan] = table :: child :: Nil

  override lazy val output: Seq[Attribute] = AttributeReference(
    "count", LongType)() :: Nil
}

case class Delete(table: LogicalPlan, child: LogicalPlan,
    keyColumns: Seq[Attribute]) extends LogicalPlan {

  override def children: Seq[LogicalPlan] = table :: child :: Nil

  override lazy val output: Seq[Attribute] = AttributeReference(
    "count", LongType)() :: Nil

  override lazy val resolved: Boolean = childrenResolved
=======

private[sql] case class DeleteFromTable(
    table: LogicalPlan,
    child: LogicalPlan)
    extends LogicalPlan {

  override def children: Seq[LogicalPlan] = table :: child :: Nil

  override def output: Seq[Attribute] = Seq.empty

  override lazy val resolved: Boolean = childrenResolved &&
      child.output.zip(table.output).forall {
        case (childAttr, tableAttr) =>
          DataType.equalsIgnoreCompatibleNullability(childAttr.dataType,
            tableAttr.dataType)
      }
>>>>>>> 96b7ea3e
}<|MERGE_RESOLUTION|>--- conflicted
+++ resolved
@@ -21,7 +21,7 @@
 import org.apache.spark.sql.backwardcomp.{ExecuteCommand, ExecutedCommand}
 import org.apache.spark.sql.catalyst.expressions.{Attribute, AttributeReference, Expression}
 import org.apache.spark.sql.catalyst.plans.logical
-import org.apache.spark.sql.catalyst.plans.logical.{LogicalPlan, Project}
+import org.apache.spark.sql.catalyst.plans.logical.LogicalPlan
 import org.apache.spark.sql.execution.datasources.{CreateTableUsing, CreateTableUsingAsSelect, LogicalRelation}
 import org.apache.spark.sql.execution.{EncoderPlan, EncoderScanExec, ExecutePlan, SparkPlan}
 import org.apache.spark.sql.types.{DataType, LongType}
@@ -77,19 +77,17 @@
     case PutIntoTable(l@LogicalRelation(p: RowPutRelation, _, _), query) =>
       ExecutePlan(p.getPutPlan(l, planLater(query))) :: Nil
 
-<<<<<<< HEAD
-    case Update(l@LogicalRelation(m: MutableRelation, _, _), child,
+    case Update(l@LogicalRelation(u: UpdatableRelation, _, _), child,
     keyColumns, updateColumns, updateExpressions) =>
-      ExecutePlan(m.getUpdatePlan(l, planLater(child), updateColumns,
+      ExecutePlan(u.getUpdatePlan(l, planLater(child), updateColumns,
         updateExpressions, keyColumns)) :: Nil
 
-    case Delete(l@LogicalRelation(m: MutableRelation, _, _), child,
+    case Delete(l@LogicalRelation(d: DeletableRelation, _, _), child,
     keyColumns) =>
-      ExecutePlan(m.getDeletePlan(l, planLater(child), keyColumns)) :: Nil
-=======
-    case DeleteFromTable(l@LogicalRelation(p: DeletableRelation, _, _), query) =>
-      ExecutePlan(p.getDeletePlan(l, planLater(query))) :: Nil
->>>>>>> 96b7ea3e
+      ExecutePlan(d.getDeletePlan(l, planLater(child), keyColumns)) :: Nil
+
+    case DeleteFromTable(l@LogicalRelation(d: DeletableRelation, _, _), query) =>
+      ExecutePlan(d.getDeletePlan(l, planLater(query), query.output)) :: Nil
 
     case r: ExecuteCommand => ExecutedCommand(r) :: Nil
 
@@ -128,7 +126,6 @@
       }
 }
 
-<<<<<<< HEAD
 case class Update(table: LogicalPlan, child: LogicalPlan,
     keyColumns: Seq[Attribute], updateColumns: Seq[Attribute],
     updateExpressions: Seq[Expression]) extends LogicalPlan {
@@ -152,7 +149,7 @@
     "count", LongType)() :: Nil
 
   override lazy val resolved: Boolean = childrenResolved
-=======
+}
 
 private[sql] case class DeleteFromTable(
     table: LogicalPlan,
@@ -169,5 +166,4 @@
           DataType.equalsIgnoreCompatibleNullability(childAttr.dataType,
             tableAttr.dataType)
       }
->>>>>>> 96b7ea3e
 }