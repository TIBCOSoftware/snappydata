--- conflicted
+++ resolved
@@ -18,14 +18,8 @@
 
 import org.apache.spark.rdd.RDD
 import org.apache.spark.sql._
-<<<<<<< HEAD
-import org.apache.spark.sql.backwardcomp.{ExecuteCommand, ExecutedCommand}
 import org.apache.spark.sql.catalyst.expressions.{Attribute, AttributeReference, Expression}
-=======
-import org.apache.spark.sql.catalyst.expressions.Attribute
->>>>>>> 5a6cba2a
-import org.apache.spark.sql.catalyst.plans.logical
-import org.apache.spark.sql.catalyst.plans.logical.LogicalPlan
+import org.apache.spark.sql.catalyst.plans.logical.{InsertIntoTable, LogicalPlan}
 import org.apache.spark.sql.execution.command.{ExecutedCommandExec, RunnableCommand}
 import org.apache.spark.sql.execution.datasources.{CreateTable, LogicalRelation}
 import org.apache.spark.sql.execution.{EncoderPlan, EncoderScanExec, ExecutePlan, SparkPlan}
@@ -43,15 +37,9 @@
       val options = Map.empty[String, String] ++ tableDesc.storage.properties
       val cmd =
         CreateMetastoreTableUsing(tableDesc.identifier, None, Some(userSpecifiedSchema),
-<<<<<<< HEAD
           None, SnappyContext.getProvider(tableDesc.provider.get, onlyBuiltIn = false),
           mode != SaveMode.ErrorIfExists, options, isBuiltIn = false)
-      ExecutedCommand(cmd) :: Nil
-=======
-          None, SnappyContext.getProvider(tableDesc.provider.get, false), false,
-          options, false)
       ExecutedCommandExec(cmd) :: Nil
->>>>>>> 5a6cba2a
 
     case CreateTable(tableDesc, mode, Some(query)) =>
       val userSpecifiedSchema = SparkSession.getActiveSession.get
@@ -75,7 +63,7 @@
       EncoderScanExec(plan.rdd.asInstanceOf[RDD[Any]],
         plan.encoder, plan.isFlat, plan.output) :: Nil
 
-    case logical.InsertIntoTable(l@LogicalRelation(p: PlanInsertableRelation,
+    case InsertIntoTable(l@LogicalRelation(p: PlanInsertableRelation,
     _, _), part, query, overwrite, false) if part.isEmpty =>
       val preAction = if (overwrite.enabled) () => p.truncate() else () => ()
       ExecutePlan(p.getInsertPlan(l, planLater(query)), preAction) :: Nil
