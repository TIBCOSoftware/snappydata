--- conflicted
+++ resolved
@@ -29,11 +29,8 @@
 import org.parboiled2._
 import shapeless.{::, HNil}
 
-<<<<<<< HEAD
 import org.apache.spark.deploy.SparkSubmitUtils
 import org.apache.spark.sql.SnappyParserConsts.plusOrMinus
-=======
->>>>>>> 0e025cfb
 import org.apache.spark.sql.catalyst.analysis.UnresolvedRelation
 import org.apache.spark.sql.catalyst.catalog.{FunctionResource, FunctionResourceType}
 import org.apache.spark.sql.catalyst.expressions._
@@ -133,11 +130,8 @@
   final def COMMENT: Rule0 = rule { keyword(Consts.COMMENT) }
   final def CROSS: Rule0 = rule { keyword(Consts.CROSS) }
   final def CURRENT_USER: Rule0 = rule { keyword(Consts.CURRENT_USER) }
-<<<<<<< HEAD
   final def DEFAULT: Rule0 = rule { keyword(Consts.DEFAULT) }
-=======
   final def DATABASE: Rule0 = rule { keyword(Consts.DATABASE) }
->>>>>>> 0e025cfb
   final def DESCRIBE: Rule0 = rule { keyword(Consts.DESCRIBE) }
   final def DISABLE: Rule0 = rule { keyword(Consts.DISABLE) }
   final def DISTRIBUTE: Rule0 = rule { keyword(Consts.DISTRIBUTE) }
@@ -514,19 +508,11 @@
 
   protected def alterTable: Rule1[LogicalPlan] = rule {
     ALTER ~ TABLE ~ tableIdentifier ~ (
-<<<<<<< HEAD
-        ADD ~ COLUMN.? ~ column ~ defaultVal ~ EOI ~> AlterTableAddColumn |
-            DROP ~ COLUMN.? ~ identifier ~ EOI ~> AlterTableDropColumn |
-            ANY.+ ~ EOI ~> ((r: TableIdentifier) =>
-              DMLExternalTable(r, UnresolvedRelation(r), input.sliceString(0, input.length)))
-        )
-=======
-        ADD ~ COLUMN.? ~ column ~ EOI ~> AlterTableAddColumnCommand |
+        ADD ~ COLUMN.? ~ column ~ defaultVal ~ EOI ~> AlterTableAddColumnCommand |
         DROP ~ COLUMN.? ~ identifier ~ EOI ~> AlterTableDropColumnCommand |
         ANY. + ~ EOI ~> ((r: TableIdentifier) =>
           DMLExternalTable(r, UnresolvedRelation(r), input.sliceString(0, input.length)))
     )
->>>>>>> 0e025cfb
   }
 
   protected def createStream: Rule1[LogicalPlan] = rule {
@@ -836,132 +822,6 @@
   protected def newInstance(): SnappyDDLParser
 }
 
-<<<<<<< HEAD
-case class CreateTableUsing(
-    tableIdent: TableIdentifier,
-    baseTable: Option[TableIdentifier],
-    userSpecifiedSchema: Option[StructType],
-    schemaDDL: Option[String],
-    provider: String,
-    allowExisting: Boolean,
-    options: Map[String, String],
-    isBuiltIn: Boolean) extends Command
-
-case class CreatePolicy(policyName: QualifiedTableName, tableName: QualifiedTableName,
-    policyFor: String, applyTo: Seq[String], expandedPolicyApplyTo: Seq[String],
-    currentUser: String, filterStr: String, filter: BypassRowLevelSecurity) extends Command
-
-case class CreateTableUsingSelect(
-    tableIdent: TableIdentifier,
-    baseTable: Option[TableIdentifier],
-    userSpecifiedSchema: Option[StructType],
-    schemaDDL: Option[String],
-    provider: String,
-    partitionColumns: Array[String],
-    mode: SaveMode,
-    options: Map[String, String],
-    query: LogicalPlan,
-    isBuiltIn: Boolean) extends Command
-
-case class DropTableOrView(isView: Boolean, ifExists: Boolean,
-    tableIdent: TableIdentifier) extends Command
-
-case class CreateSchema(ifNotExists: Boolean, schemaName: String,
-    authId: Option[(String, Boolean)]) extends RunnableCommand {
-
-  override def run(sparkSession: SparkSession): Seq[Row] = {
-    val session = sparkSession.asInstanceOf[SnappySession]
-    val catalog = session.sessionCatalog
-    val schema = catalog.formatDatabaseName(schemaName)
-
-    // create schema in catalog first
-    catalog.createDatabase(CatalogDatabase(schema, description = s"User schema $schema",
-      catalog.getDefaultDBPath(schema), Map.empty), ifNotExists)
-
-    // next in store if catalog was successful
-    val authClause = authId match {
-      case None => ""
-      case Some((id, false)) => s""" AUTHORIZATION "$id""""
-      case Some((id, true)) => s""" AUTHORIZATION ldapGroup: "$id""""
-    }
-    // for smart connector use a normal connection with route-query=true
-    val conn = session.defaultPooledOrConnectorConnection(schema)
-    try {
-      val stmt = conn.createStatement()
-      stmt.executeUpdate(s"""CREATE SCHEMA "$schema"$authClause""")
-      stmt.close()
-    } catch {
-      case se: SQLException if ifNotExists && se.getSQLState == "X0Y68" => // ignore
-      case err: Error if SystemFailure.isJVMFailureError(err) =>
-        SystemFailure.initiateFailure(err)
-        // If this ever returns, rethrow the error. We're poisoned
-        // now, so don't let this thread continue.
-        throw err
-      case t: Throwable =>
-        // drop from catalog
-        catalog.dropDatabase(schema, ignoreIfNotExists = true, cascade = false)
-        // Whenever you catch Error or Throwable, you must also
-        // check for fatal JVM error (see above).  However, there is
-        // _still_ a possibility that you are dealing with a cascading
-        // error condition, so you also need to check to see if the JVM
-        // is still usable:
-        SystemFailure.checkFailure()
-        throw t
-    } finally {
-      conn.close()
-    }
-    Nil
-  }
-}
-
-case class DropSchema(ifExists: Boolean, schemaName: String) extends RunnableCommand {
-  override def run(sparkSession: SparkSession): Seq[Row] = {
-    val session = sparkSession.asInstanceOf[SnappySession]
-    val catalog = session.sessionCatalog
-    val schema = catalog.formatDatabaseName(schemaName)
-    if (schema == "DEFAULT") {
-      throw new AnalysisException(s"Can not drop default schema")
-    }
-    // drop schema in store first
-    val checkIfExists = if (ifExists) " IF EXISTS" else ""
-    // for smart connector use a normal connection with route-query=true
-    val conn = session.defaultPooledOrConnectorConnection(schema)
-    try {
-      val stmt = conn.createStatement()
-      stmt.executeUpdate(s"""DROP SCHEMA$checkIfExists "$schema" RESTRICT""")
-      stmt.close()
-    } finally {
-      conn.close()
-
-      // drop from catalog in finally block for force cleanup
-      catalog.dropDatabase(schema, ifExists, cascade = false)
-    }
-    Nil
-  }
-}
-
-case class DropPolicy(ifExists: Boolean,
-    policyIdentifier: TableIdentifier) extends Command
-
-case class TruncateManagedTable(ifExists: Boolean, tableIdent: TableIdentifier) extends Command
-
-case class AlterTableAddColumn(tableIdent: TableIdentifier,
-    addColumn: StructField, defaultValue: Option[String]) extends Command
-
-case class AlterTableToggleRowLevelSecurity(tableIdent: TableIdentifier, enable: Boolean)
-    extends Command
-
-case class AlterTableDropColumn(tableIdent: TableIdentifier, column: String) extends Command
-
-case class CreateIndex(indexName: TableIdentifier,
-    baseTable: TableIdentifier,
-    indexColumns: Map[String, Option[SortDirection]],
-    options: Map[String, String]) extends Command
-
-case class DropIndex(ifExists: Boolean, indexName: TableIdentifier) extends Command
-
-=======
->>>>>>> 0e025cfb
 case class DMLExternalTable(
     tableName: TableIdentifier,
     query: LogicalPlan,
