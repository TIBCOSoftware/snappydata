--- conflicted
+++ resolved
@@ -600,15 +600,9 @@
         (() => DMLExternalTable(TableIdentifier(SnappyStoreHiveCatalog.dummyTableName,
           Some(SchemaDescriptor.IBM_SYSTEM_SCHEMA_NAME)),
           LogicalRelation(new execution.row.DefaultSource().createRelation(session.sqlContext,
-<<<<<<< HEAD
-            SaveMode.Ignore, Map(JdbcExtendedUtils.DBTABLE_PROPERTY ->
-                (SchemaDescriptor.IBM_SYSTEM_SCHEMA_NAME + "." +
-                    SnappyStoreHiveCatalog.dummyTableName)),
-=======
             SaveMode.Ignore, Map((JdbcExtendedUtils.DBTABLE_PROPERTY,
                 s"${SchemaDescriptor.IBM_SYSTEM_SCHEMA_NAME }." +
                     s"${SnappyStoreHiveCatalog.dummyTableName}")),
->>>>>>> 39c4cccf
             "", None)), input.sliceString(0, input.length)))
   }
 
