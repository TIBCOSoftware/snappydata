--- conflicted
+++ resolved
@@ -821,136 +821,4 @@
 
   override lazy val resolved: Boolean = query.resolved
   override lazy val output: Seq[Attribute] = AttributeReference("count", IntegerType)() :: Nil
-<<<<<<< HEAD
-}
-
-case class SetSchema(schemaName: String) extends Command
-
-case class SnappyStreamingActions(action: Int, batchInterval: Option[Duration]) extends Command
-
-case class DeployCommand(
-  coordinates: String,
-  alias: String,
-  repos: Option[String],
-  jarCache: Option[String],
-  restart: Boolean) extends RunnableCommand {
-
-  override def run(sparkSession: SparkSession): Seq[Row] = {
-    try {
-      val jarsstr = SparkSubmitUtils.resolveMavenCoordinates(coordinates, repos, jarCache)
-      if (jarsstr.nonEmpty) {
-        val jars = jarsstr.split(",")
-        val sc = sparkSession.sparkContext
-        val uris = jars.map(j => sc.env.rpcEnv.fileServer.addFile(new File(j)))
-        SnappySession.addJarURIs(uris)
-        RefreshMetadata.executeOnAll(sc, RefreshMetadata.ADD_URIS_TO_CLASSLOADER, uris)
-        val deployCmd = s"$coordinates|${repos.getOrElse("")}|${jarCache.getOrElse("")}"
-        ToolsCallbackInit.toolsCallback.addURIs(alias, jars, deployCmd)
-      }
-      Seq.empty[Row]
-    } catch {
-      case ex: Throwable =>
-        ex match {
-          case err: Error =>
-            if (SystemFailure.isJVMFailureError(err)) {
-              SystemFailure.initiateFailure(err)
-              // If this ever returns, rethrow the error. We're poisoned
-              // now, so don't let this thread continue.
-              throw err
-            }
-          case _ =>
-        }
-        Misc.checkIfCacheClosing(ex)
-        if (restart) {
-          logWarning(s"Following mvn coordinate" +
-              s" could not be resolved during restart: $coordinates", ex)
-          if (lang.Boolean.parseBoolean(System.getProperty("FAIL_ON_JAR_UNAVAILABILITY", "true"))) {
-            throw ex
-          }
-          Seq.empty[Row]
-        } else {
-          throw ex
-        }
-    }
-  }
-}
-
-case class DeployJarCommand(
-  alias: String,
-  paths: String,
-  restart: Boolean) extends RunnableCommand {
-
-  override def run(sparkSession: SparkSession): Seq[Row] = {
-    if (paths.nonEmpty) {
-      val jars = paths.split(",")
-      val (availableUris, unavailableUris) = jars.partition(f => Files.isReadable(Paths.get(f)))
-      if (unavailableUris.nonEmpty) {
-        logWarning(s"Following jars are unavailable" +
-            s" for deployment during restart: ${unavailableUris.deep.mkString(",")}")
-        if (restart && lang.Boolean.parseBoolean(
-          System.getProperty("FAIL_ON_JAR_UNAVAILABILITY", "true"))) {
-          throw new IllegalStateException(
-            s"Could not find deployed jars: ${unavailableUris.mkString(",")}")
-        }
-        if (!restart) {
-          throw new IllegalArgumentException(s"jars not readable: ${unavailableUris.mkString(",")}")
-        }
-      }
-      val sc = sparkSession.sparkContext
-      val uris = availableUris.map(j => sc.env.rpcEnv.fileServer.addFile(new File(j)))
-      SnappySession.addJarURIs(uris)
-      RefreshMetadata.executeOnAll(sc, RefreshMetadata.ADD_URIS_TO_CLASSLOADER, uris)
-      ToolsCallbackInit.toolsCallback.addURIs(alias, jars, paths, isPackage = false)
-    }
-    Seq.empty[Row]
-  }
-}
-
-case class ListPackageJarsCommand(isJar: Boolean) extends RunnableCommand {
-  override val output: Seq[Attribute] = {
-    AttributeReference("alias", StringType, nullable = false)() ::
-    AttributeReference("coordinate", StringType, nullable = false)() ::
-    AttributeReference("isPackage", BooleanType, nullable = false)() :: Nil
-  }
-
-  override def run(sparkSession: SparkSession): Seq[Row] = {
-    val commands = ToolsCallbackInit.toolsCallback.getGlobalCmndsSet
-    val rows = new ArrayBuffer[Row]
-    commands.forEach(new Consumer[Entry[String, String]] {
-      override def accept(t: Entry[String, String]): Unit = {
-        val alias = t.getKey
-        val value = t.getValue
-        val indexOf = value.indexOf('|')
-        if (indexOf > 0) {
-          // It is a package
-          val pkg = value.substring(0, indexOf)
-          rows += Row(alias, pkg, true)
-        }
-        else {
-          // It is a jar
-          val jars = value.split(',')
-          val jarfiles = jars.map(f => {
-            val lastIndexOf = f.lastIndexOf('/')
-            val length = f.length
-            if (lastIndexOf > 0) f.substring(lastIndexOf + 1, length)
-            else {
-              f
-            }
-          })
-          rows += Row(alias, jarfiles.mkString(","), false)
-        }
-      }
-    })
-    rows
-  }
-}
-
-case class UnDeployCommand(alias: String) extends RunnableCommand {
-
-  override def run(sparkSession: SparkSession): Seq[Row] = {
-    ToolsCallbackInit.toolsCallback.removePackage(alias)
-    Seq.empty[Row]
-  }
-=======
->>>>>>> f7bc543c
 }