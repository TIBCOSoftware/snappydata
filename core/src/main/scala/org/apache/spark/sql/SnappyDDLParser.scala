/*
 * Copyright (c) 2017 SnappyData, Inc. All rights reserved.
 *
 * Licensed under the Apache License, Version 2.0 (the "License"); you
 * may not use this file except in compliance with the License. You
 * may obtain a copy of the License at
 *
 * http://www.apache.org/licenses/LICENSE-2.0
 *
 * Unless required by applicable law or agreed to in writing, software
 * distributed under the License is distributed on an "AS IS" BASIS,
 * WITHOUT WARRANTIES OR CONDITIONS OF ANY KIND, either express or
 * implied. See the License for the specific language governing
 * permissions and limitations under the License. See accompanying
 * LICENSE file.
 */

package org.apache.spark.sql


import java.io.File
import java.lang
import java.nio.file.{Files, Paths}
import java.util.Map.Entry
import java.util.function.Consumer

import scala.collection.mutable.ArrayBuffer
import scala.util.Try

import com.gemstone.gemfire.SystemFailure
import com.pivotal.gemfirexd.internal.engine.Misc
import com.pivotal.gemfirexd.internal.iapi.util.IdUtil
import io.snappydata.Constant
import org.parboiled2._
import shapeless.{::, HNil}

import org.apache.spark.deploy.SparkSubmitUtils
import org.apache.spark.sql.catalyst.analysis.UnresolvedRelation
import org.apache.spark.sql.catalyst.catalog.{FunctionResource, FunctionResourceType}
import org.apache.spark.sql.catalyst.expressions._
import org.apache.spark.sql.catalyst.plans.QueryPlan
import org.apache.spark.sql.catalyst.plans.logical._
import org.apache.spark.sql.catalyst.{FunctionIdentifier, SQLBuilder, TableIdentifier}
import org.apache.spark.sql.collection.{ToolsCallbackInit, Utils}
import org.apache.spark.sql.execution.columnar.ExternalStoreUtils
import org.apache.spark.sql.execution.command._
import org.apache.spark.sql.execution.datasources.{CreateTempViewUsing, DataSource, LogicalRelation, RefreshTable}
import org.apache.spark.sql.hive.QualifiedTableName
import org.apache.spark.sql.internal.{BypassRowLevelSecurity, MarkerForCreateTableAsSelect}
import org.apache.spark.sql.policy.PolicyProperties
import org.apache.spark.sql.sources.{ExternalSchemaRelationProvider, JdbcExtendedUtils}
import org.apache.spark.sql.streaming.StreamPlanProvider
import org.apache.spark.sql.types._
import org.apache.spark.sql.{SnappyParserConsts => Consts}
import org.apache.spark.streaming._
import scala.util.control.NonFatal

import org.apache.spark.sql.hive.SnappyStoreHiveCatalog

import scala.util.control.NonFatal

abstract class SnappyDDLParser(session: SparkSession)
    extends SnappyBaseParser(session) {

  final def ALL: Rule0 = rule { keyword(Consts.ALL) }
  final def AND: Rule0 = rule { keyword(Consts.AND) }
  final def AS: Rule0 = rule { keyword(Consts.AS) }
  final def ASC: Rule0 = rule { keyword(Consts.ASC) }
  final def BETWEEN: Rule0 = rule { keyword(Consts.BETWEEN) }
  final def BY: Rule0 = rule { keyword(Consts.BY) }
  final def CASE: Rule0 = rule { keyword(Consts.CASE) }
  final def CAST: Rule0 = rule { keyword(Consts.CAST) }
  final def CREATE: Rule0 = rule { keyword(Consts.CREATE) }
  final def POLICY: Rule0 = rule { keyword(Consts.POLICY) }
  final def CURRENT: Rule0 = rule { keyword(Consts.CURRENT) }
  final def CURRENT_DATE: Rule0 = rule { keyword(Consts.CURRENT_DATE) }
  final def CURRENT_TIMESTAMP: Rule0 = rule { keyword(Consts.CURRENT_TIMESTAMP) }
  final def DELETE: Rule0 = rule { keyword(Consts.DELETE) }
  final def DESC: Rule0 = rule { keyword(Consts.DESC) }
  final def DEPLOY: Rule0 = rule { keyword(Consts.DEPLOY) }
  final def DISTINCT: Rule0 = rule { keyword(Consts.DISTINCT) }
  final def DROP: Rule0 = rule { keyword(Consts.DROP) }
  final def ELSE: Rule0 = rule { keyword(Consts.ELSE) }
  final def EXCEPT: Rule0 = rule { keyword(Consts.EXCEPT) }
  final def EXISTS: Rule0 = rule { keyword(Consts.EXISTS) }
  final def FALSE: Rule0 = rule { keyword(Consts.FALSE) }
  final def FROM: Rule0 = rule { keyword(Consts.FROM) }
  final def GRANT: Rule0 = rule { keyword(Consts.GRANT) }
  final def GROUP: Rule0 = rule { keyword(Consts.GROUP) }
  final def HAVING: Rule0 = rule { keyword(Consts.HAVING) }
  final def IN: Rule0 = rule { keyword(Consts.IN) }
  final def INNER: Rule0 = rule { keyword(Consts.INNER) }
  final def INSERT: Rule0 = rule { keyword(Consts.INSERT) }
  final def INTERSECT: Rule0 = rule { keyword(Consts.INTERSECT) }
  final def INTO: Rule0 = rule { keyword(Consts.INTO) }
  final def IS: Rule0 = rule { keyword(Consts.IS) }
  final def JOIN: Rule0 = rule { keyword(Consts.JOIN) }
  final def LEFT: Rule0 = rule { keyword(Consts.LEFT) }
  final def LIKE: Rule0 = rule { keyword(Consts.LIKE) }
  final def NOT: Rule0 = rule { keyword(Consts.NOT) }
  final def NULL: Rule0 = rule { keyword(Consts.NULL) }
  final def ON: Rule0 = rule { keyword(Consts.ON) }
  final def OR: Rule0 = rule { keyword(Consts.OR) }
  final def ORDER: Rule0 = rule { keyword(Consts.ORDER) }
  final def OUTER: Rule0 = rule { keyword(Consts.OUTER) }
  final def PACKAGE: Rule0 = rule { keyword(Consts.PACKAGE) }
  final def PATH: Rule0 = rule { keyword(Consts.PATH) }
  final def REPOS: Rule0 = rule { keyword(Consts.REPOS) }
  final def REVOKE: Rule0 = rule { keyword(Consts.REVOKE) }
  final def RIGHT: Rule0 = rule { keyword(Consts.RIGHT) }
  final def SCHEMA: Rule0 = rule { keyword(Consts.SCHEMA) }
  final def SELECT: Rule0 = rule { keyword(Consts.SELECT) }
  final def SET: Rule0 = rule { keyword(Consts.SET) }
  final def TABLE: Rule0 = rule { keyword(Consts.TABLE) }
  final def THEN: Rule0 = rule { keyword(Consts.THEN) }
  final def TO: Rule0 = rule { keyword(Consts.TO) }
  final def TRUE: Rule0 = rule { keyword(Consts.TRUE) }
  final def UNDEPLOY: Rule0 = rule { keyword(Consts.UNDEPLOY) }
  final def UNION: Rule0 = rule { keyword(Consts.UNION) }
  final def UNIQUE: Rule0 = rule { keyword(Consts.UNIQUE) }
  final def UPDATE: Rule0 = rule { keyword(Consts.UPDATE) }
  final def WHEN: Rule0 = rule { keyword(Consts.WHEN) }
  final def WHERE: Rule0 = rule { keyword(Consts.WHERE) }
  final def WITH: Rule0 = rule { keyword(Consts.WITH) }
  final def USER: Rule0 = rule { keyword(Consts.USER) }

  // non-reserved keywords
  final def MINUS: Rule0 = rule { keyword(Consts.MINUS) }
  final def RESET: Rule0 = rule { keyword(Consts.RESET) }
  final def ADD: Rule0 = rule { keyword(Consts.ADD) }
  final def ALTER: Rule0 = rule { keyword(Consts.ALTER) }
  final def ANTI: Rule0 = rule { keyword(Consts.ANTI) }
  final def CACHE: Rule0 = rule { keyword(Consts.CACHE) }
  final def CALL: Rule0 = rule{ keyword(Consts.CALL) }
  final def CLEAR: Rule0 = rule { keyword(Consts.CLEAR) }
  final def CLUSTER: Rule0 = rule { keyword(Consts.CLUSTER) }
  final def COLUMN: Rule0 = rule { keyword(Consts.COLUMN) }
  final def COMMENT: Rule0 = rule { keyword(Consts.COMMENT) }
  final def DESCRIBE: Rule0 = rule { keyword(Consts.DESCRIBE) }
  final def DISTRIBUTE: Rule0 = rule { keyword(Consts.DISTRIBUTE) }
  final def DISK_STORE: Rule0 = rule { keyword(Consts.DISK_STORE) }
  final def END: Rule0 = rule { keyword(Consts.END) }
  final def EXTENDED: Rule0 = rule { keyword(Consts.EXTENDED) }
  final def EXTERNAL: Rule0 = rule { keyword(Consts.EXTERNAL) }
  final def FETCH: Rule0 = rule { keyword(Consts.FETCH) }
  final def FIRST: Rule0 = rule { keyword(Consts.FIRST) }
  final def FN: Rule0 = rule { keyword(Consts.FN) }
  final def FULL: Rule0 = rule { keyword(Consts.FULL) }
  final def FUNCTION: Rule0 = rule { keyword(Consts.FUNCTION) }
  final def FUNCTIONS: Rule0 = rule { keyword(Consts.FUNCTIONS) }
  final def GLOBAL: Rule0 = rule { keyword(Consts.GLOBAL) }
  final def HASH: Rule0 = rule { keyword(Consts.HASH) }
  final def IF: Rule0 = rule { keyword(Consts.IF) }
  final def INDEX: Rule0 = rule { keyword(Consts.INDEX) }
  final def INIT: Rule0 = rule { keyword(Consts.INIT) }
  final def INTERVAL: Rule0 = rule { keyword(Consts.INTERVAL) }
  final def JAR: Rule0 = rule { keyword(Consts.JAR) }
  final def JARS: Rule0 = rule { keyword(Consts.JARS) }
  final def LAST: Rule0 = rule { keyword(Consts.LAST) }
  final def LAZY: Rule0 = rule { keyword(Consts.LAZY) }
  final def LIMIT: Rule0 = rule { keyword(Consts.LIMIT) }
  final def LIST: Rule0 = rule { keyword(Consts.LIST) }
  final def NATURAL: Rule0 = rule { keyword(Consts.NATURAL) }
  final def NULLS: Rule0 = rule { keyword(Consts.NULLS) }
  final def ONLY: Rule0 = rule { keyword(Consts.ONLY) }
  final def OPTIONS: Rule0 = rule { keyword(Consts.OPTIONS) }
  final def OVERWRITE: Rule0 = rule { keyword(Consts.OVERWRITE) }
  final def PACKAGES: Rule0 = rule { keyword(Consts.PACKAGES) }
  final def PARTITION: Rule0 = rule { keyword(Consts.PARTITION) }
  final def PUT: Rule0 = rule { keyword(Consts.PUT) }
  final def REFRESH: Rule0 = rule { keyword(Consts.REFRESH) }
  final def REGEXP: Rule0 = rule { keyword(Consts.REGEXP) }
  final def REPLACE: Rule0 = rule { keyword(Consts.REPLACE) }
  final def RETURNS: Rule0 = rule { keyword(Consts.RETURNS) }
  final def RLIKE: Rule0 = rule { keyword(Consts.RLIKE) }
  final def SEMI: Rule0 = rule { keyword(Consts.SEMI) }
  final def SHOW: Rule0 = rule { keyword(Consts.SHOW) }
  final def SORT: Rule0 = rule { keyword(Consts.SORT) }
  final def START: Rule0 = rule { keyword(Consts.START) }
  final def STOP: Rule0 = rule { keyword(Consts.STOP) }
  final def STREAM: Rule0 = rule { keyword(Consts.STREAM) }
  final def STREAMING: Rule0 = rule { keyword(Consts.STREAMING) }
  final def TABLES: Rule0 = rule { keyword(Consts.TABLES) }
  final def TEMPORARY: Rule0 = rule { keyword(Consts.TEMPORARY) }
  final def TRUNCATE: Rule0 = rule { keyword(Consts.TRUNCATE) }
  final def UNCACHE: Rule0 = rule { keyword(Consts.UNCACHE) }
  final def USING: Rule0 = rule { keyword(Consts.USING) }
  final def VALUES: Rule0 = rule { keyword(Consts.VALUES) }
  final def VIEW: Rule0 = rule { keyword(Consts.VIEW) }
  final def FOR: Rule0 = rule { keyword(Consts.FOR) }
  final def ENABLE: Rule0 = rule { keyword(Consts.ENABLE) }
  final def DISABLE: Rule0 = rule { keyword(Consts.DISABLE) }
  final def LEVEL: Rule0 = rule { keyword(Consts.LEVEL) }
  final def SECURITY: Rule0 = rule { keyword(Consts.SECURITY) }
  final def LDAPGROUP: Rule0 = rule { keyword(Consts.LDAPGROUP) }

  // Window analytical functions (non-reserved)
  final def DURATION: Rule0 = rule { keyword(Consts.DURATION) }
  final def FOLLOWING: Rule0 = rule { keyword(Consts.FOLLOWING) }
  final def OVER: Rule0 = rule { keyword(Consts.OVER) }
  final def PRECEDING: Rule0 = rule { keyword(Consts.PRECEDING) }
  final def RANGE: Rule0 = rule { keyword(Consts.RANGE) }
  final def ROW: Rule0 = rule { keyword(Consts.ROW) }
  final def ROWS: Rule0 = rule { keyword(Consts.ROWS) }
  final def SLIDE: Rule0 = rule { keyword(Consts.SLIDE) }
  final def UNBOUNDED: Rule0 = rule { keyword(Consts.UNBOUNDED) }
  final def WINDOW: Rule0 = rule { keyword(Consts.WINDOW) }

  // interval units (non-reserved)
  final def DAY: Rule0 = rule { intervalUnit(Consts.DAY) }
  final def HOUR: Rule0 = rule { intervalUnit(Consts.HOUR) }
  final def MICROS: Rule0 = rule { intervalUnit("micro") }
  final def MICROSECOND: Rule0 = rule { intervalUnit(Consts.MICROSECOND) }
  final def MILLIS: Rule0 = rule { intervalUnit("milli") }
  final def MILLISECOND: Rule0 = rule { intervalUnit(Consts.MILLISECOND) }
  final def MINS: Rule0 = rule { intervalUnit("min") }
  final def MINUTE: Rule0 = rule { intervalUnit(Consts.MINUTE) }
  final def MONTH: Rule0 = rule { intervalUnit(Consts.MONTH) }
  final def SECS: Rule0 = rule { intervalUnit("sec") }
  final def SECOND: Rule0 = rule { intervalUnit(Consts.SECOND) }
  final def WEEK: Rule0 = rule { intervalUnit(Consts.WEEK) }
  final def YEAR: Rule0 = rule { intervalUnit(Consts.YEAR) }

  // cube, rollup, grouping sets etc
  final def CUBE: Rule0 = rule { keyword(Consts.CUBE) }
  final def ROLLUP: Rule0 = rule { keyword(Consts.ROLLUP) }
  final def GROUPING: Rule0 = rule { keyword(Consts.GROUPING) }
  final def SETS: Rule0 = rule { keyword(Consts.SETS) }
  final def LATERAL: Rule0 = rule { keyword(Consts.LATERAL) }

  private val CURRENT_USER = "CURRENT_USER"

  // DDLs, SET, SHOW etc

  final type TableEnd = (Option[String], Option[Map[String, String]],
      Option[LogicalPlan])

  protected final def ifNotExists: Rule1[Boolean] = rule {
    (IF ~ NOT ~ EXISTS ~ push(true)).? ~> ((o: Any) => o != None)
  }

  protected final def ifExists: Rule1[Boolean] = rule {
    (IF ~ EXISTS ~ push(true)).? ~> ((o: Any) => o != None)
  }

  protected final def identifierWithComment: Rule1[(String, Option[String])] = rule {
    identifier ~ (COMMENT ~ stringLiteral).? ~>
        ((id: String, cm: Any) => id -> cm.asInstanceOf[Option[String]])
  }

  protected def createTable: Rule1[LogicalPlan] = rule {
    CREATE ~ (EXTERNAL ~ push(true)).? ~ TABLE ~ ifNotExists ~
        tableIdentifier ~ tableEnd ~> { (external: Any, allowExisting: Boolean,
        tableIdent: TableIdentifier, schemaStr: StringBuilder, remaining: TableEnd) =>

      val options = remaining._2.getOrElse(Map.empty[String, String])
      val provider = remaining._1.getOrElse(Consts.DEFAULT_SOURCE)
      val schemaString = schemaStr.toString().trim

      val hasExternalSchema = if (external != None) false
      else {
        // check if provider class implements ExternalSchemaRelationProvider
        try {
          val clazz: Class[_] = DataSource(session, SnappyContext
              .getProvider(provider, onlyBuiltIn = false)).providingClass
          classOf[ExternalSchemaRelationProvider].isAssignableFrom(clazz)
        } catch {
          case ce: ClassNotFoundException =>
            throw Utils.analysisException(ce.toString, Some(ce))
          case t: Throwable => throw t
        }
      }
      val userSpecifiedSchema = if (hasExternalSchema) None
      else synchronized {
        // parse the schema string expecting Spark SQL format
        val colParser = newInstance()
        colParser.parseSQL(schemaString, colParser.tableSchemaOpt.run())
            .map(StructType(_))
      }
      val schemaDDL = if (hasExternalSchema && schemaString.length > 0) {
        Some(schemaString)
      } else None

      remaining._3 match {
        case Some(queryPlan) =>
          // When IF NOT EXISTS clause appears in the query,
          // the save mode will be ignore.
          val mode = if (allowExisting) SaveMode.Ignore else SaveMode.ErrorIfExists
          external match {
            case Some(true) =>
              CreateTableUsingSelect(tableIdent, None,
                userSpecifiedSchema, schemaDDL, provider,
                Array.empty[String], mode, options, MarkerForCreateTableAsSelect(queryPlan),
                isBuiltIn = false)
            case _ =>
              CreateTableUsingSelect(tableIdent, None,
                userSpecifiedSchema, schemaDDL, provider,
                Array.empty[String], mode, options, MarkerForCreateTableAsSelect(queryPlan),
                isBuiltIn = true)
          }
        case None =>
          external match {
            case Some(true) =>
              CreateTableUsing(tableIdent, None, userSpecifiedSchema,
                schemaDDL, provider, allowExisting, options, isBuiltIn = false)
            case _ =>
              CreateTableUsing(tableIdent, None, userSpecifiedSchema,
                schemaDDL, provider, allowExisting, options, isBuiltIn = true)
          }
      }
    }
  }

  protected final def policyFor: Rule1[String] = rule {
    (FOR ~ capture(ALL | SELECT | UPDATE | INSERT | DELETE)).? ~> ((forOpt: Any) =>
      forOpt match {
        case Some(v) => v.asInstanceOf[String].trim
        case None => SnappyParserConsts.SELECT.upper
      })
  }

  protected final def policyTo: Rule1[Seq[String]] = rule {
    (TO ~
        (CURRENT ~ '_' ~ USER ~ push(CURRENT_USER)  |
            (LDAPGROUP ~ ws ~ ':' ~ ws ~
                push(SnappyParserConsts.LDAPGROUP.upper + ':')).? ~
                identifier ~ ws ~> {(ldapOpt: Any, x) =>
              ldapOpt.asInstanceOf[Option[String]].map(_ + x).getOrElse(x)}
        ).+ (commaSep) ~> {
        (policyTo: Any) => policyTo.asInstanceOf[Seq[String]].map(_.trim)
          }).? ~> { (toOpt: Any) =>
      toOpt match {
        case Some(x) => x.asInstanceOf[Seq[String]]
        case _ => Seq(CURRENT_USER)
      }
    }

  }

  protected def createPolicy: Rule1[LogicalPlan] = rule {
    (CREATE ~ POLICY) ~ tableIdentifier ~ ON ~ tableIdentifier ~ policyFor ~
        policyTo ~ USING ~ capture(expression) ~> { (policyName: TableIdentifier,
        tableName: TableIdentifier, policyFor: String,
        applyTo: Seq[String], filterExp: Expression, filterStr: String) => {
      val snappySession = session.asInstanceOf[SnappySession]
      val tableIdent = snappySession.sessionState.catalog.
          newQualifiedTableName(tableName)
      val applyToAll = applyTo.exists(_.equalsIgnoreCase(CURRENT_USER))
      val expandedApplyTo = if (applyToAll) {
        Seq.empty[String]
      } else {
        import scala.collection.JavaConverters._
        ExternalStoreUtils.getExpandedGranteesIterator(applyTo).toSeq
      }

      var currentUser = this.session.conf.get(com.pivotal.gemfirexd.Attribute.USERNAME_ATTR, "")

      currentUser = IdUtil.getUserAuthorizationId(
        if (currentUser.isEmpty) Constant.DEFAULT_SCHEMA
        else snappySession.sessionState.catalog.formatDatabaseName(currentUser))

      val policyIdent = snappySession.sessionState.catalog
          .newQualifiedTableName(policyName)
      val filter = PolicyProperties.createFilterPlan(filterExp, tableIdent, currentUser,
        expandedApplyTo)
      CreatePolicy(policyIdent, tableIdent, policyFor, applyTo, expandedApplyTo, currentUser,
        filterStr, filter)
    }
    }
  }

  protected def dropPolicy: Rule1[LogicalPlan] = rule {
    DROP ~ POLICY ~ ifExists ~ tableIdentifier ~> DropPolicy
  }

  protected final def beforeDDLEnd: Rule0 = rule {
    noneOf("uUoOaA-;/")
  }

  protected final def ddlEnd: Rule1[TableEnd] = rule {
    ws ~ (USING ~ qualifiedName).? ~ (OPTIONS ~ options).? ~ (AS ~ query).? ~
        ws ~ &((';' ~ ws).* ~ EOI) ~> ((provider: Any, options: Any,
        asQuery: Any) => (provider, options, asQuery).asInstanceOf[TableEnd])
  }

  protected final def tableEnd1: Rule[StringBuilder :: HNil,
      StringBuilder :: TableEnd :: HNil] = rule {
    ddlEnd.asInstanceOf[Rule[StringBuilder :: HNil,
        StringBuilder :: TableEnd :: HNil]] |
    (capture(ANY ~ beforeDDLEnd.*) ~> ((s: StringBuilder, n: String) =>
      s.append(n))) ~ tableEnd1
  }

  protected final def tableEnd: Rule2[StringBuilder, TableEnd] = rule {
    (capture(beforeDDLEnd.*) ~> ((s: String) =>
      new StringBuilder().append(s))) ~ tableEnd1
  }

  protected def createIndex: Rule1[LogicalPlan] = rule {
    (CREATE ~ (GLOBAL ~ HASH ~ push(false) | UNIQUE ~ push(true)).? ~ INDEX) ~
        tableIdentifier ~ ON ~ tableIdentifier ~
        colsWithDirection ~ (OPTIONS ~ options).? ~> {
      (indexType: Any, indexName: TableIdentifier, tableName: TableIdentifier,
          cols: Map[String, Option[SortDirection]], opts: Any) =>
        val parameters = opts.asInstanceOf[Option[Map[String, String]]]
            .getOrElse(Map.empty[String, String])
        val options = indexType.asInstanceOf[Option[Boolean]] match {
          case Some(false) =>
            parameters + (ExternalStoreUtils.INDEX_TYPE -> "global hash")
          case Some(true) =>
            parameters + (ExternalStoreUtils.INDEX_TYPE -> "unique")
          case None => parameters
        }
        CreateIndex(indexName, tableName, cols, options)
    }
  }

  protected final def globalOrTemporary: Rule1[Boolean] = rule {
    (GLOBAL ~ push(true)).? ~ TEMPORARY ~> ((g: Any) => g != None)
  }

  protected def createView: Rule1[LogicalPlan] = rule {
    CREATE ~ (OR ~ REPLACE ~ push(true)).? ~ (globalOrTemporary.? ~ VIEW |
        globalOrTemporary ~ TABLE) ~ ifNotExists ~ tableIdentifier ~
        ('(' ~ ws ~ (identifierWithComment + commaSep) ~ ')' ~ ws).? ~
        (COMMENT ~ stringLiteral).? ~ AS ~ capture(query) ~> { (replace: Any, gt: Any,
        allowExisting: Boolean, table: TableIdentifier, cols: Any, comment: Any,
        plan: LogicalPlan, queryStr: String) =>

      val viewType = gt match {
        case Some(true) | true => GlobalTempView
        case Some(false) | false => LocalTempView
        case _ => PersistedView
      }
      val userCols = cols.asInstanceOf[Option[Seq[(String, Option[String])]]] match {
        case Some(seq) => seq
        case None => Nil
      }
      CreateSnappyViewCommand(
        name = table,
        userSpecifiedColumns = userCols,
        comment = comment.asInstanceOf[Option[String]],
        properties = Map.empty,
        originalText = Option(queryStr),
        child = plan,
        allowExisting = allowExisting,
        replace = replace != None,
        viewType = viewType)
    }
  }

  protected def createTempViewUsing: Rule1[LogicalPlan] = rule {
    CREATE ~ (OR ~ REPLACE ~ push(true)).? ~ globalOrTemporary ~ (VIEW | TABLE) ~
        tableIdentifier ~ tableSchema.? ~ USING ~ qualifiedName ~
        (OPTIONS ~ options).? ~> ((replace: Any, global: Boolean, tableIdent: TableIdentifier,
        schema: Any, provider: String, options: Any) => CreateTempViewUsing(
      tableIdent = tableIdent,
      userSpecifiedSchema = schema.asInstanceOf[Option[Seq[StructField]]].map(StructType(_)),
      replace = replace != None,
      global = global,
      provider = provider,
      options = options.asInstanceOf[Option[Map[String, String]]].getOrElse(Map.empty)))
  }

  protected def dropIndex: Rule1[LogicalPlan] = rule {
    DROP ~ INDEX ~ ifExists ~ tableIdentifier ~> DropIndex
  }

  protected def dropTable: Rule1[LogicalPlan] = rule {
    DROP ~ (TABLE ~ push(false)) ~ ifExists ~ tableIdentifier ~> DropTableOrView
  }

  protected def dropView: Rule1[LogicalPlan] = rule {
    DROP ~ (VIEW ~ push(true)) ~ ifExists ~ tableIdentifier ~> DropTableOrView
  }

  protected def truncateTable: Rule1[LogicalPlan] = rule {
    TRUNCATE ~ TABLE ~ ifExists ~ tableIdentifier ~> TruncateManagedTable
  }

<<<<<<< HEAD
  protected def alterTableAddColumn: Rule1[LogicalPlan] = rule {
    ALTER ~ TABLE ~ tableIdentifier ~ ADD  ~ COLUMN.? ~ column  ~> AlterTableAddColumn
  }

  protected def alterTableToggleRowLevelSecurity: Rule1[LogicalPlan] = rule {
    ALTER ~ TABLE ~ tableIdentifier ~ ((ENABLE ~ push(true)) | (DISABLE ~ push(false))) ~
        ROW ~ LEVEL ~ SECURITY ~> {
      (tableName: TableIdentifier, enbableRLS: Boolean) =>
        AlterTableToggleRowLevelSecurity(tableName, enbableRLS)
    }
  }

  protected def alterTableDropColumn: Rule1[LogicalPlan] = rule {
    ALTER ~ TABLE ~ tableIdentifier ~ DROP  ~ COLUMN.? ~ qualifiedName ~> AlterTableDropColumn
=======
  protected def alterTable: Rule1[LogicalPlan] = rule {
    ALTER ~ TABLE ~ tableIdentifier ~ (
        ADD ~ COLUMN.? ~ column ~ EOI ~> AlterTableAddColumn |
        DROP ~ COLUMN.? ~ identifier ~ EOI ~> AlterTableDropColumn |
        ANY. + ~ EOI ~> ((r: TableIdentifier) =>
          DMLExternalTable(r, UnresolvedRelation(r), input.sliceString(0, input.length)))
    )
>>>>>>> d70fe370
  }

  protected def createStream: Rule1[LogicalPlan] = rule {
    CREATE ~ STREAM ~ TABLE ~ ifNotExists ~ tableIdentifier ~ tableSchema.? ~
        USING ~ qualifiedName ~ OPTIONS ~ options ~> {
      (allowExisting: Boolean, streamIdent: TableIdentifier, schema: Any,
          pname: String, opts: Map[String, String]) =>
        val specifiedSchema = schema.asInstanceOf[Option[Seq[StructField]]]
            .map(fields => StructType(fields))
        val provider = SnappyContext.getProvider(pname, onlyBuiltIn = false)
        // check that the provider is a stream relation
        val clazz = DataSource(session, provider).providingClass
        if (!classOf[StreamPlanProvider].isAssignableFrom(clazz)) {
          throw Utils.analysisException(s"CREATE STREAM provider $pname" +
              " does not implement StreamPlanProvider")
        }
        // provider has already been resolved, so isBuiltIn==false allows
        // for both builtin as well as external implementations
        CreateTableUsing(streamIdent, None, specifiedSchema, None,
          provider, allowExisting, opts, isBuiltIn = false)
    }
  }

  protected final def resourceType: Rule1[FunctionResource] = rule {
    identifier ~ stringLiteral ~> { (rType: String, path: String) =>
      val resourceType = rType.toLowerCase
      resourceType match {
        case "jar" =>
          FunctionResource(FunctionResourceType.fromString(resourceType), path)
        case _ =>
          throw Utils.analysisException(s"CREATE FUNCTION with resource type '$resourceType'")
      }
    }
  }

  def checkExists(resource: FunctionResource): Unit = {
    if (!new File(resource.uri).exists()) {
      throw Utils.analysisException(s"No file named ${resource.uri} exists")
    }
  }

  /**
   * Create a [[CreateFunctionCommand]] command.
   *
   * For example:
   * {{{
   *   CREATE [TEMPORARY] FUNCTION [db_name.]function_name AS class_name RETURNS ReturnType
   *    USING JAR 'file_uri';
   * }}}
   */
  protected def createFunction: Rule1[LogicalPlan] = rule {
    CREATE ~ (TEMPORARY ~ push(true)).? ~ FUNCTION ~ functionIdentifier ~ AS ~
        qualifiedName ~ RETURNS ~ columnDataType ~ USING ~ resourceType ~>
        { (te: Any, functionIdent: FunctionIdentifier, className: String,
            t: DataType, funcResource : FunctionResource) =>

          val isTemp = te.asInstanceOf[Option[Boolean]].isDefined
          val funcResources = Seq(funcResource)
          funcResources.foreach(checkExists)
          val classNameWithType = className + "__" + t.catalogString
          CreateFunctionCommand(
            functionIdent.database,
            functionIdent.funcName,
            classNameWithType,
            funcResources,
            isTemp)
        }
  }


  /**
   * Create a [[DropFunctionCommand]] command.
   *
   * For example:
   * {{{
   *   DROP [TEMPORARY] FUNCTION [IF EXISTS] function;
   * }}}
   */
  protected def dropFunction: Rule1[LogicalPlan] = rule {
    DROP ~ (TEMPORARY ~ push(true)).? ~ FUNCTION ~ ifExists ~ functionIdentifier ~>
        ((te: Any, ifExists: Boolean, functionIdent: FunctionIdentifier) => DropFunctionCommand(
          functionIdent.database,
          functionIdent.funcName,
          ifExists = ifExists,
          isTemp = te.asInstanceOf[Option[Boolean]].isDefined))
  }

  /**
   * GRANT/REVOKE/CREATE DISKSTORE/CALL on a table (only for column and row tables).
   *
   * Example:
   * {{{
   *   GRANT SELECT ON table TO user1, user2;
   *   GRANT INSERT ON table TO ldapGroup: group1;
   *   CREATE DISKSTORE diskstore_name ('dir1' 10240)
   *   DROP DISKSTORE diskstore_name
   *   CALL SYSCS_UTIL.SYSCS_SET_RUNTIMESTATISTICS(1)
   * }}}
   */
  protected def grantRevoke: Rule1[LogicalPlan] = rule {
    (GRANT | REVOKE | (CREATE | DROP) ~ DISK_STORE | ("{".? ~ CALL)) ~ ANY.* ~>
        /* dummy table because we will pass sql to gemfire layer so we only need to have sql */
        (() => DMLExternalTable(TableIdentifier("SYSDUMMY1", Some("SYSIBM")),
          LogicalRelation(new execution.row.DefaultSource().createRelation(session.sqlContext,
            SaveMode.Ignore, Map(JdbcExtendedUtils.DBTABLE_PROPERTY -> "SYSIBM.SYSDUMMY1"),
            "", None)), input.sliceString(0, input.length)))
  }

  protected def deployPackages: Rule1[LogicalPlan] = rule {
    DEPLOY ~ ((PACKAGE ~ tableIdentifier ~ stringLiteral ~
        (REPOS ~ stringLiteral).? ~ (PATH ~ stringLiteral).? ~>
        ((alias: TableIdentifier, packages: String, repos: Any, path: Any) => DeployCommand(
          packages, alias.identifier, repos.asInstanceOf[Option[String]],
          path.asInstanceOf[Option[String]], restart = false))) |
      JAR ~ tableIdentifier ~ stringLiteral ~>
          ((alias: TableIdentifier, commaSepPaths: String) => DeployJarCommand(
        alias.identifier, commaSepPaths, restart = false))) |
    UNDEPLOY ~ tableIdentifier ~> ((alias: TableIdentifier) => UnDeployCommand(alias.identifier)) |
    LIST ~ (
      PACKAGES ~> (() => ListPackageJarsCommand(true)) |
      JARS ~> (() => ListPackageJarsCommand(false))
    )
  }

  protected def streamContext: Rule1[LogicalPlan] = rule {
    STREAMING ~ (
        INIT ~ durationUnit ~> ((batchInterval: Duration) =>
          SnappyStreamingActions(0, Some(batchInterval))) |
        START ~> (() => SnappyStreamingActions(1, None)) |
        STOP ~> (() => SnappyStreamingActions(2, None))
    )
  }

  /*
   * describe [extended] table avroTable
   * This will display all columns of table `avroTable` includes column_name,
   *   column_type,comment
   */
  protected def describeTable: Rule1[LogicalPlan] = rule {
    DESCRIBE ~ (EXTENDED ~ push(true)).? ~ tableIdentifier ~>
        ((extended: Any, tableIdent: TableIdentifier) =>
          DescribeTableCommand(tableIdent, Map.empty[String, String], extended
              .asInstanceOf[Option[Boolean]].isDefined, isFormatted = false))
  }

  protected def refreshTable: Rule1[LogicalPlan] = rule {
    REFRESH ~ TABLE ~ tableIdentifier ~> RefreshTable
  }

  protected def cache: Rule1[LogicalPlan] = rule {
    CACHE ~ (LAZY ~ push(true)).? ~ TABLE ~ tableIdentifier ~
        (AS ~ query).? ~> ((isLazy: Any, tableIdent: TableIdentifier,
        plan: Any) => CacheTableCommand(tableIdent,
      plan.asInstanceOf[Option[LogicalPlan]],
      isLazy.asInstanceOf[Option[Boolean]].isDefined))
  }

  protected def uncache: Rule1[LogicalPlan] = rule {
    UNCACHE ~ TABLE ~ ifExists ~ tableIdentifier ~>
        ((ifExists: Boolean, tableIdent: TableIdentifier) =>
          UncacheTableCommand(tableIdent, ifExists)) |
    CLEAR ~ CACHE ~> (() => ClearCacheCommand)
  }

  protected def set: Rule1[LogicalPlan] = rule {
    SET ~ (
        CURRENT.? ~ SCHEMA ~ '='.? ~ ws ~ identifier ~>
            ((schemaName: String) => SetSchema(schemaName)) |
        capture(ANY.*) ~> { (rest: String) =>
          val separatorIndex = rest.indexOf('=')
          if (separatorIndex >= 0) {
            val key = rest.substring(0, separatorIndex).trim
            val value = rest.substring(separatorIndex + 1).trim
            SetCommand(Some(key -> Option(value)))
          } else if (rest.nonEmpty) {
            SetCommand(Some(rest.trim -> None))
          } else {
            SetCommand(None)
          }
        }
    )
  }

  protected def reset: Rule1[LogicalPlan] = rule {
    RESET ~> { () => ResetCommand }
  }

  // It can be the following patterns:
  // SHOW FUNCTIONS;
  // SHOW FUNCTIONS mydb.func1;
  // SHOW FUNCTIONS func1;
  // SHOW FUNCTIONS `mydb.a`.`func1.aa`;
  protected def show: Rule1[LogicalPlan] = rule {
   SHOW ~ TABLES ~ ((FROM | IN) ~ identifier).? ~> ((ident: Any) =>
      ShowTablesCommand(ident.asInstanceOf[Option[String]], None)) |
       SHOW ~ strictIdentifier.? ~ FUNCTIONS ~ LIKE.? ~
        (functionIdentifier | stringLiteral).? ~> { (id: Any, nameOrPat: Any) =>
      val (user, system) = id.asInstanceOf[Option[String]]
          .map(_.toLowerCase) match {
        case None | Some("all") => (true, true)
        case Some("system") => (false, true)
        case Some("user") => (true, false)
        case Some(x) =>
          throw new ParseException(s"SHOW $x FUNCTIONS not supported")
      }
      nameOrPat match {
        case Some(name: FunctionIdentifier) => ShowFunctionsCommand(
          name.database, Some(name.funcName), user, system)
        case Some(pat: String) => ShowFunctionsCommand(
          None, Some(pat), user, system)
        case None => ShowFunctionsCommand(None, None, user, system)
        case _ => throw new ParseException(
          s"SHOW FUNCTIONS $nameOrPat unexpected")
      }
    }
  }

  protected def desc: Rule1[LogicalPlan] = rule {
    DESCRIBE ~ FUNCTION ~ (EXTENDED ~ push(true)).? ~
        functionIdentifier ~> ((extended: Any, name: FunctionIdentifier) =>
      DescribeFunctionCommand(name,
        extended.asInstanceOf[Option[Boolean]].isDefined))
  }

  // helper non-terminals

  protected final def sortDirection: Rule1[SortDirection] = rule {
    ASC ~> (() => Ascending) | DESC ~> (() => Descending)
  }

  protected final def colsWithDirection: Rule1[Map[String,
      Option[SortDirection]]] = rule {
    '(' ~ ws ~ (identifier ~ sortDirection.? ~> ((id: Any, direction: Any) =>
      (id, direction))).*(commaSep) ~ ')' ~ ws ~> ((cols: Any) =>
      cols.asInstanceOf[Seq[(String, Option[SortDirection])]].toMap)
  }

  protected final def durationUnit: Rule1[Duration] = rule {
    integral ~ (
        (MILLIS | MILLISECOND) ~> ((s: String) => Milliseconds(s.toInt)) |
        (SECS | SECOND) ~> ((s: String) => Seconds(s.toInt)) |
        (MINS | MINUTE) ~> ((s: String) => Minutes(s.toInt))
    )
  }

  /** the string passed in *SHOULD* be lower case */
  protected final def intervalUnit(k: String): Rule0 = rule {
    atomic(ignoreCase(k) ~ Consts.plural.?) ~ delimiter
  }

  protected final def intervalUnit(k: Keyword): Rule0 = rule {
    atomic(ignoreCase(k.lower) ~ Consts.plural.?) ~ delimiter
  }

  protected final def qualifiedName: Rule1[String] = rule {
    ((unquotedIdentifier | quotedIdentifier) + ('.' ~ ws)) ~>
        ((ids: Seq[String]) => ids.mkString("."))
  }

  protected def column: Rule1[StructField] = rule {
    identifier ~ columnDataType ~ ((NOT ~ push(true)).? ~ NULL).? ~
        (COMMENT ~ stringLiteral).? ~> { (columnName: String,
        t: DataType, notNull: Any, cm: Any) =>
      val builder = new MetadataBuilder()
      val (dataType, empty) = t match {
        case CharStringType(size, baseType) =>
          builder.putLong(Constant.CHAR_TYPE_SIZE_PROP, size)
              .putString(Constant.CHAR_TYPE_BASE_PROP, baseType)
          (StringType, false)
        case _ => (t, true)
      }
      val metadata = cm.asInstanceOf[Option[String]] match {
        case Some(comment) => builder.putString(
          Consts.COMMENT.lower, comment).build()
        case None => if (empty) Metadata.empty else builder.build()
      }
      val notNullOpt = notNull.asInstanceOf[Option[Option[Boolean]]]
      StructField(columnName, dataType, notNullOpt.isEmpty ||
          notNullOpt.get.isEmpty, metadata)
    }
  }

  protected final def tableSchema: Rule1[Seq[StructField]] = rule {
    '(' ~ ws ~ (column + commaSep) ~ ')' ~ ws
  }

  protected final def tableSchemaOpt: Rule1[Option[Seq[StructField]]] = rule {
    (tableSchema ~> (Some(_)) | ws ~> (() => None)).named("tableSchema") ~ EOI
  }

  protected final def pair: Rule1[(String, String)] = rule {
    qualifiedName ~ stringLiteral ~ ws ~> ((k: String, v: String) => k -> v)
  }

  protected final def options: Rule1[Map[String, String]] = rule {
    '(' ~ ws ~ (pair * commaSep) ~ ')' ~ ws ~>
        ((pairs: Any) => pairs.asInstanceOf[Seq[(String, String)]].toMap)
  }

  protected def ddl: Rule1[LogicalPlan] = rule {
    createTable | describeTable | refreshTable | dropTable | truncateTable |
    createView | createTempViewUsing | dropView |
<<<<<<< HEAD
    alterTableToggleRowLevelSecurity | alterTableAddColumn | alterTableDropColumn |
    createStream | streamContext |
    createIndex | dropIndex | createFunction | dropFunction | grantRevoke | show |
    createPolicy | dropPolicy
=======
    alterTable | createStream | streamContext |
    createIndex | dropIndex | createFunction | dropFunction | grantRevoke | show
>>>>>>> d70fe370
  }

  protected def query: Rule1[LogicalPlan]
  protected def expression: Rule1[Expression]
  protected def parseSQL[T](sqlText: String, parseRule: => Try[T]): T

  protected def newInstance(): SnappyDDLParser
}

case class CreateTableUsing(
    tableIdent: TableIdentifier,
    baseTable: Option[TableIdentifier],
    userSpecifiedSchema: Option[StructType],
    schemaDDL: Option[String],
    provider: String,
    allowExisting: Boolean,
    options: Map[String, String],
    isBuiltIn: Boolean) extends Command

case class CreatePolicy(policyName: QualifiedTableName, tableName: QualifiedTableName,
    policyFor: String, applyTo: Seq[String], expandedPolicyApplyTo: Seq[String],
    currentUser: String, filterStr: String, filter: BypassRowLevelSecurity) extends Command

case class CreateTableUsingSelect(
    tableIdent: TableIdentifier,
    baseTable: Option[TableIdentifier],
    userSpecifiedSchema: Option[StructType],
    schemaDDL: Option[String],
    provider: String,
    partitionColumns: Array[String],
    mode: SaveMode,
    options: Map[String, String],
    query: LogicalPlan,
    isBuiltIn: Boolean) extends Command

case class DropTableOrView(isView: Boolean, ifExists: Boolean,
    tableIdent: TableIdentifier) extends Command

case class DropPolicy(ifExists: Boolean,
    policyIdentifier: TableIdentifier) extends Command

case class TruncateManagedTable(ifExists: Boolean, tableIdent: TableIdentifier) extends Command

case class AlterTableAddColumn(tableIdent: TableIdentifier, addColumn: StructField)
    extends Command

case class AlterTableToggleRowLevelSecurity(tableIdent: TableIdentifier, enable: Boolean)
    extends Command

case class AlterTableDropColumn(tableIdent: TableIdentifier, column: String) extends Command

case class CreateIndex(indexName: TableIdentifier,
    baseTable: TableIdentifier,
    indexColumns: Map[String, Option[SortDirection]],
    options: Map[String, String]) extends Command

case class DropIndex(ifExists: Boolean, indexName: TableIdentifier) extends Command

case class DMLExternalTable(
    tableName: TableIdentifier,
    query: LogicalPlan,
    command: String)
    extends LeafNode with Command {

  override def innerChildren: Seq[QueryPlan[_]] = Seq(query)

  override lazy val resolved: Boolean = query.resolved
  override lazy val output: Seq[Attribute] = AttributeReference("count", IntegerType)() :: Nil
}

case class SetSchema(schemaName: String) extends Command

case class SnappyStreamingActions(action: Int, batchInterval: Option[Duration]) extends Command

case class DeployCommand(
  coordinates: String,
  alias: String,
  repos: Option[String],
  jarCache: Option[String],
  restart: Boolean) extends RunnableCommand {

  override def run(sparkSession: SparkSession): Seq[Row] = {
    try {
      val jarsstr = SparkSubmitUtils.resolveMavenCoordinates(coordinates, repos, jarCache)
      if (jarsstr.nonEmpty) {
        val jars = jarsstr.split(",")
        val sc = sparkSession.sparkContext
        val uris = jars.map(j => sc.env.rpcEnv.fileServer.addFile(new File(j)))
        SnappySession.addJarURIs(uris)
        Utils.mapExecutors[Unit](sparkSession.sparkContext, () => {
          ToolsCallbackInit.toolsCallback.addURIsToExecutorClassLoader(uris)
          Iterator.empty
        })
        val deployCmd = s"$coordinates|${repos.getOrElse("")}|${jarCache.getOrElse("")}"
        ToolsCallbackInit.toolsCallback.addURIs(alias, jars, deployCmd)
      }
      Seq.empty[Row]
    } catch {
      case ex: Throwable =>
        ex match {
          case err: Error =>
            if (SystemFailure.isJVMFailureError(err)) {
              SystemFailure.initiateFailure(err)
              // If this ever returns, rethrow the error. We're poisoned
              // now, so don't let this thread continue.
              throw err
            }
          case _ =>
        }
        Misc.checkIfCacheClosing(ex)
        if (restart) {
          logWarning(s"Following mvn coordinate" +
              s" could not be resolved during restart: ${coordinates}", ex)
          if (lang.Boolean.parseBoolean(System.getProperty("FAIL_ON_JAR_UNAVAILABILITY", "true"))) {
            throw ex
          }
          Seq.empty[Row]
        } else {
          throw ex
        }
    }
  }
}

case class DeployJarCommand(
  alias: String,
  paths: String,
  restart: Boolean) extends RunnableCommand {

  override def run(sparkSession: SparkSession): Seq[Row] = {
    if (paths.nonEmpty) {
      val jars = paths.split(",")
      val (availableUris, unavailableUris) = jars.partition(f => Files.isReadable(Paths.get(f)))
      if (unavailableUris.nonEmpty) {
        logWarning(s"Following jars are unavailable" +
            s" for deployment during restart: ${unavailableUris.deep.mkString(",")}")
        if (restart && lang.Boolean.parseBoolean(
          System.getProperty("FAIL_ON_JAR_UNAVAILABILITY", "true"))) {
          throw new IllegalStateException(
            s"Could not find deployed jars: ${unavailableUris.mkString(",")}")
        }
        if (!restart) {
          throw new IllegalArgumentException(s"jars not readable: ${unavailableUris.mkString(",")}")
        }
      }
      val sc = sparkSession.sparkContext
      val uris = availableUris.map(j => sc.env.rpcEnv.fileServer.addFile(new File(j)))
      SnappySession.addJarURIs(uris)
      Utils.mapExecutors[Unit](sparkSession.sparkContext, () => {
        ToolsCallbackInit.toolsCallback.addURIsToExecutorClassLoader(uris)
        Iterator.empty
      })
      ToolsCallbackInit.toolsCallback.addURIs(alias, jars, paths, isPackage = false)
    }
    Seq.empty[Row]
  }
}

case class ListPackageJarsCommand(isJar: Boolean) extends RunnableCommand {
  override val output: Seq[Attribute] = {
    AttributeReference("alias", StringType, nullable = false)() ::
    AttributeReference("coordinate", StringType, nullable = false)() ::
    AttributeReference("isPackage", BooleanType, nullable = false)() :: Nil
  }

  override def run(sparkSession: SparkSession): Seq[Row] = {
    val commands = ToolsCallbackInit.toolsCallback.getGlobalCmndsSet()
    val rows = new ArrayBuffer[Row]
    commands.forEach(new Consumer[Entry[String, String]] {
      override def accept(t: Entry[String, String]): Unit = {
        val alias = t.getKey
        val value = t.getValue
        val indexOf = value.indexOf('|')
        if (indexOf > 0) {
          // It is a package
          val pkg = value.substring(0, indexOf)
          rows += Row(alias, pkg, true)
        }
        else {
          // It is a jar
          val jars = value.split(',')
          val jarfiles = jars.map(f => {
            val lastIndexOf = f.lastIndexOf('/')
            val length = f.length
            if (lastIndexOf > 0) f.substring(lastIndexOf + 1, length)
            else {
              f
            }
          })
          rows += Row(alias, jarfiles.mkString(","), false)
        }
      }
    })
    rows
  }
}

case class UnDeployCommand(alias: String) extends RunnableCommand {

  override def run(sparkSession: SparkSession): Seq[Row] = {
    ToolsCallbackInit.toolsCallback.removePackage(alias)
    Seq.empty[Row]
  }
}

case class CreateSnappyViewCommand(name: TableIdentifier,
    userSpecifiedColumns: Seq[(String, Option[String])],
    comment: Option[String],
    properties: Map[String, String],
    originalText: Option[String],
    child: LogicalPlan,
    allowExisting: Boolean,
    replace: Boolean,
    viewType: ViewType)
    extends RunnableCommand {

  override def run(sparkSession: SparkSession): Seq[Row] = {
    // If the plan cannot be analyzed, throw an exception and don't proceed.
    val qe = sparkSession.sessionState.executePlan(child)
    qe.assertAnalyzed()
    val analyzedPlan = qe.analyzed

    if (userSpecifiedColumns.nonEmpty &&
        userSpecifiedColumns.length != analyzedPlan.output.length) {
      throw new AnalysisException(s"The number of columns produced by the SELECT clause " +
          s"(num: `${analyzedPlan.output.length}`) does not match the number of column names " +
          s"specified by CREATE VIEW (num: `${userSpecifiedColumns.length}`).")
    }

    val aliasedPlan = if (userSpecifiedColumns.isEmpty) {
      analyzedPlan
    } else {
      val projectList = analyzedPlan.output.zip(userSpecifiedColumns).map {
        case (attr, (colName, None)) => Alias(attr, colName)()
        case (attr, (colName, Some(colComment))) =>
          val meta = new MetadataBuilder().putString("comment", colComment).build()
          Alias(attr, colName)(explicitMetadata = Some(meta))
      }
      sparkSession.sessionState.executePlan(Project(projectList, analyzedPlan)).analyzed
    }
<<<<<<< HEAD
=======
    val actualSchemaJson = aliasedPlan.schema.json
>>>>>>> d70fe370
    val viewSQL: String = new SQLBuilder(aliasedPlan).toSQL

    // Validate the view SQL - make sure we can parse it and analyze it.
    // If we cannot analyze the generated query, there is probably a bug in SQL generation.
    try {
      sparkSession.sql(viewSQL).queryExecution.assertAnalyzed()
    } catch {
      case NonFatal(e) =>
        throw new RuntimeException(s"Failed to analyze the canonicalized SQL: $viewSQL", e)
    }
    var opts = JdbcExtendedUtils.addSplitProperty(viewSQL, Constant.SPLIT_VIEW_TEXT_PROPERTY,
      properties)
    opts = JdbcExtendedUtils.addSplitProperty(viewSQL,
      Constant.SPLIT_VIEW_ORIGINAL_TEXT_PROPERTY, opts)
<<<<<<< HEAD
=======
    opts = JdbcExtendedUtils.addSplitProperty(actualSchemaJson,
      SnappyStoreHiveCatalog.HIVE_SCHEMA_PROP, opts)
>>>>>>> d70fe370
    val dummyText = "select 1"
    val dummyPlan = sparkSession.sessionState.sqlParser.parsePlan(dummyText)
    val cmd = CreateViewCommand(name, Nil, comment, opts.toMap, Some(dummyText),
      dummyPlan, allowExisting, replace, viewType)
    cmd.run(sparkSession)
  }
}<|MERGE_RESOLUTION|>--- conflicted
+++ resolved
@@ -477,12 +477,6 @@
   protected def truncateTable: Rule1[LogicalPlan] = rule {
     TRUNCATE ~ TABLE ~ ifExists ~ tableIdentifier ~> TruncateManagedTable
   }
-
-<<<<<<< HEAD
-  protected def alterTableAddColumn: Rule1[LogicalPlan] = rule {
-    ALTER ~ TABLE ~ tableIdentifier ~ ADD  ~ COLUMN.? ~ column  ~> AlterTableAddColumn
-  }
-
   protected def alterTableToggleRowLevelSecurity: Rule1[LogicalPlan] = rule {
     ALTER ~ TABLE ~ tableIdentifier ~ ((ENABLE ~ push(true)) | (DISABLE ~ push(false))) ~
         ROW ~ LEVEL ~ SECURITY ~> {
@@ -491,9 +485,6 @@
     }
   }
 
-  protected def alterTableDropColumn: Rule1[LogicalPlan] = rule {
-    ALTER ~ TABLE ~ tableIdentifier ~ DROP  ~ COLUMN.? ~ qualifiedName ~> AlterTableDropColumn
-=======
   protected def alterTable: Rule1[LogicalPlan] = rule {
     ALTER ~ TABLE ~ tableIdentifier ~ (
         ADD ~ COLUMN.? ~ column ~ EOI ~> AlterTableAddColumn |
@@ -501,7 +492,6 @@
         ANY. + ~ EOI ~> ((r: TableIdentifier) =>
           DMLExternalTable(r, UnresolvedRelation(r), input.sliceString(0, input.length)))
     )
->>>>>>> d70fe370
   }
 
   protected def createStream: Rule1[LogicalPlan] = rule {
@@ -804,15 +794,9 @@
   protected def ddl: Rule1[LogicalPlan] = rule {
     createTable | describeTable | refreshTable | dropTable | truncateTable |
     createView | createTempViewUsing | dropView |
-<<<<<<< HEAD
-    alterTableToggleRowLevelSecurity | alterTableAddColumn | alterTableDropColumn |
-    createStream | streamContext |
-    createIndex | dropIndex | createFunction | dropFunction | grantRevoke | show |
-    createPolicy | dropPolicy
-=======
+    alterTableToggleRowLevelSecurity |createPolicy | dropPolicy|
     alterTable | createStream | streamContext |
     createIndex | dropIndex | createFunction | dropFunction | grantRevoke | show
->>>>>>> d70fe370
   }
 
   protected def query: Rule1[LogicalPlan]
@@ -1053,10 +1037,9 @@
       }
       sparkSession.sessionState.executePlan(Project(projectList, analyzedPlan)).analyzed
     }
-<<<<<<< HEAD
-=======
+
     val actualSchemaJson = aliasedPlan.schema.json
->>>>>>> d70fe370
+
     val viewSQL: String = new SQLBuilder(aliasedPlan).toSQL
 
     // Validate the view SQL - make sure we can parse it and analyze it.
@@ -1071,11 +1054,10 @@
       properties)
     opts = JdbcExtendedUtils.addSplitProperty(viewSQL,
       Constant.SPLIT_VIEW_ORIGINAL_TEXT_PROPERTY, opts)
-<<<<<<< HEAD
-=======
+
     opts = JdbcExtendedUtils.addSplitProperty(actualSchemaJson,
       SnappyStoreHiveCatalog.HIVE_SCHEMA_PROP, opts)
->>>>>>> d70fe370
+
     val dummyText = "select 1"
     val dummyPlan = sparkSession.sessionState.sqlParser.parsePlan(dummyText)
     val cmd = CreateViewCommand(name, Nil, comment, opts.toMap, Some(dummyText),
