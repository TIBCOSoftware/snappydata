/*
 * Copyright (c) 2018 SnappyData, Inc. All rights reserved.
 *
 * Licensed under the Apache License, Version 2.0 (the "License"); you
 * may not use this file except in compliance with the License. You
 * may obtain a copy of the License at
 *
 * http://www.apache.org/licenses/LICENSE-2.0
 *
 * Unless required by applicable law or agreed to in writing, software
 * distributed under the License is distributed on an "AS IS" BASIS,
 * WITHOUT WARRANTIES OR CONDITIONS OF ANY KIND, either express or
 * implied. See the License for the specific language governing
 * permissions and limitations under the License. See accompanying
 * LICENSE file.
 */

package org.apache.spark.sql


import java.io.File

import scala.util.Try

import com.pivotal.gemfirexd.internal.iapi.sql.dictionary.SchemaDescriptor
import com.pivotal.gemfirexd.internal.iapi.util.IdUtil
import io.snappydata.sql.catalog.SnappyExternalCatalog
import io.snappydata.{Constant, Property, QueryHint}
import org.parboiled2._
import shapeless.{::, HNil}

<<<<<<< HEAD
import org.apache.spark.sql.catalyst.catalog.{BucketSpec, FunctionResource, FunctionResourceType}
=======
import org.apache.spark.deploy.SparkSubmitUtils
import org.apache.spark.sql.SnappyParserConsts.plusOrMinus
import org.apache.spark.sql.catalyst.analysis.UnresolvedRelation
import org.apache.spark.sql.catalyst.catalog.{FunctionResource, FunctionResourceType}
>>>>>>> 1698bac7
import org.apache.spark.sql.catalyst.expressions._
import org.apache.spark.sql.catalyst.plans.QueryPlan
import org.apache.spark.sql.catalyst.plans.logical._
import org.apache.spark.sql.catalyst.{FunctionIdentifier, TableIdentifier}
import org.apache.spark.sql.collection.Utils
import org.apache.spark.sql.execution._
import org.apache.spark.sql.execution.columnar.ExternalStoreUtils
import org.apache.spark.sql.execution.command._
import org.apache.spark.sql.execution.datasources.{CreateTempViewUsing, DataSource, LogicalRelation}
import org.apache.spark.sql.policy.PolicyProperties
import org.apache.spark.sql.sources.JdbcExtendedUtils
import org.apache.spark.sql.streaming.StreamPlanProvider
import org.apache.spark.sql.types._
import org.apache.spark.sql.{SnappyParserConsts => Consts}
import org.apache.spark.streaming._

abstract class SnappyDDLParser(session: SnappySession)
    extends SnappyBaseParser(session) {

  final def ALL: Rule0 = rule { keyword(Consts.ALL) }
  final def AND: Rule0 = rule { keyword(Consts.AND) }
  final def AS: Rule0 = rule { keyword(Consts.AS) }
  final def ASC: Rule0 = rule { keyword(Consts.ASC) }
  final def BETWEEN: Rule0 = rule { keyword(Consts.BETWEEN) }
  final def BY: Rule0 = rule { keyword(Consts.BY) }
  final def CASE: Rule0 = rule { keyword(Consts.CASE) }
  final def CAST: Rule0 = rule { keyword(Consts.CAST) }
  final def CREATE: Rule0 = rule { keyword(Consts.CREATE) }
  final def POLICY: Rule0 = rule { keyword(Consts.POLICY) }
  final def CURRENT: Rule0 = rule { keyword(Consts.CURRENT) }
  final def CURRENT_DATE: Rule0 = rule { keyword(Consts.CURRENT_DATE) }
  final def CURRENT_TIMESTAMP: Rule0 = rule { keyword(Consts.CURRENT_TIMESTAMP) }
  final def DELETE: Rule0 = rule { keyword(Consts.DELETE) }
  final def DESC: Rule0 = rule { keyword(Consts.DESC) }
  final def DEPLOY: Rule0 = rule { keyword(Consts.DEPLOY) }
  final def DISTINCT: Rule0 = rule { keyword(Consts.DISTINCT) }
  final def DROP: Rule0 = rule { keyword(Consts.DROP) }
  final def ELSE: Rule0 = rule { keyword(Consts.ELSE) }
  final def EXCEPT: Rule0 = rule { keyword(Consts.EXCEPT) }
  final def EXISTS: Rule0 = rule { keyword(Consts.EXISTS) }
  final def FALSE: Rule0 = rule { keyword(Consts.FALSE) }
  final def FROM: Rule0 = rule { keyword(Consts.FROM) }
  final def GRANT: Rule0 = rule { keyword(Consts.GRANT) }
  final def GROUP: Rule0 = rule { keyword(Consts.GROUP) }
  final def HAVING: Rule0 = rule { keyword(Consts.HAVING) }
  final def IN: Rule0 = rule { keyword(Consts.IN) }
  final def INNER: Rule0 = rule { keyword(Consts.INNER) }
  final def INSERT: Rule0 = rule { keyword(Consts.INSERT) }
  final def INTERSECT: Rule0 = rule { keyword(Consts.INTERSECT) }
  final def INTO: Rule0 = rule { keyword(Consts.INTO) }
  final def IS: Rule0 = rule { keyword(Consts.IS) }
  final def JOIN: Rule0 = rule { keyword(Consts.JOIN) }
  final def LEFT: Rule0 = rule { keyword(Consts.LEFT) }
  final def LIKE: Rule0 = rule { keyword(Consts.LIKE) }
  final def NOT: Rule0 = rule { keyword(Consts.NOT) }
  final def NULL: Rule0 = rule { keyword(Consts.NULL) }
  final def ON: Rule0 = rule { keyword(Consts.ON) }
  final def OR: Rule0 = rule { keyword(Consts.OR) }
  final def ORDER: Rule0 = rule { keyword(Consts.ORDER) }
  final def OUTER: Rule0 = rule { keyword(Consts.OUTER) }
  final def PACKAGE: Rule0 = rule { keyword(Consts.PACKAGE) }
  final def PATH: Rule0 = rule { keyword(Consts.PATH) }
  final def REPOS: Rule0 = rule { keyword(Consts.REPOS) }
  final def REVOKE: Rule0 = rule { keyword(Consts.REVOKE) }
  final def RIGHT: Rule0 = rule { keyword(Consts.RIGHT) }
  final def SCHEMA: Rule0 = rule { keyword(Consts.SCHEMA) }
  final def SELECT: Rule0 = rule { keyword(Consts.SELECT) }
  final def SET: Rule0 = rule { keyword(Consts.SET) }
  final def TABLE: Rule0 = rule { keyword(Consts.TABLE) }
  final def THEN: Rule0 = rule { keyword(Consts.THEN) }
  final def TO: Rule0 = rule { keyword(Consts.TO) }
  final def TRUE: Rule0 = rule { keyword(Consts.TRUE) }
  final def UNDEPLOY: Rule0 = rule { keyword(Consts.UNDEPLOY) }
  final def UNION: Rule0 = rule { keyword(Consts.UNION) }
  final def UPDATE: Rule0 = rule { keyword(Consts.UPDATE) }
  final def WHEN: Rule0 = rule { keyword(Consts.WHEN) }
  final def WHERE: Rule0 = rule { keyword(Consts.WHERE) }
  final def WITH: Rule0 = rule { keyword(Consts.WITH) }
  final def USER: Rule0 = rule { keyword(Consts.USER) }

  // non-reserved keywords
  final def ADD: Rule0 = rule { keyword(Consts.ADD) }
  final def ALTER: Rule0 = rule { keyword(Consts.ALTER) }
  final def ANALYZE: Rule0 = rule { keyword(Consts.ANALYZE) }
  final def ANTI: Rule0 = rule { keyword(Consts.ANTI) }
  final def AUTHORIZATION: Rule0 = rule { keyword(Consts.AUTHORIZATION) }
  final def BUCKETS: Rule0 = rule { keyword(Consts.BUCKETS) }
  final def CACHE: Rule0 = rule { keyword(Consts.CACHE) }
  final def CALL: Rule0 = rule{ keyword(Consts.CALL) }
  final def CASCADE: Rule0 = rule { keyword(Consts.CASCADE) }
  final def CHECK: Rule0 = rule { keyword(Consts.CHECK) }
  final def CLEAR: Rule0 = rule { keyword(Consts.CLEAR) }
  final def CLUSTER: Rule0 = rule { keyword(Consts.CLUSTER) }
  final def CLUSTERED: Rule0 = rule { keyword(Consts.CLUSTERED) }
  final def CODEGEN: Rule0 = rule { keyword(Consts.CODEGEN) }
  final def COLUMN: Rule0 = rule { keyword(Consts.COLUMN) }
  final def COLUMNS: Rule0 = rule { keyword(Consts.COLUMNS) }
  final def COMMENT: Rule0 = rule { keyword(Consts.COMMENT) }
  final def CONSTRAINT: Rule0 = rule { keyword(Consts.CONSTRAINT) }
  final def CROSS: Rule0 = rule { keyword(Consts.CROSS) }
  final def CURRENT_USER: Rule0 = rule { keyword(Consts.CURRENT_USER) }
  final def DEFAULT: Rule0 = rule { keyword(Consts.DEFAULT) }
  final def DATABASE: Rule0 = rule { keyword(Consts.DATABASE) }
  final def DATABASES: Rule0 = rule { keyword(Consts.DATABASES) }
  final def DESCRIBE: Rule0 = rule { keyword(Consts.DESCRIBE) }
  final def DISABLE: Rule0 = rule { keyword(Consts.DISABLE) }
  final def DISTRIBUTE: Rule0 = rule { keyword(Consts.DISTRIBUTE) }
  final def DISKSTORE: Rule0 = rule { keyword(Consts.DISKSTORE) }
  final def ENABLE: Rule0 = rule { keyword(Consts.ENABLE) }
  final def END: Rule0 = rule { keyword(Consts.END) }
  final def EXECUTE: Rule0 = rule { keyword(Consts.EXECUTE) }
  final def EXPLAIN: Rule0 = rule { keyword(Consts.EXPLAIN) }
  final def EXTENDED: Rule0 = rule { keyword(Consts.EXTENDED) }
  final def EXTERNAL: Rule0 = rule { keyword(Consts.EXTERNAL) }
  final def FETCH: Rule0 = rule { keyword(Consts.FETCH) }
  final def FIRST: Rule0 = rule { keyword(Consts.FIRST) }
  final def FN: Rule0 = rule { keyword(Consts.FN) }
  final def FOR: Rule0 = rule { keyword(Consts.FOR) }
  final def FOREIGN: Rule0 = rule { keyword(Consts.FOREIGN) }
  final def FORMATTED: Rule0 = rule { keyword(Consts.FORMATTED) }
  final def FULL: Rule0 = rule { keyword(Consts.FULL) }
  final def FUNCTION: Rule0 = rule { keyword(Consts.FUNCTION) }
  final def FUNCTIONS: Rule0 = rule { keyword(Consts.FUNCTIONS) }
  final def GLOBAL: Rule0 = rule { keyword(Consts.GLOBAL) }
  final def HASH: Rule0 = rule { keyword(Consts.HASH) }
  final def IF: Rule0 = rule { keyword(Consts.IF) }
  final def INDEX: Rule0 = rule { keyword(Consts.INDEX) }
  final def INIT: Rule0 = rule { keyword(Consts.INIT) }
  final def INTERVAL: Rule0 = rule { keyword(Consts.INTERVAL) }
  final def JAR: Rule0 = rule { keyword(Consts.JAR) }
  final def JARS: Rule0 = rule { keyword(Consts.JARS) }
  final def LAST: Rule0 = rule { keyword(Consts.LAST) }
  final def LAZY: Rule0 = rule { keyword(Consts.LAZY) }
  final def LDAPGROUP: Rule0 = rule { keyword(Consts.LDAPGROUP) }
  final def LEVEL: Rule0 = rule { keyword(Consts.LEVEL) }
  final def LIMIT: Rule0 = rule { keyword(Consts.LIMIT) }
  final def LIST: Rule0 = rule { keyword(Consts.LIST) }
  final def LOAD: Rule0 = rule { keyword(Consts.LOAD) }
  final def MEMBERS: Rule0 = rule { keyword(Consts.MEMBERS) }
  final def MINUS: Rule0 = rule { keyword(Consts.MINUS) }
  final def MSCK: Rule0 = rule { keyword(Consts.MSCK) }
  final def NATURAL: Rule0 = rule { keyword(Consts.NATURAL) }
  final def NULLS: Rule0 = rule { keyword(Consts.NULLS) }
  final def ONLY: Rule0 = rule { keyword(Consts.ONLY) }
  final def OPTIONS: Rule0 = rule { keyword(Consts.OPTIONS) }
  final def OVERWRITE: Rule0 = rule { keyword(Consts.OVERWRITE) }
  final def PACKAGES: Rule0 = rule { keyword(Consts.PACKAGES) }
  final def PARTITION: Rule0 = rule { keyword(Consts.PARTITION) }
  final def PARTITIONED: Rule0 = rule { keyword(Consts.PARTITIONED) }
  final def PURGE: Rule0 = rule { keyword(Consts.PURGE) }
  final def PUT: Rule0 = rule { keyword(Consts.PUT) }
  final def REFRESH: Rule0 = rule { keyword(Consts.REFRESH) }
  final def REGEXP: Rule0 = rule { keyword(Consts.REGEXP) }
  final def RENAME: Rule0 = rule { keyword(Consts.RENAME) }
  final def REPLACE: Rule0 = rule { keyword(Consts.REPLACE) }
  final def RESET: Rule0 = rule { keyword(Consts.RESET) }
  final def RESTRICT: Rule0 = rule { keyword(Consts.RESTRICT) }
  final def RETURNS: Rule0 = rule { keyword(Consts.RETURNS) }
  final def RLIKE: Rule0 = rule { keyword(Consts.RLIKE) }
  final def SCHEMAS: Rule0 = rule { keyword(Consts.SCHEMAS) }
  final def SECURITY: Rule0 = rule { keyword(Consts.SECURITY) }
  final def SEMI: Rule0 = rule { keyword(Consts.SEMI) }
  final def SHOW: Rule0 = rule { keyword(Consts.SHOW) }
  final def SORT: Rule0 = rule { keyword(Consts.SORT) }
  final def SORTED: Rule0 = rule { keyword(Consts.SORTED) }
  final def START: Rule0 = rule { keyword(Consts.START) }
  final def STOP: Rule0 = rule { keyword(Consts.STOP) }
  final def STREAM: Rule0 = rule { keyword(Consts.STREAM) }
  final def STREAMING: Rule0 = rule { keyword(Consts.STREAMING) }
  final def TABLES: Rule0 = rule { keyword(Consts.TABLES) }
  final def TBLPROPERTIES: Rule0 = rule { keyword(Consts.TBLPROPERTIES) }
  final def TEMPORARY: Rule0 = rule { keyword(Consts.TEMPORARY) | keyword(Consts.TEMP) }
  final def TRIGGER: Rule0 = rule { keyword(Consts.TRIGGER) }
  final def TRUNCATE: Rule0 = rule { keyword(Consts.TRUNCATE) }
  final def UNCACHE: Rule0 = rule { keyword(Consts.UNCACHE) }
  final def UNIQUE: Rule0 = rule { keyword(Consts.UNIQUE) }
  final def USE: Rule0 = rule { keyword(Consts.USE) }
  final def USING: Rule0 = rule { keyword(Consts.USING) }
  final def VALUES: Rule0 = rule { keyword(Consts.VALUES) }
  final def VIEW: Rule0 = rule { keyword(Consts.VIEW) }
  final def VIEWS: Rule0 = rule { keyword(Consts.VIEWS) }

  // Window analytical functions (non-reserved)
  final def DURATION: Rule0 = rule { keyword(Consts.DURATION) }
  final def FOLLOWING: Rule0 = rule { keyword(Consts.FOLLOWING) }
  final def OVER: Rule0 = rule { keyword(Consts.OVER) }
  final def PRECEDING: Rule0 = rule { keyword(Consts.PRECEDING) }
  final def RANGE: Rule0 = rule { keyword(Consts.RANGE) }
  final def ROW: Rule0 = rule { keyword(Consts.ROW) }
  final def ROWS: Rule0 = rule { keyword(Consts.ROWS) }
  final def SLIDE: Rule0 = rule { keyword(Consts.SLIDE) }
  final def UNBOUNDED: Rule0 = rule { keyword(Consts.UNBOUNDED) }
  final def WINDOW: Rule0 = rule { keyword(Consts.WINDOW) }

  // interval units (non-reserved)
  final def DAY: Rule0 = rule { intervalUnit(Consts.DAY) }
  final def HOUR: Rule0 = rule { intervalUnit(Consts.HOUR) }
  final def MICROS: Rule0 = rule { intervalUnit("micro") }
  final def MICROSECOND: Rule0 = rule { intervalUnit(Consts.MICROSECOND) }
  final def MILLIS: Rule0 = rule { intervalUnit("milli") }
  final def MILLISECOND: Rule0 = rule { intervalUnit(Consts.MILLISECOND) }
  final def MINS: Rule0 = rule { intervalUnit("min") }
  final def MINUTE: Rule0 = rule { intervalUnit(Consts.MINUTE) }
  final def MONTH: Rule0 = rule { intervalUnit(Consts.MONTH) }
  final def SECS: Rule0 = rule { intervalUnit("sec") }
  final def SECOND: Rule0 = rule { intervalUnit(Consts.SECOND) }
  final def WEEK: Rule0 = rule { intervalUnit(Consts.WEEK) }
  final def YEAR: Rule0 = rule { intervalUnit(Consts.YEAR) }

  // cube, rollup, grouping sets etc
  final def CUBE: Rule0 = rule { keyword(Consts.CUBE) }
  final def ROLLUP: Rule0 = rule { keyword(Consts.ROLLUP) }
  final def GROUPING: Rule0 = rule { keyword(Consts.GROUPING) }
  final def SETS: Rule0 = rule { keyword(Consts.SETS) }
  final def LATERAL: Rule0 = rule { keyword(Consts.LATERAL) }

  /** spark parser used for hive DDLs that are not relevant to SnappyData's builtin sources */
  protected final lazy val sparkParser: SparkSqlParser =
    new SparkSqlParser(session.snappySessionState.conf)

  // DDLs, SET etc

  final type ColumnDirectionMap = Seq[(String, Option[SortDirection])]
  final type TableEnd = (Option[String], Option[Map[String, String]],
      Option[LogicalPlan], Seq[String], Option[BucketSpec])

  protected final def ifNotExists: Rule1[Boolean] = rule {
    (IF ~ NOT ~ EXISTS ~ push(true)).? ~> ((o: Any) => o != None)
  }

  protected final def ifExists: Rule1[Boolean] = rule {
    (IF ~ EXISTS ~ push(true)).? ~> ((o: Any) => o != None)
  }

  protected final def identifierWithComment: Rule1[(String, Option[String])] = rule {
    identifier ~ (COMMENT ~ stringLiteral).? ~>
        ((id: String, cm: Any) => id -> cm.asInstanceOf[Option[String]])
  }

  protected def createTable: Rule1[LogicalPlan] = rule {
    CREATE ~ (EXTERNAL ~ push(true)).? ~ TABLE ~ ifNotExists ~
        tableIdentifier ~ tableEnd ~> { (external: Any, allowExisting: Boolean,
        tableIdent: TableIdentifier, schemaStr: StringBuilder, remaining: TableEnd) =>

      val options = remaining._2 match {
        case None => Map.empty[String, String]
        case Some(m) => m
      }
      val provider = remaining._1 match {
        case None =>
          // behave like SparkSession in case hive support has been enabled
          if (session.enableHiveSupport) DDLUtils.HIVE_PROVIDER else Consts.DEFAULT_SOURCE
        case Some(p) => p
      }
      // check if hive provider is being used
      if (provider.equalsIgnoreCase(DDLUtils.HIVE_PROVIDER)) {
        if (session.enableHiveSupport) {
          sparkParser.parsePlan(input.sliceString(0, input.length))
        } else {
          throw Utils.analysisException(s"Hive support (${Property.EnableHiveSupport.name}) " +
              "is required to create hive tables")
        }
      } else {
        val schemaString = schemaStr.toString().trim
        // check if a relation supporting free-form schema has been used that supports
        // syntax beyond Spark support
        val (userSpecifiedSchema, schemaDDL) = if (schemaString.length > 0) {
          if (ExternalStoreUtils.isExternalSchemaRelationProvider(provider)) {
            None -> Some(schemaString)
          } else synchronized {
            // parse the schema string expecting Spark SQL format
            val colParser = newInstance()
            colParser.parseSQL(schemaString, colParser.tableSchemaOpt.run())
                .map(StructType(_)) -> None
          }
        } else None -> None

        // When IF NOT EXISTS clause appears in the query,
        // the save mode will be ignore.
        val mode = if (allowExisting) SaveMode.Ignore else SaveMode.ErrorIfExists
        CreateTableUsingCommand(tableIdent, None, userSpecifiedSchema, schemaDDL,
          provider, mode, options, remaining._3, external == None, remaining._4, remaining._5)
      }
    }
  }

<<<<<<< HEAD
  protected final def createTableLike: Rule1[LogicalPlan] = rule {
    CREATE ~ TABLE ~ ifNotExists ~ tableIdentifier ~ LIKE ~ tableIdentifier ~>
        ((allowExisting: Boolean, targetTable: TableIdentifier, sourceTable: TableIdentifier) =>
          CreateTableLikeCommand(targetTable, sourceTable, allowExisting))
=======
  protected final def booleanLiteral: Rule1[Boolean] = rule {
    TRUE ~> (() => true) | FALSE ~> (() => false)
  }

  protected final def numericLiteral: Rule1[String] = rule {
    capture(plusOrMinus.? ~ Consts.numeric. + ~ (Consts.exponent ~
        plusOrMinus.? ~ CharPredicate.Digit. +).? ~ Consts.numericSuffix.? ~
        Consts.numericSuffix.?) ~ delimiter ~> ((s: String) => s)
  }

  protected final def defaultLiteral: Rule1[Option[String]] = rule {
    stringLiteral ~> ((s: String) => Option(s)) |
    numericLiteral ~> ((s: String) => Option(s)) |
    booleanLiteral ~> ((b: Boolean) => Option(b.toString)) |
    NULL ~> (() => None)
  }

  protected final def defaultVal: Rule1[Option[String]] = rule {
    (DEFAULT ~ defaultLiteral ~ ws).?  ~> ((value: Any) => value match {
        case Some(v) => v.asInstanceOf[Option[String]]
        case None => None
      })
>>>>>>> 1698bac7
  }

  protected final def policyFor: Rule1[String] = rule {
    (FOR ~ capture(ALL | SELECT | UPDATE | INSERT | DELETE)).? ~> ((forOpt: Any) =>
      forOpt match {
        case Some(v) => v.asInstanceOf[String].trim
        case None => SnappyParserConsts.SELECT.upper
      })
  }

  protected final def policyTo: Rule1[Seq[String]] = rule {
    (TO ~
        (capture(CURRENT_USER) |
            (LDAPGROUP ~ ':' ~ ws ~
                push(SnappyParserConsts.LDAPGROUP.upper + ':')).? ~
                identifier ~ ws ~> {(ldapOpt: Any, x) =>
              ldapOpt.asInstanceOf[Option[String]].map(_ + x).getOrElse(x)}
        ). + (commaSep) ~> {
        (policyTo: Any) => policyTo.asInstanceOf[Seq[String]].map(_.trim)
          }).? ~> { (toOpt: Any) =>
      toOpt match {
        case Some(x) => x.asInstanceOf[Seq[String]]
        case _ => Seq(SnappyParserConsts.CURRENT_USER.upper)
      }
    }

  }

  protected def createPolicy: Rule1[LogicalPlan] = rule {
    (CREATE ~ POLICY) ~ tableIdentifier ~ ON ~ tableIdentifier ~ policyFor ~
        policyTo ~ USING ~ capture(expression) ~> { (policyName: TableIdentifier,
        tableName: TableIdentifier, policyFor: String,
        applyTo: Seq[String], filterExp: Expression, filterStr: String) => {
      val applyToAll = applyTo.exists(_.equalsIgnoreCase(
        SnappyParserConsts.CURRENT_USER.upper))
      val expandedApplyTo = if (applyToAll) Nil
      else ExternalStoreUtils.getExpandedGranteesIterator(applyTo).toSeq
      /*
      val targetRelation = snappySession.sessionState.catalog.lookupRelation(tableIdent)
      val isTargetExternalRelation =  targetRelation.find(x => x match {
        case _: ExternalRelation => true
        case _ => false
      }).isDefined
      */
      // use normalized value for string comparison in filters
      val currentUser = IdUtil.getUserAuthorizationId(this.session.conf.get(
        com.pivotal.gemfirexd.Attribute.USERNAME_ATTR, Constant.DEFAULT_SCHEMA))
      val filter = PolicyProperties.createFilterPlan(filterExp, tableName,
        currentUser, expandedApplyTo)

      CreatePolicyCommand(policyName, tableName, policyFor, applyTo, expandedApplyTo,
        currentUser, filterStr, filter)
    }
    }
  }

  protected def dropPolicy: Rule1[LogicalPlan] = rule {
    DROP ~ POLICY ~ ifExists ~ tableIdentifier ~> DropPolicyCommand
  }

  protected final def beforeDDLEnd: Rule0 = rule {
    noneOf("uUoOaA-;/")
  }

  protected final def identifierList: Rule1[Seq[String]] = rule {
    '(' ~ ws ~ (identifier + commaSep) ~ ')' ~ ws
  }

  protected final def bucketSpec: Rule1[BucketSpec] = rule {
    CLUSTERED ~ BY ~ identifierList ~ (SORTED ~ BY ~ colsWithDirection).? ~ INTO ~
        capture(CharPredicate.Digit. +) ~ ws ~ BUCKETS ~> {
      (ids: Seq[String], cols: Any, n: String) =>
        cols.asInstanceOf[Option[ColumnDirectionMap]] match {
          case None => BucketSpec(n.toInt, ids, Nil)
          case Some(m) =>
            val sortColumns = m.map {
              case (_, Some(Descending)) => throw Utils.analysisException(
                s"Column ordering for buckets must be ASC but was DESC")
              case (c, _) => c
            }
            BucketSpec(n.toInt, ids, sortColumns)
        }
    }
  }

  protected final def ddlEnd: Rule1[TableEnd] = rule {
    ws ~ (USING ~ qualifiedName).? ~ (OPTIONS ~ options).? ~
        (PARTITIONED ~ BY ~ identifierList).? ~ bucketSpec.? ~ (AS ~ query).? ~ ws ~
        &((';' ~ ws).* ~ EOI) ~> { (provider: Any, options: Any, ps: Any, bs: Any, asQuery: Any) =>
      val partitionSpec = ps.asInstanceOf[Option[Seq[String]]] match {
        case None => Nil
        case Some(p) => p
      }
      (provider, options, asQuery, partitionSpec, bs).asInstanceOf[TableEnd]
    }
  }

  protected final def tableEnd1: Rule[StringBuilder :: HNil,
      StringBuilder :: TableEnd :: HNil] = rule {
    ddlEnd.asInstanceOf[Rule[StringBuilder :: HNil,
        StringBuilder :: TableEnd :: HNil]] |
    // no free form pass through to store/spark-hive layer if USING has been provided
    // to detect genuine syntax errors correctly rather than store throwing
    // some irrelevant error
    (!(ws ~ (USING ~ qualifiedName | OPTIONS ~ options)) ~ capture(ANY ~ beforeDDLEnd.*) ~>
        ((s: StringBuilder, n: String) => s.append(n))) ~ tableEnd1
  }

  protected final def tableEnd: Rule2[StringBuilder, TableEnd] = rule {
    (capture(beforeDDLEnd.*) ~> ((s: String) =>
      new StringBuilder().append(s))) ~ tableEnd1
  }

  protected def createIndex: Rule1[LogicalPlan] = rule {
    (CREATE ~ (GLOBAL ~ HASH ~ push(false) | UNIQUE ~ push(true)).? ~ INDEX) ~
        tableIdentifier ~ ON ~ tableIdentifier ~
        colsWithDirection ~ (OPTIONS ~ options).? ~> {
      (indexType: Any, indexName: TableIdentifier, tableName: TableIdentifier,
          cols: ColumnDirectionMap, opts: Any) =>
        val parameters = opts.asInstanceOf[Option[Map[String, String]]]
            .getOrElse(Map.empty[String, String])
        val options = indexType.asInstanceOf[Option[Boolean]] match {
          case Some(false) =>
            parameters + (ExternalStoreUtils.INDEX_TYPE -> "global hash")
          case Some(true) =>
            parameters + (ExternalStoreUtils.INDEX_TYPE -> "unique")
          case None => parameters
        }
        CreateIndexCommand(indexName, tableName, cols, options)
    }
  }

  protected final def globalTemporary: Rule1[Boolean] = rule {
    (GLOBAL ~ push(true)).? ~ TEMPORARY ~> ((g: Any) => g != None)
  }

  protected def createView: Rule1[LogicalPlan] = rule {
    CREATE ~ (OR ~ REPLACE ~ push(true)).? ~ (globalTemporary.? ~ VIEW |
        globalTemporary ~ TABLE) ~ ifNotExists ~ tableIdentifier ~
        ('(' ~ ws ~ (identifierWithComment + commaSep) ~ ')' ~ ws).? ~
        (COMMENT ~ stringLiteral).? ~ (TBLPROPERTIES ~ options).? ~
        AS ~ capture(query) ~> { (replace: Any, gt: Any,
        allowExisting: Boolean, table: TableIdentifier, cols: Any, comment: Any,
        opts: Any, plan: LogicalPlan, queryStr: String) =>

      val viewType = gt match {
        case Some(true) | true => GlobalTempView
        case Some(false) | false => LocalTempView
        case _ => PersistedView
      }
      val userCols = cols.asInstanceOf[Option[Seq[(String, Option[String])]]] match {
        case Some(seq) => seq
        case None => Nil
      }
      val viewOpts = opts.asInstanceOf[Option[Map[String, String]]] match {
        case Some(m) => m
        case None => Map.empty[String, String]
      }
      CreateViewCommand(
        name = table,
        userSpecifiedColumns = userCols,
        comment = comment.asInstanceOf[Option[String]],
        properties = viewOpts,
        originalText = Option(queryStr),
        child = plan,
        allowExisting = allowExisting,
        replace = replace != None,
        viewType = viewType)
    }
  }

  protected def createTempViewUsing: Rule1[LogicalPlan] = rule {
    CREATE ~ (OR ~ REPLACE ~ push(true)).? ~ globalTemporary ~ (VIEW ~ push(false) |
        TABLE ~ push(true)) ~ tableIdentifier ~ tableSchema.? ~ USING ~ qualifiedName ~
        (OPTIONS ~ options).? ~> ((replace: Any, global: Boolean, isTable: Boolean,
        table: TableIdentifier, schema: Any, provider: String, opts: Any) => CreateTempViewUsing(
      tableIdent = table,
      userSpecifiedSchema = schema.asInstanceOf[Option[Seq[StructField]]].map(StructType(_)),
      // in Spark replace is always true for CREATE TEMPORARY TABLE
      replace = replace != None || (!global && isTable),
      global = global,
      provider = provider,
      options = opts.asInstanceOf[Option[Map[String, String]]].getOrElse(Map.empty)))
  }

  protected def dropIndex: Rule1[LogicalPlan] = rule {
    DROP ~ INDEX ~ ifExists ~ tableIdentifier ~> DropIndexCommand
  }

  protected def dropTable: Rule1[LogicalPlan] = rule {
    DROP ~ TABLE ~ ifExists ~ tableIdentifier ~ (PURGE ~ push(true)).? ~>
        ((exists: Boolean, table: TableIdentifier, purge: Any) =>
          DropTableOrViewCommand(table, exists, isView = false, purge != None))
  }

  protected def dropView: Rule1[LogicalPlan] = rule {
    DROP ~ VIEW ~ ifExists ~ tableIdentifier ~> ((exists: Boolean, table: TableIdentifier) =>
      DropTableOrViewCommand(table, exists, isView = true, purge = false))
  }

  protected def alterView: Rule1[LogicalPlan] = rule {
    ALTER ~ VIEW ~ tableIdentifier ~ AS.? ~ capture(query) ~> ((name: TableIdentifier,
        plan: LogicalPlan, queryStr: String) => AlterViewAsCommand(name, queryStr, plan))
  }

  protected def createSchema: Rule1[LogicalPlan] = rule {
    CREATE ~ SCHEMA ~ ifNotExists ~ identifier ~ (
        AUTHORIZATION ~ (
            LDAPGROUP ~ ':' ~ ws ~ identifier ~> ((group: String) => group -> true) |
            identifier ~> ((id: String) => id -> false)
        )
    ).? ~> ((notExists: Boolean, schemaName: String, authId: Any) =>
      CreateSchemaCommand(notExists, schemaName, authId.asInstanceOf[Option[(String, Boolean)]]))
  }

  protected def dropSchema: Rule1[LogicalPlan] = rule {
    DROP ~ (SCHEMA ~ push(false) | DATABASE ~ push(true)) ~ ifExists ~ identifier ~
        (RESTRICT ~ push(false) | CASCADE ~ push(true)).? ~> ((isDb: Boolean,
        exists: Boolean, schemaName: String, cascade: Any) => DropSchemaOrDbCommand(
      schemaName, exists, cascade.asInstanceOf[Option[Boolean]].contains(true), isDb))
  }

  protected def truncateTable: Rule1[LogicalPlan] = rule {
    TRUNCATE ~ TABLE ~ ifExists ~ tableIdentifier ~> TruncateManagedTableCommand
  }

  protected def alterTableToggleRowLevelSecurity: Rule1[LogicalPlan] = rule {
    ALTER ~ TABLE ~ tableIdentifier ~ ((ENABLE ~ push(true)) | (DISABLE ~ push(false))) ~
        ROW ~ LEVEL ~ SECURITY ~> {
      (tableName: TableIdentifier, enbableRLS: Boolean) =>
        AlterTableToggleRowLevelSecurityCommand(tableName, enbableRLS)
    }
  }

  protected def alterTable: Rule1[LogicalPlan] = rule {
    ALTER ~ TABLE ~ tableIdentifier ~ (
<<<<<<< HEAD
        (ADD ~ push(true) | DROP ~ push(false)) ~ (
            // other store ALTER statements which don't effect the snappydata catalog
            (CONSTRAINT | CHECK | FOREIGN | UNIQUE) ~ ANY. + ~ EOI ~>
                ((table: TableIdentifier, _: Boolean) =>
                  AlterTableMiscCommand(table, input.sliceString(0, input.length))) |
            COLUMN.? ~ (column | identifier) ~> { (t: TableIdentifier, isAdd: Boolean, c: Any) =>
              val col = c match {
                case s: String => if (isAdd) throw new ParseException(
                  s"ALTER TABLE ADD COLUMN needs column definition but got '$c'")
                  StructField(s, NullType)
                case f: StructField => if (!isAdd) throw new ParseException(
                  s"ALTER TABLE DROP COLUMN needs column name but got '$c'")
                  f
              }
              AlterTableAddDropColumnCommand(t, col, isAdd)
            }
        ) |
        // other store ALTER statements which don't effect the snappydata catalog
        ALTER ~ ANY. + ~ EOI ~> ((table: TableIdentifier) =>
          AlterTableMiscCommand(table, input.sliceString(0, input.length)))
=======
        ADD ~ COLUMN.? ~ column ~ defaultVal ~ EOI ~> AlterTableAddColumnCommand |
        DROP ~ COLUMN.? ~ identifier ~ EOI ~> AlterTableDropColumnCommand |
        ANY. + ~ EOI ~> ((r: TableIdentifier) =>
          DMLExternalTable(r, UnresolvedRelation(r), input.sliceString(0, input.length)))
>>>>>>> 1698bac7
    )
  }

  protected def createStream: Rule1[LogicalPlan] = rule {
    CREATE ~ STREAM ~ TABLE ~ ifNotExists ~ tableIdentifier ~ tableSchema.? ~
        USING ~ qualifiedName ~ OPTIONS ~ options ~> {
      (allowExisting: Boolean, streamIdent: TableIdentifier, schema: Any,
          provider: String, opts: Map[String, String]) =>
        val specifiedSchema = schema.asInstanceOf[Option[Seq[StructField]]]
            .map(fields => StructType(fields))
        // check that the provider is a stream relation
        val clazz = DataSource.lookupDataSource(provider)
        if (!classOf[StreamPlanProvider].isAssignableFrom(clazz)) {
          throw Utils.analysisException(s"CREATE STREAM provider $provider" +
              " does not implement StreamPlanProvider")
        }
        // provider has already been resolved, so isBuiltIn==false allows
        // for both builtin as well as external implementations
        val mode = if (allowExisting) SaveMode.Ignore else SaveMode.ErrorIfExists
        CreateTableUsingCommand(streamIdent, None, specifiedSchema, None,
          provider, mode, opts, None, isBuiltIn = true)
    }
  }

  protected final def resourceType: Rule1[FunctionResource] = rule {
    identifier ~ stringLiteral ~> { (rType: String, path: String) =>
      val resourceType = rType.toLowerCase
      resourceType match {
        case "jar" =>
          FunctionResource(FunctionResourceType.fromString(resourceType), path)
        case _ =>
          throw Utils.analysisException(s"CREATE FUNCTION with resource type '$resourceType'")
      }
    }
  }

  protected def checkExists(resource: FunctionResource): Unit = {
    if (!new File(resource.uri).exists()) {
      throw Utils.analysisException(s"No file named ${resource.uri} exists")
    }
  }

  /**
   * Create a [[CreateFunctionCommand]] command.
   *
   * For example:
   * {{{
   *   CREATE [TEMPORARY] FUNCTION [db_name.]function_name AS class_name RETURNS ReturnType
   *    USING JAR 'file_uri';
   * }}}
   */
  protected def createFunction: Rule1[LogicalPlan] = rule {
    CREATE ~ (TEMPORARY ~ push(true)).? ~ FUNCTION ~ functionIdentifier ~ AS ~
        qualifiedName ~ RETURNS ~ columnDataType ~ USING ~ resourceType ~>
        { (te: Any, functionIdent: FunctionIdentifier, className: String,
            t: DataType, funcResource : FunctionResource) =>

          val isTemp = te.asInstanceOf[Option[Boolean]].isDefined
          val funcResources = Seq(funcResource)
          funcResources.foreach(checkExists)
          val catalogString = t match {
            case VarcharType(Int.MaxValue) => "string"
            case _ => t.catalogString
          }
          val classNameWithType = className + "__" + catalogString
          CreateFunctionCommand(
            functionIdent.database,
            functionIdent.funcName,
            classNameWithType,
            funcResources,
            isTemp)
        }
  }

  /**
   * Create a [[DropFunctionCommand]] command.
   *
   * For example:
   * {{{
   *   DROP [TEMPORARY] FUNCTION [IF EXISTS] function;
   * }}}
   */
  protected def dropFunction: Rule1[LogicalPlan] = rule {
    DROP ~ (TEMPORARY ~ push(true)).? ~ FUNCTION ~ ifExists ~ functionIdentifier ~>
        ((te: Any, ifExists: Boolean, functionIdent: FunctionIdentifier) => DropFunctionCommand(
          functionIdent.database,
          functionIdent.funcName,
          ifExists = ifExists,
          isTemp = te.asInstanceOf[Option[Boolean]].isDefined))
  }

  /**
   * Commands like GRANT/REVOKE/CREATE DISKSTORE/CALL on a table that are passed through
   * as is to the SnappyData store layer (only for column and row tables).
   *
   * Example:
   * {{{
   *   GRANT SELECT ON table TO user1, user2;
   *   GRANT INSERT ON table TO ldapGroup: group1;
   *   CREATE DISKSTORE diskstore_name ('dir1' 10240)
   *   DROP DISKSTORE diskstore_name
   *   CALL SYSCS_UTIL.SYSCS_SET_RUNTIMESTATISTICS(1)
   * }}}
   */
  protected def passThrough: Rule1[LogicalPlan] = rule {
    (GRANT | REVOKE | (CREATE | DROP) ~ (DISKSTORE | TRIGGER) |
        (ch('{').? ~ ws ~ (CALL | EXECUTE))) ~ ANY.* ~>
        /* dummy table because we will pass sql to gemfire layer so we only need to have sql */
        (() => DMLExternalTable(TableIdentifier(JdbcExtendedUtils.DUMMY_TABLE_NAME,
          Some(SchemaDescriptor.IBM_SYSTEM_SCHEMA_NAME)),
          LogicalRelation(new execution.row.DefaultSource().createRelation(session.sqlContext,
            Map(SnappyExternalCatalog.DBTABLE_PROPERTY -> JdbcExtendedUtils
                .DUMMY_TABLE_QUALIFIED_NAME))), input.sliceString(0, input.length)))
  }

  /**
   * Handle other statements not appropriate for SnappyData's builtin sources but used by hive/file
   * based sources in Spark. This rule should always be at the end of the "start" rule so that
   * this is used as the last fallback and not before any of the SnappyData customizations.
   */
  protected def delegateToSpark: Rule1[LogicalPlan] = rule {
    (
        ADD | ANALYZE | ALTER ~ (DATABASE | TABLE | VIEW) | CREATE ~ DATABASE |
        DESCRIBE | DESC | LIST | LOAD | MSCK | REFRESH | SHOW | TRUNCATE
    ) ~ ANY.* ~ EOI ~>
        (() => sparkParser.parsePlan(input.sliceString(0, input.length)))
  }

  protected def deployPackages: Rule1[LogicalPlan] = rule {
    DEPLOY ~ ((PACKAGE ~ tableIdentifier ~ stringLiteral ~
        (REPOS ~ stringLiteral).? ~ (PATH ~ stringLiteral).? ~>
        ((alias: TableIdentifier, packages: String, repos: Any, path: Any) => DeployCommand(
          packages, alias.identifier, repos.asInstanceOf[Option[String]],
          path.asInstanceOf[Option[String]], restart = false))) |
      JAR ~ tableIdentifier ~ stringLiteral ~>
          ((alias: TableIdentifier, commaSepPaths: String) => DeployJarCommand(
        alias.identifier, commaSepPaths, restart = false))) |
    UNDEPLOY ~ tableIdentifier ~> ((alias: TableIdentifier) => UnDeployCommand(alias.identifier)) |
    LIST ~ (
      PACKAGES ~> (() => ListPackageJarsCommand(true)) |
      JARS ~> (() => ListPackageJarsCommand(false))
    )
  }

  protected def streamContext: Rule1[LogicalPlan] = rule {
    STREAMING ~ (
        INIT ~ durationUnit ~> ((batchInterval: Duration) =>
          SnappyStreamingActionsCommand(0, Some(batchInterval))) |
        START ~> (() => SnappyStreamingActionsCommand(1, None)) |
        STOP ~> (() => SnappyStreamingActionsCommand(2, None))
    )
  }

  /*
   * describe [extended] table avroTable
   * This will display all columns of table `avroTable` includes column_name,
   *   column_type,comment
   */
  protected def describe: Rule1[LogicalPlan] = rule {
    (DESCRIBE | DESC) ~ (
        FUNCTION ~ (EXTENDED ~ push(true)).? ~
            functionIdentifier ~> ((extended: Any, name: FunctionIdentifier) =>
          DescribeFunctionCommand(name,
            extended.asInstanceOf[Option[Boolean]].isDefined)) |
        (SCHEMA | DATABASE) ~ (EXTENDED ~ push(true)).? ~ identifier ~>
            ((extended: Any, name: String) =>
              DescribeDatabaseCommand(name, extended.asInstanceOf[Option[Boolean]].isDefined)) |
        (EXTENDED ~ push(true) | FORMATTED ~ push(false)).? ~ tableIdentifier ~>
            ((ext: Any, tableIdent: TableIdentifier) => {
              // ensure columns are sent back as CLOB for large results with EXTENDED
              queryHints.put(QueryHint.ColumnsAsClob.toString, "data_type,comment")
              val extOpt = ext.asInstanceOf[Option[Boolean]]
              new DescribeSnappyTableCommand(tableIdent, Map.empty[String, String],
                isExtended = extOpt.contains(true), isFormatted = extOpt.contains(false))
            })
    )
  }

  protected def cache: Rule1[LogicalPlan] = rule {
    CACHE ~ (LAZY ~ push(true)).? ~ TABLE ~ tableIdentifier ~
        (AS ~ query).? ~> ((isLazy: Any, tableIdent: TableIdentifier,
        plan: Any) => SnappyCacheTableCommand(tableIdent,
      input.sliceString(0, input.length), plan.asInstanceOf[Option[LogicalPlan]],
      isLazy.asInstanceOf[Option[Boolean]].isDefined))
  }

  protected def uncache: Rule1[LogicalPlan] = rule {
    UNCACHE ~ TABLE ~ ifExists ~ tableIdentifier ~>
        ((ifExists: Boolean, tableIdent: TableIdentifier) =>
          UncacheTableCommand(tableIdent, ifExists)) |
    CLEAR ~ CACHE ~> (() => ClearCacheCommand)
  }

  protected def set: Rule1[LogicalPlan] = rule {
    SET ~ (
        CURRENT.? ~ (SCHEMA | DATABASE) ~ '='.? ~ ws ~ identifier ~>
            ((schemaName: String) => SetSchemaCommand(schemaName)) |
        capture(ANY.*) ~> { (rest: String) =>
          val separatorIndex = rest.indexOf('=')
          if (separatorIndex >= 0) {
            val key = rest.substring(0, separatorIndex).trim
            val value = rest.substring(separatorIndex + 1).trim
            SetCommand(Some(key -> Option(value)))
          } else if (rest.nonEmpty) {
            SetCommand(Some(rest.trim -> None))
          } else {
            SetCommand(None)
          }
        }
    ) |
    USE ~ identifier ~> SetSchemaCommand
  }

  protected def reset: Rule1[LogicalPlan] = rule {
    RESET ~> { () => ResetCommand }
  }

  // helper non-terminals

  protected final def sortDirection: Rule1[SortDirection] = rule {
    ASC ~> (() => Ascending) | DESC ~> (() => Descending)
  }

  protected final def colsWithDirection: Rule1[ColumnDirectionMap] = rule {
    '(' ~ ws ~ (identifier ~ sortDirection.? ~> ((id: Any, direction: Any) =>
      (id, direction))).*(commaSep) ~ ')' ~ ws ~> ((cols: Any) =>
      cols.asInstanceOf[Seq[(String, Option[SortDirection])]])
  }

  protected final def durationUnit: Rule1[Duration] = rule {
    integral ~ (
        (MILLISECOND | MILLIS) ~> ((s: String) => Milliseconds(s.toInt)) |
        (SECOND | SECS) ~> ((s: String) => Seconds(s.toInt)) |
        (MINUTE | MINS) ~> ((s: String) => Minutes(s.toInt))
    )
  }

  /** the string passed in *SHOULD* be lower case */
  protected final def intervalUnit(k: String): Rule0 = rule {
    atomic(ignoreCase(k) ~ Consts.plural.?) ~ delimiter
  }

  protected final def intervalUnit(k: Keyword): Rule0 = rule {
    atomic(ignoreCase(k.lower) ~ Consts.plural.?) ~ delimiter
  }

  protected final def qualifiedName: Rule1[String] = rule {
    ((unquotedIdentifier | quotedIdentifier) + ('.' ~ ws)) ~>
        ((ids: Seq[String]) => ids.mkString("."))
  }

  protected def column: Rule1[StructField] = rule {
    identifier ~ columnDataType ~ ((NOT ~ push(true)).? ~ NULL).? ~
        (COMMENT ~ stringLiteral).? ~> { (columnName: String,
        t: DataType, notNull: Any, cm: Any) =>
      val builder = new MetadataBuilder()
      val (dataType, empty) = t match {
        case CharType(size) =>
          builder.putLong(Constant.CHAR_TYPE_SIZE_PROP, size)
              .putString(Constant.CHAR_TYPE_BASE_PROP, "CHAR")
          (StringType, false)
        case VarcharType(Int.MaxValue) => // indicates CLOB type
          builder.putString(Constant.CHAR_TYPE_BASE_PROP, "CLOB")
          (StringType, false)
        case VarcharType(size) =>
          builder.putLong(Constant.CHAR_TYPE_SIZE_PROP, size)
              .putString(Constant.CHAR_TYPE_BASE_PROP, "VARCHAR")
          (StringType, false)
        case StringType =>
          builder.putString(Constant.CHAR_TYPE_BASE_PROP, "STRING")
          (StringType, false)
        case _ => (t, true)
      }
      val metadata = cm.asInstanceOf[Option[String]] match {
        case Some(comment) => builder.putString(
          Consts.COMMENT.lower, comment).build()
        case None => if (empty) Metadata.empty else builder.build()
      }
      val notNullOpt = notNull.asInstanceOf[Option[Option[Boolean]]]
      StructField(columnName, dataType, notNullOpt.isEmpty ||
          notNullOpt.get.isEmpty, metadata)
    }
  }

  protected final def tableSchema: Rule1[Seq[StructField]] = rule {
    '(' ~ ws ~ (column + commaSep) ~ ')' ~ ws
  }

  final def tableSchemaOpt: Rule1[Option[Seq[StructField]]] = rule {
    (tableSchema ~> (Some(_)) | ws ~> (() => None)).named("tableSchema") ~ EOI
  }

  protected final def optionKey: Rule1[String] = rule {
    qualifiedName | stringLiteral
  }

  protected final def option: Rule1[(String, String)] = rule {
    optionKey ~ (("==" | '=') ~ ws).? ~ stringLiteral ~ ws ~> ((k: String, v: String) => k -> v)
  }

  protected final def options: Rule1[Map[String, String]] = rule {
    '(' ~ ws ~ (option * commaSep) ~ ')' ~ ws ~>
        ((pairs: Any) => pairs.asInstanceOf[Seq[(String, String)]].toMap)
  }

  protected def ddl: Rule1[LogicalPlan] = rule {
    createTableLike | createTable | describe | dropTable | truncateTable |
    createView | createTempViewUsing | dropView | alterView | createSchema | dropSchema |
    alterTableToggleRowLevelSecurity | createPolicy | dropPolicy |
    alterTable | createStream | streamContext |
    createIndex | dropIndex | createFunction | dropFunction | passThrough
  }

  protected def query: Rule1[LogicalPlan]
  protected def literal: Rule1[Expression]
  protected def expression: Rule1[Expression]
  protected def parseSQL[T](sqlText: String, parseRule: => Try[T]): T

  protected def newInstance(): SnappyDDLParser
}

case class DMLExternalTable(
    tableName: TableIdentifier,
    query: LogicalPlan,
    command: String)
    extends LeafNode with Command {

  override def innerChildren: Seq[QueryPlan[_]] = Seq(query)

  override lazy val resolved: Boolean = query.resolved
  override lazy val output: Seq[Attribute] = AttributeReference("count", IntegerType)() :: Nil
}<|MERGE_RESOLUTION|>--- conflicted
+++ resolved
@@ -29,14 +29,11 @@
 import org.parboiled2._
 import shapeless.{::, HNil}
 
-<<<<<<< HEAD
 import org.apache.spark.sql.catalyst.catalog.{BucketSpec, FunctionResource, FunctionResourceType}
-=======
 import org.apache.spark.deploy.SparkSubmitUtils
 import org.apache.spark.sql.SnappyParserConsts.plusOrMinus
 import org.apache.spark.sql.catalyst.analysis.UnresolvedRelation
 import org.apache.spark.sql.catalyst.catalog.{FunctionResource, FunctionResourceType}
->>>>>>> 1698bac7
 import org.apache.spark.sql.catalyst.expressions._
 import org.apache.spark.sql.catalyst.plans.QueryPlan
 import org.apache.spark.sql.catalyst.plans.logical._
@@ -323,12 +320,12 @@
     }
   }
 
-<<<<<<< HEAD
   protected final def createTableLike: Rule1[LogicalPlan] = rule {
     CREATE ~ TABLE ~ ifNotExists ~ tableIdentifier ~ LIKE ~ tableIdentifier ~>
         ((allowExisting: Boolean, targetTable: TableIdentifier, sourceTable: TableIdentifier) =>
           CreateTableLikeCommand(targetTable, sourceTable, allowExisting))
-=======
+  }
+
   protected final def booleanLiteral: Rule1[Boolean] = rule {
     TRUE ~> (() => true) | FALSE ~> (() => false)
   }
@@ -351,7 +348,6 @@
         case Some(v) => v.asInstanceOf[Option[String]]
         case None => None
       })
->>>>>>> 1698bac7
   }
 
   protected final def policyFor: Rule1[String] = rule {
@@ -588,13 +584,13 @@
 
   protected def alterTable: Rule1[LogicalPlan] = rule {
     ALTER ~ TABLE ~ tableIdentifier ~ (
-<<<<<<< HEAD
         (ADD ~ push(true) | DROP ~ push(false)) ~ (
             // other store ALTER statements which don't effect the snappydata catalog
             (CONSTRAINT | CHECK | FOREIGN | UNIQUE) ~ ANY. + ~ EOI ~>
                 ((table: TableIdentifier, _: Boolean) =>
                   AlterTableMiscCommand(table, input.sliceString(0, input.length))) |
-            COLUMN.? ~ (column | identifier) ~> { (t: TableIdentifier, isAdd: Boolean, c: Any) =>
+            COLUMN.? ~ (column | identifier) ~ defaultVal ~> { (t: TableIdentifier,
+              isAdd: Boolean, c: Any, d: Any) =>
               val col = c match {
                 case s: String => if (isAdd) throw new ParseException(
                   s"ALTER TABLE ADD COLUMN needs column definition but got '$c'")
@@ -603,18 +599,12 @@
                   s"ALTER TABLE DROP COLUMN needs column name but got '$c'")
                   f
               }
-              AlterTableAddDropColumnCommand(t, col, isAdd)
+              AlterTableAddDropColumnCommand(t, col, isAdd, d.asInstanceOf[Option[String]])
             }
         ) |
         // other store ALTER statements which don't effect the snappydata catalog
         ALTER ~ ANY. + ~ EOI ~> ((table: TableIdentifier) =>
           AlterTableMiscCommand(table, input.sliceString(0, input.length)))
-=======
-        ADD ~ COLUMN.? ~ column ~ defaultVal ~ EOI ~> AlterTableAddColumnCommand |
-        DROP ~ COLUMN.? ~ identifier ~ EOI ~> AlterTableDropColumnCommand |
-        ANY. + ~ EOI ~> ((r: TableIdentifier) =>
-          DMLExternalTable(r, UnresolvedRelation(r), input.sliceString(0, input.length)))
->>>>>>> 1698bac7
     )
   }
 
