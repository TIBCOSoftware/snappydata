--- conflicted
+++ resolved
@@ -663,46 +663,22 @@
 
   protected def alterTable: Rule1[LogicalPlan] = rule {
     ALTER ~ TABLE ~ tableIdentifier ~ (
-<<<<<<< HEAD
         (ADD ~ push(true) | DROP ~ push(false)) ~ (
             // other store ALTER statements which don't effect the snappydata catalog
             capture((CONSTRAINT | CHECK | FOREIGN | UNIQUE) ~ ANY. +) ~ EOI ~>
                 ((table: TableIdentifier, isAdd: Boolean, s: String) =>
                   AlterTableMiscCommand(table, s"ALTER TABLE ${quotedUppercaseId(table)} " +
                     s"${if (isAdd) "ADD" else "DROP"} $s")) |
-            COLUMNS ~ ANY.+ ~> ((_: TableIdentifier, _: Boolean) =>
-              sparkParser.parsePlan(input.sliceString(0, input.length))) |
-            COLUMN.? ~ (column | identifier) ~ defaultVal ~ RESTRICT.? ~> {
-              (t: TableIdentifier, isAdd: Boolean, c: Any, defVal: Option[String]) =>
-                val col = c match {
-                  case s: String => if (isAdd) throw new ParseException(
-                    s"ALTER TABLE ADD COLUMN needs column definition but got '$c'")
-                    StructField(s, NullType)
-                  case f: StructField => if (!isAdd) throw new ParseException(
-                    s"ALTER TABLE DROP COLUMN needs column name but got '$c'")
-                    f
-                }
-                AlterTableAddDropColumnCommand(t, isAdd, col, defVal)
-            }
+            COLUMNS ~ ANY. + ~> ((_: TableIdentifier, _: Boolean) =>
+              sparkParser.parsePlan(input.sliceString(0, input.length)))
         ) |
+        ADD ~ COLUMN.? ~ column ~ defaultVal ~ EOI ~> AlterTableAddColumnCommand |
+        DROP ~ COLUMN.? ~ identifier ~ (CASCADE ~ push(true) | RESTRICT ~ push(false)).? ~ EOI ~>
+            ((table: TableIdentifier, col: String, refAction: Any) =>
+              AlterTableDropColumnCommand(table, col, refAction.asInstanceOf[Option[Boolean]])) |
         // other store ALTER statements which don't effect the snappydata catalog
         capture((ALTER | SET) ~ ANY. +) ~ EOI ~> ((table: TableIdentifier, s: String) =>
           AlterTableMiscCommand(table, s"ALTER TABLE ${quotedUppercaseId(table)} $s"))
-=======
-        ADD ~ COLUMN.? ~ column ~ defaultVal ~ EOI ~> AlterTableAddColumnCommand |
-        DROP ~ COLUMN.? ~ identifier ~ EOI ~> ((table: TableIdentifier, columnName: String)
-        => AlterTableDropColumnCommand(table, columnName)) |
-        DROP ~ COLUMN.? ~ identifier ~ (CASCADE ~ push("cascade") |
-            (RESTRICT ~ push ("restrict"))) ~ EOI ~>
-            ((table: TableIdentifier, col: String, refaction: String) => {
-          refaction match {
-            case "cascade" => AlterTableDropColumnCommand(table, col, "cascade")
-            case _         => AlterTableDropColumnCommand(table, col, "restrict")
-          }
-        }) |
-        capture(ANY. +) ~ EOI ~> ((r: TableIdentifier, s: String) =>
-          DMLExternalTable(r, UnresolvedRelation(r), s"ALTER TABLE ${quotedUppercaseId(r)} $s"))
->>>>>>> 7e1c531a
     )
   }
 
