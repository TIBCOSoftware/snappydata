/*
 * Copyright (c) 2016 SnappyData, Inc. All rights reserved.
 *
 * Licensed under the Apache License, Version 2.0 (the "License"); you
 * may not use this file except in compliance with the License. You
 * may obtain a copy of the License at
 *
 * http://www.apache.org/licenses/LICENSE-2.0
 *
 * Unless required by applicable law or agreed to in writing, software
 * distributed under the License is distributed on an "AS IS" BASIS,
 * WITHOUT WARRANTIES OR CONDITIONS OF ANY KIND, either express or
 * implied. See the License for the specific language governing
 * permissions and limitations under the License. See accompanying
 * LICENSE file.
 */

package org.apache.spark.sql

import java.util.Date

import scala.collection.mutable.ArrayBuffer
import scala.util.Try

import io.snappydata.Constant
import org.parboiled2._
import shapeless.{::, HNil}

import org.apache.spark.rdd.RDD
import org.apache.spark.sql.SnappyParserConsts.{falseFn, trueFn}
import org.apache.spark.sql.backwardcomp.{DescribeTable, ExecuteCommand}
import org.apache.spark.sql.catalyst.expressions._
import org.apache.spark.sql.catalyst.parser.ParserUtils
import org.apache.spark.sql.catalyst.plans.logical._
import org.apache.spark.sql.catalyst.{FunctionIdentifier, TableIdentifier}
import org.apache.spark.sql.collection.Utils
import org.apache.spark.sql.execution.SparkPlan
import org.apache.spark.sql.execution.columnar.ExternalStoreUtils
import org.apache.spark.sql.execution.command._
import org.apache.spark.sql.execution.datasources.{CreateTableUsing, DataSource, RefreshTable}
import org.apache.spark.sql.sources.ExternalSchemaRelationProvider
import org.apache.spark.sql.streaming.StreamPlanProvider
import org.apache.spark.sql.types._
import org.apache.spark.sql.{SnappyParserConsts => Consts}
import org.apache.spark.streaming.{Duration, Milliseconds, Minutes, Seconds, SnappyStreamingContext}

abstract class SnappyDDLParser(session: SnappySession)
    extends SnappyBaseParser(session) {
  final def ALL: Rule0 = rule { keyword(Consts.ALL) }
  final def AND: Rule0 = rule { keyword(Consts.AND) }
  final def AS: Rule0 = rule { keyword(Consts.AS) }
  final def ASC: Rule0 = rule { keyword(Consts.ASC) }
  final def BETWEEN: Rule0 = rule { keyword(Consts.BETWEEN) }
  final def BY: Rule0 = rule { keyword(Consts.BY) }
  final def CASE: Rule0 = rule { keyword(Consts.CASE) }
  final def CAST: Rule0 = rule { keyword(Consts.CAST) }
  final def CREATE: Rule0 = rule { keyword(Consts.CREATE) }
  final def CURRENT: Rule0 = rule { keyword(Consts.CURRENT) }
  final def CURRENT_DATE: Rule0 = rule { keyword(Consts.CURRENT_DATE) }
  final def CURRENT_TIMESTAMP: Rule0 = rule { keyword(Consts.CURRENT_TIMESTAMP) }
  final def DELETE: Rule0 = rule { keyword(Consts.DELETE) }
  final def DESC: Rule0 = rule { keyword(Consts.DESC) }
  final def DISTINCT: Rule0 = rule { keyword(Consts.DISTINCT) }
  final def DROP: Rule0 = rule { keyword(Consts.DROP) }
  final def ELSE: Rule0 = rule { keyword(Consts.ELSE) }
  final def EXCEPT: Rule0 = rule { keyword(Consts.EXCEPT) }
  final def EXISTS: Rule0 = rule { keyword(Consts.EXISTS) }
  final def FALSE: Rule0 = rule { keyword(Consts.FALSE) }
  final def FROM: Rule0 = rule { keyword(Consts.FROM) }
  final def GROUP: Rule0 = rule { keyword(Consts.GROUP) }
  final def HAVING: Rule0 = rule { keyword(Consts.HAVING) }
  final def IN: Rule0 = rule { keyword(Consts.IN) }
  final def INNER: Rule0 = rule { keyword(Consts.INNER) }
  final def INSERT: Rule0 = rule { keyword(Consts.INSERT) }
  final def INTERSECT: Rule0 = rule { keyword(Consts.INTERSECT) }
  final def INTO: Rule0 = rule { keyword(Consts.INTO) }
  final def IS: Rule0 = rule { keyword(Consts.IS) }
  final def JOIN: Rule0 = rule { keyword(Consts.JOIN) }
  final def LEFT: Rule0 = rule { keyword(Consts.LEFT) }
  final def LIKE: Rule0 = rule { keyword(Consts.LIKE) }
  final def NOT: Rule0 = rule { keyword(Consts.NOT) }
  final def NULL: Rule0 = rule { keyword(Consts.NULL) }
  final def ON: Rule0 = rule { keyword(Consts.ON) }
  final def OR: Rule0 = rule { keyword(Consts.OR) }
  final def ORDER: Rule0 = rule { keyword(Consts.ORDER) }
  final def OUTER: Rule0 = rule { keyword(Consts.OUTER) }
  final def RIGHT: Rule0 = rule { keyword(Consts.RIGHT) }
  final def SCHEMA: Rule0 = rule { keyword(Consts.SCHEMA) }
  final def SELECT: Rule0 = rule { keyword(Consts.SELECT) }
  final def SET: Rule0 = rule { keyword(Consts.SET) }
  final def TABLE: Rule0 = rule { keyword(Consts.TABLE) }
  final def THEN: Rule0 = rule { keyword(Consts.THEN) }
  final def TO: Rule0 = rule { keyword(Consts.TO) }
  final def TRUE: Rule0 = rule { keyword(Consts.TRUE) }
  final def UNION: Rule0 = rule { keyword(Consts.UNION) }
  final def UNIQUE: Rule0 = rule { keyword(Consts.UNIQUE) }
  final def UPDATE: Rule0 = rule { keyword(Consts.UPDATE) }
  final def WHEN: Rule0 = rule { keyword(Consts.WHEN) }
  final def WHERE: Rule0 = rule { keyword(Consts.WHERE) }
  final def WITH: Rule0 = rule { keyword(Consts.WITH) }

  // non-reserved keywords
  final def ANTI: Rule0 = rule { keyword(Consts.ANTI) }
  final def CACHE: Rule0 = rule { keyword(Consts.CACHE) }
  final def CLEAR: Rule0 = rule { keyword(Consts.CLEAR) }
  final def CLUSTER: Rule0 = rule { keyword(Consts.CLUSTER) }
  final def COMMENT: Rule0 = rule { keyword(Consts.COMMENT) }
  final def DESCRIBE: Rule0 = rule { keyword(Consts.DESCRIBE) }
  final def DISTRIBUTE: Rule0 = rule { keyword(Consts.DISTRIBUTE) }
  final def END: Rule0 = rule { keyword(Consts.END) }
  final def EXTENDED: Rule0 = rule { keyword(Consts.EXTENDED) }
  final def EXTERNAL: Rule0 = rule { keyword(Consts.EXTERNAL) }
  final def FULL: Rule0 = rule { keyword(Consts.FULL) }
  final def FUNCTION: Rule0 = rule { keyword(Consts.FUNCTION) }
  final def FUNCTIONS: Rule0 = rule { keyword(Consts.FUNCTIONS) }
  final def GLOBAL: Rule0 = rule { keyword(Consts.GLOBAL) }
  final def HASH: Rule0 = rule { keyword(Consts.HASH) }
  final def IF: Rule0 = rule { keyword(Consts.IF) }
  final def INDEX: Rule0 = rule { keyword(Consts.INDEX) }
  final def INIT: Rule0 = rule { keyword(Consts.INIT) }
  final def INTERVAL: Rule0 = rule { keyword(Consts.INTERVAL) }
  final def LAZY: Rule0 = rule { keyword(Consts.LAZY) }
  final def LIMIT: Rule0 = rule { keyword(Consts.LIMIT) }
  final def NATURAL: Rule0 = rule { keyword(Consts.NATURAL) }
  final def OPTIONS: Rule0 = rule { keyword(Consts.OPTIONS) }
  final def OVERWRITE: Rule0 = rule { keyword(Consts.OVERWRITE) }
  final def PARTITION: Rule0 = rule { keyword(Consts.PARTITION) }
  final def PUT: Rule0 = rule { keyword(Consts.PUT) }
  final def REFRESH: Rule0 = rule { keyword(Consts.REFRESH) }
  final def REGEXP: Rule0 = rule { keyword(Consts.REGEXP) }
  final def RLIKE: Rule0 = rule { keyword(Consts.RLIKE) }
  final def SEMI: Rule0 = rule { keyword(Consts.SEMI) }
  final def SHOW: Rule0 = rule { keyword(Consts.SHOW) }
  final def SORT: Rule0 = rule { keyword(Consts.SORT) }
  final def START: Rule0 = rule { keyword(Consts.START) }
  final def STOP: Rule0 = rule { keyword(Consts.STOP) }
  final def STREAM: Rule0 = rule { keyword(Consts.STREAM) }
  final def STREAMING: Rule0 = rule { keyword(Consts.STREAMING) }
  final def TABLES: Rule0 = rule { keyword(Consts.TABLES) }
  final def TEMPORARY: Rule0 = rule { keyword(Consts.TEMPORARY) }
  final def TRUNCATE: Rule0 = rule { keyword(Consts.TRUNCATE) }
  final def UNCACHE: Rule0 = rule { keyword(Consts.UNCACHE) }
  final def USING: Rule0 = rule { keyword(Consts.USING) }

  // Window analytical functions (non-reserved)
  final def DURATION: Rule0 = rule { keyword(Consts.DURATION) }
  final def FOLLOWING: Rule0 = rule { keyword(Consts.FOLLOWING) }
  final def OVER: Rule0 = rule { keyword(Consts.OVER) }
  final def PRECEDING: Rule0 = rule { keyword(Consts.PRECEDING) }
  final def RANGE: Rule0 = rule { keyword(Consts.RANGE) }
  final def ROW: Rule0 = rule { keyword(Consts.ROW) }
  final def ROWS: Rule0 = rule { keyword(Consts.ROWS) }
  final def SLIDE: Rule0 = rule { keyword(Consts.SLIDE) }
  final def UNBOUNDED: Rule0 = rule { keyword(Consts.UNBOUNDED) }
  final def WINDOW: Rule0 = rule { keyword(Consts.WINDOW) }

  // interval units (non-reserved)
  final def DAY: Rule0 = rule { intervalUnit(Consts.DAY) }
  final def HOUR: Rule0 = rule { intervalUnit(Consts.HOUR) }
  final def MICROS: Rule0 = rule { intervalUnit("micro") }
  final def MICROSECOND: Rule0 = rule { intervalUnit(Consts.MICROSECOND) }
  final def MILLIS: Rule0 = rule { intervalUnit("milli") }
  final def MILLISECOND: Rule0 = rule { intervalUnit(Consts.MILLISECOND) }
  final def MINS: Rule0 = rule { intervalUnit("min") }
  final def MINUTE: Rule0 = rule { intervalUnit(Consts.MINUTE) }
  final def MONTH: Rule0 = rule { intervalUnit(Consts.MONTH) }
  final def SECS: Rule0 = rule { intervalUnit("sec") }
  final def SECOND: Rule0 = rule { intervalUnit(Consts.SECOND) }
  final def WEEK: Rule0 = rule { intervalUnit(Consts.WEEK) }
  final def YEAR: Rule0 = rule { intervalUnit(Consts.YEAR) }

  // cube, rollup, grouping sets
  final def CUBE: Rule0 = rule { keyword(Consts.CUBE) }
  final def ROLLUP: Rule0 = rule { keyword(Consts.ROLLUP) }
  final def GROUPING: Rule0 = rule { keyword(Consts.GROUPING) }
  final def SETS: Rule0 = rule { keyword(Consts.SETS) }

  // DDLs, SET, SHOW etc

  final type TableEnd = (Option[String], Option[Map[String, String]],
      Option[LogicalPlan])

  protected def createTable: Rule1[LogicalPlan] = rule {
    CREATE ~ (EXTERNAL ~> trueFn | TEMPORARY ~> falseFn).? ~ TABLE ~
        (IF ~ NOT ~ EXISTS ~> trueFn).? ~ tableIdentifier ~
        tableEnd ~> { (te: Any, notExists: Any, tableIdent: TableIdentifier,
        schemaStr: StringBuilder, remaining: TableEnd) =>

      val tempOrExternal = te.asInstanceOf[Option[Boolean]]
      val ifNotExists = notExists.asInstanceOf[Option[Boolean]]
      val options = remaining._2.getOrElse(Map.empty[String, String])
      val provider = remaining._1.getOrElse(SnappyContext.DEFAULT_SOURCE)
      val allowExisting = ifNotExists.isDefined
      val schemaString = schemaStr.toString().trim

      val hasExternalSchema = if (tempOrExternal.isDefined) false
      else {
        // check if provider class implements ExternalSchemaRelationProvider
        try {
          val clazz: Class[_] = DataSource(session, SnappyContext
              .getProvider(provider, onlyBuiltIn = false)).providingClass
          classOf[ExternalSchemaRelationProvider].isAssignableFrom(clazz)
        } catch {
          case ce: ClassNotFoundException =>
            throw Utils.analysisException(ce.toString)
          case t: Throwable => throw t
        }
      }
      val userSpecifiedSchema = if (hasExternalSchema) None
      else synchronized {
        // parse the schema string expecting Spark SQL format
        val colParser = newInstance()
        colParser.parseSQL(schemaString, colParser.tableSchemaOpt.run())
            .map(StructType(_))
      }
      val schemaDDL = if (hasExternalSchema && schemaString.length > 0) {
        Some(schemaString)
      } else None

      remaining._3 match {
        case Some(queryPlan) =>
          // When IF NOT EXISTS clause appears in the query,
          // the save mode will be ignore.
          val mode = if (allowExisting) SaveMode.Ignore
          else SaveMode.ErrorIfExists
          tempOrExternal match {
            case None =>
              CreateMetastoreTableUsingSelect(tableIdent, None,
                userSpecifiedSchema, schemaDDL, provider, temporary = false,
                Array.empty[String], mode, options, queryPlan, isBuiltIn = true)
            case Some(true) =>
              CreateMetastoreTableUsingSelect(tableIdent, None,
                userSpecifiedSchema, schemaDDL, provider, temporary = false,
                Array.empty[String], mode, options, queryPlan, isBuiltIn = false)
            case Some(false) if remaining._1.isEmpty && remaining._2.isEmpty =>
              CreateMetastoreTableUsingSelect(tableIdent, None,
                userSpecifiedSchema, schemaDDL, provider, temporary = true,
                Array.empty[String], mode, options, queryPlan, isBuiltIn = false)
            case Some(_) => throw Utils.analysisException(
              "CREATE TEMPORARY TABLE ... USING ... does not allow AS query")
          }
        case None =>
          tempOrExternal match {
            case None =>
              CreateMetastoreTableUsing(tableIdent, None, userSpecifiedSchema,
                schemaDDL, provider, allowExisting, options, isBuiltIn = true)
            case Some(true) =>
              CreateMetastoreTableUsing(tableIdent, None, userSpecifiedSchema,
                schemaDDL, provider, allowExisting, options, isBuiltIn = false)
            case Some(false) =>
              CreateTableUsing(tableIdent, userSpecifiedSchema, provider,
                temporary = true, options, Array.empty[String], None,
                allowExisting, managedIfNoPath = false)
          }
      }
    }
  }

  protected final def beforeDDLEnd: Rule0 = rule {
    noneOf("uUoOaA-/")
  }

  protected final def ddlEnd: Rule1[TableEnd] = rule {
    ws ~ (USING ~ qualifiedName).? ~ (OPTIONS ~ options).? ~ (AS ~ query).? ~
        ws ~ &((';' ~ ws).* ~ EOI) ~> ((provider: Any, options: Any,
        asQuery: Any) => (provider, options, asQuery).asInstanceOf[TableEnd])
  }

  protected final def tableEnd1: Rule[StringBuilder :: HNil,
      StringBuilder :: TableEnd :: HNil] = rule {
    ddlEnd.asInstanceOf[Rule[StringBuilder :: HNil,
        StringBuilder :: TableEnd :: HNil]] |
    (capture(ANY ~ beforeDDLEnd.*) ~> ((s: StringBuilder, n: String) =>
      s.append(n))) ~ tableEnd1
  }

  protected final def tableEnd: Rule2[StringBuilder, TableEnd] = rule {
    (capture(beforeDDLEnd.*) ~> ((s: String) =>
      new StringBuilder().append(s))) ~ tableEnd1
  }

  protected def createIndex: Rule1[LogicalPlan] = rule {
    (CREATE ~ (GLOBAL ~ HASH ~> falseFn | UNIQUE ~> trueFn).? ~ INDEX) ~
        tableIdentifier ~ ON ~ tableIdentifier ~
        colsWithDirection ~ (OPTIONS ~ options).? ~> {
      (indexType: Any, indexName: TableIdentifier, tableName: TableIdentifier,
          cols: Map[String, Option[SortDirection]], opts: Any) =>
        val parameters = opts.asInstanceOf[Option[Map[String, String]]]
            .getOrElse(Map.empty[String, String])
        val options = indexType.asInstanceOf[Option[Boolean]] match {
          case Some(false) =>
            parameters + (ExternalStoreUtils.INDEX_TYPE -> "unique")
          case Some(true) =>
            parameters + (ExternalStoreUtils.INDEX_TYPE -> "global hash")
          case None => parameters
        }
        CreateIndex(indexName, tableName, cols, options)
    }
  }

  protected def dropIndex: Rule1[LogicalPlan] = rule {
    DROP ~ INDEX ~ (IF ~ EXISTS ~> trueFn).? ~ tableIdentifier ~>
        ((ifExists: Any, indexName: TableIdentifier) => DropIndex(indexName,
          ifExists.asInstanceOf[Option[Boolean]].isDefined))
  }

  protected def dropTable: Rule1[LogicalPlan] = rule {
    DROP ~ TABLE ~ (IF ~ EXISTS ~> trueFn).? ~ tableIdentifier ~> DropTable
  }

  protected def truncateTable: Rule1[LogicalPlan] = rule {
    TRUNCATE ~ TABLE ~ (IF ~ EXISTS ~> trueFn).? ~ tableIdentifier ~> TruncateTable
  }

  protected def createStream: Rule1[LogicalPlan] = rule {
    CREATE ~ STREAM ~ TABLE ~ (IF ~ NOT ~ EXISTS ~> trueFn).? ~
        tableIdentifier ~ tableSchema.? ~ USING ~ qualifiedName ~
        OPTIONS ~ options ~> {
      (ifNotExists: Any, streamIdent: TableIdentifier, schema: Any,
          pname: String, opts: Map[String, String]) =>
        val specifiedSchema = schema.asInstanceOf[Option[Seq[StructField]]]
            .map(fields => StructType(fields))
        val provider = SnappyContext.getProvider(pname, onlyBuiltIn = false)
        // check that the provider is a stream relation
        val clazz = DataSource(session, provider).providingClass
        if (!classOf[StreamPlanProvider].isAssignableFrom(clazz)) {
          throw Utils.analysisException(s"CREATE STREAM provider $pname" +
              " does not implement StreamPlanProvider")
        }
        // provider has already been resolved, so isBuiltIn==false allows
        // for both builtin as well as external implementations
        CreateMetastoreTableUsing(streamIdent, None, specifiedSchema, None,
          provider, ifNotExists.asInstanceOf[Option[Boolean]].isDefined,
          opts, isBuiltIn = false)
    }
  }

  protected def streamContext: Rule1[LogicalPlan] = rule {
    STREAMING ~ (
        INIT ~ durationUnit ~> ((batchInterval: Duration) =>
          SnappyStreamingActionsCommand(0, Some(batchInterval))) |
        START ~> (() => SnappyStreamingActionsCommand(1, None)) |
        STOP ~> (() => SnappyStreamingActionsCommand(2, None))
    )
  }

  /*
   * describe [extended] table avroTable
   * This will display all columns of table `avroTable` includes column_name,
   *   column_type,comment
   */
  protected def describeTable: Rule1[LogicalPlan] = rule {
    DESCRIBE ~ (EXTENDED ~> trueFn).? ~ tableIdentifier ~>
        ((extended: Any, tableIdent: TableIdentifier) =>
          DescribeTable(tableIdent, Map.empty[String, String], extended
              .asInstanceOf[Option[Boolean]].isDefined, isFormatted = false))
  }

  protected def refreshTable: Rule1[LogicalPlan] = rule {
    REFRESH ~ TABLE ~ tableIdentifier ~> RefreshTable
  }

  protected def cache: Rule1[LogicalPlan] = rule {
    CACHE ~ (LAZY ~> trueFn).? ~ TABLE ~ tableIdentifier ~
        (AS ~ query).? ~> ((isLazy: Any, tableIdent: TableIdentifier,
        plan: Any) => CacheTableCommand(tableIdent,
      plan.asInstanceOf[Option[LogicalPlan]],
      isLazy.asInstanceOf[Option[Boolean]].isDefined))
  }

  protected def uncache: Rule1[LogicalPlan] = rule {
    UNCACHE ~ TABLE ~ tableIdentifier ~> UncacheTableCommand |
    CLEAR ~ CACHE ~> (() => ClearCacheCommand)
  }

  protected def set: Rule1[LogicalPlan] = rule {
    SET ~ (
        CURRENT.? ~ SCHEMA ~ '='.? ~ ws ~ identifier ~>
            ((schemaName: String) => SetSchema(schemaName)) |
        capture(ANY.*) ~> { (rest: String) =>
          val separatorIndex = rest.indexOf('=')
          if (separatorIndex >= 0) {
            val key = rest.substring(0, separatorIndex).trim
            val value = rest.substring(separatorIndex + 1).trim
            SetCommand(Some(key -> Option(value)))
          } else if (rest.nonEmpty) {
            SetCommand(Some(rest.trim -> None))
          } else {
            SetCommand(None)
          }
        }
    )
  }

  // It can be the following patterns:
  // SHOW FUNCTIONS;
  // SHOW FUNCTIONS mydb.func1;
  // SHOW FUNCTIONS func1;
  // SHOW FUNCTIONS `mydb.a`.`func1.aa`;
  protected def show: Rule1[LogicalPlan] = rule {
    SHOW ~ TABLES ~ ((FROM | IN) ~ identifier).? ~> ((ident: Any) =>
      ShowTablesCommand(ident.asInstanceOf[Option[String]], None)) |
    SHOW ~ identifier.? ~ FUNCTIONS ~ LIKE.? ~
        (tableIdentifier | stringLiteral).? ~> { (id: Any, nameOrPat: Any) =>
      val (user, system) = id.asInstanceOf[Option[String]]
          .map(_.toLowerCase) match {
        case None | Some("all") => (true, true)
        case Some("system") => (false, true)
        case Some("user") => (true, false)
        case Some(x) =>
          throw Utils.analysisException(s"SHOW $x FUNCTIONS not supported")
      }
      nameOrPat match {
        case Some(name: TableIdentifier) => ShowFunctionsCommand(
          name.database, Some(name.table), user, system)
        case Some(pat: String) => ShowFunctionsCommand(
          None, Some(ParserUtils.unescapeSQLString(pat)), user, system)
        case None => ShowFunctionsCommand(None, None, user, system)
        case _ => throw Utils.analysisException(
          s"SHOW FUNCTIONS $nameOrPat unexpected")
      }
    }
  }

  protected def desc: Rule1[LogicalPlan] = rule {
    DESCRIBE ~ FUNCTION ~ (EXTENDED ~> trueFn).? ~
        (identifier | stringLiteral) ~> ((extended: Any, name: String) =>
      DescribeFunctionCommand(FunctionIdentifier(name),
        extended.asInstanceOf[Option[Boolean]].isDefined))
  }

  // helper non-terminals

  protected final def sortDirection: Rule1[SortDirection] = rule {
    ASC ~> (() => Ascending) | DESC ~> (() => Descending)
  }

  protected final def colsWithDirection: Rule1[Map[String,
      Option[SortDirection]]] = rule {
    '(' ~ ws ~ (identifier ~ sortDirection.? ~> ((id: Any, direction: Any) =>
      (id, direction))).*(commaSep) ~ ')' ~ ws ~> ((cols: Any) =>
      cols.asInstanceOf[Seq[(String, Option[SortDirection])]].toMap)
  }

  protected final def durationUnit: Rule1[Duration] = rule {
    integral ~ (
        (MILLIS | MILLISECOND) ~> ((s: String) => Milliseconds(s.toInt)) |
        (SECS | SECOND) ~> ((s: String) => Seconds(s.toInt)) |
        (MINS | MINUTE) ~> ((s: String) => Minutes(s.toInt))
    )
  }

  /** the string passed in *SHOULD* be lower case */
  protected final def intervalUnit(k: String): Rule0 = rule {
    atomic(ignoreCase(k) ~ Consts.plural.?) ~ delimiter
  }

  protected final def intervalUnit(k: Keyword): Rule0 = rule {
    atomic(ignoreCase(k.lower) ~ Consts.plural.?) ~ delimiter
  }

  protected final def qualifiedName: Rule1[String] = rule {
    capture((Consts.identifier | '.').*) ~ delimiter
  }

  protected def column: Rule1[StructField] = rule {
    identifier ~ columnDataType ~ ((NOT ~> trueFn).? ~ NULL).? ~
        (COMMENT ~ stringLiteral).? ~> { (columnName: String,
        t: DataType, notNull: Any, cm: Any) =>
      val builder = new MetadataBuilder()
      val (dataType, empty) = t match {
        case CharType(size, baseType) =>
          builder.putLong(Constant.CHAR_TYPE_SIZE_PROP, size)
              .putString(Constant.CHAR_TYPE_BASE_PROP, baseType)
          (StringType, false)
        case _ => (t, true)
      }
      val metadata = cm.asInstanceOf[Option[String]] match {
        case Some(comment) => builder.putString(
          Consts.COMMENT.lower, comment).build()
        case None => if (empty) Metadata.empty else builder.build()
      }
      val notNullOpt = notNull.asInstanceOf[Option[Option[Boolean]]]
      StructField(columnName, dataType, notNullOpt.isEmpty ||
          notNullOpt.get.isEmpty, metadata)
    }
  }

  protected final def tableSchema: Rule1[Seq[StructField]] = rule {
    '(' ~ ws ~ (column + commaSep) ~ ')' ~ ws
  }

  protected final def tableSchemaOpt: Rule1[Option[Seq[StructField]]] = rule {
    (tableSchema ~> (Some(_)) | ws ~> (() => None)).named("tableSchema") ~ EOI
  }

  protected final def pair: Rule1[(String, String)] = rule {
    qualifiedName ~ stringLiteral ~ ws ~> ((k: String, v: String) => k -> v)
  }

  protected final def options: Rule1[Map[String, String]] = rule {
    '(' ~ ws ~ (pair * commaSep) ~ ')' ~ ws ~>
        ((pairs: Any) => pairs.asInstanceOf[Seq[(String, String)]].toMap)
  }

  protected def ddl: Rule1[LogicalPlan] = rule {
    createTable | describeTable | refreshTable | dropTable | truncateTable |
    createStream | streamContext | createIndex | dropIndex
  }

  protected def query: Rule1[LogicalPlan]

  protected def parseSQL[T](sqlText: String, parseRule: => Try[T]): T

  protected def newInstance(): SnappyDDLParser
}

private[sql] case class CreateMetastoreTableUsing(
    tableIdent: TableIdentifier,
    baseTable: Option[TableIdentifier],
    userSpecifiedSchema: Option[StructType],
    schemaDDL: Option[String],
    provider: String,
    allowExisting: Boolean,
    options: Map[String, String],
    isBuiltIn: Boolean) extends ExecuteCommand {

  override def run(session: SparkSession): Seq[Row] = {
    val snc = session.asInstanceOf[SnappySession]
    val mode = if (allowExisting) SaveMode.Ignore else SaveMode.ErrorIfExists
    snc.createTable(snc.sessionState.catalog
        .newQualifiedTableName(tableIdent), provider, userSpecifiedSchema,
      schemaDDL, mode, snc.addBaseTableOption(baseTable, options), isBuiltIn)
    Seq.empty
  }
}

private[sql] case class CreateMetastoreTableUsingSelect(
    tableIdent: TableIdentifier,
    baseTable: Option[TableIdentifier],
    userSpecifiedSchema: Option[StructType],
    schemaDDL: Option[String],
    provider: String,
    temporary: Boolean,
    partitionColumns: Array[String],
    mode: SaveMode,
    options: Map[String, String],
    query: LogicalPlan,
    isBuiltIn: Boolean) extends ExecuteCommand {

  override def run(session: SparkSession): Seq[Row] = {
    val snc = session.asInstanceOf[SnappySession]
    val catalog = snc.sessionState.catalog
    if (temporary) {
      // the equivalent of a registerTempTable of a DataFrame
      if (tableIdent.database.isDefined) {
        throw Utils.analysisException(
          s"Temporary table '$tableIdent' should not have specified a database")
      }
      Dataset.ofRows(session, query).createTempView(tableIdent.table)
    } else {
      snc.createTable(catalog.newQualifiedTableName(tableIdent), provider,
        userSpecifiedSchema, schemaDDL, partitionColumns, mode,
        snc.addBaseTableOption(baseTable, options), query, isBuiltIn)
    }
    Seq.empty
  }
}

<<<<<<< HEAD
private[sql] case class DropTable(ifExists: Any,
    tableIdent: TableIdentifier) extends RunnableCommand {
=======
private[sql] case class DropTable(
    tableIdent: TableIdentifier,
    ifExists: Boolean) extends ExecuteCommand {
>>>>>>> 2d50e93d

  override def run(session: SparkSession): Seq[Row] = {
    val snc = session.asInstanceOf[SnappySession]
    val catalog = snc.sessionState.catalog
    snc.dropTable(catalog.newQualifiedTableName(tableIdent),
      ifExists.asInstanceOf[Option[Boolean]].isDefined)
    Seq.empty
  }
}

<<<<<<< HEAD
private[sql] case class TruncateTable(ifExists: Any,
    tableIdent: TableIdentifier) extends RunnableCommand {
=======
private[sql] case class TruncateTable(
    tableIdent: TableIdentifier) extends ExecuteCommand {
>>>>>>> 2d50e93d

  override def run(session: SparkSession): Seq[Row] = {
    val snc = session.asInstanceOf[SnappySession]
    val catalog = snc.sessionState.catalog
    snc.truncateTable(catalog.newQualifiedTableName(tableIdent),
      ifExists.asInstanceOf[Option[Boolean]].isDefined,
      ignoreIfUnsupported = false)
    Seq.empty
  }
}

private[sql] case class CreateIndex(indexName: TableIdentifier,
    baseTable: TableIdentifier,
    indexColumns: Map[String, Option[SortDirection]],
    options: Map[String, String]) extends ExecuteCommand {

  override def run(session: SparkSession): Seq[Row] = {
    val snc = session.asInstanceOf[SnappySession]
    val catalog = snc.sessionState.catalog
    val tableIdent = catalog.newQualifiedTableName(baseTable)
    val indexIdent = catalog.newQualifiedTableName(indexName)
    snc.createIndex(indexIdent, tableIdent, indexColumns, options)
    Seq.empty
  }
}

private[sql] case class DropIndex(
    indexName: TableIdentifier,
    ifExists: Boolean) extends ExecuteCommand {

  override def run(session: SparkSession): Seq[Row] = {
    val snc = session.asInstanceOf[SnappySession]
    val catalog = snc.sessionState.catalog
    val indexIdent = catalog.newQualifiedTableName(indexName)
    snc.dropIndex(indexIdent, ifExists)
    Seq.empty
  }
}

case class DMLExternalTable(
    tableName: TableIdentifier,
    query: LogicalPlan,
    command: String)
<<<<<<< HEAD
    extends LeafNode {

  override def children: Seq[LogicalPlan] = query :: Nil

  override def output: Seq[Attribute] = query.output
=======
    extends LeafNode with Command {

  override def innerChildren: Seq[QueryPlan[_]] = Seq(query)
  override lazy val resolved: Boolean = query.resolved
  override def output: Seq[Attribute] = Seq.empty
>>>>>>> 2d50e93d
}

private[sql] case class SetSchema(schemaName: String) extends ExecuteCommand {
  override def run(sparkSession: SparkSession): Seq[Row] = {
    sparkSession.asInstanceOf[SnappySession].setSchema(schemaName)
    Seq.empty[Row]
  }
}

private[sql] case class SnappyStreamingActionsCommand(action: Int,
    batchInterval: Option[Duration]) extends ExecuteCommand {

  override def run(session: SparkSession): Seq[Row] = {

    def creatingFunc(): SnappyStreamingContext = {
      // batchInterval will always be defined when action == 0
      new SnappyStreamingContext(session.sparkContext, batchInterval.get)
    }

    action match {
      case 0 =>
        val ssc = SnappyStreamingContext.getInstance()
        ssc match {
          case Some(x) => // TODO .We should create a named Streaming
          // Context and check if the configurations match
          case None => SnappyStreamingContext.getActiveOrCreate(creatingFunc)
        }
      case 1 =>
        val ssc = SnappyStreamingContext.getInstance()
        ssc match {
          case Some(x) => x.start()
          case None => throw Utils.analysisException(
            "Streaming Context has not been initialized")
        }
      case 2 =>
        val ssc = SnappyStreamingContext.getActive
        ssc match {
          case Some(strCtx) => strCtx.stop(stopSparkContext = false,
            stopGracefully = true)
          case None => // throw Utils.analysisException(
          // "There is no running Streaming Context to be stopped")
        }
    }
    Seq.empty[Row]
  }
}<|MERGE_RESOLUTION|>--- conflicted
+++ resolved
@@ -17,24 +17,20 @@
 
 package org.apache.spark.sql
 
-import java.util.Date
-
-import scala.collection.mutable.ArrayBuffer
 import scala.util.Try
 
 import io.snappydata.Constant
 import org.parboiled2._
 import shapeless.{::, HNil}
 
-import org.apache.spark.rdd.RDD
 import org.apache.spark.sql.SnappyParserConsts.{falseFn, trueFn}
 import org.apache.spark.sql.backwardcomp.{DescribeTable, ExecuteCommand}
 import org.apache.spark.sql.catalyst.expressions._
 import org.apache.spark.sql.catalyst.parser.ParserUtils
+import org.apache.spark.sql.catalyst.plans.QueryPlan
 import org.apache.spark.sql.catalyst.plans.logical._
 import org.apache.spark.sql.catalyst.{FunctionIdentifier, TableIdentifier}
 import org.apache.spark.sql.collection.Utils
-import org.apache.spark.sql.execution.SparkPlan
 import org.apache.spark.sql.execution.columnar.ExternalStoreUtils
 import org.apache.spark.sql.execution.command._
 import org.apache.spark.sql.execution.datasources.{CreateTableUsing, DataSource, RefreshTable}
@@ -567,14 +563,8 @@
   }
 }
 
-<<<<<<< HEAD
 private[sql] case class DropTable(ifExists: Any,
-    tableIdent: TableIdentifier) extends RunnableCommand {
-=======
-private[sql] case class DropTable(
-    tableIdent: TableIdentifier,
-    ifExists: Boolean) extends ExecuteCommand {
->>>>>>> 2d50e93d
+    tableIdent: TableIdentifier) extends ExecuteCommand {
 
   override def run(session: SparkSession): Seq[Row] = {
     val snc = session.asInstanceOf[SnappySession]
@@ -585,13 +575,8 @@
   }
 }
 
-<<<<<<< HEAD
 private[sql] case class TruncateTable(ifExists: Any,
-    tableIdent: TableIdentifier) extends RunnableCommand {
-=======
-private[sql] case class TruncateTable(
     tableIdent: TableIdentifier) extends ExecuteCommand {
->>>>>>> 2d50e93d
 
   override def run(session: SparkSession): Seq[Row] = {
     val snc = session.asInstanceOf[SnappySession]
@@ -635,19 +620,11 @@
     tableName: TableIdentifier,
     query: LogicalPlan,
     command: String)
-<<<<<<< HEAD
-    extends LeafNode {
-
-  override def children: Seq[LogicalPlan] = query :: Nil
-
-  override def output: Seq[Attribute] = query.output
-=======
     extends LeafNode with Command {
 
   override def innerChildren: Seq[QueryPlan[_]] = Seq(query)
   override lazy val resolved: Boolean = query.resolved
   override def output: Seq[Attribute] = Seq.empty
->>>>>>> 2d50e93d
 }
 
 private[sql] case class SetSchema(schemaName: String) extends ExecuteCommand {
