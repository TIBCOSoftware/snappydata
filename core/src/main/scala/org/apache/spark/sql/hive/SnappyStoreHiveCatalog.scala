/*
 * Copyright (c) 2016 SnappyData, Inc. All rights reserved.
 *
 * Licensed under the Apache License, Version 2.0 (the "License"); you
 * may not use this file except in compliance with the License. You
 * may obtain a copy of the License at
 *
 * http://www.apache.org/licenses/LICENSE-2.0
 *
 * Unless required by applicable law or agreed to in writing, software
 * distributed under the License is distributed on an "AS IS" BASIS,
 * WITHOUT WARRANTIES OR CONDITIONS OF ANY KIND, either express or
 * implied. See the License for the specific language governing
 * permissions and limitations under the License. See accompanying
 * LICENSE file.
 */
package org.apache.spark.sql.hive

import java.io.File
import java.net.{URL, URLClassLoader}
import java.util.concurrent.locks.ReentrantReadWriteLock
import java.util.concurrent.{ConcurrentHashMap, ExecutionException}

import scala.collection.JavaConverters._
import scala.collection.mutable
import scala.collection.mutable.ArrayBuffer
import scala.language.implicitConversions
import scala.util.control.NonFatal

import com.google.common.cache.{CacheBuilder, CacheLoader, LoadingCache}
import com.google.common.util.concurrent.UncheckedExecutionException
import io.snappydata.{Constant, Property}
import org.apache.hadoop.conf.Configuration
import org.apache.hadoop.hive.conf.HiveConf
import org.apache.hadoop.hive.metastore.api.Table
import org.apache.hadoop.hive.ql.metadata.{Hive, HiveException}
import org.apache.hadoop.util.VersionInfo

import org.apache.spark.internal.Logging
import org.apache.spark.sql._
import org.apache.spark.sql.catalyst.TableIdentifier
import org.apache.spark.sql.catalyst.analysis.{TempTableAlreadyExistsException, NoSuchDatabaseException, FunctionRegistry}
import org.apache.spark.sql.catalyst.catalog._
import org.apache.spark.sql.catalyst.plans.logical.{LogicalPlan, SubqueryAlias}
import org.apache.spark.sql.collection.Utils
import org.apache.spark.sql.execution.columnar.impl.IndexColumnFormatRelation
import org.apache.spark.sql.execution.columnar.{ExternalStoreUtils, JDBCAppendableRelation}
import org.apache.spark.sql.execution.datasources.{DataSource, LogicalRelation}
import org.apache.spark.sql.hive.SnappyStoreHiveCatalog._
import org.apache.spark.sql.hive.client._
import org.apache.spark.sql.internal.{SQLConf, SnappySessionState}
import org.apache.spark.sql.row.JDBCMutableRelation
import org.apache.spark.sql.sources.{BaseRelation, DependentRelation, JdbcExtendedUtils, ParentRelation}
import org.apache.spark.sql.streaming.StreamPlan
import org.apache.spark.sql.types.{DataType, MetadataBuilder, StructType}
/**
 * Catalog using Hive for persistence and adding Snappy extensions like
 * stream/topK tables and returning LogicalPlan to materialize these entities.
 */
class SnappyStoreHiveCatalog(externalCatalog: ExternalCatalog,
    val snappySession: SnappySession,
    functionResourceLoader: FunctionResourceLoader,
    functionRegistry: FunctionRegistry,
    sqlConf: SQLConf,
    hadoopConf: Configuration)
    extends SessionCatalog(
      externalCatalog,
      functionResourceLoader,
      functionRegistry,
      sqlConf,
      hadoopConf) with Logging {

  val sparkConf = snappySession.sparkContext.getConf


  //Overriding SessionCatalog values and methods, this will ensure any catalyst layer access to
  // catalog will hit our catalog rather than the SessionCatalog. Some of the methods might look
  // not needed . @TODO will clean up once we have our own seggregation for SessionCatalog and
  // ExternalCatalog
  //override val tempTables = new ConcurrentHashMap[QualifiedTableName, LogicalPlan]().asScala

  private val sessionTables = new ConcurrentHashMap[QualifiedTableName, LogicalPlan]().asScala

  override def dropTable(name: TableIdentifier, ignoreIfNotExists: Boolean): Unit = synchronized {
    snappySession.dropTable(newQualifiedTableName(name), ignoreIfNotExists)
  }

  /**
   * The version of the hive client that will be used to communicate
   * with the meta-store forL catalog.
   */
  protected[sql] val hiveMetastoreVersion: String =
    sqlConf.getConf(HIVE_METASTORE_VERSION, hiveExecutionVersion)

  /**
   * The location of the jars that should be used to instantiate the Hive
   * meta-store client.  This property can be one of three options:
   *
   * a classpath in the standard format for both hive and hadoop.
   *
   * builtin - attempt to discover the jars that were used to load Spark SQL
   * and use those. This option is only valid when using the
   * execution version of Hive.
   *
   * maven - download the correct version of hive on demand from maven.
   */
  protected[sql] def hiveMetastoreJars(): String =
    sqlConf.getConf(HIVE_METASTORE_JARS)

  /**
   * A comma separated list of class prefixes that should be loaded using the
   * ClassLoader that is shared between Spark SQL and a specific version of
   * Hive. An example of classes that should be shared is JDBC drivers that
   * are needed to talk to the meta-store. Other classes that need to be
   * shared are those that interact with classes that are already shared.
   * For example, custom appender used by log4j.
   */
  protected[sql] def hiveMetastoreSharedPrefixes(): Seq[String] =
    sqlConf.getConf(HIVE_METASTORE_SHARED_PREFIXES, jdbcPrefixes())
        .filterNot(_ == "")

  private def jdbcPrefixes() = Seq("com.pivotal.gemfirexd", "com.mysql.jdbc",
    "org.postgresql", "com.microsoft.sqlserver", "oracle.jdbc")

  /**
   * A comma separated list of class prefixes that should explicitly be
   * reloaded for each version of Hive that Spark SQL is communicating with.
   * For example, Hive UDFs that are declared in a prefix that typically
   * would be shared (i.e. org.apache.spark.*)
   */
  protected[sql] def hiveMetastoreBarrierPrefixes(): Seq[String] =
    sqlConf.getConf(HIVE_METASTORE_BARRIER_PREFIXES).filterNot(_ == "")

  /**
   * Overridden by child classes that need to set configuration before
   * client init (but after hive-site.xml).
   */
  protected def configure(): Map[String, String] = Map.empty

  /**
   * Hive client that is used to retrieve metadata from the Hive MetaStore.
   * The version of the Hive client that is used here must match the
   * meta-store that is configured in the hive-site.xml file.
   */
  @transient
  protected[sql] var client: HiveClient = newClient()


  protected var currentSchema = {
    val defaultName = "app"
    val defaultDbDefinition =
      CatalogDatabase(defaultName, "app database", sqlConf.warehousePath, Map())
    // Initialize default database if it doesn't already exist
    client.createDatabase(defaultDbDefinition, ignoreIfExists = true)
    client.setCurrentDatabase(defaultName)
    formatDatabaseName(defaultName)
  }


  override def setCurrentDatabase(db: String): Unit = {
    val dbName = processTableIdentifier(db)
    requireDbExists(dbName)
    synchronized {
      currentSchema = dbName
      client.setCurrentDatabase(db)
    }

  }

  override def databaseExists(db: String): Boolean = {
    val dbName = processTableIdentifier(db)
    client.getDatabaseOption(dbName).isDefined
  }


  private def requireDbExists(db: String): Unit = {
    if (!databaseExists(db)) {
      throw new NoSuchDatabaseException(db)
    }
  }

  private val sessionState = snappySession.sessionState.asInstanceOf[SnappySessionState]

  override def getCurrentDatabase: String = synchronized {
    processTableIdentifier(currentSchema)
  }

  // As long as threads using same IsolatedClientLoader, they should
  // use the cached Hive client and not create a new one. we will be setting the cached client as
  // soon as the ClientWrapper is initialized, so that any thread accessing Hive client after
  // that will get the cached client. This change will be redundant after Spark 2.0 merge. But
  // for the time being it will avoid ThreadLocal access to set SessionState.
  // protected val internalHiveclient = this.client.client

  private def newClient(): HiveClient = synchronized {

    val metaVersion = IsolatedClientLoader.hiveVersion(hiveMetastoreVersion)
    // We instantiate a HiveConf here to read in the hive-site.xml file and
    // then pass the options into the isolated client loader
    val metadataConf = new HiveConf()
    var warehouse = metadataConf.get(
      HiveConf.ConfVars.METASTOREWAREHOUSE.varname)
    if (warehouse == null || warehouse.isEmpty ||
        warehouse == HiveConf.ConfVars.METASTOREWAREHOUSE.getDefaultExpr) {
      // append warehouse to current directory
      warehouse = new java.io.File("./warehouse").getCanonicalPath
      metadataConf.setVar(HiveConf.ConfVars.METASTOREWAREHOUSE, warehouse)
    }
    logInfo("Default warehouse location is " + warehouse)

    val (useSnappyStore, dbURL, dbDriver) = resolveMetaStoreDBProps()
    if (useSnappyStore) {
      logInfo(s"Using SnappyStore as metastore database, dbURL = $dbURL")
      metadataConf.setVar(HiveConf.ConfVars.METASTORECONNECTURLKEY, dbURL)
      metadataConf.setVar(HiveConf.ConfVars.METASTORE_CONNECTION_DRIVER,
        dbDriver)
      metadataConf.setVar(HiveConf.ConfVars.METASTORE_CONNECTION_USER_NAME,
        HIVE_METASTORE)
    } else if (dbURL != null) {
      logInfo(s"Using specified metastore database, dbURL = $dbURL")
      metadataConf.setVar(HiveConf.ConfVars.METASTORECONNECTURLKEY, dbURL)
      if (dbDriver != null) {
        metadataConf.setVar(HiveConf.ConfVars.METASTORE_CONNECTION_DRIVER,
          dbDriver)
      } else {
        metadataConf.unset(
          HiveConf.ConfVars.METASTORE_CONNECTION_DRIVER.varname)
      }
      metadataConf.unset(
        HiveConf.ConfVars.METASTORE_CONNECTION_USER_NAME.varname)
    } else {
      logInfo("Using Hive metastore database, dbURL = " +
          metadataConf.getVar(HiveConf.ConfVars.METASTORECONNECTURLKEY))
    }

    val allConfig = metadataConf.asScala.map(e =>
      e.getKey -> e.getValue).toMap ++ configure

    val hiveMetastoreJars = this.hiveMetastoreJars()
    if (hiveMetastoreJars == "builtin") {
      if (hiveExecutionVersion != hiveMetastoreVersion) {
        throw new IllegalArgumentException("Builtin jars can only be used " +
            "when hive default version == hive metastore version. Execution: " +
            s"$hiveExecutionVersion != Metastore: $hiveMetastoreVersion. " +
            "Specify a vaild path to the correct hive jars using " +
            s"$HIVE_METASTORE_JARS or change " +
            s"$HIVE_METASTORE_VERSION to $hiveExecutionVersion.")
      }

      // We recursively find all jars in the class loader chain,
      // starting from the given classLoader.
      def allJars(classLoader: ClassLoader): Array[URL] = classLoader match {
        case null => Array.empty[URL]
        case urlClassLoader: URLClassLoader =>
          urlClassLoader.getURLs ++ allJars(urlClassLoader.getParent)
        case other => allJars(other.getParent)
      }

      val classLoader = org.apache.spark.util.Utils.getContextOrSparkClassLoader
      val jars = allJars(classLoader)
      if (jars.length == 0) {
        throw new IllegalArgumentException(
          "Unable to locate hive jars to connect to metastore. " +
              "Please set spark.sql.hive.metastore.jars.")
      }

      logInfo("Initializing HiveMetastoreConnection version " +
          s"$hiveMetastoreVersion using Spark classes.")
      //new ClientWrapper(metaVersion, allConfig, classLoader)
      new IsolatedClientLoader(
        version = metaVersion,
        sparkConf = sparkConf,
        hadoopConf = hadoopConf,
        execJars = jars.toSeq,
        config = allConfig,
        isolationOn = false,
        barrierPrefixes = hiveMetastoreBarrierPrefixes(),
        sharedPrefixes = hiveMetastoreSharedPrefixes()).createClient()
    } else if (hiveMetastoreJars == "maven") {
      logInfo("Initializing HiveMetastoreConnection version " +
          s"$hiveMetastoreVersion using maven.")

      IsolatedClientLoader.forVersion(
        hiveMetastoreVersion,
        hadoopVersion = VersionInfo.getVersion,
        sparkConf = sparkConf,
        hadoopConf = hadoopConf,
        config = allConfig,
        barrierPrefixes = hiveMetastoreBarrierPrefixes(),
        sharedPrefixes = hiveMetastoreSharedPrefixes()).createClient()
    } else {
      // Convert to files and expand any directories.
      val jars = hiveMetastoreJars.split(File.pathSeparator).flatMap {
        case path if new File(path).getName == "*" =>
          val files = new File(path).getParentFile.listFiles()
          if (files == null) {
            logWarning(s"Hive jar path '$path' does not exist.")
            Nil
          } else {
            files.filter(_.getName.toLowerCase.endsWith(".jar"))
          }
        case path =>
          new File(path) :: Nil
      }.map(_.toURI.toURL)

      logInfo("Initializing HiveMetastoreConnection version " +
          s"$hiveMetastoreVersion using $jars")
      new IsolatedClientLoader(
        version = metaVersion,
        sparkConf = sparkConf,
        hadoopConf = hadoopConf,
        execJars = jars.toSeq,
        config = allConfig,
        isolationOn = true,
        barrierPrefixes = hiveMetastoreBarrierPrefixes(),
        sharedPrefixes = hiveMetastoreSharedPrefixes()).createClient()
    }
  }

  private def resolveMetaStoreDBProps(): (Boolean, String, String) = {
    val sc = snappySession.sparkContext
    Property.MetastoreDBURL.getOption(sparkConf) match {
      case Some(url) =>
        val driver = Property.MetastoreDriver.getOption(sparkConf).orNull
        (false, url, driver)
      case None => SnappyContext.getClusterMode(sc) match {
        case SnappyEmbeddedMode(_, _) | ExternalEmbeddedMode(_, _) |
             LocalMode(_, _) =>
          (true, ExternalStoreUtils.defaultStoreURL(sc) +
              ";disable-streaming=true;default-persistent=true",
              Constant.JDBC_EMBEDDED_DRIVER)
        case SplitClusterMode(_, props) =>
          (true, Constant.DEFAULT_EMBEDDED_URL +
              ";host-data=false;disable-streaming=true;default-persistent=true;" +
              props, Constant.JDBC_EMBEDDED_DRIVER)
        case ExternalClusterMode(_, _) =>
          (false, null, null)
      }
    }
  }

  /** A cache of Spark SQL data source tables that have been accessed. */
  private val cachedDataSourceTables: LoadingCache[QualifiedTableName,
      LogicalRelation] = {
    val cacheLoader = new CacheLoader[QualifiedTableName, LogicalRelation]() {
      override def load(in: QualifiedTableName): LogicalRelation = {
        logDebug(s"Creating new cached data source for $in")
        val table = in.getTable(client)
        val schemaString = getSchemaString(table.properties)
        val userSpecifiedSchema = schemaString.map(s =>
          DataType.fromJson(s).asInstanceOf[StructType])
        val partitionColumns = table.partitionColumns.map(_.name)
        val provider = table.properties(HIVE_PROVIDER)
        val options = table.storage.serdeProperties

        val relation = options.get(JdbcExtendedUtils.SCHEMA_PROPERTY) match {
          case Some(schema) => JdbcExtendedUtils.externalResolvedDataSource(
            snappySession, schema, provider, SaveMode.Ignore, options)

          case None =>
            // add allowExisting in properties used by some implementations
            DataSource(snappySession, provider, userSpecifiedSchema = userSpecifiedSchema,
              partitionColumns = partitionColumns, options = options +
                  (JdbcExtendedUtils.ALLOW_EXISTING_PROPERTY -> "true")).resolveRelation()
        }

        LogicalRelation(relation)
      }
    }

    CacheBuilder.newBuilder().maximumSize(1000).build(cacheLoader)
  }

  private var relationDestroyVersion = 0

  private def getCachedHiveTable(table: QualifiedTableName): LogicalRelation = {
    val sync = SnappyStoreHiveCatalog.relationDestroyLock.readLock()
    sync.lock()
    try {
      // if a relation has been destroyed (e.g. by another instance of catalog),
      // then the cached ones can be stale, so check and clear entire cache
      val globalVersion = SnappyStoreHiveCatalog.getRelationDestroyVersion
      if (globalVersion != this.relationDestroyVersion) {
        cachedDataSourceTables.invalidateAll()
        this.relationDestroyVersion = globalVersion
      }

      cachedDataSourceTables(table)
    } catch {
      case e@(_: UncheckedExecutionException | _: ExecutionException) =>
        throw e.getCause
    } finally {
      sync.unlock()
    }
  }

  private def registerRelationDestroy(): Unit = {
    val globalVersion = SnappyStoreHiveCatalog.registerRelationDestroy()
    if (globalVersion != this.relationDestroyVersion) {
      cachedDataSourceTables.invalidateAll()
    }
    this.relationDestroyVersion = globalVersion + 1
  }

  def processTableIdentifier(tableIdentifier: String): String = {
    SnappyStoreHiveCatalog.processTableIdentifier(tableIdentifier, sqlConf)
  }

  def normalizeSchema(schema: StructType): StructType = {
    if (sqlConf.caseSensitiveAnalysis) {
      schema
    } else {
      val fields = schema.fields
      if (fields.exists(f => Utils.hasLowerCase(Utils.fieldName(f)))) {
        StructType(fields.map { f =>
          val name = Utils.toUpperCase(Utils.fieldName(f))
          val metadata = if (f.metadata.contains("name")) {
            val builder = new MetadataBuilder
            builder.withMetadata(f.metadata).putString("name", name).build()
          } else {
            f.metadata
          }
          f.copy(name = name, metadata = metadata)
        })
      } else {
        schema
      }
    }
  }

  def compatibleSchema(schema1: StructType, schema2: StructType): Boolean = {
    schema1.fields.length == schema2.fields.length &&
        !schema1.zip(schema2).exists { case (f1, f2) =>
          !f1.dataType.sameType(f2.dataType)
        }
  }

  def newQualifiedTableName(tableIdent: TableIdentifier): QualifiedTableName = {
<<<<<<< HEAD
    tableIdent match {
      case q: QualifiedTableName => q
      case _ => {
        val database = tableIdent.database.getOrElse(getCurrentDatabase)
        new QualifiedTableName(Some(processTableIdentifier(database)),
          processTableIdentifier(tableIdent.table))
      }

    }
=======
    new QualifiedTableName(
      processTableIdentifier(tableIdent.database.
          getOrElse(currentSchema)), processTableIdentifier(tableIdent.table))
>>>>>>> 92d1ef8c
  }

  def newQualifiedTableName(tableIdent: String): QualifiedTableName = {
    val tableName = processTableIdentifier(tableIdent)
    val dotIndex = tableName.indexOf('.')
    if (dotIndex > 0) {
      new QualifiedTableName(tableName.substring(0, dotIndex),
        tableName.substring(dotIndex + 1))
    } else {
<<<<<<< HEAD
      new QualifiedTableName(Some(getCurrentDatabase), tableName)
    }
  }

  def newQualifiedTempTableName(tableIdent: String): QualifiedTableName = {
    val tableName = processTableIdentifier(tableIdent)
    val dotIndex = tableName.indexOf('.')
    if (dotIndex > 0) {
      throw new AnalysisException(" temp table name can not have db prefix")
    } else {
      new QualifiedTableName(None, tableName)
=======
      new QualifiedTableName(currentSchema, tableName)
>>>>>>> 92d1ef8c
    }
  }

  override def refreshTable(tableIdent: TableIdentifier): Unit = {
    // refreshTable does not eagerly reload the cache. It just invalidates
    // the cache. it is better at here to invalidate the cache to avoid
    // confusing warning logs from the cache loader (e.g. cannot find data
    // source provider, which is only defined for data source table).
    invalidateTable(newQualifiedTableName(tableIdent))
  }

  def invalidateTable(tableIdent: QualifiedTableName): Unit = {
    cachedDataSourceTables.invalidate(tableIdent)
  }

  def unregisterAllTables(): Unit = {
    sessionTables.clear()
  }

  def unregisterTable(tableIdentifier: TableIdentifier): Unit = {
    unregisterTable(newQualifiedTableName(tableIdentifier))
  }

  def unregisterTable(tableIdent: QualifiedTableName): Unit = {
    if (sessionTables.contains(tableIdent)) {
      snappySession.truncateTable(tableIdent, ignoreIfUnsupported = true)
      sessionTables -= tableIdent
    }
  }

  private var currentSchema = Constant.DEFAULT_SCHEMA

  final def setSchema (schema :String ):Unit = {
    this.currentSchema = schema
  }

  final def lookupRelation(tableIdent: QualifiedTableName): LogicalPlan = {
    sessionTables.getOrElse(tableIdent,
      tableIdent.getTableOption(client) match {
        case Some(table) =>
          if (table.properties.contains(HIVE_PROVIDER)) {
            getCachedHiveTable(tableIdent)
          } else if (table.tableType == CatalogTableType.VIEW) {
            //@TODO Confirm from Sumedh
            // Difference between VirtualView & View
            val viewText = table.viewText
                .getOrElse(sys.error("Invalid view without text."))
            snappySession.sessionState.sqlParser.parsePlan(viewText)
          } else {
            throw new IllegalStateException(
              s"Unsupported table type ${table.tableType}")
          }

        case None =>
          throw new TableNotFoundException(s"Table '$tableIdent' not found")
      })
  }

  override def lookupRelation(tableIdent: TableIdentifier,
      alias: Option[String]): LogicalPlan = {
    // If an alias was specified by the lookup, wrap the plan in a
    // sub-query so that attributes are properly qualified with this alias
    SubqueryAlias(alias.getOrElse(tableIdent.table),
      lookupRelation(newQualifiedTableName(tableIdent)))
  }

  override def tableExists(tableIdentifier: TableIdentifier): Boolean = {
    tableExists(newQualifiedTableName(tableIdentifier))
  }

  def tableExists(tableIdentifier: String): Boolean = {
    tableExists(newQualifiedTableName(tableIdentifier))
  }

  def tableExists(tableName: QualifiedTableName): Boolean = {
    sessionTables.contains(tableName) ||
        tableName.getTableOption(client).isDefined
  }

  def registerTable(tableIdentifier: TableIdentifier,
      plan: LogicalPlan): Unit = {
    sessionTables += (newQualifiedTableName(tableIdentifier) -> plan)
  }

  def registerTable(tableName: QualifiedTableName, plan: LogicalPlan): Unit = {
    sessionTables += (tableName -> plan)
  }

  /**
   * Create a temporary table.
   */
  override def createTempView(
      name: String,
      tableDefinition: LogicalPlan,
      overrideIfExists: Boolean): Unit = synchronized {
    val table = newQualifiedTempTableName(name)
    if (sessionTables.contains(table) && !overrideIfExists) {
      throw new TempTableAlreadyExistsException(name)
    }
    sessionTables += (table -> tableDefinition)
  }

  private def clientDropTable(dbName: String, tableName: String): Unit =
    client.withHiveState {
      client.dropTable(dbName, tableName, ignoreIfNotExists = false)
    }


  /**
   * Drops a data source table from Hive's meta-store.
   */
  def unregisterDataSourceTable(tableIdent: QualifiedTableName,
      relation: Option[BaseRelation]): Unit = {
    // remove from parent relation, if any
    relation.foreach {
      case dep: DependentRelation => dep.baseTable.foreach { t =>
        try {
          lookupRelation(newQualifiedTableName(t)) match {
            case LogicalRelation(p: ParentRelation, _, _) =>
              p.removeDependent(dep, this)
            case _ => // ignore
          }
        } catch {
          case NonFatal(_) => // ignore at this point
        }
      }
      case _ => // nothing for others
    }

    cachedDataSourceTables.invalidate(tableIdent)
    registerRelationDestroy()

    val schemaName = tableIdent.schemaName
    withHiveExceptionHandling(clientDropTable(schemaName, tableIdent.table))
  }

  /**
   * Creates a data source table (a table created with USING clause)
   * in Hive's meta-store.
   */
  def registerDataSourceTable(
      tableIdent: QualifiedTableName,
      userSpecifiedSchema: Option[StructType],
      partitionColumns: Array[String],
      provider: String,
      options: Map[String, String],
      relation: BaseRelation): Unit = {

    // invalidate any cached plan for the table
    cachedDataSourceTables.invalidate(tableIdent)

    val tableProperties = new mutable.HashMap[String, String]
    tableProperties.put(HIVE_PROVIDER, provider)

    // Saves optional user specified schema.  Serialized JSON schema string
    // may be too long to be stored into a single meta-store SerDe property.
    // In this case, we split the JSON string and store each part as a
    // separate SerDe property.
    if (userSpecifiedSchema.isDefined) {
      val threshold = sqlConf.schemaStringLengthThreshold
      val schemaJsonString = userSpecifiedSchema.get.json
      // Split the JSON string.
      val parts = schemaJsonString.grouped(threshold).toSeq
      tableProperties.put(HIVE_SCHEMA_NUMPARTS, parts.size.toString)
      parts.zipWithIndex.foreach { case (part, index) =>
        tableProperties.put(s"$HIVE_SCHEMA_PART.$index", part)
      }
    }

    // get the tableType
    val tableType = getTableType(relation)
    tableProperties.put(JdbcExtendedUtils.TABLETYPE_PROPERTY, tableType.toString)
    // add baseTable property if required
    relation match {
      case dep: DependentRelation => dep.baseTable.foreach { t =>
        lookupRelation(newQualifiedTableName(t)) match {
          case LogicalRelation(p: ParentRelation, _, _) =>
            p.addDependent(dep, this)
          case _ => // ignore
        }
        tableProperties.put(JdbcExtendedUtils.BASETABLE_PROPERTY, t)
      }
      case _ => // ignore baseTable for others
    }

    val schemaName = tableIdent.schemaName
    val dbInHive = client.getDatabaseOption(schemaName)
    dbInHive match {
      case Some(x) => // We are all good
<<<<<<< HEAD
      case None => client.createDatabase(CatalogDatabase(
        database,
        description = database,
        getDefaultDBPath(database),
        Map.empty[String, String]),
        ignoreIfExists = true)
=======
      case None => client.createDatabase(new HiveDatabase(schemaName, ""))
>>>>>>> 92d1ef8c
      // Path is empty String for now @TODO for parquet & hadoop relation
      // handle path correctly
    }

<<<<<<< HEAD
    val hiveTable = CatalogTable(
      identifier = tableIdent,
      tableType = CatalogTableType.EXTERNAL, // Can not inherit from this class. Ideally we should
      // be extending from this case class
      schema = Nil,
      storage = CatalogStorageFormat(
        locationUri = None,
        inputFormat = None,
        outputFormat = None,
        serde = None,
        compressed = false,
        serdeProperties = options
      ),
      properties = tableProperties.toMap)

    withHiveExceptionHandling(client.createTable(hiveTable, ignoreIfExists = true))
=======
    val hiveTable = HiveTable(
      specifiedDatabase = Option(schemaName),
      name = tableIdent.table,
      schema = Seq.empty,
      partitionColumns = metastorePartitionColumns,
      tableType = ExternalTable,
      properties = tableProperties.toMap,
      serdeProperties = options)
    withHiveExceptionHandling( client.createTable(hiveTable))
>>>>>>> 92d1ef8c
  }

  private def addIndexProp(inTable: QualifiedTableName,
      index: QualifiedTableName): Unit = {
    val hiveTable = inTable.getTable(client)
    var indexes = ""
    try {
      indexes = hiveTable.properties(ExternalStoreUtils.INDEX_NAME) + ","
    } catch {
      case e: scala.NoSuchElementException =>
    }

    client.alterTable(
      // indexes are stored in lower case
      hiveTable.copy(properties = hiveTable.properties +
          (ExternalStoreUtils.INDEX_NAME -> (indexes + Utils.toLowerCase(index.toString()))))
    )
  }

  def withHiveExceptionHandling[T](function: => T): T = {
    try {
      function
    } catch {
      case he: HiveException if isDisconnectException(he) =>
        // stale GemXD connection
        Hive.closeCurrent()
        client = newClient()
        function
    }
  }

  def alterTableToAddIndexProp(inTable: QualifiedTableName,
      index: QualifiedTableName): Unit = {
    alterTableLock.synchronized {
      withHiveExceptionHandling(addIndexProp(inTable, index))
    }
    cachedDataSourceTables.invalidate(inTable)
  }

  def removeIndexProp(inTable: QualifiedTableName, index: QualifiedTableName): Unit = {
    val hiveTable = inTable.getTable(client)
    val indexes = hiveTable.properties(ExternalStoreUtils.INDEX_NAME)
    val indexArray = indexes.split(",")
    // indexes are stored in lower case
    val newindexes = indexArray.filter(_ != Utils.toLowerCase(index.toString())).mkString(",")
    if (newindexes == "") {
      client.alterTable(
        hiveTable.copy(
          properties = hiveTable.properties - ExternalStoreUtils.INDEX_NAME)
      )
    } else {
      client.alterTable(
        hiveTable.copy(properties = hiveTable.properties +
            (ExternalStoreUtils.INDEX_NAME -> newindexes))
      )
    }
  }

  def alterTableToRemoveIndexProp(inTable: QualifiedTableName,
      index: QualifiedTableName): Unit = {
    alterTableLock.synchronized {
      withHiveExceptionHandling(removeIndexProp(inTable, index))
    }
    cachedDataSourceTables.invalidate(inTable)
  }

  private def isDisconnectException(t: Throwable): Boolean = {
    if (t != null) {
      val tClass = t.getClass.getName
      tClass.contains("DisconnectedException") ||
          tClass.contains("DisconnectException") ||
          isDisconnectException(t.getCause)
    } else {
      false
    }
  }

  def getTables(db: Option[String]): Seq[(String, Boolean)] = {
    val client = this.client
<<<<<<< HEAD
    val dbName = db.map(processTableIdentifier)
        .getOrElse(getCurrentDatabase)
    sessionTables.collect {
      case (tableIdent, _) if db.isEmpty || tableIdent.getDatabase(
        client) == dbName => (tableIdent.table, true)
=======
    val schemaName = db.map(processTableIdentifier).getOrElse(currentSchema)
    tempTables.collect {
      case (tableIdent, _) if db.isEmpty || tableIdent.schemaName ==
          schemaName => (tableIdent.table, true)
>>>>>>> 92d1ef8c
    }.toSeq ++
        (if (db.isEmpty) allTables() else client.listTables(schemaName)).map { t =>
          if (db.isDefined) {
            (schemaName + '.' + processTableIdentifier(t), false)
          } else {
            (processTableIdentifier(t), false)
          }
        }
  }

  def getDataSourceTables(tableTypes: Seq[ExternalTableType],
      baseTable: Option[String] = None): Seq[QualifiedTableName] = {
    val client = this.client
    val tables = new ArrayBuffer[QualifiedTableName](4)
    allTables().foreach { t =>
      val tableIdent = newQualifiedTableName(processTableIdentifier(t))
      val table = tableIdent.getTable(client)
      if (tableTypes.isEmpty || table.properties.get(JdbcExtendedUtils
          .TABLETYPE_PROPERTY).exists(tableType => tableTypes.exists(_
          .toString == tableType))) {
        if (baseTable.isEmpty || table.properties.get(
          JdbcExtendedUtils.BASETABLE_PROPERTY).exists(_ == baseTable.get)) {
          tables += tableIdent
        }
      }
    }
    tables
  }

  private def allTables(): Seq[String] = {
    val allTables = new ArrayBuffer[String]()
<<<<<<< HEAD
    val currentDb = getCurrentDatabase
=======
    val currentSchemaName = this.currentSchema
>>>>>>> 92d1ef8c
    var hasCurrentDb = false
    val client = this.client
    val databases = client.listDatabases("*").iterator
    while (databases.hasNext) {
      val db = databases.next()
<<<<<<< HEAD
      if (!hasCurrentDb && db == currentDb) {
        allTables ++= client.listTables(db)
=======
      if (!hasCurrentDb && db == currentSchemaName) {
        allTables ++= client.getAllTables(db).asScala
>>>>>>> 92d1ef8c
        hasCurrentDb = true
      } else {
        allTables ++= client.listTables(db).map(db + '.' + _)
      }
    }
    if (!hasCurrentDb) {
<<<<<<< HEAD
      allTables ++= client.listTables(currentDb)
=======
      allTables ++= client.getAllTables(currentSchemaName).asScala
>>>>>>> 92d1ef8c
    }
    allTables
  }

  def getDataSourceRelations[T](tableTypes: Seq[ExternalTableType],
      baseTable: Option[String] = None): Seq[T] = {
    getDataSourceTables(tableTypes, baseTable).map(
      getCachedHiveTable(_).relation.asInstanceOf[T])
  }

  def getTableType(relation: BaseRelation): ExternalTableType = {
    relation match {
      case x: JDBCMutableRelation => ExternalTableType.Row
      case x: IndexColumnFormatRelation => ExternalTableType.Index
      case x: JDBCAppendableRelation => ExternalTableType.Column
      case x: StreamPlan => ExternalTableType.Stream
      case _ => ExternalTableType.Row
    }
  }

}

object SnappyStoreHiveCatalog {

  /** The version of hive used internally by Spark SQL. */
  val hiveExecutionVersion = HiveUtils.hiveExecutionVersion

  val HIVE_METASTORE_VERSION = HiveUtils.HIVE_METASTORE_VERSION
  val HIVE_METASTORE_JARS = HiveUtils.HIVE_METASTORE_JARS
  val HIVE_METASTORE_SHARED_PREFIXES =
    HiveUtils.HIVE_METASTORE_SHARED_PREFIXES
  val HIVE_METASTORE_BARRIER_PREFIXES =
    HiveUtils.HIVE_METASTORE_BARRIER_PREFIXES

  val HIVE_PROVIDER = "spark.sql.sources.provider"
  val HIVE_SCHEMA_NUMPARTS = "spark.sql.sources.schema.numParts"
  val HIVE_SCHEMA_PART = "spark.sql.sources.schema.part"
  val HIVE_METASTORE = "HIVE_METASTORE"

  def processTableIdentifier(tableIdentifier: String, conf: SQLConf): String = {
    if (conf.caseSensitiveAnalysis) {
      tableIdentifier
    } else {
      Utils.toUpperCase(tableIdentifier)
    }
  }

  private[this] var relationDestroyVersion = 0
  private val relationDestroyLock = new ReentrantReadWriteLock()
  private val alterTableLock = new Object

  private[sql] def getRelationDestroyVersion: Int = relationDestroyVersion

  private[sql] def registerRelationDestroy(): Int = {
    val sync = relationDestroyLock.writeLock()
    sync.lock()
    try {
      val globalVersion = relationDestroyVersion
      relationDestroyVersion += 1
      globalVersion
    } finally {
      sync.unlock()
    }
  }

  private def getSchemaString(
      tableProps: scala.collection.Map[String, String]): Option[String] = {
    tableProps.get(HIVE_SCHEMA_NUMPARTS).map { numParts =>
      (0 until numParts.toInt).map { index =>
        val partProp = s"$HIVE_SCHEMA_PART.$index"
        tableProps.get(partProp) match {
          case Some(part) => part
          case None => throw new AnalysisException("Could not read " +
              "schema from metastore because it is corrupted (missing " +
              s"part $index of the schema, $numParts parts expected).")
        }
        // Stick all parts back to a single schema string.
      }.mkString
    }
  }

  def getSchemaStringFromHiveTable(table: Table): String =
    getSchemaString(table.getParameters.asScala).orNull

  def closeCurrent(): Unit = {
    Hive.closeCurrent()
  }
}

/** A fully qualified identifier for a table (i.e. [dbName.]schema.tableName) */
final class QualifiedTableName(val schemaName: String, _tableIdent: String)
    extends TableIdentifier(_tableIdent, Some(schemaName)) {

  @transient private[this] var _table: Option[CatalogTable] = None

<<<<<<< HEAD
  def getDatabase(client: HiveClient): String =
    database.getOrElse(client.asInstanceOf[HiveClientImpl].state.getCurrentDatabase)

  def getTableOption(client: HiveClient) = _table.orElse {
    _table = client.getTableOption(getDatabase(client), table)
    _table
  }

  def getTable(client: HiveClient) =
=======
  def getTableOption(client: ClientWrapper): Option[HiveTable] = _table.orElse {
    _table = client.getTableOption(schemaName, table)
    _table
  }

  def getTable(client: ClientWrapper): HiveTable =
>>>>>>> 92d1ef8c
    getTableOption(client).getOrElse(throw new TableNotFoundException(
      s"Table '$schemaName.$table' not found"))

  override def toString(): String = schemaName + '.' + table
}

case class ExternalTableType(val name: String)

object ExternalTableType {
  val Row = ExternalTableType("ROW")
  val Column = ExternalTableType("COLUMN")
  val Index = ExternalTableType("INDEX")
  val Stream = ExternalTableType("STREAM")
  val Sample = ExternalTableType("SAMPLE")
  val TopK = ExternalTableType("TOPK")
}<|MERGE_RESOLUTION|>--- conflicted
+++ resolved
@@ -39,7 +39,7 @@
 import org.apache.spark.internal.Logging
 import org.apache.spark.sql._
 import org.apache.spark.sql.catalyst.TableIdentifier
-import org.apache.spark.sql.catalyst.analysis.{TempTableAlreadyExistsException, NoSuchDatabaseException, FunctionRegistry}
+import org.apache.spark.sql.catalyst.analysis.{FunctionRegistry, NoSuchDatabaseException, TempTableAlreadyExistsException}
 import org.apache.spark.sql.catalyst.catalog._
 import org.apache.spark.sql.catalyst.plans.logical.{LogicalPlan, SubqueryAlias}
 import org.apache.spark.sql.collection.Utils
@@ -48,7 +48,7 @@
 import org.apache.spark.sql.execution.datasources.{DataSource, LogicalRelation}
 import org.apache.spark.sql.hive.SnappyStoreHiveCatalog._
 import org.apache.spark.sql.hive.client._
-import org.apache.spark.sql.internal.{SQLConf, SnappySessionState}
+import org.apache.spark.sql.internal.SQLConf
 import org.apache.spark.sql.row.JDBCMutableRelation
 import org.apache.spark.sql.sources.{BaseRelation, DependentRelation, JdbcExtendedUtils, ParentRelation}
 import org.apache.spark.sql.streaming.StreamPlan
@@ -73,11 +73,11 @@
   val sparkConf = snappySession.sparkContext.getConf
 
 
-  //Overriding SessionCatalog values and methods, this will ensure any catalyst layer access to
+  // Overriding SessionCatalog values and methods, this will ensure any catalyst layer access to
   // catalog will hit our catalog rather than the SessionCatalog. Some of the methods might look
   // not needed . @TODO will clean up once we have our own seggregation for SessionCatalog and
   // ExternalCatalog
-  //override val tempTables = new ConcurrentHashMap[QualifiedTableName, LogicalPlan]().asScala
+  // override val tempTables = new ConcurrentHashMap[QualifiedTableName, LogicalPlan]().asScala
 
   private val sessionTables = new ConcurrentHashMap[QualifiedTableName, LogicalPlan]().asScala
 
@@ -146,8 +146,8 @@
   protected[sql] var client: HiveClient = newClient()
 
 
-  protected var currentSchema = {
-    val defaultName = "app"
+  protected var currentSchema: String = {
+    val defaultName = Constant.DEFAULT_SCHEMA
     val defaultDbDefinition =
       CatalogDatabase(defaultName, "app database", sqlConf.warehousePath, Map())
     // Initialize default database if it doesn't already exist
@@ -156,7 +156,6 @@
     formatDatabaseName(defaultName)
   }
 
-
   override def setCurrentDatabase(db: String): Unit = {
     val dbName = processTableIdentifier(db)
     requireDbExists(dbName)
@@ -164,7 +163,6 @@
       currentSchema = dbName
       client.setCurrentDatabase(db)
     }
-
   }
 
   override def databaseExists(db: String): Boolean = {
@@ -178,8 +176,6 @@
       throw new NoSuchDatabaseException(db)
     }
   }
-
-  private val sessionState = snappySession.sessionState.asInstanceOf[SnappySessionState]
 
   override def getCurrentDatabase: String = synchronized {
     processTableIdentifier(currentSchema)
@@ -266,7 +262,7 @@
 
       logInfo("Initializing HiveMetastoreConnection version " +
           s"$hiveMetastoreVersion using Spark classes.")
-      //new ClientWrapper(metaVersion, allConfig, classLoader)
+      // new ClientWrapper(metaVersion, allConfig, classLoader)
       new IsolatedClientLoader(
         version = metaVersion,
         sparkConf = sparkConf,
@@ -436,21 +432,12 @@
   }
 
   def newQualifiedTableName(tableIdent: TableIdentifier): QualifiedTableName = {
-<<<<<<< HEAD
     tableIdent match {
       case q: QualifiedTableName => q
-      case _ => {
-        val database = tableIdent.database.getOrElse(getCurrentDatabase)
-        new QualifiedTableName(Some(processTableIdentifier(database)),
+      case _ => new QualifiedTableName(processTableIdentifier(
+          tableIdent.database.getOrElse(currentSchema)),
           processTableIdentifier(tableIdent.table))
-      }
-
-    }
-=======
-    new QualifiedTableName(
-      processTableIdentifier(tableIdent.database.
-          getOrElse(currentSchema)), processTableIdentifier(tableIdent.table))
->>>>>>> 92d1ef8c
+    }
   }
 
   def newQualifiedTableName(tableIdent: String): QualifiedTableName = {
@@ -460,8 +447,7 @@
       new QualifiedTableName(tableName.substring(0, dotIndex),
         tableName.substring(dotIndex + 1))
     } else {
-<<<<<<< HEAD
-      new QualifiedTableName(Some(getCurrentDatabase), tableName)
+      new QualifiedTableName(currentSchema, tableName)
     }
   }
 
@@ -471,10 +457,7 @@
     if (dotIndex > 0) {
       throw new AnalysisException(" temp table name can not have db prefix")
     } else {
-      new QualifiedTableName(None, tableName)
-=======
       new QualifiedTableName(currentSchema, tableName)
->>>>>>> 92d1ef8c
     }
   }
 
@@ -505,9 +488,7 @@
     }
   }
 
-  private var currentSchema = Constant.DEFAULT_SCHEMA
-
-  final def setSchema (schema :String ):Unit = {
+  final def setSchema(schema: String): Unit = {
     this.currentSchema = schema
   }
 
@@ -518,7 +499,7 @@
           if (table.properties.contains(HIVE_PROVIDER)) {
             getCachedHiveTable(tableIdent)
           } else if (table.tableType == CatalogTableType.VIEW) {
-            //@TODO Confirm from Sumedh
+            // @TODO Confirm from Sumedh
             // Difference between VirtualView & View
             val viewText = table.viewText
                 .getOrElse(sys.error("Invalid view without text."))
@@ -664,25 +645,21 @@
     val dbInHive = client.getDatabaseOption(schemaName)
     dbInHive match {
       case Some(x) => // We are all good
-<<<<<<< HEAD
       case None => client.createDatabase(CatalogDatabase(
-        database,
-        description = database,
-        getDefaultDBPath(database),
+        schemaName,
+        description = schemaName,
+        getDefaultDBPath(schemaName),
         Map.empty[String, String]),
         ignoreIfExists = true)
-=======
-      case None => client.createDatabase(new HiveDatabase(schemaName, ""))
->>>>>>> 92d1ef8c
       // Path is empty String for now @TODO for parquet & hadoop relation
       // handle path correctly
     }
 
-<<<<<<< HEAD
     val hiveTable = CatalogTable(
       identifier = tableIdent,
-      tableType = CatalogTableType.EXTERNAL, // Can not inherit from this class. Ideally we should
+      // Can not inherit from this class. Ideally we should
       // be extending from this case class
+      tableType = CatalogTableType.EXTERNAL,
       schema = Nil,
       storage = CatalogStorageFormat(
         locationUri = None,
@@ -695,17 +672,6 @@
       properties = tableProperties.toMap)
 
     withHiveExceptionHandling(client.createTable(hiveTable, ignoreIfExists = true))
-=======
-    val hiveTable = HiveTable(
-      specifiedDatabase = Option(schemaName),
-      name = tableIdent.table,
-      schema = Seq.empty,
-      partitionColumns = metastorePartitionColumns,
-      tableType = ExternalTable,
-      properties = tableProperties.toMap,
-      serdeProperties = options)
-    withHiveExceptionHandling( client.createTable(hiveTable))
->>>>>>> 92d1ef8c
   }
 
   private def addIndexProp(inTable: QualifiedTableName,
@@ -785,18 +751,11 @@
 
   def getTables(db: Option[String]): Seq[(String, Boolean)] = {
     val client = this.client
-<<<<<<< HEAD
-    val dbName = db.map(processTableIdentifier)
-        .getOrElse(getCurrentDatabase)
+    val schemaName = db.map(processTableIdentifier)
+        .getOrElse(currentSchema)
     sessionTables.collect {
-      case (tableIdent, _) if db.isEmpty || tableIdent.getDatabase(
-        client) == dbName => (tableIdent.table, true)
-=======
-    val schemaName = db.map(processTableIdentifier).getOrElse(currentSchema)
-    tempTables.collect {
-      case (tableIdent, _) if db.isEmpty || tableIdent.schemaName ==
-          schemaName => (tableIdent.table, true)
->>>>>>> 92d1ef8c
+      case (tableIdent, _) if db.isEmpty || tableIdent.schemaName
+          == schemaName => (tableIdent.table, true)
     }.toSeq ++
         (if (db.isEmpty) allTables() else client.listTables(schemaName)).map { t =>
           if (db.isDefined) {
@@ -818,7 +777,7 @@
           .TABLETYPE_PROPERTY).exists(tableType => tableTypes.exists(_
           .toString == tableType))) {
         if (baseTable.isEmpty || table.properties.get(
-          JdbcExtendedUtils.BASETABLE_PROPERTY).exists(_ == baseTable.get)) {
+          JdbcExtendedUtils.BASETABLE_PROPERTY).contains(baseTable.get)) {
           tables += tableIdent
         }
       }
@@ -828,34 +787,21 @@
 
   private def allTables(): Seq[String] = {
     val allTables = new ArrayBuffer[String]()
-<<<<<<< HEAD
-    val currentDb = getCurrentDatabase
-=======
     val currentSchemaName = this.currentSchema
->>>>>>> 92d1ef8c
     var hasCurrentDb = false
     val client = this.client
     val databases = client.listDatabases("*").iterator
     while (databases.hasNext) {
       val db = databases.next()
-<<<<<<< HEAD
-      if (!hasCurrentDb && db == currentDb) {
+      if (!hasCurrentDb && db == currentSchemaName) {
         allTables ++= client.listTables(db)
-=======
-      if (!hasCurrentDb && db == currentSchemaName) {
-        allTables ++= client.getAllTables(db).asScala
->>>>>>> 92d1ef8c
         hasCurrentDb = true
       } else {
         allTables ++= client.listTables(db).map(db + '.' + _)
       }
     }
     if (!hasCurrentDb) {
-<<<<<<< HEAD
-      allTables ++= client.listTables(currentDb)
-=======
-      allTables ++= client.getAllTables(currentSchemaName).asScala
->>>>>>> 92d1ef8c
+      allTables ++= client.listTables(currentSchemaName)
     }
     allTables
   }
@@ -951,31 +897,19 @@
 
   @transient private[this] var _table: Option[CatalogTable] = None
 
-<<<<<<< HEAD
-  def getDatabase(client: HiveClient): String =
-    database.getOrElse(client.asInstanceOf[HiveClientImpl].state.getCurrentDatabase)
-
-  def getTableOption(client: HiveClient) = _table.orElse {
-    _table = client.getTableOption(getDatabase(client), table)
-    _table
-  }
-
-  def getTable(client: HiveClient) =
-=======
-  def getTableOption(client: ClientWrapper): Option[HiveTable] = _table.orElse {
+  def getTableOption(client: HiveClient): Option[CatalogTable] = _table.orElse {
     _table = client.getTableOption(schemaName, table)
     _table
   }
 
-  def getTable(client: ClientWrapper): HiveTable =
->>>>>>> 92d1ef8c
+  def getTable(client: HiveClient): CatalogTable =
     getTableOption(client).getOrElse(throw new TableNotFoundException(
       s"Table '$schemaName.$table' not found"))
 
   override def toString(): String = schemaName + '.' + table
 }
 
-case class ExternalTableType(val name: String)
+case class ExternalTableType(name: String)
 
 object ExternalTableType {
   val Row = ExternalTableType("ROW")
