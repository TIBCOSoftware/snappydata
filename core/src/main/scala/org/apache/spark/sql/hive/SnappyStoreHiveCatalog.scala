--- conflicted
+++ resolved
@@ -17,10 +17,7 @@
 package org.apache.spark.sql.hive
 
 import java.io.File
-import java.lang.reflect.Method
 import java.net.URL
-import java.nio.ByteBuffer
-import java.sql.ResultSetMetaData
 import java.util.concurrent.ExecutionException
 import java.util.concurrent.locks.ReentrantReadWriteLock
 
@@ -29,7 +26,7 @@
 import scala.language.implicitConversions
 import scala.util.control.NonFatal
 
-import com.gemstone.gemfire.internal.shared.{ClientSharedUtils, SystemProperties}
+import com.gemstone.gemfire.internal.shared.SystemProperties
 import com.google.common.cache.{CacheBuilder, CacheLoader, LoadingCache}
 import com.google.common.util.concurrent.UncheckedExecutionException
 import com.pivotal.gemfirexd.internal.engine.Misc
@@ -37,9 +34,7 @@
 import com.pivotal.gemfirexd.internal.engine.distributed.GfxdDistributionAdvisor.GfxdProfile
 import com.pivotal.gemfirexd.internal.engine.distributed.utils.GemFireXDUtils
 import com.pivotal.gemfirexd.internal.iapi.sql.dictionary.SchemaDescriptor
-import com.pivotal.gemfirexd.internal.iapi.types.{DataTypeDescriptor, DataTypeUtilities}
 import com.pivotal.gemfirexd.internal.iapi.util.IdUtil
-import com.pivotal.gemfirexd.internal.shared.common.SharedUtils
 import com.pivotal.gemfirexd.{Attribute, Constants}
 import io.snappydata.Constant
 import org.apache.hadoop.conf.Configuration
@@ -47,10 +42,7 @@
 import org.apache.hadoop.hive.metastore.TableType
 import org.apache.hadoop.hive.ql.metadata.{Hive, HiveException, Table}
 
-<<<<<<< HEAD
-=======
 import org.apache.spark.SparkConf
->>>>>>> 736b0290
 import org.apache.spark.jdbc.{ConnectionConf, ConnectionUtil}
 import org.apache.spark.sql._
 import org.apache.spark.sql.catalog.Column
@@ -66,19 +58,17 @@
 import org.apache.spark.sql.execution.columnar.ExternalStoreUtils.CaseInsensitiveMutableHashMap
 import org.apache.spark.sql.execution.columnar.impl.{IndexColumnFormatRelation, DefaultSource => ColumnSource}
 import org.apache.spark.sql.execution.columnar.{ExternalStoreUtils, JDBCAppendableRelation}
-import org.apache.spark.sql.execution.datasources.jdbc.JdbcUtils
 import org.apache.spark.sql.execution.datasources.{DataSource, LogicalRelation}
 import org.apache.spark.sql.execution.row.RowFormatRelation
 import org.apache.spark.sql.hive.SnappyStoreHiveCatalog._
 import org.apache.spark.sql.hive.client._
 import org.apache.spark.sql.internal._
 import org.apache.spark.sql.policy.PolicyProperties
-import org.apache.spark.sql.row.{GemFireXDDialect, JDBCMutableRelation}
+import org.apache.spark.sql.row.JDBCMutableRelation
 import org.apache.spark.sql.sources.{MutableRelation, _}
 import org.apache.spark.sql.streaming.{StreamBaseRelation, StreamPlan}
 import org.apache.spark.sql.types._
-import org.apache.spark.util.{MutableURLClassLoader, Utils => SparkUtils}
-import org.apache.spark.{SparkConf, SparkEnv}
+import org.apache.spark.util.MutableURLClassLoader
 
 /**
  * Catalog using Hive for persistence and adding Snappy extensions like
@@ -104,14 +94,6 @@
 
   private var _client = metadataHive
 
-  protected lazy val getCatalystTypeMethod: Method = {
-    val m = JdbcUtils.getClass.getDeclaredMethod(
-      "org$apache$spark$sql$execution$datasources$jdbc$JdbcUtils$$getCatalystType",
-      classOf[Int], classOf[Int], classOf[Int], classOf[Boolean])
-    m.setAccessible(true)
-    m
-  }
-
   private[sql] def client = {
     // check initialized meta-store (including initial consistency check)
     val memStore = Misc.getMemStoreBootingNoThrow
@@ -149,11 +131,7 @@
       case _ =>
         // Initialize default database if it doesn't already exist
         val defaultDbDefinition =
-<<<<<<< HEAD
-          CatalogDatabase(defaultName, s"$defaultName database", sqlConf.warehousePath, Map())
-=======
-          CatalogDatabase(defaultName, "app database", sqlConf.warehousePath, Map.empty)
->>>>>>> 736b0290
+          CatalogDatabase(defaultName, s"$defaultName database", sqlConf.warehousePath, Map.empty)
         externalCatalog.createDatabase(defaultDbDefinition, ignoreIfExists = true)
         client.setCurrentDatabase(defaultName)
     }
@@ -192,9 +170,6 @@
   }
 
   override def listDatabases(): Seq[String] = {
-<<<<<<< HEAD
-    externalCatalog.listDatabases() :+ SYS_SCHEMA
-=======
     externalCatalog.listDatabases().map(formatDatabaseName) :+ SYS_SCHEMA
   }
 
@@ -203,7 +178,6 @@
     // add SYS if it matches pattern
     externalCatalog.listDatabases(pattern).map(formatDatabaseName) ++
         StringUtils.filterPattern(Seq(SYS_SCHEMA), pattern)
->>>>>>> 736b0290
   }
 
   private def requireDbExists(db: String): Unit = {
@@ -726,11 +700,7 @@
           lazy val conn = ConnectionUtil.getPooledConnection(schema, new ConnectionConf(connProps))
           try {
             if (table == MEMBERS_VTI || JdbcExtendedUtils.tableExistsInMetaData(fullTableName,
-<<<<<<< HEAD
-              conn, SysVTIs.DISTRIBUTED_VTI)) {
-=======
               conn, SysVTIs.LOCAL_VTI)) {
->>>>>>> 736b0290
               Some(LogicalRelation(new RowFormatRelation(connProps, fullTableName,
                 SnappyContext.SYSTABLE_SOURCE, preservePartitions = true, SaveMode.Ignore,
                 "", Array.empty, Map.empty, snappySession.sqlContext)))
@@ -785,11 +755,7 @@
           val fullTableName = tableName.toString
           val conn = snappySession.defaultPooledConnection(schema)
           try {
-<<<<<<< HEAD
-            JdbcExtendedUtils.tableExistsInMetaData(fullTableName, conn, SysVTIs.DISTRIBUTED_VTI)
-=======
             JdbcExtendedUtils.tableExistsInMetaData(fullTableName, conn, SysVTIs.LOCAL_VTI)
->>>>>>> 736b0290
           } finally {
             conn.close()
           }
@@ -798,11 +764,7 @@
   }
 
   override def getDatabaseMetadata(name: String): CatalogDatabase = {
-<<<<<<< HEAD
-    formatName(name) match {
-=======
     formatDatabaseName(name) match {
->>>>>>> 736b0290
       case SYS_SCHEMA =>
         CatalogDatabase(name = SYS_SCHEMA, description = "System Schema",
           locationUri = "", properties = Map.empty)
@@ -814,71 +776,18 @@
     getTableMetadataOption(name) match {
       case Some(metadata) => metadata
       case None =>
-<<<<<<< HEAD
-        val schema = formatName(name.database.getOrElse(currentSchema))
-        throw new NoSuchTableException(db = schema, table = formatName(name.table))
-=======
         val schema = formatDatabaseName(name.database.getOrElse(currentSchema))
         throw new NoSuchTableException(db = schema, table = formatTableName(name.table))
->>>>>>> 736b0290
     }
   }
 
   override def getTableMetadataOption(name: TableIdentifier): Option[CatalogTable] = {
-<<<<<<< HEAD
-    if (SYS_SCHEMA == formatName(name.database.getOrElse(currentSchema))) {
-      val table = formatTableName(name.table)
-      val conn = snappySession.defaultPooledConnection(SYS_SCHEMA)
-      try {
-        val rs = conn.getMetaData.getColumns(null, SYS_SCHEMA, table, null)
-        if (rs.next()) {
-          val cols = new mutable.ArrayBuffer[StructField]()
-          do {
-            // COLUMN_NAME
-            val columnName = rs.getString(4)
-            // DATA_TYPE
-            val jdbcType = rs.getInt(5)
-            // TYPE_NAME
-            val typeName = rs.getString(6)
-            // COLUMN_SIZE
-            val size = rs.getInt(7)
-            // DECIMAL_DIGITS
-            val scale = rs.getInt(9)
-            // NULLABLE
-            val nullable = rs.getInt(11) != ResultSetMetaData.columnNoNulls
-            val metadataBuilder = new MetadataBuilder()
-                .putString("name", columnName).putLong("scale", scale)
-            val columnType = GemFireXDDialect.getCatalystType(jdbcType, typeName,
-              size, metadataBuilder) match {
-              case Some(t) => t
-              case None =>
-                if (jdbcType == java.sql.Types.JAVA_OBJECT) {
-                  // try to get class for the typeName else fallback to Object
-                  val userClass = try {
-                    SparkUtils.classForName(typeName).asInstanceOf[Class[AnyRef]]
-                  } catch {
-                    case _: Throwable => classOf[AnyRef]
-                  }
-                  new JavaObjectType(userClass)
-                } else {
-                  val dtd = DataTypeDescriptor.getBuiltInDataTypeDescriptor(
-                    jdbcType, nullable, size)
-                  getCatalystTypeMethod.invoke(JdbcUtils, Int.box(jdbcType),
-                    Int.box(size), Int.box(scale),
-                    Boolean.box(if (dtd ne null) DataTypeUtilities.isSigned(dtd) else false))
-                      .asInstanceOf[DataType]
-                }
-            }
-            cols += StructField(columnName, columnType, nullable, metadataBuilder.build())
-          } while (rs.next())
-=======
     if (SYS_SCHEMA == formatDatabaseName(name.database.getOrElse(currentSchema))) {
       val table = formatTableName(name.table)
       val conn = snappySession.defaultPooledConnection(SYS_SCHEMA)
       try {
         val cols = JdbcExtendedUtils.getTableSchema(SYS_SCHEMA, table, conn, Some(snappySession))
         if (cols.nonEmpty) {
->>>>>>> 736b0290
           Some(CatalogTable(
             identifier = TableIdentifier(table, Option(SYS_SCHEMA)),
             tableType = CatalogTableType.EXTERNAL,
@@ -898,41 +807,13 @@
       } finally {
         conn.close()
       }
-<<<<<<< HEAD
-    } else super.getTableMetadataOption(name)
-  }
-
-  override def listTables(schema: String, pattern: String): Seq[TableIdentifier] = {
-    val schemaName = formatName(schema)
-    if (schemaName == currentSchema && !databaseExists(schemaName)) Nil
-    else if (schemaName == SYS_SCHEMA) {
-      val conn = snappySession.defaultPooledConnection(schemaName)
-      try {
-        val rs = conn.getMetaData.getTables(null, schemaName, pattern.replace('*', '%'), null)
-        val buffer = new mutable.ArrayBuffer[TableIdentifier]()
-        // add special case SYS.MEMBERS which is a distributed VTI but used by
-        // SnappyData layer as a replicated one
-        buffer += TableIdentifier(MEMBERS_VTI, Some(SYS_SCHEMA))
-        while (rs.next()) {
-          // skip distributed VTIs
-          if (rs.getString(4) != SysVTIs.DISTRIBUTED_VTI) {
-            buffer += TableIdentifier(rs.getString(3), Some(rs.getString(2)))
-          }
-        }
-        rs.close()
-        buffer
-      } finally {
-        conn.close()
-=======
     } else super.getTableMetadataOption(name) match {
       case None => None
       case s@Some(table) => ExternalStoreUtils.getTableSchema(table.properties) match {
         case None => s
         case Some(schema) => Some(table.copy(schema = schema))
->>>>>>> 736b0290
-      }
-    }
-    else super.listTables(schema, pattern)
+      }
+    }
   }
 
   override def getTempViewOrPermanentTableMetadata(name: TableIdentifier): CatalogTable = {
@@ -1699,11 +1580,7 @@
   private[sql] def refreshPolicies(ldapGroup: String): Unit = {
     val qualifiedLdapGroup = Constants.LDAP_GROUP_PREFIX + ldapGroup
     val databases = listDatabases().collect {
-<<<<<<< HEAD
-      case d if !SYS_SCHEMA.equalsIgnoreCase(d) => SharedUtils.SQLToUpperCase(d)
-=======
       case d if !SYS_SCHEMA.equalsIgnoreCase(d) => Utils.toUpperCase(d)
->>>>>>> 736b0290
     }.toSet.iterator
     while (databases.hasNext) {
       val db = databases.next()
@@ -1733,10 +1610,7 @@
   val HIVE_METASTORE = SystemProperties.SNAPPY_HIVE_METASTORE
   val SYS_SCHEMA = "SYS"
   val MEMBERS_VTI = "MEMBERS"
-<<<<<<< HEAD
-=======
-
->>>>>>> 736b0290
+
   val cachedSampleTables: LoadingCache[QualifiedTableName,
       Seq[(LogicalPlan, String)]] = CacheBuilder.newBuilder().maximumSize(1).build(
     new CacheLoader[QualifiedTableName, Seq[(LogicalPlan, String)]]() {
@@ -1897,22 +1771,4 @@
         tableType.equalsIgnoreCase(ExternalTableType.Sample.name) ||
         tableType.equalsIgnoreCase(ExternalTableType.Index.name)
   }
-}
-
-final class JavaObjectType(override val userClass: java.lang.Class[AnyRef])
-    extends UserDefinedType[AnyRef] {
-
-  override def typeName: String = userClass.getName
-
-  override def sqlType: DataType = BinaryType
-
-  override def serialize(obj: AnyRef): Any = {
-    val serializer = SparkEnv.get.serializer.newInstance()
-    ClientSharedUtils.toBytes(serializer.serialize(obj))
-  }
-
-  override def deserialize(datum: Any): AnyRef = {
-    val serializer = SparkEnv.get.serializer.newInstance()
-    serializer.deserialize(ByteBuffer.wrap(datum.asInstanceOf[Array[Byte]]))
-  }
 }