--- conflicted
+++ resolved
@@ -718,19 +718,11 @@
 
   def getTableType(relation: BaseRelation): ExternalTableType = {
     relation match {
-<<<<<<< HEAD
       case _: JDBCMutableRelation => ExternalTableType.Row
       case _: IndexColumnFormatRelation => ExternalTableType.Index
       case _: JDBCAppendableRelation => ExternalTableType.Column
       case _: StreamPlan => ExternalTableType.Stream
-      case _ => ExternalTableType.Row
-=======
-      case x: JDBCMutableRelation => ExternalTableType.Row
-      case x: IndexColumnFormatRelation => ExternalTableType.Index
-      case x: JDBCAppendableRelation => ExternalTableType.Column
-      case x: StreamPlan => ExternalTableType.Stream
       case _ => ExternalTableType.External
->>>>>>> 155c2683
     }
   }
 
