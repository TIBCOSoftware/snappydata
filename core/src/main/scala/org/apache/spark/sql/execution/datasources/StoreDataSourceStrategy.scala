/*
 * Copyright (c) 2016 SnappyData, Inc. All rights reserved.
 *
 * Licensed under the Apache License, Version 2.0 (the "License"); you
 * may not use this file except in compliance with the License. You
 * may obtain a copy of the License at
 *
 * http://www.apache.org/licenses/LICENSE-2.0
 *
 * Unless required by applicable law or agreed to in writing, software
 * distributed under the License is distributed on an "AS IS" BASIS,
 * WITHOUT WARRANTIES OR CONDITIONS OF ANY KIND, either express or
 * implied. See the License for the specific language governing
 * permissions and limitations under the License. See accompanying
 * LICENSE file.
 */
package org.apache.spark.sql.execution.datasources

import org.apache.spark.rdd.RDD
import org.apache.spark.sql.catalyst.expressions.{Attribute, AttributeReference, AttributeSet, Expression, NamedExpression}
import org.apache.spark.sql.catalyst.planning.PhysicalOperation
import org.apache.spark.sql.catalyst.plans.logical.LogicalPlan
import org.apache.spark.sql.catalyst.{InternalRow, expressions}
import org.apache.spark.sql.execution.PartitionedDataSourceScan
import org.apache.spark.sql.execution.datasources.DataSourceStrategy._
import org.apache.spark.sql.sources.Filter
import org.apache.spark.sql.{AnalysisException, Row, Strategy, execution}

/**
 * This strategy makes a PartitionedPhysicalRDD out of a PrunedFilterScan based datasource.
 * Mostly this is a copy of DataSourceStrategy of Spark. But it takes care of the underlying
 * partitions of the datasource.
 */
private[sql] object StoreDataSourceStrategy extends Strategy{

  def apply(plan: LogicalPlan): Seq[execution.SparkPlan] = plan match {
    case PhysicalOperation(projects, filters,
        l@LogicalRelation(t: PartitionedDataSourceScan, _, _)) =>
      pruneFilterProject(
        l,
        projects,
        filters,
        t.numPartitions,
        t.partitionColumns,
        (a, f) => toCatalystRDD(l, a, t.buildScan(a.map(_.name).toArray, f))) :: Nil

    case _ => Nil
  }

  /**
   * Convert RDD of Row into RDD of InternalRow with objects in catalyst types
   */
  private[this] def toCatalystRDD(
      relation: LogicalRelation,
      output: Seq[Attribute],
      rdd: RDD[Row]): RDD[InternalRow] = {
    if (relation.relation.needConversion) {
      execution.RDDConversions.rowToRowRdd(rdd, output.map(_.dataType))
    } else {
      rdd.asInstanceOf[RDD[InternalRow]]
    }
  }

  // Based on Public API.
  protected def pruneFilterProject(
      relation: LogicalRelation,
      projects: Seq[NamedExpression],
      filterPredicates: Seq[Expression],
      numPartition: Int,
      partitionColumns: Seq[String],
      scanBuilder: (Seq[Attribute], Array[Filter]) => RDD[InternalRow]) = {
    pruneFilterProjectRaw(
      relation,
      projects,
      filterPredicates,
      numPartition,
      partitionColumns,
      (requestedColumns, _, pushedFilters) => {
        scanBuilder(requestedColumns, pushedFilters.toArray)
      })


  }

  // Based on Catalyst expressions.
  protected def pruneFilterProjectRaw(
      relation: LogicalRelation,
      projects: Seq[NamedExpression],
      filterPredicates: Seq[Expression],
      numPartition: Int,
      partitionColumns: Seq[String],
      scanBuilder: (Seq[Attribute], Seq[Expression], Seq[Filter]) => RDD[InternalRow]) = {

    val projectSet = AttributeSet(projects.flatMap(_.references))
    val filterSet = AttributeSet(filterPredicates.flatMap(_.references))

    val candidatePredicates = filterPredicates.map { _ transform {
      case a: AttributeReference => relation.attributeMap(a) // Match original case of attributes.
    }}

    val (unhandledPredicates, pushedFilters) =
      selectFilters(relation.relation, candidatePredicates)

    // A set of column attributes that are only referenced by pushed down filters.  We can eliminate
    // them from requested columns.
    val handledSet = {
      val handledPredicates = filterPredicates.filterNot(unhandledPredicates.contains)
      val unhandledSet = AttributeSet(unhandledPredicates.flatMap(_.references))
      AttributeSet(handledPredicates.flatMap(_.references)) --
          (projectSet ++ unhandledSet).map(relation.attributeMap)
    }

    // Combines all Catalyst filter `Expression`s that are either not convertible to data source
    // `Filter`s or cannot be handled by `relation`.
    val filterCondition = unhandledPredicates.reduceLeftOption(expressions.And)

    // Get the partition column attribute INFO from relation schema
    val sqlContext = relation.relation.sqlContext

    val joinedCols = partitionColumns.map(colName =>
      relation.resolveQuoted(colName, sqlContext.sparkSession.sessionState.analyzer.resolver)
          .getOrElse {
      throw new AnalysisException(
        s"""Cannot resolve column name "$colName" among (${relation.output})""")
    })

    if (projects.map(_.toAttribute) == projects &&
        projectSet.size == projects.size &&
        filterSet.subsetOf(projectSet)) {
      // When it is possible to just use column pruning to get the right projection and
      // when the columns of this projection are enough to evaluate all filter conditions,
      // just do a scan followed by a filter, with no extra project.
      val requestedColumns =
        projects.asInstanceOf[Seq[Attribute]] // Safe due to if above.
          .map(relation.attributeMap) // Match original case of attributes.
          // Don't request columns that are only referenced by pushed filters.
          .filterNot(handledSet.contains)

      val scan = execution.PartitionedPhysicalRDD.createFromDataSource(
        projects.map(_.toAttribute),
        numPartition,
        joinedCols,
        scanBuilder(requestedColumns, candidatePredicates, pushedFilters),
        relation.relation)
      filterCondition.map(execution.FilterExec(_, scan)).getOrElse(scan)
    } else {
      // Don't request columns that are only referenced by pushed filters.
      val requestedColumns =
        (projectSet ++ filterSet -- handledSet).map(relation.attributeMap).toSeq

      val scan = execution.PartitionedPhysicalRDD.createFromDataSource(
        requestedColumns,
        numPartition,
        joinedCols,
        scanBuilder(requestedColumns, candidatePredicates, pushedFilters),
        relation.relation)
<<<<<<< HEAD
      execution.ProjectExec(projects, filterCondition.map(execution.FilterExec(_, scan)).getOrElse
      (scan))
=======
      execution.Project(
        projects, filterCondition.map(execution.Filter(_, scan)).getOrElse(scan))
>>>>>>> 92d1ef8c
    }
  }
}<|MERGE_RESOLUTION|>--- conflicted
+++ resolved
@@ -154,13 +154,8 @@
         joinedCols,
         scanBuilder(requestedColumns, candidatePredicates, pushedFilters),
         relation.relation)
-<<<<<<< HEAD
-      execution.ProjectExec(projects, filterCondition.map(execution.FilterExec(_, scan)).getOrElse
-      (scan))
-=======
-      execution.Project(
-        projects, filterCondition.map(execution.Filter(_, scan)).getOrElse(scan))
->>>>>>> 92d1ef8c
+      execution.ProjectExec(projects,
+        filterCondition.map(execution.FilterExec(_, scan)).getOrElse(scan))
     }
   }
 }