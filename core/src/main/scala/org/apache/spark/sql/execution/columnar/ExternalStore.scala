--- conflicted
+++ resolved
@@ -21,32 +21,23 @@
 
 import scala.reflect.ClassTag
 
-<<<<<<< HEAD
 import com.pivotal.gemfirexd.internal.impl.jdbc.EmbedConnection
 
-=======
-import org.apache.spark.Logging
->>>>>>> 1eff700d
 import org.apache.spark.rdd.RDD
 import org.apache.spark.sql.SparkSession
 import org.apache.spark.sql.sources.ConnectionProperties
 import org.apache.spark.sql.types.StructType
 import org.apache.spark.unsafe.types.UTF8String
 
-trait ExternalStore extends Serializable with Logging {
+trait ExternalStore extends Serializable {
 
   final val columnPrefix = "COL_"
 
-<<<<<<< HEAD
   def tableName: String
 
   def storeColumnBatch(tableName: String, batch: ColumnBatch,
-      partitionId: Int, batchId: Option[String], maxDeltaRows: Int): Unit
-=======
-  def storeColumnBatch (tableName: String, batch: ColumnBatch,
       partitionId: Int, batchId: Option[String], maxDeltaRows: Int)
       (implicit c: Option[Connection] = None): Unit
->>>>>>> 1eff700d
 
   def storeColumnBatch(tableName: String, batch: ColumnBatch,
       partitionId: Int, batchId: UTF8String, maxDeltaRows: Int): Unit = {
@@ -67,8 +58,8 @@
 
   def connProperties: ConnectionProperties
 
-  def tryExecute[T: ClassTag](tableName: String, closeOnSuccessOrFailure: Boolean = true, onExecutor: Boolean = false)
-      (f: Connection => T)
+  def tryExecute[T: ClassTag](tableName: String, closeOnSuccessOrFailure: Boolean = true,
+      onExecutor: Boolean = false)(f: Connection => T)
       (implicit c: Option[Connection] = None): T = {
     var success = false
     val conn = c.getOrElse(getConnection(tableName, onExecutor))
@@ -77,16 +68,9 @@
       success = true
       ret
     } finally {
-<<<<<<< HEAD
-      if (closeOnSuccess && !isClosed && !conn.isInstanceOf[EmbedConnection]) {
-        conn.commit()
-=======
-      if (closeOnSuccessOrFailure) {
-        if(success)
-          conn.commit()
-        else
-          conn.rollback()
->>>>>>> 1eff700d
+      if (closeOnSuccessOrFailure && !conn.isInstanceOf[EmbedConnection]) {
+        if (success) conn.commit()
+        else conn.rollback()
         conn.close()
       }
     }
@@ -105,22 +89,14 @@
   }
 
   def commitAndClose(isSuccess: Boolean): Unit = {
-<<<<<<< HEAD
+    // ideally shouldn't check for isClosed.it means some bug!
     val conn = connectedInstance
-    if (!conn.isInstanceOf[EmbedConnection]) {
-      if (!conn.isClosed && isSuccess) {
+    if (!conn.isInstanceOf[EmbedConnection] && !conn.isClosed) {
+      if (isSuccess) {
         conn.commit()
+      } else {
+        conn.rollback()
       }
-      conn.close()
-=======
-    // ideally shouldn't check for isClosed.it means some bug!
-    if (!connectedInstance.isClosed) {
-      if (isSuccess) {
-        connectedInstance.commit()
-      } else {
-        connectedInstance.rollback()
-      }
->>>>>>> 1eff700d
     }
   }
 
