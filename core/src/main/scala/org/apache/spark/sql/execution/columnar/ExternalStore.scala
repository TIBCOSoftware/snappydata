/*
 * Copyright (c) 2016 SnappyData, Inc. All rights reserved.
 *
 * Licensed under the Apache License, Version 2.0 (the "License"); you
 * may not use this file except in compliance with the License. You
 * may obtain a copy of the License at
 *
 * http://www.apache.org/licenses/LICENSE-2.0
 *
 * Unless required by applicable law or agreed to in writing, software
 * distributed under the License is distributed on an "AS IS" BASIS,
 * WITHOUT WARRANTIES OR CONDITIONS OF ANY KIND, either express or
 * implied. See the License for the specific language governing
 * permissions and limitations under the License. See accompanying
 * LICENSE file.
 */
package org.apache.spark.sql.execution.columnar

import java.sql.Connection

import scala.reflect.ClassTag

import org.apache.spark.rdd.RDD
import org.apache.spark.sql.SparkSession
import org.apache.spark.sql.sources.ConnectionProperties
import org.apache.spark.sql.types.StructType

trait ExternalStore extends Serializable {

  final val columnPrefix = "Col_"

  def storeColumnBatch(tableName: String, batch: ColumnBatch,
      partitionId: Int, batchId: Option[String], maxDeltaRows: Int): Unit

<<<<<<< HEAD
  def getCachedBatchRDD(tableName: String, requiredColumns: Array[String],
      session: SparkSession, schema: StructType): RDD[Any]
=======
  def getColumnBatchRDD(tableName: String, requiredColumns: Array[String],
      session: SparkSession): RDD[ColumnBatch]
>>>>>>> eb2078a9

  def getConnectedExternalStore(tableName: String,
      onExecutor: Boolean): ConnectedExternalStore

  def getConnection(id: String, onExecutor: Boolean): java.sql.Connection

  def connProperties: ConnectionProperties

  def tryExecute[T: ClassTag](tableName: String,
      f: Connection => T,
      closeOnSuccess: Boolean = true, onExecutor: Boolean = false)
      (implicit c: Option[Connection] = None): T = {
    var isClosed = false
    val conn = c.getOrElse(getConnection(tableName, onExecutor))
    try {
      f(conn)
    } catch {
      case t: Throwable =>
        conn.close()
        isClosed = true
        throw t
    } finally {
      if (closeOnSuccess && !isClosed) {
        conn.close()
      }
    }
  }
}

trait ConnectedExternalStore extends ExternalStore {

  private[this] var dependentAction: Option[Connection => Unit] = None

  protected[this] val connectedInstance: Connection

  def conn: Connection = {
    assert(!connectedInstance.isClosed)
    connectedInstance
  }

  def commitAndClose(isSuccess: Boolean): Unit = {
    if (!connectedInstance.isClosed && isSuccess) {
      connectedInstance.commit()
    }
    connectedInstance.close()
  }

  override def tryExecute[T: ClassTag](tableName: String,
      f: Connection => T,
      closeOnSuccess: Boolean = true, onExecutor: Boolean = false)
      (implicit c: Option[Connection]): T = {
    assert(!connectedInstance.isClosed)
    val ret = super.tryExecute(tableName, f,
      closeOnSuccess = false /* responsibility of the user to close later */ ,
      onExecutor)(
      implicitly, Some(connectedInstance))

    if (dependentAction.isDefined) {
      assert(!connectedInstance.isClosed)
      dependentAction.get(connectedInstance)
    }

    ret
  }

  def withDependentAction(f: Connection => Unit): ConnectedExternalStore = {
    dependentAction = Some(f)
    this
  }
}<|MERGE_RESOLUTION|>--- conflicted
+++ resolved
@@ -32,13 +32,8 @@
   def storeColumnBatch(tableName: String, batch: ColumnBatch,
       partitionId: Int, batchId: Option[String], maxDeltaRows: Int): Unit
 
-<<<<<<< HEAD
-  def getCachedBatchRDD(tableName: String, requiredColumns: Array[String],
+  def getColumnBatchRDD(tableName: String, requiredColumns: Array[String],
       session: SparkSession, schema: StructType): RDD[Any]
-=======
-  def getColumnBatchRDD(tableName: String, requiredColumns: Array[String],
-      session: SparkSession): RDD[ColumnBatch]
->>>>>>> eb2078a9
 
   def getConnectedExternalStore(tableName: String,
       onExecutor: Boolean): ConnectedExternalStore
