--- conflicted
+++ resolved
@@ -1007,8 +1007,9 @@
               (mode != SaveMode.ErrorIfExists).toString)).resolveRelation(true)
         r
     }
-
-    val plan = LogicalRelation(relation, metastoreTableIdentifier = Some(tableIdent))
+    val plan = LogicalRelation(relation,
+      catalogTable = Some(tableIdent.getTable(this.sessionCatalog)))
+
     if (!SnappyContext.internalTableSources.exists(_.equals(source))) {
       sessionCatalog.registerDataSourceTable(tableIdent, userSpecifiedSchema,
         Array.empty[String], source, params, relation)
@@ -1167,7 +1168,7 @@
       }
       snappyContextFunctions.postRelationCreation(relation, this)
     }
-    LogicalRelation(relation, metastoreTableIdentifier = Some(tableIdent))
+    LogicalRelation(relation, catalogTable = Some(tableIdent.getTable(this.sessionCatalog)))
 
   }
 
@@ -1910,14 +1911,8 @@
           AttributeReference(a.name, a.dataType, a.nullable)(exprId = ExprId(0))
         case a: Alias =>
           Alias(a.child, a.name)(exprId = ExprId(0))
-<<<<<<< HEAD
         case l@ListQuery(plan, _) =>
-          val xx = l.copy(plan =
-              plan.transform(transformExprID),
-=======
-        case l@ListQuery(query, _) =>
-          l.copy(query = query.transformAllExpressions(normalizeExprIds),
->>>>>>> f9dc5d5d
+          l.copy(plan = plan.transformAllExpressions(normalizeExprIds),
             exprId = ExprId(0))
         case ae: AggregateExpression =>
           ae.copy(resultId = ExprId(0))
