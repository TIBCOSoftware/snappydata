--- conflicted
+++ resolved
@@ -1981,12 +1981,8 @@
   def getPlanCache: Cache[CachedKey, CachedDataFrame] = planCache
 
   def sqlPlan(session: SnappySession, sqlText: String): CachedDataFrame = {
-<<<<<<< HEAD
     val parser = session.snappySessionState.sqlParser
-=======
-    val parser = session.sessionState.sqlParser
     val sqlShortText = CachedDataFrame.queryStringShortForm(sqlText)
->>>>>>> 1cea2eb8
     val plan = parser.parsePlan(sqlText, clearExecutionData = true)
     val planCaching = session.planCaching
     val paramLiterals = parser.sqlParser.getAllLiterals
