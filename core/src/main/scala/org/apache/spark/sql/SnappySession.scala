/*
 * Copyright (c) 2016 SnappyData, Inc. All rights reserved.
 *
 * Licensed under the Apache License, Version 2.0 (the "License"); you
 * may not use this file except in compliance with the License. You
 * may obtain a copy of the License at
 *
 * http://www.apache.org/licenses/LICENSE-2.0
 *
 * Unless required by applicable law or agreed to in writing, software
 * distributed under the License is distributed on an "AS IS" BASIS,
 * WITHOUT WARRANTIES OR CONDITIONS OF ANY KIND, either express or
 * implied. See the License for the specific language governing
 * permissions and limitations under the License. See accompanying
 * LICENSE file.
 */
  package org.apache.spark.sql

import java.sql.SQLException
import java.util.concurrent.atomic.AtomicInteger

import scala.collection.JavaConverters._
import scala.collection.mutable
import scala.collection.mutable.ArrayBuffer
import scala.language.implicitConversions
import scala.reflect.runtime.{universe => u}
import scala.util.control.NonFatal

import com.gemstone.gemfire.cache.EntryExistsException
import com.gemstone.gemfire.distributed.internal.DistributionAdvisor.Profile
import com.gemstone.gemfire.distributed.internal.ProfileListener
import com.gemstone.gemfire.internal.cache.PartitionedRegion
import com.gemstone.gemfire.internal.shared.{ClientResolverUtils, FinalizeHolder, FinalizeObject}
import com.google.common.cache.{CacheBuilder, CacheLoader, LoadingCache}
import com.google.common.util.concurrent.UncheckedExecutionException
import com.pivotal.gemfirexd.internal.iapi.sql.ParameterValueSet
import com.pivotal.gemfirexd.internal.shared.common.StoredFormatIds
import io.snappydata.{Constant, SnappyTableStatsProviderService}

import org.apache.spark.annotation.{DeveloperApi, Experimental}
import org.apache.spark.rdd.RDD
import org.apache.spark.scheduler.{SparkListener, SparkListenerApplicationEnd}
import org.apache.spark.sql.backwardcomp.ExecutedCommand
import org.apache.spark.sql.catalyst.analysis.{EliminateSubqueryAliases, UnresolvedRelation}
import org.apache.spark.sql.catalyst.encoders.{RowEncoder, _}
import org.apache.spark.sql.catalyst.expressions.aggregate.AggregateExpression
import org.apache.spark.sql.catalyst.expressions.codegen.CodegenContext
import org.apache.spark.sql.catalyst.plans.QueryPlan
import org.apache.spark.sql.catalyst.expressions.{Alias, Ascending, AttributeReference, Descending, Exists, ExprId, Expression, GenericRow, ListQuery, LiteralValue, ParamLiteral, PredicateSubquery, ScalarSubquery, SortDirection}
import org.apache.spark.sql.catalyst.plans.logical.{Filter, LogicalPlan, Union}
import org.apache.spark.sql.catalyst.{DefinedByConstructorParams, InternalRow, TableIdentifier}
import org.apache.spark.sql.collection.{Utils, WrappedInternalRow}
import org.apache.spark.sql.execution._
import org.apache.spark.sql.execution.aggregate.CollectAggregateExec
import org.apache.spark.sql.execution.columnar.impl.ColumnFormatRelation
import org.apache.spark.sql.execution.columnar.{ExternalStoreUtils, InMemoryTableScanExec}
import org.apache.spark.sql.execution.command.ExecutedCommandExec
import org.apache.spark.sql.execution.datasources.jdbc.JdbcUtils
import org.apache.spark.sql.execution.datasources.{DataSource, LogicalRelation}
import org.apache.spark.sql.execution.joins.BroadcastHashJoinExec
import org.apache.spark.sql.hive.{ConnectorCatalog, QualifiedTableName, SnappyStoreHiveCatalog}
import org.apache.spark.sql.internal.{PreprocessTableInsertOrPut, SnappySessionState, SnappySharedState}
import org.apache.spark.sql.row.GemFireXDDialect
import org.apache.spark.sql.sources._
import org.apache.spark.sql.store.{CodeGeneration, StoreUtils}
import org.apache.spark.sql.types._
import org.apache.spark.storage.StorageLevel
import org.apache.spark.streaming.Time
import org.apache.spark.streaming.dstream.DStream
import org.apache.spark.{Logging, ShuffleDependency, SparkContext}


class SnappySession(@transient private val sc: SparkContext,
    @transient private val existingSharedState: Option[SnappySharedState])
    extends SparkSession(sc) {

  self =>

  def this(sc: SparkContext) {
    this(sc, None)
  }


  // initialize GemFireXDDialect so that it gets registered

  GemFireXDDialect.init()

  /* ----------------------- *
   |  Session-related state  |
   * ----------------------- */

  private[spark] val id = SnappySession.newId()

  new FinalizeSession(this)

  /**
   * State shared across sessions, including the [[SparkContext]], cached data, listener,
   * and a catalog that interacts with external systems.
   */
  @transient
  private[spark] lazy override val sharedState: SnappySharedState = {
    existingSharedState.getOrElse(new SnappySharedState(sc, id))
  }

  private[spark] lazy val cacheManager = sharedState.cacheManager

  /**
   * State isolated across sessions, including SQL configurations, temporary tables, registered
   * functions, and everything else that accepts a [[org.apache.spark.sql.internal.SQLConf]].
   */
  @transient
  private[spark] lazy override val sessionState: SnappySessionState = {
    try {
      val clazz = org.apache.spark.util.Utils.classForName(
        "org.apache.spark.sql.internal.SnappyAQPSessionState")
      clazz.getConstructor(classOf[SnappySession]).
          newInstance(self).asInstanceOf[SnappySessionState]
    } catch {
      case NonFatal(_) => new SnappySessionState(this)
    }
  }

  @transient
  lazy val sessionCatalog: SnappyStoreHiveCatalog = {
    SnappyContext.getClusterMode(sc) match {
      case ThinClientConnectorMode(_, _) => sessionState.catalog.asInstanceOf[ConnectorCatalog]
      case _ => sessionState.catalog.asInstanceOf[SnappyStoreHiveCatalog]
    }
  }

  @transient
  private[spark] val snappyContextFunctions = sessionState.contextFunctions

  SnappyContext.initGlobalSnappyContext(sparkContext, this)
  snappyContextFunctions.registerAQPErrorFunctions(this)

  /**
   * A wrapped version of this session in the form of a [[SQLContext]],
   * for backward compatibility.
   */
  @transient
  private[spark] val snappyContext: SnappyContext = new SnappyContext(this)

  /**
   * A wrapped version of this session in the form of a [[SQLContext]],
   * for backward compatibility.
   *
   * @since 2.0.0
   */
  @transient
  override val sqlContext: SnappyContext = snappyContext

  /**
   * Start a new session with isolated SQL configurations, temporary tables, registered
   * functions are isolated, but sharing the underlying [[SparkContext]] and cached data.
   *
   * Note: Other than the [[SparkContext]], all shared state is initialized lazily.
   * This method will force the initialization of the shared state to ensure that parent
   * and child sessions are set up with the same shared state. If the underlying catalog
   * implementation is Hive, this will initialize the metastore, which may take some time.
   *
   * @group basic
   * @since 2.0.0
   */
  override def newSession(): SnappySession = {
    new SnappySession(sparkContext, Some(sharedState))
  }

  override def sql(sqlText: String): CachedDataFrame =
    snappyContextFunctions.sql(SnappySession.getPlan(this, sqlText))

  def sqlUncached(sqlText: String): DataFrame =
    snappyContextFunctions.sql(super.sql(sqlText))

  private[sql] final def prepareSQL(sqlText: String): LogicalPlan = {
    val logical = sessionState.sqlParser.parsePlan(sqlText)
    SparkSession.setActiveSession(this)
    sessionState.analyzer.execute(logical)
  }

  private[sql] final def executeSQL(sqlText: String): DataFrame = {
    try {
      super.sql(sqlText)
    } catch {
      case e: AnalysisException =>
        // in case of connector mode, exception can be thrown if
        // table form is changed (altered) and we have old table
        // object in SnappyStoreHiveCatalog.cachedDataSourceTables
        SnappyContext.getClusterMode(sparkContext) match {
          case ThinClientConnectorMode(_, _) =>
            val plan = sessionState.sqlParser.parsePlan(sqlText)
            var tables: Seq[TableIdentifier] = Seq()
            plan.foreach {
              case UnresolvedRelation(table, _) => tables = tables.+:(table)
              case _ =>
            }
            tables.foreach(sessionCatalog.refreshTable)
            Dataset.ofRows(snappyContext.sparkSession, plan)
          case _ =>
            throw e
        }
    }
  }

  def onlyParseSQL(sqLText: String): LogicalPlan = {
    sessionState.sqlParser.parsePlan(sqLText)
  }

  @transient
  private[sql] val queryHints: mutable.Map[String, String] = mutable.Map.empty

  def getPreviousQueryHints: Map[String, String] = Utils.immutableMap(queryHints)

  private val contextObjects = new mutable.HashMap[Any, Any]

  /**
   * Get a previously registered context object using [[addContextObject]].
   */
  private[sql] def getContextObject[T](key: Any): Option[T] = {
    contextObjects.get(key).asInstanceOf[Option[T]]
  }

  /**
   * Get a previously registered CodegenSupport context object
   * by [[addContextObject]].
   */
  private[sql] def getContextObject[T](ctx: CodegenContext, objectType: String,
      key: Any): Option[T] = {
    getContextObject[T](ctx -> (objectType -> key))
  }

  /**
   * Register a new context object for this query.
   */
  private[sql] def addContextObject[T](key: Any, value: T): Unit = {
    contextObjects.put(key, value)
  }

  /**
   * Register a new context object for <code>CodegenSupport</code>.
   */
  private[sql] def addContextObject[T](ctx: CodegenContext, objectType: String,
      key: Any, value: T): Unit = {
    addContextObject(ctx -> (objectType -> key), value)
  }

  /**
   * Remove a context object registered using [[addContextObject]].
   */
  private[sql] def removeContextObject(key: Any): Unit = {
    contextObjects.remove(key)
  }

  /**
   * Remove a CodegenSupport context object registered by [[addContextObject]].
   */
  private[sql] def removeContextObject(ctx: CodegenContext, objectType: String,
      key: Any): Unit = {
    removeContextObject(ctx -> (objectType -> key))
  }

  private[sql] def linkPartitionsToBuckets(flag: Boolean): Unit = {
    addContextObject(StoreUtils.PROPERTY_PARTITION_BUCKET_LINKED, flag)
  }

  private[sql] def hasLinkPartitionsToBuckets: Boolean = {
    getContextObject[Boolean](StoreUtils.PROPERTY_PARTITION_BUCKET_LINKED)
        .getOrElse(false)
  }

  private[sql] def addFinallyCode(ctx: CodegenContext, code: String): Int = {
    val depth = getContextObject[Int](ctx, "D", "depth").getOrElse(0) + 1
    addContextObject(ctx, "D", "depth", depth)
    addContextObject(ctx, "F", "finally" -> depth, code)
    depth
  }

  private[sql] def evaluateFinallyCode(ctx: CodegenContext,
      body: String = "", depth: Int = -1): String = {
    // if no depth given then use the most recent one
    val d = if (depth == -1) {
      getContextObject[Int](ctx, "D", "depth").getOrElse(0)
    } else depth
    if (d <= 1) removeContextObject(ctx, "D", "depth")
    else addContextObject(ctx, "D", "depth", d - 1)

    val key = "finally" -> d
    getContextObject[String](ctx, "F", key) match {
      case Some(finallyCode) => removeContextObject(ctx, "F", key)
        if (body.isEmpty) finallyCode
        else {
          s"""
             |try {
             |  $body
             |} finally {
             |   $finallyCode
             |}
          """.stripMargin
        }
      case None => body
    }
  }

  /**
   * Get name of a previously registered class using [[addClass]].
   */
  def getClass(ctx: CodegenContext, baseTypes: Seq[(DataType, Boolean)],
      keyTypes: Seq[(DataType, Boolean)],
      types: Seq[(DataType, Boolean)], multimap: Boolean): Option[(String, String)] = {
    getContextObject[(String, String)](ctx, "C", (baseTypes, keyTypes, types, multimap))
  }
  /**
   * Register code generated for a new class (for <code>CodegenSupport</code>).
   */
  private[sql] def addClass(ctx: CodegenContext,
      baseTypes: Seq[(DataType, Boolean)], keyTypes: Seq[(DataType, Boolean)],
      types: Seq[(DataType, Boolean)], baseClassName: String,
      className: String, multiMap: Boolean): Unit = {
    addContextObject(ctx, "C", (baseTypes, keyTypes, types, multiMap),
      baseClassName -> className)
  }

  /**
   * Register additional [[DictionaryCode]] for a variable in ExprCode.
   */
  private[sql] def addDictionaryCode(ctx: CodegenContext, keyVar: String,
      dictCode: DictionaryCode): Unit =
    addContextObject(ctx, "D", keyVar, dictCode)

  /**
   * Get [[DictionaryCode]] for a previously registered variable in ExprCode
   * using [[addDictionaryCode]].
   */
  def getDictionaryCode(ctx: CodegenContext,
      keyVar: String): Option[DictionaryCode] =
    getContextObject[DictionaryCode](ctx, "D", keyVar)

  /**
   * Register hash variable holding the evaluated hashCode for some variables.
   */
  private[sql] def addHashVar(ctx: CodegenContext, keyVars: Seq[String],
      hashVar: String): Unit = addContextObject(ctx, "H", keyVars, hashVar)

  /**
   * Get hash variable for previously registered variables using [[addHashVar]].
   */
  private[sql] def getHashVar(ctx: CodegenContext,
      keyVars: Seq[String]): Option[String] = getContextObject(ctx, "H", keyVars)

  private[sql] def clearContext(): Unit = synchronized {
    // println(s"clearing context")
    // new Throwable().printStackTrace()
    contextObjects.clear()
  }

  private[sql] def clearQueryData(): Unit = synchronized {
    queryHints.clear()
    clearContext()
  }

  def clearPlanCache(): Unit = synchronized {
    SnappySession.clearSessionCache(id)
  }

  def clear(): Unit = synchronized {
    clearContext()
    clearQueryData()
    clearPlanCache()
    snappyContextFunctions.clear()
  }

  /**
   * :: DeveloperApi ::
   *
   * @todo do we need this anymore? If useful functionality, make this
   *       private to sql package ... SchemaDStream should use the data source
   *       API?
   *       Tagging as developer API, for now
   * @param stream
   * @param aqpTables
   * @param transformer
   * @param v
   * @tparam T
   * @return
   */
  @DeveloperApi
  def saveStream[T](stream: DStream[T],
      aqpTables: Seq[String],
      transformer: Option[(RDD[T]) => RDD[Row]])(implicit v: u.TypeTag[T]) {
    val transform = transformer match {
      case Some(x) => x
      case None => if (!(v.tpe =:= u.typeOf[Row])) {
        // check if the stream type is already a Row
        throw new IllegalStateException(" Transformation to Row type needs to be supplied")
      } else {
        null
      }
    }
    stream.foreachRDD((rdd: RDD[T], time: Time) => {

      val rddRows = if (transform != null) {
        transform(rdd)
      } else {
        rdd.asInstanceOf[RDD[Row]]
      }
      snappyContextFunctions.collectSamples(this, rddRows, aqpTables,
        time.milliseconds)
    })
  }

  /**
   * Append dataframe to cache table in Spark.
   *
   * @param df
   * @param table
   * @param storageLevel default storage level is MEMORY_AND_DISK
   * @return @todo -> return type?
   */
  @DeveloperApi
  def appendToTempTableCache(df: DataFrame, table: String,
      storageLevel: StorageLevel = StorageLevel.MEMORY_AND_DISK): Unit = {
    val tableIdent = sessionCatalog.newQualifiedTableName(table)
    val plan = sessionCatalog.lookupRelation(tableIdent, None)
    // cache the new DataFrame
    df.persist(storageLevel)
    // trigger an Action to materialize 'cached' batch
    if (df.count() > 0) {
      // create a union of the two plans and store that in catalog
      val union = Union(plan, df.logicalPlan)
      sessionCatalog.unregisterTable(tableIdent)
      sessionCatalog.registerTable(tableIdent, union)
    }
  }

  /**
   * Empties the contents of the table without deleting the catalog entry.
   *
   * @param tableName full table name to be truncated
   * @param ifExists  attempt truncate only if the table exists
   */
  def truncateTable(tableName: String, ifExists: Boolean = false): Unit = {
    truncateTable(sessionCatalog.newQualifiedTableName(tableName), ifExists,
      ignoreIfUnsupported = false)
  }

  /**
   * Empties the contents of the table without deleting the catalog entry.
   *
   * @param tableIdent qualified name of table to be truncated
   * @param ifExists   attempt truncate only if the table exists
   */
  private[sql] def truncateTable(tableIdent: QualifiedTableName,
      ifExists: Boolean, ignoreIfUnsupported: Boolean): Unit = {
    val plan = try {
      sessionCatalog.lookupRelation(tableIdent)
    } catch {
      case tnfe: TableNotFoundException =>
        if (ifExists) return else throw tnfe
    }
    cacheManager.uncacheQuery(Dataset.ofRows(this, plan))
    plan match {
      case LogicalRelation(br, _, _) =>
        br match {
          case d: DestroyRelation => d.truncate()
          case _ => if (!ignoreIfUnsupported) {
            throw new AnalysisException(s"Table $tableIdent cannot be truncated")
          }
        }
      case _ => if (!ignoreIfUnsupported) {
        throw new AnalysisException(s"Table $tableIdent cannot be truncated")
      }
    }
  }

  override def createDataset[T: Encoder](data: RDD[T]): Dataset[T] = {
    val encoder = encoderFor[T]
    val output = sessionCatalog.normalizeSchema(encoder.schema).toAttributes
    val c = encoder.clsTag.runtimeClass
    val isFlat = !(classOf[Product].isAssignableFrom(c) ||
        classOf[DefinedByConstructorParams].isAssignableFrom(c))
    val plan = new EncoderPlan[T](data, encoder, isFlat, output, self)
    Dataset[T](self, plan)
  }

  /**
   * Creates a [[DataFrame]] from an RDD[Row]. User can specify whether
   * the input rows should be converted to Catalyst rows.
   */
  override private[sql] def createDataFrame(
      rowRDD: RDD[Row],
      schema: StructType,
      needsConversion: Boolean) = {
    // TODO: use MutableProjection when rowRDD is another DataFrame and the applied
    // schema differs from the existing schema on any field data type.
    val catalystRows = if (needsConversion) {
      val encoder = RowEncoder(schema)
      rowRDD.map {
        case r: WrappedInternalRow => r.internalRow
        case r => encoder.toRow(r)
      }
    } else {
      rowRDD.map(r => InternalRow.fromSeq(r.toSeq))
    }
    val logicalPlan = LogicalRDD(schema.toAttributes, catalystRows)(self)
    Dataset.ofRows(self, logicalPlan)
  }


  /**
   * Create a stratified sample table.
   *
   * @todo provide lot more details and examples to explain creating and
   *       using sample tables with time series and otherwise
   * @param tableName       the qualified name of the table
   * @param baseTable       the base table of the sample table, if any
   * @param samplingOptions sampling options like QCS, reservoir size etc.
   * @param allowExisting   When set to true it will ignore if a table with the same
   *                        name is present, else it will throw table exist exception
   */
  def createSampleTable(tableName: String,
      baseTable: Option[String],
      samplingOptions: Map[String, String],
      allowExisting: Boolean): DataFrame = {
    val plan = createTable(sessionCatalog.newQualifiedTableName(tableName),
      SnappyContext.SAMPLE_SOURCE, None, schemaDDL = None,
      if (allowExisting) SaveMode.Ignore else SaveMode.ErrorIfExists,
      addBaseTableOption(baseTable, samplingOptions), isBuiltIn = true)
    Dataset.ofRows(this, plan)
  }

  /**
   * Create a stratified sample table. Java friendly version.
   *
   * @todo provide lot more details and examples to explain creating and
   *       using sample tables with time series and otherwise
   * @param tableName       the qualified name of the table
   * @param baseTable       the base table of the sample table, if any, or null
   * @param samplingOptions sampling options like QCS, reservoir size etc.
   * @param allowExisting   When set to true it will ignore if a table with the same
   *                        name is present, else it will throw table exist exception
   */
  def createSampleTable(tableName: String,
      baseTable: String, samplingOptions: java.util.Map[String, String],
      allowExisting: Boolean): DataFrame = {
    createSampleTable(tableName, Option(baseTable),
      samplingOptions.asScala.toMap, allowExisting)
  }


  /**
   * Create a stratified sample table.
   *
   * @todo provide lot more details and examples to explain creating and
   *       using sample tables with time series and otherwise
   * @param tableName       the qualified name of the table
   * @param baseTable       the base table of the sample table, if any
   * @param schema          schema of the table
   * @param samplingOptions sampling options like QCS, reservoir size etc.
   * @param allowExisting   When set to true it will ignore if a table with the same
   *                        name is present, else it will throw table exist exception
   */
  def createSampleTable(tableName: String,
      baseTable: Option[String],
      schema: StructType,
      samplingOptions: Map[String, String],
      allowExisting: Boolean = false): DataFrame = {
    val plan = createTable(sessionCatalog.newQualifiedTableName(tableName),
      SnappyContext.SAMPLE_SOURCE, Some(schema), schemaDDL = None,
      if (allowExisting) SaveMode.Ignore else SaveMode.ErrorIfExists,
      addBaseTableOption(baseTable, samplingOptions), isBuiltIn = true)
    Dataset.ofRows(this, plan)
  }

  /**
   * Create a stratified sample table. Java friendly version.
   *
   * @todo provide lot more details and examples to explain creating and
   *       using sample tables with time series and otherwise
   * @param tableName       the qualified name of the table
   * @param baseTable       the base table of the sample table, if any, or null
   * @param schema          schema of the table
   * @param samplingOptions sampling options like QCS, reservoir size etc.
   * @param allowExisting   When set to true it will ignore if a table with the same
   *                        name is present, else it will throw table exist exception
   */
  def createSampleTable(tableName: String,
      baseTable: String, schema: StructType,
      samplingOptions: java.util.Map[String, String],
      allowExisting: Boolean): DataFrame = {
    createSampleTable(tableName, Option(baseTable), schema,
      samplingOptions.asScala.toMap, allowExisting)
  }


  /**
   * Create approximate structure to query top-K with time series support.
   *
   * @todo provide lot more details and examples to explain creating and
   *       using TopK with time series
   * @param topKName      the qualified name of the top-K structure
   * @param baseTable     the base table of the top-K structure, if any
   * @param keyColumnName
   * @param inputDataSchema
   * @param topkOptions
   * @param allowExisting When set to true it will ignore if a table with the same
   *                      name is present, else it will throw table exist exception
   */
  def createApproxTSTopK(topKName: String, baseTable: Option[String],
      keyColumnName: String, inputDataSchema: StructType,
      topkOptions: Map[String, String],
      allowExisting: Boolean = false): DataFrame = {
    val plan = createTable(sessionCatalog.newQualifiedTableName(topKName),
      SnappyContext.TOPK_SOURCE, Some(inputDataSchema), schemaDDL = None,
      if (allowExisting) SaveMode.Ignore else SaveMode.ErrorIfExists,
      addBaseTableOption(baseTable, topkOptions) + ("key" -> keyColumnName),
      isBuiltIn = true)
    Dataset.ofRows(this, plan)
  }

  /**
   * Create approximate structure to query top-K with time series support.
   * Java friendly api.
   *
   * @todo provide lot more details and examples to explain creating and
   *       using TopK with time series
   * @param topKName      the qualified name of the top-K structure
   * @param baseTable     the base table of the top-K structure, if any, or null
   * @param keyColumnName
   * @param inputDataSchema
   * @param topkOptions
   * @param allowExisting When set to true it will ignore if a table with the same
   *                      name is present, else it will throw table exist exception
   */
  def createApproxTSTopK(topKName: String, baseTable: String,
      keyColumnName: String, inputDataSchema: StructType,
      topkOptions: java.util.Map[String, String],
      allowExisting: Boolean): DataFrame = {
    createApproxTSTopK(topKName, Option(baseTable), keyColumnName,
      inputDataSchema, topkOptions.asScala.toMap, allowExisting)
  }

  /**
   * Create approximate structure to query top-K with time series support.
   *
   * @todo provide lot more details and examples to explain creating and
   *       using TopK with time series
   * @param topKName      the qualified name of the top-K structure
   * @param baseTable     the base table of the top-K structure, if any
   * @param keyColumnName
   * @param topkOptions
   * @param allowExisting When set to true it will ignore if a table with the same
   *                      name is present, else it will throw table exist exception
   */
  def createApproxTSTopK(topKName: String, baseTable: Option[String],
      keyColumnName: String, topkOptions: Map[String, String],
      allowExisting: Boolean): DataFrame = {
    val plan = createTable(sessionCatalog.newQualifiedTableName(topKName),
      SnappyContext.TOPK_SOURCE, None, schemaDDL = None,
      if (allowExisting) SaveMode.Ignore else SaveMode.ErrorIfExists,
      addBaseTableOption(baseTable, topkOptions) + ("key" -> keyColumnName),
      isBuiltIn = true)
    Dataset.ofRows(this, plan)
  }

  /**
   * Create approximate structure to query top-K with time series support. Java
   * friendly api.
   *
   * @todo provide lot more details and examples to explain creating and
   *       using TopK with time series
   * @param topKName      the qualified name of the top-K structure
   * @param baseTable     the base table of the top-K structure, if any, or null
   * @param keyColumnName
   * @param topkOptions
   * @param allowExisting When set to true it will ignore if a table with the same
   *                      name is present, else it will throw table exist exception
   */
  def createApproxTSTopK(topKName: String, baseTable: String,
      keyColumnName: String, topkOptions: java.util.Map[String, String],
      allowExisting: Boolean): DataFrame = {
    createApproxTSTopK(topKName, Option(baseTable), keyColumnName,
      topkOptions.asScala.toMap, allowExisting)
  }

  /**
   * Creates a SnappyData managed table. Any relation providers
   * (e.g. row, column etc) supported by SnappyData can be created here.
   *
   * {{{
   *
   * val airlineDF = snappyContext.createTable(stagingAirline,
   *   "column", Map("buckets" -> "29"))
   *
   * }}}
   *
   * <p>
   * For other external relation providers, use createExternalTable.
   * <p>
   *
   * @param tableName     Name of the table
   * @param provider      Provider name such as 'COLUMN', 'ROW', 'JDBC' etc.
   * @param options       Properties for table creation
   * @param allowExisting When set to true it will ignore if a table with the same
   *                      name is present, else it will throw table exist exception
   * @return DataFrame for the table
   */
  def createTable(
      tableName: String,
      provider: String,
      options: Map[String, String],
      allowExisting: Boolean): DataFrame = {
    val plan = createTable(sessionCatalog.newQualifiedTableName(tableName),
      provider, userSpecifiedSchema = None, schemaDDL = None,
      if (allowExisting) SaveMode.Ignore else SaveMode.ErrorIfExists,
      options, isBuiltIn = true)
    Dataset.ofRows(this, plan)
  }

  /**
   * Creates a SnappyData managed table. Any relation providers
   * (e.g. row, column etc) supported by SnappyData can be created here.
   *
   * {{{
   *
   * val airlineDF = snappyContext.createTable(stagingAirline,
   *   "column", Map("buckets" -> "29"))
   *
   * }}}
   *
   * <p>
   * For other external relation providers, use createExternalTable.
   * <p>
   *
   * @param tableName     Name of the table
   * @param provider      Provider name such as 'COLUMN', 'ROW', 'JDBC' etc.
   * @param options       Properties for table creation
   * @param allowExisting When set to true it will ignore if a table with the same
   *                      name is present, else it will throw table exist exception
   * @return DataFrame for the table
   */
  @Experimental
  def createTable(
      tableName: String,
      provider: String,
      options: java.util.Map[String, String],
      allowExisting: Boolean): DataFrame = {
    createTable(tableName, provider, options.asScala.toMap, allowExisting)
  }

  /**
   * Creates a SnappyData managed table. Any relation providers
   * (e.g. row, column etc) supported by SnappyData can be created here.
   *
   * {{{
   *
   * case class Data(col1: Int, col2: Int, col3: Int)
   * val props = Map.empty[String, String]
   * val data = Seq(Seq(1, 2, 3), Seq(7, 8, 9), Seq(9, 2, 3), Seq(4, 2, 3), Seq(5, 6, 7))
   * val rdd = sc.parallelize(data, data.length).map(s => new Data(s(0), s(1), s(2)))
   * val dataDF = snc.createDataFrame(rdd)
   * snappyContext.createTable(tableName, "column", dataDF.schema, props)
   *
   * }}}
   *
   * <p>
   * For other external relation providers, use createExternalTable.
   * <p>
   *
   * @param tableName     Name of the table
   * @param provider      Provider name such as 'COLUMN', 'ROW', 'JDBC' etc.
   * @param schema        Table schema
   * @param options       Properties for table creation. See options list for different tables.
   *                      https://github
   *                      .com/SnappyDataInc/snappydata/blob/master/docs/rowAndColumnTables.md
   * @param allowExisting When set to true it will ignore if a table with the same
   *                      name is present, else it will throw table exist exception
   * @return DataFrame for the table
   */
  def createTable(
      tableName: String,
      provider: String,
      schema: StructType,
      options: Map[String, String],
      allowExisting: Boolean = false): DataFrame = {
    val plan = createTable(sessionCatalog.newQualifiedTableName(tableName),
      provider, Some(schema), schemaDDL = None,
      if (allowExisting) SaveMode.Ignore else SaveMode.ErrorIfExists,
      options, isBuiltIn = true)
    Dataset.ofRows(this, plan)
  }

  /**
   * Creates a SnappyData managed table. Any relation providers
   * (e.g. row, column etc) supported by SnappyData can be created here.
   *
   * {{{
   *
   *    case class Data(col1: Int, col2: Int, col3: Int)
   *    val props = Map.empty[String, String]
   *    val data = Seq(Seq(1, 2, 3), Seq(7, 8, 9), Seq(9, 2, 3), Seq(4, 2, 3), Seq(5, 6, 7))
   *    val rdd = sc.parallelize(data, data.length).map(s => new Data(s(0), s(1), s(2)))
   *    val dataDF = snc.createDataFrame(rdd)
   *    snappyContext.createTable(tableName, "column", dataDF.schema, props)
   *
   * }}}
   *
   * <p>
   * For other external relation providers, use createExternalTable.
   * <p>
   *
   * @param tableName     Name of the table
   * @param provider      Provider name such as 'COLUMN', 'ROW', 'JDBC' etc.
   * @param schema        Table schema
   * @param options       Properties for table creation. See options list for different tables.
   *                      https://github
   *                      .com/SnappyDataInc/snappydata/blob/master/docs/rowAndColumnTables.md
   * @param allowExisting When set to true it will ignore if a table with the same
   *                      name is present, else it will throw table exist exception
   * @return DataFrame for the table
   */
  @Experimental
  def createTable(
      tableName: String,
      provider: String,
      schema: StructType,
      options: java.util.Map[String, String],
      allowExisting: Boolean): DataFrame = {
    createTable(tableName, provider, schema, options.asScala.toMap, allowExisting)
  }

  /**
   * Creates a SnappyData managed JDBC table which takes a free format ddl
   * string. The ddl string should adhere to syntax of underlying JDBC store.
   * SnappyData ships with inbuilt JDBC store, which can be accessed by
   * Row format data store. The option parameter can take connection details.
   *
   * {{{
   *    val props = Map(
   *      "url" -> s"jdbc:derby:$path",
   *      "driver" -> "org.apache.derby.jdbc.EmbeddedDriver",
   *      "poolImpl" -> "tomcat",
   *      "user" -> "app",
   *      "password" -> "app"
   *    )
   *
   * val schemaDDL = "(OrderId INT NOT NULL PRIMARY KEY,ItemId INT, ITEMREF INT)"
   * snappyContext.createTable("jdbcTable", "jdbc", schemaDDL, props)
   *
   * }}}
   *
   * Any DataFrame of the same schema can be inserted into the JDBC table using
   * DataFrameWriter API.
   *
   * e.g.
   *
   * {{{
   *
   * case class Data(col1: Int, col2: Int, col3: Int)
   *
   * val data = Seq(Seq(1, 2, 3), Seq(7, 8, 9), Seq(9, 2, 3), Seq(4, 2, 3), Seq(5, 6, 7))
   * val rdd = sc.parallelize(data, data.length).map(s => new Data(s(0), s(1), s(2)))
   * val dataDF = snc.createDataFrame(rdd)
   * dataDF.write.insertInto("jdbcTable")
   *
   * }}}
   *
   * @param tableName     Name of the table
   * @param provider      Provider name 'ROW' or 'JDBC'.
   * @param schemaDDL     Table schema as a string interpreted by provider
   * @param options       Properties for table creation. See options list for different tables.
   *                      https://github
   *                      .com/SnappyDataInc/snappydata/blob/master/docs/rowAndColumnTables.md
   * @param allowExisting When set to true it will ignore if a table with the same
   *                      name is present, else it will throw table exist exception
   * @return DataFrame for the table
   */
  def createTable(
      tableName: String,
      provider: String,
      schemaDDL: String,
      options: Map[String, String],
      allowExisting: Boolean): DataFrame = {
    var schemaStr = schemaDDL.trim
    if (schemaStr.charAt(0) != '(') {
      schemaStr = "(" + schemaStr + ")"
    }
    val plan = createTable(sessionCatalog.newQualifiedTableName(tableName),
      provider, userSpecifiedSchema = None, Some(schemaStr),
      if (allowExisting) SaveMode.Ignore else SaveMode.ErrorIfExists,
      options, isBuiltIn = true)
    Dataset.ofRows(this, plan)
  }

  /**
   * Creates a SnappyData managed JDBC table which takes a free format ddl
   * string. The ddl string should adhere to syntax of underlying JDBC store.
   * SnappyData ships with inbuilt JDBC store, which can be accessed by
   * Row format data store. The option parameter can take connection details.
   *
   * {{{
   *    val props = Map(
   *      "url" -> s"jdbc:derby:$path",
   *      "driver" -> "org.apache.derby.jdbc.EmbeddedDriver",
   *      "poolImpl" -> "tomcat",
   *      "user" -> "app",
   *      "password" -> "app"
   *    )
   *
   * val schemaDDL = "(OrderId INT NOT NULL PRIMARY KEY,ItemId INT, ITEMREF INT)"
   * snappyContext.createTable("jdbcTable", "jdbc", schemaDDL, props)
   *
   * }}}
   *
   * Any DataFrame of the same schema can be inserted into the JDBC table using
   * DataFrameWriter API.
   *
   * e.g.
   *
   * {{{
   *
   * case class Data(col1: Int, col2: Int, col3: Int)
   *
   * val data = Seq(Seq(1, 2, 3), Seq(7, 8, 9), Seq(9, 2, 3), Seq(4, 2, 3), Seq(5, 6, 7))
   * val rdd = sc.parallelize(data, data.length).map(s => new Data(s(0), s(1), s(2)))
   * val dataDF = snc.createDataFrame(rdd)
   * dataDF.write.insertInto("jdbcTable")
   *
   * }}}
   *
   * @param tableName     Name of the table
   * @param provider      Provider name 'ROW' or 'JDBC'.
   * @param schemaDDL     Table schema as a string interpreted by provider
   * @param options       Properties for table creation. See options list for different tables.
   *                      https://github
   *                      .com/SnappyDataInc/snappydata/blob/master/docs/rowAndColumnTables.md
   * @param allowExisting When set to true it will ignore if a table with the same
   *                      name is present, else it will throw table exist exception
   * @return DataFrame for the table
   */
  @Experimental
  def createTable(
      tableName: String,
      provider: String,
      schemaDDL: String,
      options: java.util.Map[String, String],
      allowExisting: Boolean): DataFrame = {
    createTable(tableName, provider, schemaDDL, options.asScala.toMap,
      allowExisting)
  }

  /**
   * Create a table with given options.
   */
  private[sql] def createTable(
      tableIdent: QualifiedTableName,
      provider: String,
      userSpecifiedSchema: Option[StructType],
      schemaDDL: Option[String],
      mode: SaveMode,
      options: Map[String, String],
      isBuiltIn: Boolean): LogicalPlan = {

    SnappyContext.getClusterMode(sc) match {
      case ThinClientConnectorMode(_, _) =>
        return sessionCatalog.asInstanceOf[ConnectorCatalog].connectorHelper.createTable(tableIdent,
          provider, userSpecifiedSchema, schemaDDL, mode, options, isBuiltIn)
      case _ =>
    }

    if (sessionCatalog.tableExists(tableIdent)) {
      mode match {
        case SaveMode.ErrorIfExists =>
          throw new AnalysisException(
            s"createTable: Table $tableIdent already exists.")
        case _ =>
          return sessionCatalog.lookupRelation(tableIdent, None)
      }
    }

    // add tableName in properties if not already present
    val dbtableProp = JdbcExtendedUtils.DBTABLE_PROPERTY
    val params = if (options.keysIterator.exists(_.equalsIgnoreCase(
      dbtableProp))) {
      options
    }
    else {
      options + (dbtableProp -> tableIdent.toString)
    }

    val schema = userSpecifiedSchema.map(sessionCatalog.normalizeSchema)
    val source = if (isBuiltIn) SnappyContext.getProvider(provider,
      onlyBuiltIn = true) else provider

    val relation = schemaDDL match {
      case Some(cols) => JdbcExtendedUtils.externalResolvedDataSource(self,
        cols, source, mode, params)

      case None =>
        // add allowExisting in properties used by some implementations
        val r = DataSource(
          self,
          userSpecifiedSchema = schema,
          className = source,
          options = params + (JdbcExtendedUtils.ALLOW_EXISTING_PROPERTY ->
              (mode != SaveMode.ErrorIfExists).toString)).resolveRelation(true)
        r
    }

    val plan = LogicalRelation(relation)
    if (!SnappyContext.internalTableSources.exists(_.equals(source))) {
      sessionCatalog.registerDataSourceTable(tableIdent, schema,
        Array.empty[String], source, params, relation)
    }
    snappyContextFunctions.postRelationCreation(relation, this)
    plan
  }

  private[sql] def createTable(
      tableIdent: QualifiedTableName,
      provider: String,
      userSpecifiedSchema: Option[StructType],
      schemaDDL: Option[String],
      partitionColumns: Array[String],
      mode: SaveMode,
      options: Map[String, String],
      query: LogicalPlan,
      isBuiltIn: Boolean): LogicalPlan = {

    if (sessionCatalog.tableExists(tableIdent)) {
      mode match {
        case SaveMode.ErrorIfExists =>
          throw new AnalysisException(s"Table $tableIdent already exists. " +
              "If using SQL CREATE TABLE, you need to use the " +
              s"APPEND or OVERWRITE mode, or drop $tableIdent first.")
        case SaveMode.Ignore =>
          return sessionCatalog.lookupRelation(tableIdent, None)
        case _ =>
      }
    }

    val clusterMode = SnappyContext.getClusterMode(sc)
    val plan = clusterMode match {
      // for smart connector mode create the table here and allow
      // further processing to load the data
      case ThinClientConnectorMode(_, _) =>
        val userSchema = userSpecifiedSchema.getOrElse(
          Dataset.ofRows(sqlContext.sparkSession, query).schema)
        sessionCatalog.asInstanceOf[ConnectorCatalog].connectorHelper.createTable(tableIdent,
          provider, Option(userSchema), schemaDDL, mode, options, isBuiltIn)
        createTableAsSelect(tableIdent, provider, Option(userSchema), schemaDDL,
          partitionColumns, SaveMode.Append, options, query, isBuiltIn)
      case _ =>
        createTableAsSelect(tableIdent, provider, userSpecifiedSchema, schemaDDL,
          partitionColumns, mode, options, query, isBuiltIn)
    }

    plan
  }

  /**
   * Create an external table with given options.
   */
  private[sql] def createTableAsSelect(
      tableIdent: QualifiedTableName,
      provider: String,
      userSpecifiedSchema: Option[StructType],
      schemaDDL: Option[String],
      partitionColumns: Array[String],
      mode: SaveMode,
      options: Map[String, String],
      query: LogicalPlan,
      isBuiltIn: Boolean): LogicalPlan = {

    // add tableName in properties if not already present
    // add allowExisting in properties used by some implementations
    val dbtableProp = JdbcExtendedUtils.DBTABLE_PROPERTY
    val params = if (options.keysIterator.exists(_.equalsIgnoreCase(
      dbtableProp))) {
      options
    }
    else {
      options + (dbtableProp -> tableIdent.toString)
    } + (JdbcExtendedUtils.ALLOW_EXISTING_PROPERTY ->
        (mode != SaveMode.ErrorIfExists).toString)

    val source = if (isBuiltIn) SnappyContext.getProvider(provider,
      onlyBuiltIn = true)
    else provider
    val overwrite = mode == SaveMode.Overwrite

    val insertRelation = if (sessionCatalog.tableExists(tableIdent)) {
      mode match {
        case SaveMode.ErrorIfExists =>
          throw new AnalysisException(s"Table $tableIdent already exists. " +
              "If using SQL CREATE TABLE, you need to use the " +
              s"APPEND or OVERWRITE mode, or drop $tableIdent first.")
        case SaveMode.Ignore =>
          return sessionCatalog.lookupRelation(tableIdent, None)
        case _ =>
          // Check if the specified data source match the data source
          // of the existing table.
          val plan = new PreprocessTableInsertOrPut(sessionState.conf).apply(
            sessionState.catalog.lookupRelation(tableIdent))
          EliminateSubqueryAliases(plan) match {
            case LogicalRelation(ir: InsertableRelation, _, _) => Some(ir)
            case o => throw new AnalysisException(
              s"Saving data in ${o.toString} is not supported.")
          }
      }
    } else None

    val schema = userSpecifiedSchema.map(sessionCatalog.normalizeSchema)
    val relation = schemaDDL match {
      case Some(cols) => JdbcExtendedUtils.externalResolvedDataSource(self,
        cols, source, mode, params, Some(query))

      case None =>
        val data = Dataset.ofRows(this, query)
        val df = userSpecifiedSchema match {
          // If we are inserting into an existing table, just use the existing schema.
          case Some(s) =>
            if (s.size != data.schema.size) {
              throw new AnalysisException(s"The column number " +
                  s"of the specified schema[$s] "
                  + s"doesn't match the data schema[${data.schema}]'s")
            }
            s.zip(data.schema).
                find(x => x._1.dataType != x._2.dataType) match {
              case Some(_) => throw new AnalysisException(s"The column types " +
                  s"of the specified schema[$s] " +
                  s"doesn't match the data schema[${data.schema}]'s")
              case None => // do nothing
            }
            data.toDF(s.fieldNames: _*)
          case None => data
        }

        insertRelation match {
          case Some(ir) =>
            var success = false
            try {
              ir.insert(data, overwrite)
              success = true
              ir
            } finally {
              if (!success) ir match {
                case dr: DestroyRelation =>
                  if (!dr.tableExists) dr.destroy(ifExists = false)
                case _ =>
              }
            }
          case None =>
            DataSource(self,
              className = source,
              userSpecifiedSchema = userSpecifiedSchema,
              partitionColumns = partitionColumns,
              options = params).write(mode, df)
        }
    }

    // need to register if not existing in catalog
    if (insertRelation.isEmpty || overwrite) {
      if (!SnappyContext.internalTableSources.exists(_.equals(source))) {
        sessionCatalog.registerDataSourceTable(tableIdent, schema,
          partitionColumns, source, params, relation)
      }
      snappyContextFunctions.postRelationCreation(relation, this)
    }
    LogicalRelation(relation)
  }

  private[sql] def addBaseTableOption(baseTable: Option[_],
      options: Map[String, String]): Map[String, String] = baseTable match {
    // TODO: SW: proper schema handling here and everywhere else in our query
    // processing rules as well as of Catalyst
    case Some(t: TableIdentifier) => options + (JdbcExtendedUtils
        .BASETABLE_PROPERTY -> sessionCatalog.formatTableName(t.table))
    case Some(s: String) => options + (JdbcExtendedUtils
        .BASETABLE_PROPERTY -> sessionCatalog.formatTableName(s).toString)
    case _ => options
  }

  /**
   * Drop a SnappyData table created by a call to SnappyContext.createTable,
   * createExternalTable or registerTempTable.
   *
   * @param tableName table to be dropped
   * @param ifExists  attempt drop only if the table exists
   */
  def dropTable(tableName: String, ifExists: Boolean = false): Unit =
    dropTable(sessionCatalog.newQualifiedTableName(tableName), ifExists)

  /**
   * Drop a SnappyData table created by a call to SnappyContext.createTable,
   * createExternalTable or registerTempTable.
   *
   * @param tableIdent table to be dropped
   * @param ifExists   attempt drop only if the table exists
   */
  private[sql] def dropTable(tableIdent: QualifiedTableName,
      ifExists: Boolean): Unit = {

    SnappyContext.getClusterMode(sc) match {
      case ThinClientConnectorMode(_, _) =>
        val isTempTable = sessionCatalog.isTemporaryTable(tableIdent)
        if (!isTempTable) {
          sessionCatalog.asInstanceOf[ConnectorCatalog].connectorHelper
              .dropTable(tableIdent, ifExists)
          return
        }
      case _ =>
    }

    val plan = try {
      sessionCatalog.lookupRelation(tableIdent)
    } catch {
      case tnfe: TableNotFoundException =>
        if (ifExists) return else throw tnfe
      case NonFatal(_) =>
        // table loading may fail due to an initialization exception
        // in relation, so try to remove from hive catalog in any case
        try {
          sessionCatalog.unregisterDataSourceTable(tableIdent, None)
          return
        } catch {
          case NonFatal(e) =>
            if (ifExists) return
            else throw new TableNotFoundException(
              s"Table '$tableIdent' not found", Some(e))
        }
    }
    // additional cleanup for external and temp tables, if required
    plan match {
      case LogicalRelation(br, _, _) =>
        br match {
          case p: ParentRelation =>
            // fail if any existing dependents
            val dependents = p.getDependents(sessionCatalog)
            if (dependents.nonEmpty) {
              throw new AnalysisException(s"Object $tableIdent cannot be " +
                  "dropped because of dependent objects: " +
                  s"${dependents.mkString(",")}")
            }
          case _ => // ignore
        }
        val isTempTable = sessionCatalog.isTemporaryTable(tableIdent)
        cacheManager.uncacheQuery(Dataset.ofRows(this, plan))
        if (isTempTable) {
          // This is due to temp table
          // can be made from a backing relation like Parquet or Hadoop
          sessionCatalog.unregisterTable(tableIdent)
        }
        br match {
          case d: DestroyRelation => d.destroy(ifExists)
            sessionCatalog.unregisterDataSourceTable(tableIdent, Some(br))
          case _ => if (!isTempTable) {
            sessionCatalog.unregisterDataSourceTable(tableIdent, Some(br))
          }
        }
      case _ => // This is a temp table with no relation as source
        cacheManager.uncacheQuery(Dataset.ofRows(this, plan))
        sessionCatalog.unregisterTable(tableIdent)
    }
  }

  /**
   * Set current database/schema.
   *
   * @param schemaName schema name which goes in the catalog
   */
  def setSchema(schemaName: String): Unit = {
    sessionCatalog.setSchema(schemaName)
  }

  /**
   * Create an index on a table.
   *
   * @param indexName    Index name which goes in the catalog
   * @param baseTable    Fully qualified name of table on which the index is created.
   * @param indexColumns Columns on which the index has to be created along with the
   *                     sorting direction.The direction of index will be ascending
   *                     if value is true and descending when value is false.
   *                     Direction can be specified as null
   * @param options      Options for indexes. For e.g.
   *                     column table index - ("COLOCATE_WITH"->"CUSTOMER").
   *                     row table index - ("INDEX_TYPE"->"GLOBAL HASH") or ("INDEX_TYPE"->"UNIQUE")
   */
  def createIndex(indexName: String,
      baseTable: String,
      indexColumns: java.util.Map[String, java.lang.Boolean],
      options: java.util.Map[String, String]): Unit = {


    val indexCol = indexColumns.asScala.mapValues {
      case null => None
      case java.lang.Boolean.TRUE => Some(Ascending)
      case java.lang.Boolean.FALSE => Some(Descending)
    }

    createIndex(indexName, baseTable, indexCol.toMap, options.asScala.toMap)
  }

  /**
   * Create an index on a table.
   *
   * @param indexName    Index name which goes in the catalog
   * @param baseTable    Fully qualified name of table on which the index is created.
   * @param indexColumns Columns on which the index has to be created with the
   *                     direction of sorting. Direction can be specified as None.
   * @param options      Options for indexes. For e.g.
   *                     column table index - ("COLOCATE_WITH"->"CUSTOMER").
   *                     row table index - ("INDEX_TYPE"->"GLOBAL HASH") or ("INDEX_TYPE"->"UNIQUE")
   */
  def createIndex(indexName: String,
      baseTable: String,
      indexColumns: Map[String, Option[SortDirection]],
      options: Map[String, String]): Unit = {

    val tableIdent = sessionCatalog.newQualifiedTableName(baseTable)
    val indexIdent = sessionCatalog.newQualifiedTableName(indexName)
    createIndex(indexIdent, tableIdent, indexColumns, options)
  }

  /**
   * Create an index on a table.
   */
  private[sql] def createIndex(indexIdent: QualifiedTableName,
      tableIdent: QualifiedTableName,
      indexColumns: Map[String, Option[SortDirection]],
      options: Map[String, String]): Unit = {

    SnappyContext.getClusterMode(sc) match {
      case ThinClientConnectorMode(_, _) =>
        sessionCatalog.asInstanceOf[ConnectorCatalog].connectorHelper.
            createIndex(indexIdent, tableIdent, indexColumns, options)
        return
      case _ =>
    }

    if (indexIdent.database != tableIdent.database) {
      throw new AnalysisException(
        s"Index and table have different databases " +
            s"specified ${indexIdent.database} and ${tableIdent.database}")
    }
    if (!sessionCatalog.tableExists(tableIdent)) {
      throw new AnalysisException(
        s"Could not find $tableIdent in catalog")
    }
    sessionCatalog.lookupRelation(tableIdent) match {
      case LogicalRelation(ir: IndexableRelation, _, _) =>
        ir.createIndex(indexIdent,
          tableIdent,
          indexColumns,
          options)

      case _ => throw new AnalysisException(
        s"$tableIdent is not an indexable table")
    }
    SnappySession.clearAllCache()
  }

  private[sql] def getIndexTable(
      indexIdent: QualifiedTableName): QualifiedTableName = {
    // TODO: SW: proper schema handling required here
    new QualifiedTableName(Constant.INTERNAL_SCHEMA_NAME, indexIdent.table)
  }

  private def constructDropSQL(indexName: String,
      ifExists: Boolean): String = {

    val ifExistsClause = if (ifExists) "IF EXISTS" else ""

    s"DROP INDEX $ifExistsClause $indexName"
  }

  /**
   * Drops an index on a table
   *
   * @param indexName Index name which goes in catalog
   * @param ifExists  Drop if exists, else exit gracefully
   */
  def dropIndex(indexName: String, ifExists: Boolean): Unit = {
    dropIndex(sessionCatalog.newQualifiedTableName(indexName), ifExists)
  }

  /**
   * Drops an index on a table
   */
  def dropIndex(indexName: QualifiedTableName, ifExists: Boolean): Unit = {

    SnappyContext.getClusterMode(sc) match {
      case ThinClientConnectorMode(_, _) =>
        sessionCatalog.asInstanceOf[ConnectorCatalog].connectorHelper
            .dropIndex(indexName, ifExists)
        return
      case _ =>
    }

    val indexIdent = getIndexTable(indexName)

    // Since the index does not exist in catalog, it may be a row table index.
    if (!sessionCatalog.tableExists(indexIdent)) {
      dropRowStoreIndex(indexName.toString(), ifExists)
    } else {
      sessionCatalog.lookupRelation(indexIdent) match {
        case LogicalRelation(dr: DependentRelation, _, _) =>
          // Remove the index from the bse table props
          val baseTableIdent = sessionCatalog.newQualifiedTableName(dr.baseTable.get)
          sessionCatalog.lookupRelation(baseTableIdent) match {
            case LogicalRelation(cr: ColumnFormatRelation, _, _) =>
              cr.removeDependent(dr, sessionCatalog)
              cr.dropIndex(indexIdent, baseTableIdent, ifExists)
          }

        case _ => if (!ifExists) throw new AnalysisException(
          s"No index found for $indexName")
      }
    }
    SnappySession.clearAllCache()
  }

  private def dropRowStoreIndex(indexName: String, ifExists: Boolean): Unit = {
    val connProperties = ExternalStoreUtils.validateAndGetAllProps(
      Some(this), new mutable.HashMap[String, String])
    val conn = JdbcUtils.createConnectionFactory(connProperties.url,
      connProperties.connProps)()
    try {
      val sql = constructDropSQL(indexName, ifExists)
      JdbcExtendedUtils.executeUpdate(sql, conn)
    } catch {
      case sqle: SQLException =>
        if (sqle.getMessage.contains("No suitable driver found")) {
          throw new AnalysisException(s"${sqle.getMessage}\n" +
              "Ensure that the 'driver' option is set appropriately and " +
              "the driver jars available (--jars option in spark-submit).")
        } else {
          throw sqle
        }
    } finally {
      conn.commit()
      conn.close()
    }
  }

  /**
   * Insert one or more [[org.apache.spark.sql.Row]] into an existing table
   * A user can insert a DataFrame using foreachPartition...
   * {{{
   *         someDataFrame.foreachPartition (x => snappyContext.insert
   *            ("MyTable", x.toSeq)
   *         )
   * }}}
   *
   * @param tableName table name for the insert operation
   * @param rows      list of rows to be inserted into the table
   * @return number of rows inserted
   */
  @DeveloperApi
  def insert(tableName: String, rows: Row*): Int = {
    sessionCatalog.lookupRelation(sessionCatalog.newQualifiedTableName(tableName)) match {
      case LogicalRelation(r: RowInsertableRelation, _, _) => r.insert(rows)
      case _ => throw new AnalysisException(
        s"$tableName is not a row insertable table")
    }
  }

  /**
   * Insert one or more [[org.apache.spark.sql.Row]] into an existing table
   * A user can insert a DataFrame using foreachPartition...
   * {{{
   *         someDataFrame.foreachPartition (x => snappyContext.insert
   *            ("MyTable", x.toSeq)
   *         )
   * }}}
   *
   * @param tableName table name for the insert operation
   * @param rows      list of rows to be inserted into the table
   * @return number of rows successfully put
   * @return number of rows inserted
   */
  @Experimental
  def insert(tableName: String, rows: java.util.ArrayList[java.util.ArrayList[_]]): Int = {
    val convertedRowSeq: Seq[Row] = rows.asScala.map(row => convertListToRow(row))
    sessionCatalog.lookupRelation(sessionCatalog.newQualifiedTableName(tableName)) match {
      case LogicalRelation(r: RowInsertableRelation, _, _) => r.insert(convertedRowSeq)
      case _ => throw new AnalysisException(
        s"$tableName is not a row insertable table")
    }
  }

  /**
   * Upsert one or more [[org.apache.spark.sql.Row]] into an existing table
   * upsert a DataFrame using foreachPartition...
   * {{{
   *         someDataFrame.foreachPartition (x => snappyContext.put
   *            ("MyTable", x.toSeq)
   *         )
   * }}}
   *
   * @param tableName table name for the put operation
   * @param rows      list of rows to be put on the table
   * @return number of rows successfully put
   */
  @DeveloperApi
  def put(tableName: String, rows: Row*): Int = {
    sessionCatalog.lookupRelation(sessionCatalog.newQualifiedTableName(tableName)) match {
      case LogicalRelation(r: RowPutRelation, _, _) => r.put(rows)
      case _ => throw new AnalysisException(
        s"$tableName is not a row upsertable table")
    }
  }

  /**
   * Update all rows in table that match passed filter expression
   * {{{
   *   snappyContext.update("jdbcTable", "ITEMREF = 3" , Row(99) , "ITEMREF" )
   * }}}
   *
   * @param tableName        table name which needs to be updated
   * @param filterExpr       SQL WHERE criteria to select rows that will be updated
   * @param newColumnValues  A single Row containing all updated column
   *                         values. They MUST match the updateColumn list
   *                         passed
   * @param updateColumns    List of all column names being updated
   * @return
   */
  @DeveloperApi
  def update(tableName: String, filterExpr: String, newColumnValues: Row,
      updateColumns: String*): Int = {
    sessionCatalog.lookupRelation(sessionCatalog.newQualifiedTableName(tableName)) match {
      case LogicalRelation(u: UpdatableRelation, _, _) =>
        u.update(filterExpr, newColumnValues, updateColumns)
      case _ => throw new AnalysisException(
        s"$tableName is not an updatable table")
    }
  }

  /**
   * Update all rows in table that match passed filter expression
   * {{{
   *   snappyContext.update("jdbcTable", "ITEMREF = 3" , Row(99) , "ITEMREF" )
   * }}}
   *
   * @param tableName       table name which needs to be updated
   * @param filterExpr      SQL WHERE criteria to select rows that will be updated
   * @param newColumnValues A list containing all the updated column
   *                        values. They MUST match the updateColumn list
   *                        passed
   * @param updateColumns   List of all column names being updated
   * @return
   */
  @Experimental
  def update(tableName: String, filterExpr: String, newColumnValues: java.util.ArrayList[_],
      updateColumns: java.util.ArrayList[String]): Int = {
    sessionCatalog.lookupRelation(sessionCatalog.newQualifiedTableName(tableName)) match {
      case LogicalRelation(u: UpdatableRelation, _, _) =>
        u.update(filterExpr, convertListToRow(newColumnValues), updateColumns.asScala)
      case _ => throw new AnalysisException(
        s"$tableName is not an updatable table")
    }
  }

  /**
   * Upsert one or more [[org.apache.spark.sql.Row]] into an existing table
   * upsert a DataFrame using foreachPartition...
   * {{{
   *         someDataFrame.foreachPartition (x => snappyContext.put
   *            ("MyTable", x.toSeq)
   *         )
   * }}}
   *
   * @param tableName table name for the put operation
   * @param rows      list of rows to be put on the table
   * @return number of rows successfully put
   */
  @Experimental
  def put(tableName: String, rows: java.util.ArrayList[java.util.ArrayList[_]]): Int = {
    sessionCatalog.lookupRelation(sessionCatalog.newQualifiedTableName(tableName)) match {
      case LogicalRelation(r: RowPutRelation, _, _) =>
        r.put(rows.asScala.map(row => convertListToRow(row)))
      case _ => throw new AnalysisException(
        s"$tableName is not a row upsertable table")
    }
  }


  /**
   * Delete all rows in table that match passed filter expression
   *
   * @param tableName  table name
   * @param filterExpr SQL WHERE criteria to select rows that will be updated
   * @return number of rows deleted
   */
  @DeveloperApi
  def delete(tableName: String, filterExpr: String): Int = {
    sessionCatalog.lookupRelation(sessionCatalog.newQualifiedTableName(tableName)) match {
      case LogicalRelation(d: DeletableRelation, _, _) => d.delete(filterExpr)
      case _ => throw new AnalysisException(
        s"$tableName is not a deletable table")
    }
  }

  private def convertListToRow(row: java.util.ArrayList[_]): Row = {
    val rowAsArray: Array[Any] = row.asScala.toArray
    new GenericRow(rowAsArray)
  }


  /**
   * Fetch the topK entries in the Approx TopK synopsis for the specified
   * time interval. See _createTopK_ for how to create this data structure
   * and associate this to a base table (i.e. the full data set). The time
   * interval specified here should not be less than the minimum time interval
   * used when creating the TopK synopsis.
   *
   * @todo provide an example and explain the returned DataFrame. Key is the
   *       attribute stored but the value is a struct containing
   *       count_estimate, and lower, upper bounds? How many elements are
   *       returned if K is not specified?
   * @param topKName  - The topK structure that is to be queried.
   * @param startTime start time as string of the format "yyyy-mm-dd hh:mm:ss".
   *                  If passed as null, oldest interval is considered as the start interval.
   * @param endTime   end time as string of the format "yyyy-mm-dd hh:mm:ss".
   *                  If passed as null, newest interval is considered as the last interval.
   * @param k         Optional. Number of elements to be queried.
   *                  This is to be passed only for stream summary
   * @return returns the top K elements with their respective frequencies between two time
   */
  def queryApproxTSTopK(topKName: String,
      startTime: String = null, endTime: String = null,
      k: Int = -1): DataFrame =
    snappyContextFunctions.queryTopK(this, topKName,
      startTime, endTime, k)

  /**
   * @todo why do we need this method? K is optional in the above method
   */
  def queryApproxTSTopK(topKName: String,
      startTime: Long, endTime: Long): DataFrame =
    queryApproxTSTopK(topKName, startTime, endTime, -1)

  def queryApproxTSTopK(topK: String,
      startTime: Long, endTime: Long, k: Int): DataFrame =
    snappyContextFunctions.queryTopK(this, topK, startTime, endTime, k)

  def setPreparedQuery(preparePhase: Boolean, paramSet: Option[ParameterValueSet]): Unit =
    sessionState.setPreparedQuery(preparePhase, paramSet)
}

private class FinalizeSession(session: SnappySession)
    extends FinalizeObject(session, true) {

  private var sessionId = session.id

  override def getHolder: FinalizeHolder = FinalizeObject.getServerHolder

  override protected def doFinalize(): Boolean = {
    if (sessionId != SnappySession.INVALID_ID) {
      SnappySession.clearSessionCache(sessionId)
      sessionId = SnappySession.INVALID_ID
    }
    true
  }

  override protected def clearThis(): Unit = {
    sessionId = SnappySession.INVALID_ID
  }
}

object SnappySession extends Logging {

  private[spark] val INVALID_ID = -1
  private[this] val ID = new AtomicInteger(0)

  private[this] val bucketProfileListener = new ProfileListener {

    override def profileCreated(profile: Profile): Unit = {
      // clear all plans pessimistically for now
      clearAllCache(onlyQueryPlanCache = true)
    }

    override def profileUpdated(profile: Profile): Unit = {}

    override def profileRemoved(profile: Profile, destroyed: Boolean): Unit = {
      // clear all plans pessimistically for now
      clearAllCache(onlyQueryPlanCache = true)
    }
  }

  private def findShuffleDependencies(rdd: RDD[_]): Seq[Int] = {
    rdd.dependencies.flatMap {
      case s: ShuffleDependency[_, _, _] => if (s.rdd ne rdd) {
        s.shuffleId +: findShuffleDependencies(s.rdd)
      } else s.shuffleId :: Nil

      case d => if (d.rdd ne rdd) findShuffleDependencies(d.rdd) else Nil
    }
  }

  private def getAllParamLiterals(queryplan: QueryPlan[_]): Array[ParamLiteral] = {
    val res = new ArrayBuffer[ParamLiteral]()
    queryplan transformAllExpressions {
      case p: ParamLiteral =>
        res += p
        p
    }
    res.toSet[ParamLiteral].toArray.sortBy(_.pos)
  }

  private def evaluatePlan(df: DataFrame,
      session: SnappySession, sqlText: String,
      key: CachedKey = null): (CachedDataFrame, Map[String, String]) = {
    val executedPlan = df.queryExecution.executedPlan match {
      case WholeStageCodegenExec(CachedPlanHelperExec(plan, _)) => plan
      case plan => plan
    }

    if (key ne null) {
      val nocaching = session.getContextObject[Boolean](
        CachedPlanHelperExec.NOCACHING_KEY).getOrElse(false)
      if (nocaching) {
        key.invalidatePlan
      }
      else {
        val params1 = getAllParamLiterals(executedPlan)
        if (!(params1.sameElements(key.pls))) {
          key.invalidatePlan
        }
      }
    }
    // keep the broadcast hash join plans and their references as well
    val allbroadcastplans = session.getContextObject[mutable.Map[BroadcastHashJoinExec,
        ArrayBuffer[Any]]](CachedPlanHelperExec.BROADCASTS_KEY).getOrElse(
      mutable.Map.empty[BroadcastHashJoinExec, ArrayBuffer[Any]])

    println(s"all bc plans = ${allbroadcastplans} ... size = ${allbroadcastplans.size}")

    val (cachedRDD, shuffleDeps, rddId, localCollect) = executedPlan match {
      case _: ExecutedCommandExec | _: ExecutedCommand | _: ExecutePlan =>
        throw new EntryExistsException("uncached plan", df) // don't cache
      case plan: CollectAggregateExec =>
        (null, findShuffleDependencies(plan.childRDD).toArray,
            plan.childRDD.id, true)
      case _: LocalTableScanExec =>
        (null, Array.empty[Int], -1, false) // cache plan but no cached RDD
      // case _ if allbroadcastplans.nonEmpty =>
        // (null, Array.empty[Int], -1, false) // cache plan but no cached RDD
      case _ =>
        val rdd = executedPlan match {
          case plan: CollectLimitExec => plan.child.execute()
          case _ => df.queryExecution.executedPlan.execute()
        }

        // TODO: Skipping the adding of profile listener in case of
        // ThinClientConnectorMode, confirm with Sumedh whether something
        // more needs to be done
        SnappyContext.getClusterMode(session.sparkContext) match {
          case ThinClientConnectorMode(_, _) =>
          case _ =>
            // add profile listener for all regions that are using cached
            // partitions of their "leader" region
            if (rdd.getNumPartitions > 0) {
              session.sessionState.leaderPartitions.keysIterator.foreach(
                addBucketProfileListener)
            }
        }
        (rdd, findShuffleDependencies(rdd).toArray, rdd.id, false)
    }

    val allallbroadcastplans = session.getContextObject[mutable.Map[BroadcastHashJoinExec,
        ArrayBuffer[Any]]](CachedPlanHelperExec.BROADCASTS_KEY).getOrElse(
      mutable.Map.empty[BroadcastHashJoinExec, ArrayBuffer[Any]])

    println(s"all all bc plans = ${allallbroadcastplans} ... size = ${allallbroadcastplans.size}")

    // keep references as well
    // filter unvisited literals. If the query is on a view for example the
    // modified tpch query no 15, It even picks those literal which we don't want.
    var allLiterals: Array[LiteralValue] = Array.empty
    if (key != null && key.valid) {
      allLiterals = CachedPlanHelperExec.allLiterals(
        session.getContextObject[ArrayBuffer[ArrayBuffer[Any]]](
          CachedPlanHelperExec.REFERENCES_KEY).getOrElse(Seq.empty)
      ).filter(!_.collectedForPlanCaching)

      allLiterals.foreach(_.collectedForPlanCaching = true)
    }
<<<<<<< HEAD

    // -----------------
//    print("allLiterals = ")
//    allLiterals.foreach(i => print(s"${i} "))
//    println
//    print("params1 = ")
//    val params1tmp = getAllParamLiterals(executedPlan)
//    params1tmp.foreach(i => print(s"${i} "))
//    println
//    print("key = ")
//    key.pls.foreach(i => print(s"${i} "))
//    println
//    println(s"qe.logicalPlan = ${df.queryExecution.logical}")
    println(s"qe.executedPlan = ${df.queryExecution.executedPlan}")
//    println(s"qe.sparkPlan = ${df.queryExecution.sparkPlan}")
    // val ignorecaching = checkParamLiteralsInBroadcastPlans(allallbroadcastplans)
    // -----------------
    // This part is the defensive coding for all those cases where Tokenization
    // support is not smart enough to deal with cases where the execution plan
    // is modified in such a way that we cannot track those constants which
    // need to be replaced in the subsequent execution
    if (key != null) {
      val nocaching = session.getContextObject[Boolean](
        CachedPlanHelperExec.NOCACHING_KEY).getOrElse(false)
      if (nocaching /* || allallbroadcastplans.nonEmpty */) {
        println(s"Invalidating the key because explicit nocaching")
        key.invalidatePlan()
      }
      else {
        val params1 = getAllParamLiterals(executedPlan)
        if (allLiterals.length != params1.length || !params1.sameElements(key.pls)) {
          println(s"Invalidating the key because nocaching " +
              s"allLiterals.length = ${allLiterals.length}," +
              s" params1.length = ${params1.length} and key.pls = ${key.pls.length}")
          println(s"params1 print len=${params1.length}")
          params1.foreach(println)
          println(s"keypls print len=${key.pls.length}")
          key.pls.foreach(println)
          println(s"end")
          key.invalidatePlan()
        }
        else if (params1.length != 0 ) {
          params1.foreach(p => {
            if (!allLiterals.exists(_.position == p.pos)) {
              println(s"invalidating as allLiterals and params1 are different")
              key.invalidatePlan()
            }
          })
        }
      }
    }

    if (key != null && key.valid) {
      println(s"Not invalidating for ${key.sqlText}")
    }
    val cdf = new CachedDataFrame(df, cachedRDD, shuffleDeps, rddId,
      localCollect, allLiterals, allallbroadcastplans)
=======
    val cdf = new CachedDataFrame(df, sqlText, cachedRDD, shuffleDeps, rddId,
      localCollect, allLiterals, allbroadcastplans)
>>>>>>> a817b8ea

    // Now check if optimization plans have been applied such that
    val queryHints = session.synchronized {
      val hints = session.queryHints.toMap
      session.clearQueryData()
      hints
    }
    (cdf, queryHints)
  }

  private[this] val planCache = {
    val loader = new CacheLoader[CachedKey,
        (CachedDataFrame, Map[String, String])] {
      override def load(key: CachedKey): (CachedDataFrame,
          Map[String, String]) = {
        val session = key.session
        val df = session.executeSQL(key.sqlText)
        val plan = df.queryExecution.executedPlan
        // if this has in-memory caching then don't cache the first time
        // since plan can change once caching is done (due to size stats)
        if (plan.find(_.isInstanceOf[InMemoryTableScanExec]).isDefined) {
          (null, null)
        } else {
          evaluatePlan(df, session, key.sqlText, key)
        }
      }
    }
    CacheBuilder.newBuilder().maximumSize(300).build(loader)
  }

  def getPlanCache: LoadingCache[CachedKey, (CachedDataFrame,
      Map[String, String])] = planCache

  private[spark] def addBucketProfileListener(pr: PartitionedRegion): Unit = {
    val advisers = pr.getRegionAdvisor.getAllBucketAdvisorsHostedAndProxies
        .values().iterator()
    while (advisers.hasNext) {
      advisers.next().addProfileChangeListener(bucketProfileListener)
    }
  }

  class CachedKey(
      val session: SnappySession, val lp: LogicalPlan,
      val sqlText: String, val hintHashcode: Int, val pls: Array[ParamLiteral]) {

    override def hashCode(): Int = {
      (session, lp, hintHashcode).hashCode()
    }

    override def equals(obj: Any): Boolean = {
      obj match {
        case x: CachedKey =>
          (x.session, x.lp, x.hintHashcode).equals(session, lp, hintHashcode)
        case _ => false
      }
    }

    private[sql] var valid = true
    def invalidatePlan(): Unit = valid = false
  }

  object CachedKey {
    def apply(session: SnappySession, lp: LogicalPlan, sqlText: String, pls:
    ArrayBuffer[ParamLiteral]): CachedKey = {

      def normalizeExprIds: PartialFunction[Expression, Expression] = {
        case s: ScalarSubquery =>
          s.copy(exprId = ExprId(0))
        case e: Exists =>
          e.copy(exprId = ExprId(0))
        case p: PredicateSubquery =>
          p.copy(exprId = ExprId(0))
        case a: AttributeReference =>
          AttributeReference(a.name, a.dataType, a.nullable)(exprId = ExprId(0))
        case a: Alias =>
          Alias(a.child, a.name)(exprId = ExprId(0))
        case l@ListQuery(query, _) =>
          l.copy(query = query.transformAllExpressions(normalizeExprIds),
            exprId = ExprId(0))
        case ae: AggregateExpression =>
          ae.copy(resultId = ExprId(0))
      }

      def transformExprID: PartialFunction[LogicalPlan, LogicalPlan] = {
        case f@Filter(condition, child) => f.copy(
          condition = condition.transform(normalizeExprIds),
          child = child.transformAllExpressions(normalizeExprIds))
        case q: LogicalPlan => q.transformAllExpressions(normalizeExprIds)
      }

      // normalize lp so that two queries can be determined to be equal
      val tlp = lp.transform(transformExprID)
      new CachedKey(session, tlp, sqlText, session.queryHints.hashCode(), pls.sortBy(_.pos).toArray)
    }
  }

  def getPlan(session: SnappySession, sqlText: String): CachedDataFrame = {
    try {
      val lp = session.onlyParseSQL(sqlText)
      val currentWrappedConstants = session.getContextObject[mutable.ArrayBuffer[ParamLiteral]](
        CachedPlanHelperExec.WRAPPED_CONSTANTS) match {
        case Some(list) => list
        case None => mutable.ArrayBuffer.empty[ParamLiteral]
      }
      val key = CachedKey(session, lp, sqlText, currentWrappedConstants)
      val evaluation = planCache.getUnchecked(key)
      if (!key.valid) {
        println(s"Invalidating plan cache for sqltext: ${key.sqlText}")
        planCache.invalidate(key)
      }
      var cachedDF = evaluation._1
      var queryHints = evaluation._2

      // if null has been returned, then evaluate
      if (cachedDF eq null) {
        val df = session.executeSQL(sqlText)
        val evaluation = evaluatePlan(df, session, sqlText)
        // default is enable caching
        if (!java.lang.Boolean.getBoolean("DISABLE_PLAN_CACHING")) {
          if (queryHints eq null) {
            // put token to cache from next call
            planCache.put(key, (null, Map.empty))
          } else {
            planCache.put(key, evaluation)
          }
        }
        cachedDF = evaluation._1
        queryHints = evaluation._2
      } else {
        cachedDF.clearCachedShuffleDeps(session.sparkContext)
        cachedDF.reset()
      }
      if (key.valid) {
        println(s"calling reprepare broadcast with ${currentWrappedConstants}")
        cachedDF.reprepareBroadcast(lp, currentWrappedConstants)
        println(s"calling replace constants with ${currentWrappedConstants} and allLiterals = ${cachedDF.allLiterals.toSet}")
        CachedPlanHelperExec.replaceConstants(cachedDF.allLiterals, lp, currentWrappedConstants)
        println(s"After replacing allLiterals = ${cachedDF.allLiterals.toSet}")
      }
      // set the query hints as would be set at the end of un-cached sql()
      session.synchronized {
        session.queryHints.clear()
        session.queryHints ++= queryHints
      }
      cachedDF
    } catch {
      case e: UncheckedExecutionException => e.getCause match {
        case ee: EntryExistsException => new CachedDataFrame(
          ee.getOldValue.asInstanceOf[DataFrame], sqlText, null,
          Array.empty, -1, false)
        case t => throw t
      }
      case ee: EntryExistsException => new CachedDataFrame(
        ee.getOldValue.asInstanceOf[DataFrame], sqlText, null,
        Array.empty, -1, false)
    }
  }

  private def newId(): Int = {
    val id = ID.incrementAndGet()
    if (id != INVALID_ID) id
    else ID.incrementAndGet()
  }

  private[spark] def clearSessionCache(sessionId: Long): Unit = {
    val iter = planCache.asMap().keySet().iterator()
    while (iter.hasNext) {
      val item = iter.next()
      val session = item.asInstanceOf[CachedKey].session
      if (session.id == sessionId) {
        iter.remove()
      }
    }
  }

  def clearAllCache(onlyQueryPlanCache: Boolean = false): Unit = {
    if (!SnappyTableStatsProviderService.suspendCacheInvalidation) {
      planCache.invalidateAll()
      if (!onlyQueryPlanCache) {
        CodeGeneration.clearAllCache()
        val sc = SnappyContext.globalSparkContext
        if (sc ne null) {
          Utils.mapExecutors(sc, (_, _) => {
            CodeGeneration.clearAllCache()
            Iterator.empty
          })
        }
      }
    }
  }

  // TODO: hemant : Its clumsy design to use where SnappySession.Builder
  // is using the SparkSession object's functions. This needs to be revisited
  // once we decide on how our Builder API should be.
  def getOrCreate(sc: SparkContext): SnappySession = {
    // TODO: hemant - Is this needed for Snappy. Snappy should always use newSession.
    // Get the session from current thread's active session.
    var session = SparkSession.getActiveSession.orNull
    if ((session ne null) && !session.sparkContext.isStopped) {
      return session.asInstanceOf[SnappySession]
    }

    // Global synchronization so we will only set the default session once.
    SparkSession.synchronized {
      // If the current thread does not have an active session, get it from the global session.
      session = SparkSession.getDefaultSession.orNull
      if ((session ne null) && !session.sparkContext.isStopped) {
        return session.asInstanceOf[SnappySession]
      }

      session = new SnappySession(sc, None)
      SparkSession.setDefaultSession(session)

      // Register a successfully instantiated context to the singleton.
      // This should be at the end of the class definition so that the
      // singleton is updated only if there is no exception in the
      // construction of the instance.
      sc.addSparkListener(new SparkListener {
        override def onApplicationEnd(
            applicationEnd: SparkListenerApplicationEnd): Unit = {
          SparkSession.setDefaultSession(null)
          SparkSession.sqlListener.set(null)
        }
      })
    }

    session.asInstanceOf[SnappySession]
  }

  // One-to-One Mapping with SparkSQLPrepareImpl.getSQLType
  def getDataType(storeType: Int, precision: Int, scale: Int): DataType = storeType match {
    case StoredFormatIds.SQL_INTEGER_ID => IntegerType
    case StoredFormatIds.SQL_CLOB_ID => StringType
    case StoredFormatIds.SQL_LONGINT_ID => LongType
    case StoredFormatIds.SQL_TIMESTAMP_ID => TimestampType
    case StoredFormatIds.SQL_DATE_ID => DateType
    case StoredFormatIds.SQL_DOUBLE_ID => DoubleType
    case StoredFormatIds.SQL_DECIMAL_ID => DecimalType(precision, scale)
    case StoredFormatIds.SQL_REAL_ID => FloatType
    case StoredFormatIds.SQL_BOOLEAN_ID => BooleanType
    case StoredFormatIds.SQL_SMALLINT_ID => ShortType
    case StoredFormatIds.SQL_TINYINT_ID => ByteType
    case StoredFormatIds.SQL_BLOB_ID => BinaryType
    case _ => StringType
  }
}

private final class Expr(val name: String, val e: Expression) {
  override def equals(o: Any): Boolean = o match {
    case other: Expr => name == other.name && e.semanticEquals(other.e)
    case _ => false
  }

  override def hashCode: Int = ClientResolverUtils.fastHashLong(
    name.hashCode.toLong << 32L | (e.semanticHash() & 0xffffffffL))
}<|MERGE_RESOLUTION|>--- conflicted
+++ resolved
@@ -1733,7 +1733,7 @@
         ArrayBuffer[Any]]](CachedPlanHelperExec.BROADCASTS_KEY).getOrElse(
       mutable.Map.empty[BroadcastHashJoinExec, ArrayBuffer[Any]])
 
-    println(s"all bc plans = ${allbroadcastplans} ... size = ${allbroadcastplans.size}")
+    logDebug(s"all bc plans = ${allbroadcastplans} ... size = ${allbroadcastplans.size}")
 
     val (cachedRDD, shuffleDeps, rddId, localCollect) = executedPlan match {
       case _: ExecutedCommandExec | _: ExecutedCommand | _: ExecutePlan =>
@@ -1771,8 +1771,6 @@
         ArrayBuffer[Any]]](CachedPlanHelperExec.BROADCASTS_KEY).getOrElse(
       mutable.Map.empty[BroadcastHashJoinExec, ArrayBuffer[Any]])
 
-    println(s"all all bc plans = ${allallbroadcastplans} ... size = ${allallbroadcastplans.size}")
-
     // keep references as well
     // filter unvisited literals. If the query is on a view for example the
     // modified tpch query no 15, It even picks those literal which we don't want.
@@ -1785,24 +1783,9 @@
 
       allLiterals.foreach(_.collectedForPlanCaching = true)
     }
-<<<<<<< HEAD
-
-    // -----------------
-//    print("allLiterals = ")
-//    allLiterals.foreach(i => print(s"${i} "))
-//    println
-//    print("params1 = ")
-//    val params1tmp = getAllParamLiterals(executedPlan)
-//    params1tmp.foreach(i => print(s"${i} "))
-//    println
-//    print("key = ")
-//    key.pls.foreach(i => print(s"${i} "))
-//    println
-//    println(s"qe.logicalPlan = ${df.queryExecution.logical}")
-    println(s"qe.executedPlan = ${df.queryExecution.executedPlan}")
-//    println(s"qe.sparkPlan = ${df.queryExecution.sparkPlan}")
-    // val ignorecaching = checkParamLiteralsInBroadcastPlans(allallbroadcastplans)
-    // -----------------
+
+    logDebug(s"qe.executedPlan = ${df.queryExecution.executedPlan}")
+
     // This part is the defensive coding for all those cases where Tokenization
     // support is not smart enough to deal with cases where the execution plan
     // is modified in such a way that we cannot track those constants which
@@ -1811,26 +1794,23 @@
       val nocaching = session.getContextObject[Boolean](
         CachedPlanHelperExec.NOCACHING_KEY).getOrElse(false)
       if (nocaching /* || allallbroadcastplans.nonEmpty */) {
-        println(s"Invalidating the key because explicit nocaching")
+        logDebug(s"Invalidating the key because explicit nocaching")
         key.invalidatePlan()
       }
       else {
         val params1 = getAllParamLiterals(executedPlan)
         if (allLiterals.length != params1.length || !params1.sameElements(key.pls)) {
-          println(s"Invalidating the key because nocaching " +
+          logDebug(s"Invalidating the key because nocaching " +
               s"allLiterals.length = ${allLiterals.length}," +
               s" params1.length = ${params1.length} and key.pls = ${key.pls.length}")
-          println(s"params1 print len=${params1.length}")
-          params1.foreach(println)
-          println(s"keypls print len=${key.pls.length}")
-          key.pls.foreach(println)
-          println(s"end")
           key.invalidatePlan()
         }
         else if (params1.length != 0 ) {
           params1.foreach(p => {
             if (!allLiterals.exists(_.position == p.pos)) {
-              println(s"invalidating as allLiterals and params1 are different")
+              logDebug(s"No plan caching for sql ${key.sqlText} as " +
+                  s"part execution of query has happened like in scalar subqueries" +
+                  s" or plans with broadcast hashjoins")
               key.invalidatePlan()
             }
           })
@@ -1839,14 +1819,10 @@
     }
 
     if (key != null && key.valid) {
-      println(s"Not invalidating for ${key.sqlText}")
-    }
-    val cdf = new CachedDataFrame(df, cachedRDD, shuffleDeps, rddId,
-      localCollect, allLiterals, allallbroadcastplans)
-=======
+      logDebug(s"Plan caching will be used for sql ${key.sqlText}")
+    }
     val cdf = new CachedDataFrame(df, sqlText, cachedRDD, shuffleDeps, rddId,
       localCollect, allLiterals, allbroadcastplans)
->>>>>>> a817b8ea
 
     // Now check if optimization plans have been applied such that
     val queryHints = session.synchronized {
@@ -1954,7 +1930,7 @@
       val key = CachedKey(session, lp, sqlText, currentWrappedConstants)
       val evaluation = planCache.getUnchecked(key)
       if (!key.valid) {
-        println(s"Invalidating plan cache for sqltext: ${key.sqlText}")
+        logDebug(s"Invalidating cached plan for sql: ${key.sqlText}")
         planCache.invalidate(key)
       }
       var cachedDF = evaluation._1
@@ -1979,12 +1955,13 @@
         cachedDF.clearCachedShuffleDeps(session.sparkContext)
         cachedDF.reset()
       }
+      cachedDF.queryString = sqlText
       if (key.valid) {
-        println(s"calling reprepare broadcast with ${currentWrappedConstants}")
+        logDebug(s"calling reprepare broadcast with new constants ${currentWrappedConstants}")
         cachedDF.reprepareBroadcast(lp, currentWrappedConstants)
-        println(s"calling replace constants with ${currentWrappedConstants} and allLiterals = ${cachedDF.allLiterals.toSet}")
+        logDebug(s"calling replace constants with new constants ${currentWrappedConstants}" +
+            s" in Literal values = ${cachedDF.allLiterals.toSet}")
         CachedPlanHelperExec.replaceConstants(cachedDF.allLiterals, lp, currentWrappedConstants)
-        println(s"After replacing allLiterals = ${cachedDF.allLiterals.toSet}")
       }
       // set the query hints as would be set at the end of un-cached sql()
       session.synchronized {
