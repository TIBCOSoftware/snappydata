--- conflicted
+++ resolved
@@ -450,18 +450,10 @@
   private[sql] def clearPutInto(): Unit = {
     contextObjects.remove(CACHED_PUTINTO_UPDATE_PLAN) match {
       case null =>
-<<<<<<< HEAD
-      case (cachedPlan: Option[_], lock) =>
-        if (lock != null) lock.asInstanceOf[PartitionedRegion.RegionLock].unlock()
-        if (cachedPlan.isDefined) {
-          sharedState.cacheManager.uncacheQuery(this,
-            cachedPlan.get.asInstanceOf[LogicalPlan], blocking = true)
-=======
       case (cachedTable: Option[_], lock) =>
         if (lock != null) lock.asInstanceOf[PartitionedRegion.RegionLock].unlock()
         if (cachedTable.isDefined) {
           dropPutIntoCacheTable(cachedTable.get.asInstanceOf[TableIdentifier])
->>>>>>> 2e8a3c28
         }
     }
   }
