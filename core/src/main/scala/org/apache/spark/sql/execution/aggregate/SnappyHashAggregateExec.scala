/*
 * Copyright (c) 2016 SnappyData, Inc. All rights reserved.
 *
 * Licensed under the Apache License, Version 2.0 (the "License"); you
 * may not use this file except in compliance with the License. You
 * may obtain a copy of the License at
 *
 * http://www.apache.org/licenses/LICENSE-2.0
 *
 * Unless required by applicable law or agreed to in writing, software
 * distributed under the License is distributed on an "AS IS" BASIS,
 * WITHOUT WARRANTIES OR CONDITIONS OF ANY KIND, either express or
 * implied. See the License for the specific language governing
 * permissions and limitations under the License. See accompanying
 * LICENSE file.
 */
/*
 * Some code adapted from Spark's HashAggregateExec having the license below.
 */
/*
 * Licensed to the Apache Software Foundation (ASF) under one or more
 * contributor license agreements.  See the NOTICE file distributed with
 * this work for additional information regarding copyright ownership.
 * The ASF licenses this file to You under the Apache License, Version 2.0
 * (the "License"); you may not use this file except in compliance with
 * the License.  You may obtain a copy of the License at
 *
 *    http://www.apache.org/licenses/LICENSE-2.0
 *
 * Unless required by applicable law or agreed to in writing, software
 * distributed under the License is distributed on an "AS IS" BASIS,
 * WITHOUT WARRANTIES OR CONDITIONS OF ANY KIND, either express or implied.
 * See the License for the specific language governing permissions and
 * limitations under the License.
 */

package org.apache.spark.sql.execution.aggregate

import org.apache.spark.rdd.RDD
import org.apache.spark.sql.catalyst.InternalRow
import org.apache.spark.sql.catalyst.expressions._
import org.apache.spark.sql.catalyst.expressions.aggregate._
import org.apache.spark.sql.catalyst.expressions.codegen._
import org.apache.spark.sql.catalyst.plans.physical._
import org.apache.spark.sql.execution._
import org.apache.spark.sql.execution.metric.SQLMetrics
import org.apache.spark.sql.{SnappySession, collection}
import org.apache.spark.util.Utils

/**
 * Hash-based aggregate operator that can also fallback to sorting when
 * data exceeds memory size.
 *
 * Parts of this class have been adapted from Spark's HashAggregateExec.
 * That class is not extended because it forces that the limitations
 * <code>HashAggregateExec.supportsAggregate</code> of that implementation in
 * the constructor itself while this implementation has no such restriction.
 */
case class SnappyHashAggregateExec(
    requiredChildDistributionExpressions: Option[Seq[Expression]],
    groupingExpressions: Seq[NamedExpression],
    aggregateExpressions: Seq[AggregateExpression],
    aggregateAttributes: Seq[Attribute],
    initialInputBufferOffset: Int,
    __resultExpressions: Seq[NamedExpression],
    child: SparkPlan)
    extends UnaryExecNode with BatchConsumer {

  override def nodeName: String = "SnappyHashAggregate"

<<<<<<< HEAD
  @transient lazy val resultExpressions = __resultExpressions
=======
  @transient def resultExpressions: Seq[NamedExpression] = __resultExpressions
>>>>>>> bdc9b10e

  @transient lazy private[this] val aggregateBufferAttributes = {
    aggregateExpressions.flatMap(_.aggregateFunction.aggBufferAttributes)
  }

  @transient lazy private[this] val aggregateBufferAttributesForGroup = {
    aggregateExpressions.flatMap(a => bufferAttributesForGroup(
      a.aggregateFunction))
  }

  override lazy val allAttributes: AttributeSeq =
    child.output ++ aggregateBufferAttributes ++ aggregateAttributes ++
        aggregateExpressions.flatMap(_.aggregateFunction
            .inputAggBufferAttributes)

  @transient val (metricAdd, _): (String => String, String => String) =
    collection.Utils.metricMethods(sparkContext)

  override lazy val metrics = Map(
    "numOutputRows" -> SQLMetrics.createMetric(sparkContext,
      "number of output rows"),
    "peakMemory" -> SQLMetrics.createSizeMetric(sparkContext, "peak memory"),
    "spillSize" -> SQLMetrics.createSizeMetric(sparkContext, "spill size"),
    "aggTime" -> SQLMetrics.createTimingMetric(sparkContext, "aggregate time"))

  // this is a var to allow CollectAggregateExec to switch temporarily
  @transient private[execution] var childProducer = child

  override def output: Seq[Attribute] = resultExpressions.map(_.toAttribute)

  override def producedAttributes: AttributeSet =
    AttributeSet(aggregateAttributes) ++
        AttributeSet(resultExpressions.diff(groupingExpressions)
            .map(_.toAttribute)) ++
        AttributeSet(aggregateBufferAttributes)

  override def requiredChildDistribution: List[Distribution] = {
    requiredChildDistributionExpressions match {
      case Some(exprs) if exprs.isEmpty => AllTuples :: Nil
      case Some(exprs) if exprs.nonEmpty => ClusteredDistribution(exprs) :: Nil
      case None => UnspecifiedDistribution :: Nil
    }
  }

  /**
   * Optimized attributes for grouping that are non-nullable when the
   * children are. The case of no results for a group are handled by the fact
   * that if that happens then no row for the group will be present at all.
   */
  private def bufferAttributesForGroup(
      aggregate: AggregateFunction): Seq[AttributeReference] = aggregate match {
    case g: GroupAggregate => g.aggBufferAttributesForGroup
    case sum: Sum if !sum.child.nullable =>
      val sumAttr = sum.aggBufferAttributes.head
      sumAttr.copy(nullable = false)(sumAttr.exprId, sumAttr.qualifier,
        sumAttr.isGenerated) :: Nil
    case avg: Average if !avg.child.nullable =>
      val sumAttr = avg.aggBufferAttributes.head
      sumAttr.copy(nullable = false)(sumAttr.exprId, sumAttr.qualifier,
        sumAttr.isGenerated) :: avg.aggBufferAttributes(1) :: Nil
    case max: Max if !max.child.nullable =>
      val maxAttr = max.aggBufferAttributes.head
      maxAttr.copy(nullable = false)(maxAttr.exprId, maxAttr.qualifier,
        maxAttr.isGenerated) :: Nil
    case min: Min if !min.child.nullable =>
      val minAttr = min.aggBufferAttributes.head
      minAttr.copy(nullable = false)(minAttr.exprId, minAttr.qualifier,
        minAttr.isGenerated) :: Nil
    case last: Last if !last.child.nullable =>
      val lastAttr = last.aggBufferAttributes.head
      val tail = if (last.aggBufferAttributes.length == 2) {
        val valueSetAttr = last.aggBufferAttributes(1)
        valueSetAttr.copy(nullable = false)(valueSetAttr.exprId,
          valueSetAttr.qualifier, valueSetAttr.isGenerated) :: Nil
      } else Nil
      lastAttr.copy(nullable = false)(lastAttr.exprId, lastAttr.qualifier,
        lastAttr.isGenerated) :: tail
    case _ => aggregate.aggBufferAttributes
  }

  private def bufferInitialValuesForGroup(
      aggregate: AggregateFunction): Seq[Expression] = aggregate match {
    case g: GroupAggregate => g.initialValuesForGroup
    case sum: Sum if !sum.child.nullable => Seq(Cast(Literal(0), sum.dataType))
    case _ => aggregate.asInstanceOf[DeclarativeAggregate].initialValues
  }

  // This is for testing. We force TungstenAggregationIterator to fall back
  // to the unsafe row hash map and/or the sort-based aggregation once it has
  // processed a given number of input rows.
  private val testFallbackStartsAt: Option[(Int, Int)] = {
    sqlContext.getConf("spark.sql.TungstenAggregate.testFallbackStartsAt",
      null) match {
      case null | "" => None
      case fallbackStartsAt =>
        val splits = fallbackStartsAt.split(",").map(_.trim)
        Some((splits.head.toInt, splits.last.toInt))
    }
  }

  override protected def doExecute(): RDD[InternalRow] = {
    // Code generation should never fail.
    // If code generation is not supported (due to ImperativeAggregate)
    // then this plan should not be created (SnappyAggregation.supportCodegen).
    WholeStageCodegenExec(this).execute()
  }

  // all the mode of aggregate expressions
  private val modes = aggregateExpressions.map(_.mode).distinct

  // return empty here as code of required variables is explicitly instantiated
  override def usedInputs: AttributeSet = AttributeSet.empty

  override def inputRDDs(): Seq[RDD[InternalRow]] = {
    child.asInstanceOf[CodegenSupport].inputRDDs()
  }

  override protected def doProduce(ctx: CodegenContext): String = {
    if (groupingExpressions.isEmpty) {
      doProduceWithoutKeys(ctx)
    } else {
      doProduceWithKeys(ctx)
    }
  }

  override def doConsume(ctx: CodegenContext, input: Seq[ExprCode],
      row: ExprCode): String = {
    if (groupingExpressions.isEmpty) {
      doConsumeWithoutKeys(ctx, input)
    } else {
      doConsumeWithKeys(ctx, input)
    }
  }

  override def canConsume(plan: SparkPlan): Boolean = {
    if (groupingExpressions.isEmpty) return false
    // check the outputs of the plan
    val planOutput = plan.output
    // linear search is enough instead of map create/lookup like in intersect
    keyBufferAccessor.output.forall(a => planOutput.exists(_.semanticEquals(a)))
  }

  override def batchConsume(ctx: CodegenContext, plan: SparkPlan,
      input: Seq[ExprCode]): String = {
    if (groupingExpressions.isEmpty) ""
    else {
<<<<<<< HEAD
      val entryClass = keyBufferAccessor.getClassName
      // check for optimized dictionary code path
      keyBufferAccessor.checkSingleKeyCase(input) match {
        case Some(ExprCodeEx(_, _, _, dictionary, _)) =>
          // initialize or reuse the array at batch level for grouping
          s"""
             |if ($dictionary != null) {
             |  if ($dictionaryArrayTerm != null
             |      && $dictionaryArrayTerm.length >= $dictionary.length) {
             |    java.util.Arrays.fill($dictionaryArrayTerm, null);
             |  } else {
             |    $dictionaryArrayTerm = new $entryClass[$dictionary.length];
             |  }
             |} else {
             |  $dictionaryArrayTerm = null;
             |}
        """.stripMargin
        case None => ""
      }
=======
      // pluck out the variables from input as per the plan output
      val planOutput = plan.output
      val mapOutput = keyBufferAccessor.output
      val mapInput = mapOutput.map { a =>
        // we expect it to exist as per the check in canConsume
        input(planOutput.indexWhere(_.semanticEquals(a)))
      }
      // check for optimized dictionary code path
      keyBufferAccessor.initDictionaryCodeForSingleKeyCase(
        dictionaryArrayTerm, mapInput)
>>>>>>> bdc9b10e
    }
  }

  // The variables used as aggregation buffer
  @transient private var bufVars: Seq[ExprCode] = _

  private def doProduceWithoutKeys(ctx: CodegenContext): String = {
    val initAgg = ctx.freshName("initAgg")
    ctx.addMutableState("boolean", initAgg, s"$initAgg = false;")

    // generate variables for aggregation buffer
    val functions = aggregateExpressions.map(_.aggregateFunction
        .asInstanceOf[DeclarativeAggregate])
    val initExpr = functions.flatMap(f => f.initialValues)
    bufVars = initExpr.map { e =>
      val isNull = ctx.freshName("bufIsNull")
      val value = ctx.freshName("bufValue")
      ctx.addMutableState("boolean", isNull, "")
      ctx.addMutableState(ctx.javaType(e.dataType), value, "")
      // The initial expression should not access any column
      val ev = e.genCode(ctx)
      val initVars =
        s"""
           | $isNull = ${ev.isNull};
           | $value = ${ev.value};
       """.stripMargin
      ExprCode(ev.code + initVars, isNull, value)
    }
    val initBufVar = evaluateVariables(bufVars)

    // generate variables for output
    val (resultVars, genResult) = if (modes.contains(Final) ||
        modes.contains(Complete)) {
      // evaluate aggregate results
      ctx.currentVars = bufVars
      val aggResults = functions.map(_.evaluateExpression).map { e =>
        BindReferences.bindReference(e, aggregateBufferAttributes).genCode(ctx)
      }
      val evaluateAggResults = evaluateVariables(aggResults)
      // evaluate result expressions
      ctx.currentVars = aggResults
      val resultVars = resultExpressions.map { e =>
        BindReferences.bindReference(e, aggregateAttributes).genCode(ctx)
      }
      (resultVars,
          s"""
             |$evaluateAggResults
             |${evaluateVariables(resultVars)}
          """.stripMargin)
    } else if (modes.contains(Partial) || modes.contains(PartialMerge)) {
      // output the aggregate buffer directly
      (bufVars, "")
    } else {
      // no aggregate function, the result should be literals
      val resultVars = resultExpressions.map(_.genCode(ctx))
      (resultVars, evaluateVariables(resultVars))
    }

    if (childProducer eq null) {
      childProducer = child
    }
    val doAgg = ctx.freshName("doAggregateWithoutKey")
    ctx.addNewFunction(doAgg,
      s"""
         |private void $doAgg() throws java.io.IOException {
         |  // initialize aggregation buffer
         |  $initBufVar
         |
         |  ${childProducer.asInstanceOf[CodegenSupport].produce(ctx, this)}
         |}
       """.stripMargin)

    val numOutput = metricTerm(ctx, "numOutputRows")
    val aggTime = metricTerm(ctx, "aggTime")
    val beforeAgg = ctx.freshName("beforeAgg")
    s"""
       |while (!$initAgg) {
       |  $initAgg = true;
       |  long $beforeAgg = System.nanoTime();
       |  $doAgg();
       |  $aggTime.${metricAdd(s"(System.nanoTime() - $beforeAgg) / 1000000")};
       |
       |  // output the result
       |  ${genResult.trim}
       |
       |  $numOutput.${metricAdd("1")};
       |  ${consume(ctx, resultVars).trim}
       |}
     """.stripMargin
  }

  private def doConsumeWithoutKeys(ctx: CodegenContext,
      input: Seq[ExprCode]): String = {
    // only have DeclarativeAggregate
    val functions = aggregateExpressions.map(_.aggregateFunction
        .asInstanceOf[DeclarativeAggregate])
    val inputAttrs = functions.flatMap(_.aggBufferAttributes) ++ child.output
    val updateExpr = aggregateExpressions.flatMap { e =>
      val aggregate = e.aggregateFunction.asInstanceOf[DeclarativeAggregate]
      e.mode match {
        case Partial | Complete => aggregate.updateExpressions
        case PartialMerge | Final => aggregate.mergeExpressions
      }
    }
    ctx.currentVars = bufVars ++ input
    val boundUpdateExpr = updateExpr.map(BindReferences.bindReference(_,
      inputAttrs))
    val subExprs = ctx.subexpressionEliminationForWholeStageCodegen(
      boundUpdateExpr)
    val effectiveCodes = subExprs.codes.mkString("\n")
    val aggVals = ctx.withSubExprEliminationExprs(subExprs.states) {
      boundUpdateExpr.map(_.genCode(ctx))
    }
    // aggregate buffer should be updated atomic
    val updates = aggVals.zipWithIndex.map { case (ev, i) =>
      s"""
         | ${bufVars(i).isNull} = ${ev.isNull};
         | ${bufVars(i).value} = ${ev.value};
      """.stripMargin
    }
    s"""
       | // do aggregate
       | // common sub-expressions
       | $effectiveCodes
       | // evaluate aggregate function
       | ${evaluateVariables(aggVals)}
       | // update aggregation buffer
       | ${updates.mkString("\n").trim}
    """.stripMargin
  }

  private val groupingAttributes = groupingExpressions.map(_.toAttribute)
  private val declFunctions = aggregateExpressions.map(_.aggregateFunction)
      .collect { case d: DeclarativeAggregate => d }

  // The name for ObjectHashSet of generated class.
  private var hashMapTerm: String = _

  // utility to generate class for optimized map, and hash map access methods
  @transient private var keyBufferAccessor: ObjectHashMapAccessor = _
  @transient private var mapDataTerm: String = _
  @transient private var maskTerm: String = _
  @transient private var dictionaryArrayTerm: String = _

  /**
   * Generate the code for output.
   */
  private def generateResultCode(
      ctx: CodegenContext, keyBufferVars: Seq[ExprCode],
      bufferIndex: Int): String = {
    if (modes.contains(Final) || modes.contains(Complete)) {
      // generate output extracting from ExprCodes
      ctx.INPUT_ROW = null
      ctx.currentVars = keyBufferVars.take(bufferIndex)
      val keyVars = groupingExpressions.zipWithIndex.map {
        case (e, i) => BoundReference(i, e.dataType, e.nullable).genCode(ctx)
      }
      val evaluateKeyVars = evaluateVariables(keyVars)
      ctx.currentVars = keyBufferVars.drop(bufferIndex)
      val bufferVars = aggregateBufferAttributesForGroup.zipWithIndex.map {
        case (e, i) => BoundReference(i, e.dataType, e.nullable).genCode(ctx)
      }
      val evaluateBufferVars = evaluateVariables(bufferVars)
      // evaluate the aggregation result
      ctx.currentVars = bufferVars
      val aggResults = declFunctions.map(_.evaluateExpression).map { e =>
        BindReferences.bindReference(e, aggregateBufferAttributesForGroup)
            .genCode(ctx)
      }
      val evaluateAggResults = evaluateVariables(aggResults)
      // generate the final result
      ctx.currentVars = keyVars ++ aggResults
      val inputAttrs = groupingAttributes ++ aggregateAttributes
      val resultVars = resultExpressions.map { e =>
        BindReferences.bindReference(e, inputAttrs).genCode(ctx)
      }
      s"""
       $evaluateKeyVars
       $evaluateBufferVars
       $evaluateAggResults
       ${consume(ctx, resultVars)}
       """

    } else if (modes.contains(Partial) || modes.contains(PartialMerge)) {
      // Combined grouping keys and aggregate values in buffer
      consume(ctx, keyBufferVars)

    } else {
      // generate result based on grouping key
      ctx.INPUT_ROW = null
      ctx.currentVars = keyBufferVars.take(bufferIndex)
      val eval = resultExpressions.map { e =>
        BindReferences.bindReference(e, groupingAttributes).genCode(ctx)
      }
      consume(ctx, eval)
    }
  }

  private def doProduceWithKeys(ctx: CodegenContext): String = {
    val initAgg = ctx.freshName("initAgg")
    ctx.addMutableState("boolean", initAgg, s"$initAgg = false;")

    // Create a name for iterator from HashMap
    val iterTerm = ctx.freshName("mapIter")
    val iter = ctx.freshName("mapIter")
    val iterObj = ctx.freshName("iterObj")
    val iterClass = "java.util.Iterator"
    ctx.addMutableState(iterClass, iterTerm, "")

    val doAgg = ctx.freshName("doAggregateWithKeys")

    // generate variable name for hash map for use here and in consume
    hashMapTerm = ctx.freshName("hashMap")
    val hashSetClassName = classOf[ObjectHashSet[_]].getName
    ctx.addMutableState(hashSetClassName, hashMapTerm, "")

    // generate variables for HashMap data array and mask
    mapDataTerm = ctx.freshName("mapData")
    maskTerm = ctx.freshName("hashMapMask")

    // generate the map accessor to generate key/value class
    // and get map access methods
    val session = sqlContext.sparkSession.asInstanceOf[SnappySession]
    keyBufferAccessor = ObjectHashMapAccessor(session, ctx, groupingExpressions,
      aggregateBufferAttributesForGroup, "KeyBuffer", hashMapTerm,
      mapDataTerm, maskTerm, multiMap = false, this, this.parent, child)

    val entryClass = keyBufferAccessor.getClassName
    val numKeyColumns = groupingExpressions.length

    // check for possible optimized dictionary code path
    val dictInit = if (DictionaryOptimizedMapAccessor.canHaveSingleKeyCase(
      keyBufferAccessor.keyExpressions)) {
      // this array will be used at batch level for grouping if possible
      dictionaryArrayTerm = ctx.freshName("dictionaryArray")
      s"$entryClass[] $dictionaryArrayTerm = null;"
    } else ""

    val childProduce =
      childProducer.asInstanceOf[CodegenSupport].produce(ctx, this)
    ctx.addNewFunction(doAgg,
      s"""
        private void $doAgg() throws java.io.IOException {
          $hashMapTerm = new $hashSetClassName(128, 0.6, $numKeyColumns,
            scala.reflect.ClassTag$$.MODULE$$.apply($entryClass.class));
          $entryClass[] $mapDataTerm = ($entryClass[])$hashMapTerm.data();
          int $maskTerm = $hashMapTerm.mask();
          $dictInit

          $childProduce

          $iterTerm = $hashMapTerm.iterator();
        }
       """)

    // generate code for output
    val keyBufferTerm = ctx.freshName("keyBuffer")
    val (initCode, keyBufferVars, _) = keyBufferAccessor.getColumnVars(
      keyBufferTerm, keyBufferTerm, onlyKeyVars = false, onlyValueVars = false)
    val outputCode = generateResultCode(ctx, keyBufferVars,
      groupingExpressions.length)
    val numOutput = metricTerm(ctx, "numOutputRows")

    // The child could change `copyResult` to true, but we had already
    // consumed all the rows, so `copyResult` should be reset to `false`.
    ctx.copyResult = false

    val aggTime = metricTerm(ctx, "aggTime")
    val beforeAgg = ctx.freshName("beforeAgg")

    s"""
      if (!$initAgg) {
        $initAgg = true;
        long $beforeAgg = System.nanoTime();
        $doAgg();
        $aggTime.${metricAdd(s"(System.nanoTime() - $beforeAgg) / 1000000")};
      }

      // output the result
      Object $iterObj;
      final $iterClass $iter = $iterTerm;
      while (($iterObj = $iter.next()) != null) {
        $numOutput.${metricAdd("1")};
        final $entryClass $keyBufferTerm = ($entryClass)$iterObj;
        $initCode

        $outputCode

        if (shouldStop()) return;
      }
    """
  }

  private def doConsumeWithKeys(ctx: CodegenContext,
      input: Seq[ExprCode]): String = {
    val keyBufferTerm = ctx.freshName("keyBuffer")

    // only have DeclarativeAggregate
    val updateExpr = aggregateExpressions.flatMap { e =>
      e.mode match {
        case Partial | Complete =>
          e.aggregateFunction.asInstanceOf[DeclarativeAggregate]
              .updateExpressions
        case PartialMerge | Final =>
          e.aggregateFunction.asInstanceOf[DeclarativeAggregate]
              .mergeExpressions
      }
    }

    // generate class for key, buffer and hash code evaluation of key columns
    val inputAttr = aggregateBufferAttributesForGroup ++ child.output
    val initVars = ctx.generateExpressions(declFunctions.flatMap(
      bufferInitialValuesForGroup(_).map(BindReferences.bindReference(_,
        inputAttr))))
    val initCode = evaluateVariables(initVars)
    val (bufferInit, bufferVars, _) = keyBufferAccessor.getColumnVars(
      keyBufferTerm, keyBufferTerm, onlyKeyVars = false, onlyValueVars = true)
    val bufferEval = evaluateVariables(bufferVars)

    // evaluate map lookup code before updateEvals possibly modifies the keyVars
    val mapCode = keyBufferAccessor.generateMapGetOrInsert(keyBufferTerm,
      initVars, initCode, input, dictionaryArrayTerm)

    ctx.currentVars = bufferVars ++ input
    val boundUpdateExpr = updateExpr.map(BindReferences.bindReference(_,
      inputAttr))
    val subExprs = ctx.subexpressionEliminationForWholeStageCodegen(
      boundUpdateExpr)
    val effectiveCodes = subExprs.codes.mkString("\n")
    val updateEvals = ctx.withSubExprEliminationExprs(subExprs.states) {
      boundUpdateExpr.map(_.genCode(ctx))
    }

    // We first generate code to probe and update the hash map. If the probe is
    // successful, the corresponding buffer will hold buffer class object.
    // We try to do hash map based in-memory aggregation first. If there is not
    // enough memory (the hash map will return null for new key), we spill the
    // hash map to disk to free memory, then continue to do in-memory
    // aggregation and spilling until all the rows had been processed.
    // Finally, sort the spilled aggregate buffers by key, and merge
    // them together for same key.
    s"""
       |$mapCode
       |
       |// -- Update the buffer with new aggregate results --
       |
       |// initialization for buffer fields
       |$bufferInit
       |$bufferEval
       |
       |// common sub-expressions
       |$effectiveCodes
       |
       |// evaluate aggregate functions
       |${evaluateVariables(updateEvals)}
       |
       |// update generated class object fields
       |${keyBufferAccessor.generateUpdate(keyBufferTerm, bufferVars,
          updateEvals, forKey = false, doCopy = false, forInit = false)}
    """.stripMargin
  }

  override def verboseString: String = toString(verbose = true)

  override lazy val simpleString: String = toString(verbose = false)

  private def toString(verbose: Boolean): String = {
    val name = nodeName
    val allAggregateExpressions = aggregateExpressions

    testFallbackStartsAt match {
      case None =>
        val keyString = Utils.truncatedString(groupingExpressions,
          "[", ", ", "]")
        val functionString = Utils.truncatedString(allAggregateExpressions,
          "[", ", ", "]")
        val outputString = Utils.truncatedString(output, "[", ", ", "]")
        if (verbose) {
          s"$name(keys=$keyString, functions=$functionString, " +
              s"output=$outputString)"
        } else {
          s"$name(keys=$keyString, functions=$functionString)"
        }
      case Some(fallbackStartsAt) =>
        s"${name}WithControlledFallback $groupingExpressions " +
            s"$allAggregateExpressions $resultExpressions " +
            s"fallbackStartsAt=$fallbackStartsAt"
    }
  }
}

trait GroupAggregate {

  /**
   * Expressions for initializing empty aggregation buffers for group by.
   */
  def initialValuesForGroup: Seq[Expression]

  /** Attributes of fields in aggBufferSchema used for group by. */
  def aggBufferAttributesForGroup: Seq[AttributeReference]
}<|MERGE_RESOLUTION|>--- conflicted
+++ resolved
@@ -68,11 +68,7 @@
 
   override def nodeName: String = "SnappyHashAggregate"
 
-<<<<<<< HEAD
-  @transient lazy val resultExpressions = __resultExpressions
-=======
   @transient def resultExpressions: Seq[NamedExpression] = __resultExpressions
->>>>>>> bdc9b10e
 
   @transient lazy private[this] val aggregateBufferAttributes = {
     aggregateExpressions.flatMap(_.aggregateFunction.aggBufferAttributes)
@@ -219,27 +215,6 @@
       input: Seq[ExprCode]): String = {
     if (groupingExpressions.isEmpty) ""
     else {
-<<<<<<< HEAD
-      val entryClass = keyBufferAccessor.getClassName
-      // check for optimized dictionary code path
-      keyBufferAccessor.checkSingleKeyCase(input) match {
-        case Some(ExprCodeEx(_, _, _, dictionary, _)) =>
-          // initialize or reuse the array at batch level for grouping
-          s"""
-             |if ($dictionary != null) {
-             |  if ($dictionaryArrayTerm != null
-             |      && $dictionaryArrayTerm.length >= $dictionary.length) {
-             |    java.util.Arrays.fill($dictionaryArrayTerm, null);
-             |  } else {
-             |    $dictionaryArrayTerm = new $entryClass[$dictionary.length];
-             |  }
-             |} else {
-             |  $dictionaryArrayTerm = null;
-             |}
-        """.stripMargin
-        case None => ""
-      }
-=======
       // pluck out the variables from input as per the plan output
       val planOutput = plan.output
       val mapOutput = keyBufferAccessor.output
@@ -250,7 +225,6 @@
       // check for optimized dictionary code path
       keyBufferAccessor.initDictionaryCodeForSingleKeyCase(
         dictionaryArrayTerm, mapInput)
->>>>>>> bdc9b10e
     }
   }
 
