/*
 * Copyright (c) 2018 SnappyData, Inc. All rights reserved.
 *
 * Licensed under the Apache License, Version 2.0 (the "License"); you
 * may not use this file except in compliance with the License. You
 * may obtain a copy of the License at
 *
 * http://www.apache.org/licenses/LICENSE-2.0
 *
 * Unless required by applicable law or agreed to in writing, software
 * distributed under the License is distributed on an "AS IS" BASIS,
 * WITHOUT WARRANTIES OR CONDITIONS OF ANY KIND, either express or
 * implied. See the License for the specific language governing
 * permissions and limitations under the License. See accompanying
 * LICENSE file.
 */
/*
 * Some code adapted from Spark's HashAggregateExec having the license below.
 */
/*
 * Licensed to the Apache Software Foundation (ASF) under one or more
 * contributor license agreements.  See the NOTICE file distributed with
 * this work for additional information regarding copyright ownership.
 * The ASF licenses this file to You under the Apache License, Version 2.0
 * (the "License"); you may not use this file except in compliance with
 * the License.  You may obtain a copy of the License at
 *
 *    http://www.apache.org/licenses/LICENSE-2.0
 *
 * Unless required by applicable law or agreed to in writing, software
 * distributed under the License is distributed on an "AS IS" BASIS,
 * WITHOUT WARRANTIES OR CONDITIONS OF ANY KIND, either express or implied.
 * See the License for the specific language governing permissions and
 * limitations under the License.
 */

package org.apache.spark.sql.execution.aggregate


import java.nio.ByteBuffer

import com.gemstone.gemfire.internal.cache.GemFireCacheImpl
import com.gemstone.gemfire.internal.shared.BufferAllocator
import io.snappydata.Property
import io.snappydata.collection.{ByteBufferData, MultiByteSourceWrapper, ObjectHashSet, SHAMap}

import org.apache.spark.rdd.RDD
import org.apache.spark.sql.catalyst.InternalRow
import org.apache.spark.sql.catalyst.expressions._
import org.apache.spark.sql.catalyst.expressions.aggregate._
import org.apache.spark.sql.catalyst.expressions.codegen._
import org.apache.spark.sql.catalyst.plans.physical._
import org.apache.spark.sql.catalyst.util.ArrayData
import org.apache.spark.sql.execution._
import org.apache.spark.sql.execution.columnar.encoding.ColumnEncoding
import org.apache.spark.sql.execution.metric.SQLMetrics
import org.apache.spark.sql.types._
import org.apache.spark.sql.{SnappySession, collection}
import org.apache.spark.unsafe.Platform
import org.apache.spark.unsafe.types.UTF8String
import org.apache.spark.util.Utils

/**
 * Hash-based aggregate operator that can also fallback to sorting when
 * data exceeds memory size.
 *
 * Parts of this class have been adapted from Spark's HashAggregateExec.
 * That class is not extended because it forces that the limitations
 * <code>HashAggregateExec.supportsAggregate</code> of that implementation in
 * the constructor itself while this implementation has no such restriction.
 */
case class SnappyHashAggregateExec(
    requiredChildDistributionExpressions: Option[Seq[Expression]],
    groupingExpressions: Seq[NamedExpression],
    aggregateExpressions: Seq[AggregateExpression],
    aggregateAttributes: Seq[Attribute],
    __resultExpressions: Seq[NamedExpression],
    child: SparkPlan,
    hasDistinct: Boolean)
    extends NonRecursivePlans with UnaryExecNode with BatchConsumer {

  val useByteBufferMapBasedAggregation: Boolean = aggregateBufferAttributes.forall( attr =>
      TypeUtilities.isFixedWidth(attr.dataType)) &&
     !Property.TestDisableByteBufferMapInSHA.get(
       sqlContext.sparkSession.asInstanceOf[SnappySession].sessionState.conf) &&
     !groupingExpressions.isEmpty &&
      groupingExpressions.forall(_.dataType.
      existsRecursively(SHAMapAccessor.supportedDataTypes))



  override def nodeName: String = "SnappyHashAggregate"

  @transient def resultExpressions: Seq[NamedExpression] = __resultExpressions

  @transient lazy private[this] val aggregateBufferAttributes = {
    aggregateExpressions.flatMap(_.aggregateFunction.aggBufferAttributes)
  }

  @transient lazy private[this] val aggregateBufferAttributesForGroup = {
    aggregateExpressions.flatMap(a => bufferAttributesForGroup(
      a.aggregateFunction))
  }

  override lazy val allAttributes: AttributeSeq =
    child.output ++ aggregateBufferAttributes ++ aggregateAttributes ++
        aggregateExpressions.flatMap(_.aggregateFunction
            .inputAggBufferAttributes)

  @transient val (metricAdd, _): (String => String, String => String) =
    collection.Utils.metricMethods

  override lazy val metrics = Map(
    "numOutputRows" -> SQLMetrics.createMetric(sparkContext,
      "number of output rows"),
    "peakMemory" -> SQLMetrics.createSizeMetric(sparkContext, "peak memory"),
    "spillSize" -> SQLMetrics.createSizeMetric(sparkContext, "spill size"),
    "aggTime" -> SQLMetrics.createTimingMetric(sparkContext, "aggregate time"))

  // this is a var to allow CollectAggregateExec to switch temporarily
  @transient private[execution] var childProducer = child

  private def getChildProducer: SparkPlan = {
    if (childProducer eq null) {
      childProducer = child
    }
    childProducer
  }

  override def output: Seq[Attribute] = resultExpressions.map(_.toAttribute)

  override def producedAttributes: AttributeSet =
    AttributeSet(aggregateAttributes) ++
        AttributeSet(resultExpressions.diff(groupingExpressions)
            .map(_.toAttribute)) ++
        AttributeSet(aggregateBufferAttributes)

  override def outputPartitioning: Partitioning = {
    child.outputPartitioning
  }

  override def requiredChildDistribution: List[Distribution] = {
    requiredChildDistributionExpressions match {
      case Some(exprs) if exprs.isEmpty => AllTuples :: Nil
      case Some(exprs) if exprs.nonEmpty => ClusteredDistribution(exprs) :: Nil
      case None => UnspecifiedDistribution :: Nil
    }
  }

  /**
   * Optimized attributes for grouping that are non-nullable when the
   * children are. The case of no results for a group are handled by the fact
   * that if that happens then no row for the group will be present at all.
   */
  private def bufferAttributesForGroup(
      aggregate: AggregateFunction): Seq[AttributeReference] = aggregate match {
    case g: GroupAggregate => g.aggBufferAttributesForGroup
    case sum: Sum if !sum.child.nullable =>
      val sumAttr = sum.aggBufferAttributes.head
      sumAttr.copy(nullable = false)(sumAttr.exprId, sumAttr.qualifier,
        sumAttr.isGenerated) :: Nil
    case avg: Average if !avg.child.nullable =>
      val sumAttr = avg.aggBufferAttributes.head
      sumAttr.copy(nullable = false)(sumAttr.exprId, sumAttr.qualifier,
        sumAttr.isGenerated) :: avg.aggBufferAttributes(1) :: Nil
    case max: Max if !max.child.nullable =>
      val maxAttr = max.aggBufferAttributes.head
      maxAttr.copy(nullable = false)(maxAttr.exprId, maxAttr.qualifier,
        maxAttr.isGenerated) :: Nil
    case min: Min if !min.child.nullable =>
      val minAttr = min.aggBufferAttributes.head
      minAttr.copy(nullable = false)(minAttr.exprId, minAttr.qualifier,
        minAttr.isGenerated) :: Nil
    case last: Last if !last.child.nullable =>
      val lastAttr = last.aggBufferAttributes.head
      val tail = if (last.aggBufferAttributes.length == 2) {
        val valueSetAttr = last.aggBufferAttributes(1)
        valueSetAttr.copy(nullable = false)(valueSetAttr.exprId,
          valueSetAttr.qualifier, valueSetAttr.isGenerated) :: Nil
      } else Nil
      lastAttr.copy(nullable = false)(lastAttr.exprId, lastAttr.qualifier,
        lastAttr.isGenerated) :: tail
    case _ => aggregate.aggBufferAttributes
  }

  private def bufferInitialValuesForGroup(
      aggregate: AggregateFunction): Seq[Expression] = aggregate match {
    case g: GroupAggregate => g.initialValuesForGroup
    case sum: Sum if !sum.child.nullable => Seq(Cast(Literal(0), sum.dataType))
    case _ => aggregate.asInstanceOf[DeclarativeAggregate].initialValues
  }

  // This is for testing. We force TungstenAggregationIterator to fall back
  // to the unsafe row hash map and/or the sort-based aggregation once it has
  // processed a given number of input rows.
  private val testFallbackStartsAt: Option[(Int, Int)] = {
    sqlContext.getConf("spark.sql.TungstenAggregate.testFallbackStartsAt",
      null) match {
      case null | "" => None
      case fallbackStartsAt =>
        val splits = fallbackStartsAt.split(",").map(_.trim)
        Some((splits.head.toInt, splits.last.toInt))
    }
  }

  // all the mode of aggregate expressions
  private val modes = aggregateExpressions.map(_.mode).distinct

  // return empty for grouping case as code of required variables
  // is explicitly instantiated for that case
  override def usedInputs: AttributeSet = {
    if (groupingExpressions.isEmpty) inputSet else AttributeSet.empty
  }

  override def inputRDDs(): Seq[RDD[InternalRow]] = {
    child.asInstanceOf[CodegenSupport].inputRDDs()
  }



  override protected def doProduce(ctx: CodegenContext): String = {
    if (groupingExpressions.isEmpty) {
      doProduceWithoutKeys(ctx)
    } else {
      if (useByteBufferMapBasedAggregation) {
        doProduceWithKeysForSHAMap(ctx)
      } else {
        doProduceWithKeys(ctx)
      }
    }
  }

  override def doConsume(ctx: CodegenContext, input: Seq[ExprCode],
      row: ExprCode): String = {
    if (groupingExpressions.isEmpty) {
      doConsumeWithoutKeys(ctx, input)
    } else {
      if (useByteBufferMapBasedAggregation) {
        doConsumeWithKeysForSHAMap(ctx, input)
      } else {
        doConsumeWithKeys(ctx, input)
      }
    }
  }

  override def canConsume(plan: SparkPlan): Boolean = {
    if (groupingExpressions.isEmpty) return true // for beforeStop()
    // check for possible optimized dictionary code path;
    // below is a loose search while actual decision will be taken as per
    // availability of ExprCodeEx with DictionaryCode in doConsume
   if (useByteBufferMapBasedAggregation) {
     false
   } else {
     DictionaryOptimizedMapAccessor.canHaveSingleKeyCase(
       keyBufferAccessor.keyExpressions)
   }
  }

  override def batchConsume(ctx: CodegenContext, plan: SparkPlan,
      input: Seq[ExprCode]): String = {
    if (groupingExpressions.isEmpty || !canConsume(plan) ) ""
    else {
      // create an empty method to populate the dictionary array
      // which will be actually filled with code in consume if the dictionary
      // optimization is possible using the incoming DictionaryCode
      val className = keyBufferAccessor.getClassName
      // this array will be used at batch level for grouping if possible
      dictionaryArrayTerm = ctx.freshName("dictionaryArray")
      dictionaryArrayInit = ctx.freshName("dictionaryArrayInit")
      ctx.addNewFunction(dictionaryArrayInit,
        s"""
           |private $className[] $dictionaryArrayInit() {
           |  return null;
           |}
         """.stripMargin)
      s"final $className[] $dictionaryArrayTerm = $dictionaryArrayInit();"
    }
  }

  override def beforeStop(ctx: CodegenContext, plan: SparkPlan,
      input: Seq[ExprCode]): String = {
    if (bufVars eq null) ""
    else {
      bufVarUpdates = bufVars.indices.map { i =>
        val ev = bufVars(i)
        s"""
           |// update the member result variables from local variables
           |this.${ev.isNull} = ${ev.isNull};
           |this.${ev.value} = ${ev.value};
        """.stripMargin
      }.mkString("\n").trim
      bufVarUpdates
    }
  }

  // The variables used as aggregation buffer
  @transient protected var bufVars: Seq[ExprCode] = _
  // code to update buffer variables with current values
  @transient protected var bufVarUpdates: String = _

  private def doProduceWithoutKeys(ctx: CodegenContext): String = {
    val initAgg = ctx.freshName("initAgg")
    ctx.addMutableState("boolean", initAgg, s"$initAgg = false;")

    // generate variables for aggregation buffer
    val functions = aggregateExpressions.map(_.aggregateFunction
        .asInstanceOf[DeclarativeAggregate])
    val initExpr = functions.flatMap(f => f.initialValues)
    bufVars = initExpr.map { e =>
      val isNull = ctx.freshName("bufIsNull")
      val value = ctx.freshName("bufValue")
      ctx.addMutableState("boolean", isNull, "")
      ctx.addMutableState(ctx.javaType(e.dataType), value, "")
      // The initial expression should not access any column
      val ev = e.genCode(ctx)
      val initVars =
        s"""
           | $isNull = ${ev.isNull};
           | $value = ${ev.value};
        """.stripMargin
      ExprCode(ev.code + initVars, isNull, value)
    }
    var initBufVar = evaluateVariables(bufVars)

    // generate variables for output
    val (resultVars, genResult) = if (modes.contains(Final) ||
        modes.contains(Complete)) {
      // evaluate aggregate results
      ctx.currentVars = bufVars
      val aggResults = functions.map(_.evaluateExpression).map { e =>
        BindReferences.bindReference(e, aggregateBufferAttributes).genCode(ctx)
      }
      val evaluateAggResults = evaluateVariables(aggResults)
      // evaluate result expressions
      ctx.currentVars = aggResults
      val resultVars = resultExpressions.map { e =>
        BindReferences.bindReference(e, aggregateAttributes).genCode(ctx)
      }
      (resultVars,
          s"""
             |$evaluateAggResults
             |${evaluateVariables(resultVars)}
          """.stripMargin)
    } else if (modes.contains(Partial) || modes.contains(PartialMerge)) {
      // output the aggregate buffer directly
      (bufVars, "")
    } else {
      // no aggregate function, the result should be literals
      val resultVars = resultExpressions.map(_.genCode(ctx))
      (resultVars, evaluateVariables(resultVars))
    }

    val doAgg = ctx.freshName("doAggregateWithoutKey")
    var produceOutput = getChildProducer.asInstanceOf[CodegenSupport].produce(
      ctx, this)
    if (bufVarUpdates ne null) {
      // use local variables while member variables are updated at the end
      initBufVar = bufVars.indices.map { i =>
        val ev = bufVars(i)
        s"""
           |boolean ${ev.isNull} = this.${ev.isNull};
           |${ctx.javaType(initExpr(i).dataType)} ${ev.value} = this.${ev.value};
        """.stripMargin
      }.mkString("", "\n", initBufVar).trim
      produceOutput = s"$produceOutput\n$bufVarUpdates"
    }
    ctx.addNewFunction(doAgg,
      s"""
         |private void $doAgg() throws java.io.IOException {
         |  // initialize aggregation buffer
         |  $initBufVar
         |
         |  $produceOutput
         |}
       """.stripMargin)

    val numOutput = metricTerm(ctx, "numOutputRows")
    val aggTime = metricTerm(ctx, "aggTime")
    val beforeAgg = ctx.freshName("beforeAgg")
    s"""
       |while (!$initAgg) {
       |  $initAgg = true;
       |  long $beforeAgg = System.nanoTime();
       |  $doAgg();
       |  $aggTime.${metricAdd(s"(System.nanoTime() - $beforeAgg) / 1000000")};
       |
       |  // output the result
       |  ${genResult.trim}
       |
       |  $numOutput.${metricAdd("1")};
       |  ${consume(ctx, resultVars).trim}
       |}
     """.stripMargin
  }

  protected def genAssignCodeForWithoutKeys(ctx: CodegenContext, ev: ExprCode, i: Int,
      doCopy: Boolean, inputAttrs: Seq[Attribute]): String = {
    if (doCopy) {
      inputAttrs(i).dataType match {
        case StringType =>
          ObjectHashMapAccessor.cloneStringIfRequired(ev.value, bufVars(i).value, doCopy = true)
        case d@(_: ArrayType | _: MapType | _: StructType) =>
          val javaType = ctx.javaType(d)
          s"${bufVars(i).value} = ($javaType)(${ev.value} != null ? ${ev.value}.copy() : null);"
        case _: BinaryType =>
          s"${bufVars(i).value} = (byte[])(${ev.value} != null ? ${ev.value}.clone() : null);"
        case _ => s"${bufVars(i).value} = ${ev.value};"
      }
    } else s"${bufVars(i).value} = ${ev.value};"
  }

  private def doConsumeWithoutKeys(ctx: CodegenContext,
      input: Seq[ExprCode]): String = {
    // only have DeclarativeAggregate
    val functions = aggregateExpressions.map(_.aggregateFunction
        .asInstanceOf[DeclarativeAggregate])
    val inputAttrs = functions.flatMap(_.aggBufferAttributes) ++ child.output
    val updateExpr = aggregateExpressions.flatMap { e =>
      val aggregate = e.aggregateFunction.asInstanceOf[DeclarativeAggregate]
      e.mode match {
        case Partial | Complete => aggregate.updateExpressions
        case PartialMerge | Final => aggregate.mergeExpressions
      }
    }
    ctx.currentVars = bufVars ++ input
    val boundUpdateExpr = updateExpr.map(BindReferences.bindReference(_,
      inputAttrs))
    val subExprs = ctx.subexpressionEliminationForWholeStageCodegen(
      boundUpdateExpr)
    val effectiveCodes = subExprs.codes.mkString("\n")
    val aggVals = ctx.withSubExprEliminationExprs(subExprs.states) {
      boundUpdateExpr.map(_.genCode(ctx))
    }
    // aggregate buffer should be updated atomic
    // make copy of results for types that can be wrappers and thus mutable
    val doCopy = !ObjectHashMapAccessor.providesImmutableObjects(child)
    val updates = aggVals.zipWithIndex.map { case (ev, i) =>
      s"""
         | ${bufVars(i).isNull} = ${ev.isNull};
         | ${genAssignCodeForWithoutKeys(ctx, ev, i, doCopy, inputAttrs)}
      """.stripMargin
    }
    s"""
       | // do aggregate
       | // common sub-expressions
       | $effectiveCodes
       | // evaluate aggregate functions
       | ${evaluateVariables(aggVals)}
       | // update aggregation buffer
       | ${updates.mkString("\n").trim}
    """.stripMargin
  }

  private val groupingAttributes = groupingExpressions.map(_.toAttribute)
  private val declFunctions = aggregateExpressions.map(_.aggregateFunction)
      .collect { case d: DeclarativeAggregate => d }

  // The name for ObjectHashSet of generated class.
  private var hashMapTerm: String = _

  // utility to generate class for optimized map, and hash map access methods
  @transient private var keyBufferAccessor: ObjectHashMapAccessor = _
  @transient private var byteBufferAccessor: SHAMapAccessor = _
  @transient private var mapDataTerm: String = _
  @transient private var maskTerm: String = _
  @transient private var dictionaryArrayTerm: String = _
  @transient private var dictionaryArrayInit: String = _

  /**
   * Generate the code for output.
   */
  private def generateResultCode(
      ctx: CodegenContext, keyBufferVars: Seq[ExprCode],
      bufferIndex: Int): String = {
    if (modes.contains(Final) || modes.contains(Complete)) {
      // generate output extracting from ExprCodes
      ctx.INPUT_ROW = null
      ctx.currentVars = keyBufferVars.take(bufferIndex)
      val keyVars = groupingExpressions.zipWithIndex.map {
        case (e, i) => BoundReference(i, e.dataType, e.nullable).genCode(ctx)
      }
      val evaluateKeyVars = evaluateVariables(keyVars)
      ctx.currentVars = keyBufferVars.drop(bufferIndex)
      val bufferVars = aggregateBufferAttributesForGroup.zipWithIndex.map {
        case (e, i) => BoundReference(i, e.dataType, e.nullable).genCode(ctx)
      }
      val evaluateBufferVars = evaluateVariables(bufferVars)
      // evaluate the aggregation result
      ctx.currentVars = bufferVars
      val aggResults = declFunctions.map(_.evaluateExpression).map { e =>
        BindReferences.bindReference(e, aggregateBufferAttributesForGroup)
            .genCode(ctx)
      }
      val evaluateAggResults = evaluateVariables(aggResults)
      // generate the final result
      ctx.currentVars = keyVars ++ aggResults
      val inputAttrs = groupingAttributes ++ aggregateAttributes
      val resultVars = resultExpressions.map { e =>
        BindReferences.bindReference(e, inputAttrs).genCode(ctx)
      }
      s"""
       $evaluateKeyVars
       $evaluateBufferVars
       $evaluateAggResults
       ${consume(ctx, resultVars)}
       """

    } else if (modes.contains(Partial) || modes.contains(PartialMerge)) {
      // Combined grouping keys and aggregate values in buffer
      consume(ctx, keyBufferVars)

    } else {
      // generate result based on grouping key
      ctx.INPUT_ROW = null
      ctx.currentVars = keyBufferVars.take(bufferIndex)
      val eval = resultExpressions.map { e =>
        BindReferences.bindReference(e, groupingAttributes).genCode(ctx)
      }
      consume(ctx, eval)
    }
  }

  private def generateResultCodeForSHAMap(
    ctx: CodegenContext, keyBufferVars: Seq[ExprCode],
    aggBufferVars: Seq[ExprCode], iterValueOffsetTerm: String): String = {
    /* Asif: It appears that we have to put the code of materilization of each grouping column
    & aggreagte before we can send it to parent. The reason is following:
    1) In the byte buffer hashmap data is written consecitively i.e key1, key2 agg1 etc.
    Now the pointer cannot jump arbitrarily to just read key2 without reading key1
     So suppose we have a nested query such that inner query produces code for outputting key1 , key2,
     while outer query is going to use only key2. If we do not write the code of materialzing key1,
     the pointer will not move forward, as the outer query is going to try to materialzie only key2,
     but the pointer will not move to key2 unleass key1 has been consumed.
     We need to resolve this issue. I suppose we can declare  local variable pointers pointing to start location
     of each key/aggregate & use those declared pointers in the materialization code for each key
     */
    if (modes.contains(Final) || modes.contains(Complete)) {
      // generate output extracting from ExprCodes
      ctx.INPUT_ROW = null
      ctx.currentVars = keyBufferVars
      val keyVars = groupingExpressions.zipWithIndex.map {
        case (e, i) => BoundReference(i, e.dataType, e.nullable).genCode(ctx)
      }
      val evaluateKeyVars = evaluateVariables(keyVars)
      ctx.currentVars = aggBufferVars
      val bufferVars = aggregateBufferAttributesForGroup.zipWithIndex.map {
        case (e, i) => BoundReference(i, e.dataType, e.nullable).genCode(ctx)
      }
      val evaluateBufferVars = evaluateVariables(bufferVars)
      // evaluate the aggregation result
      ctx.currentVars = bufferVars
      val aggResults = declFunctions.map(_.evaluateExpression).map { e =>
        BindReferences.bindReference(e, aggregateBufferAttributesForGroup)
          .genCode(ctx)
      }
      val evaluateAggResults = evaluateVariables(aggResults)
      // generate the final result
      ctx.currentVars = keyVars ++ aggResults
      val inputAttrs = groupingAttributes ++ aggregateAttributes
      val resultVars = resultExpressions.map { e =>
        BindReferences.bindReference(e, inputAttrs).genCode(ctx)
      }
      s"""
       ${byteBufferAccessor.readNullBitsCode(iterValueOffsetTerm,
        byteBufferAccessor.nullKeysBitsetTerm, byteBufferAccessor.numBytesForNullKeyBits)}
       $evaluateKeyVars
       ${byteBufferAccessor.readNullBitsCode(iterValueOffsetTerm,
        byteBufferAccessor.nullAggsBitsetTerm, byteBufferAccessor.numBytesForNullAggBits)}
       $evaluateBufferVars
       $evaluateAggResults
       ${consume(ctx, resultVars)}
       """

    } else if (modes.contains(Partial) || modes.contains(PartialMerge)) {
      // Combined grouping keys and aggregate values in buffer
      ctx.INPUT_ROW = null
      ctx.currentVars = keyBufferVars
      val keyVars = groupingExpressions.zipWithIndex.map {
        case (e, i) => BoundReference(i, e.dataType, e.nullable).genCode(ctx)
      }
      val evaluateKeyVars = evaluateVariables(keyVars)
      ctx.currentVars = aggBufferVars
      val bufferVars = aggregateBufferAttributesForGroup.zipWithIndex.map {
        case (e, i) => BoundReference(i, e.dataType, e.nullable).genCode(ctx)
      }
      val evaluateBufferVars = evaluateVariables(bufferVars)
      s"""
       ${byteBufferAccessor.readNullBitsCode(iterValueOffsetTerm,
        byteBufferAccessor.nullKeysBitsetTerm, byteBufferAccessor.numBytesForNullKeyBits)}
       $evaluateKeyVars
       ${byteBufferAccessor.readNullBitsCode(iterValueOffsetTerm,
        byteBufferAccessor.nullAggsBitsetTerm, byteBufferAccessor.numBytesForNullAggBits)}
       $evaluateBufferVars
       ${consume(ctx, keyBufferVars ++ aggBufferVars)}
       """


    } else {
      // generate result based on grouping key
      ctx.INPUT_ROW = null
      ctx.currentVars = keyBufferVars
      val keyVars = groupingExpressions.zipWithIndex.map {
        case (e, i) => BoundReference(i, e.dataType, e.nullable).genCode(ctx)
      }
      val evaluateKeyVars = evaluateVariables(keyVars)
      ctx.currentVars = keyVars
      val resultVars = resultExpressions.map { e =>
        BindReferences.bindReference(e, groupingAttributes).genCode(ctx)
      }

      s"""
       ${byteBufferAccessor.readNullBitsCode(iterValueOffsetTerm,
        byteBufferAccessor.nullKeysBitsetTerm, byteBufferAccessor.numBytesForNullKeyBits)}
       $evaluateKeyVars
       ${consume(ctx, resultVars)}
       """
    }
  }

  private def doProduceWithKeysForSHAMap(ctx: CodegenContext): String = {
    val initAgg = ctx.freshName("initAgg")
    ctx.addMutableState("boolean", initAgg, s"$initAgg = false;")
    // Create a name for iterator from HashMap

    val endIterValueOffset = ctx.freshName("endIterValueOffset")
    val localIterValueOffsetTerm = ctx.freshName("localIterValueOffsetTerm")
    val localIterValueStartOffsetTerm = ctx.freshName("localIterValueStartOffsetTerm")
    val iterValueOffsetTerm = ctx.freshName("iterValueOffsetTerm")
    ctx.addMutableState("long", iterValueOffsetTerm, s"$iterValueOffsetTerm = 0;")

    val nullKeysBitsetTerm = ctx.freshName("nullKeysBitset")
    val nullAggsBitsetTerm = ctx.freshName("nullAggsBitset")

    val numBytesForNullKeyBits = if (this.groupingAttributes.forall(!_.nullable)) {
      0
    } else {
      SHAMapAccessor.calculateNumberOfBytesForNullBits(this.groupingAttributes.length)
    }

    val numBytesForNullAggsBits = SHAMapAccessor.calculateNumberOfBytesForNullBits(
      this.aggregateBufferAttributesForGroup.length)

    if (SHAMapAccessor.isByteArrayNeededForNullBits(numBytesForNullKeyBits)) {
      ctx.addMutableState("byte[]", nullKeysBitsetTerm,
        s"$nullKeysBitsetTerm = new byte[$numBytesForNullKeyBits];")
    }

    if (SHAMapAccessor.isByteArrayNeededForNullBits(numBytesForNullAggsBits)) {
      ctx.addMutableState("byte[]", nullAggsBitsetTerm,
        s"$nullKeysBitsetTerm = new byte[$numBytesForNullAggsBits];")
    }
    val probableSkipLen = this.groupingAttributes.
      lastIndexWhere(attr => !TypeUtilities.isFixedWidth(attr.dataType))

    val skipLenForAttrib = if (probableSkipLen != - 1 &&
      this.groupingAttributes(probableSkipLen).dataType == StringType) {
      probableSkipLen
    } else -1

    val keyLengthTerm = ctx.freshName("keyLength")

    val utf8Class = classOf[UTF8String].getName
    val bbDataClass = classOf[ByteBufferData].getName
    val arrayDataClass = classOf[ArrayData].getName
    val platformClass = classOf[Platform].getName

    val sizeAndNumNotNullFuncForStringArr = ctx.freshName("calculateStringArrSizeAndNumNotNulls")

    if (groupingAttributes.exists(attrib => attrib.dataType.existsRecursively(_ match {
      case ArrayType(StringType, _) | ArrayType(_, true) => true
      case _ => false
    }))) {
      ctx.addNewFunction(sizeAndNumNotNullFuncForStringArr,
        s"""
        private long $sizeAndNumNotNullFuncForStringArr($arrayDataClass arrayData,
         boolean isStringData)  {
           long size = 0L;
           int numNulls = 0;
           for(int i = 0; i < arrayData.numElements(); ++i) {
             if (!arrayData.isNullAt(i)) {
               if (isStringData) {
                 $utf8Class o = arrayData.getUTF8String(i);
                 size += o.numBytes() + 4;
               }
             } else {
               ++numNulls;
             }
           }
           return  (size << 32L) | ((arrayData.numElements() - numNulls) & 0xffffffffL);
        }
       """)
    }



    val valueOffsetTerm = ctx.freshName("valueOffset")
    val currentValueOffSetTerm = ctx.freshName("currentValueOffSet")
    val valueDataTerm = ctx.freshName("valueData")
    val vdBaseObjectTerm = ctx.freshName("vdBaseObjectTerm")
    val vdBaseOffsetTerm = ctx.freshName("vdBaseOffsetTerm")
    val valueDataCapacityTerm = ctx.freshName("valueDataCapacity")
    val doAgg = ctx.freshName("doAggregateWithKeys")

    // generate variable name for hash map for use here and in consume
    hashMapTerm = ctx.freshName("hashMap")
    val hashSetClassName = classOf[SHAMap].getName


    // generate variable names for holding data from the Map buffer
    val aggregateBufferVars = for (i <- this.aggregateBufferAttributesForGroup.indices) yield {
      ctx.freshName(s"buffer_$i")
    }

    val KeyBufferVars = for (i <- groupingExpressions.indices) yield {
      ctx.freshName(s"key_$i")
    }

    val keysDataType = this.groupingAttributes.map(_.dataType)
    // declare nullbitset terms for nested structs if required
    val nestedStructNullBitsTermCreator: ((String, StructType, Int) => Any) => (String, StructType, Int) => Any =
      (f: (String, StructType, Int) => Any) =>
        (structVarName: String, structType: StructType, nestingLevel: Int) => {
          val numBytesForNullBits = SHAMapAccessor.
            calculateNumberOfBytesForNullBits(structType.length)
          if (SHAMapAccessor.isByteArrayNeededForNullBits(numBytesForNullBits)) {
            val nullBitTerm = SHAMapAccessor.
              generateNullKeysBitTermForStruct(structVarName)
            ctx.addMutableState("byte[]", nullBitTerm,
              s"$nullBitTerm = new byte[$numBytesForNullBits];")
          }
          structType.zipWithIndex.foreach { case (sf, index) => sf.dataType match {
            case stt: StructType => val structtVarName = SHAMapAccessor.
              generateExplodedStructFieldVars(structVarName, nestingLevel + 1, index)._1
              f(structtVarName, stt, nestingLevel + 1)
              null
            case _ => null
          }

          }
        }
    val nestedStructNullBitsTermInitializer: ((String, StructType, Int) => Any) =>
      (String, StructType, Int) => Any =
      (f: (String, StructType, Int) => Any) =>
        (structVarName: String, structType: StructType, nestingLevel: Int) => {
          val numBytesForNullBits = SHAMapAccessor.
            calculateNumberOfBytesForNullBits(structType.length)
          val nullBitTerm = SHAMapAccessor.
            generateNullKeysBitTermForStruct(structVarName)
          val snippet1 = SHAMapAccessor.initNullBitsetCode(nullBitTerm, numBytesForNullBits)

          val snippet2 = structType.zipWithIndex.map { case (sf, index) => sf.dataType match {
            case stt: StructType => val structtVarName = SHAMapAccessor.
              generateVarNameForStructField(structVarName, nestingLevel , index)
              f(structtVarName, stt, nestingLevel + 1).toString
            case _ => ""
          }
          }.mkString("\n")
          s"""
             ${snippet1}
             $snippet2
           """.stripMargin
        }

    def recursiveApply(f:
    ((String, StructType, Int) => Any) => (String, StructType, Int) => Any):
    (String, StructType, Int) => Any = f(recursiveApply(f))(_, _, _)

    // Now create nullBitTerms
    KeyBufferVars.zip(keysDataType).foreach {
      case (varName, dataType) => dataType match {
        case st: StructType => recursiveApply(
          nestedStructNullBitsTermCreator)(varName, st, 0)
        case _ =>
      }
    }

    val aggBuffDataTypes = this.aggregateBufferAttributesForGroup.map(_.dataType)
    val allocatorTerm = ctx.freshName("bufferAllocator")
    val allocatorClass = classOf[BufferAllocator].getName
    val gfeCacheImplClass = classOf[GemFireCacheImpl].getName
    val byteBufferClass = classOf[ByteBuffer].getName

    val keyBytesHolderVar = ctx.freshName("keyBytesHolder")
    val baseKeyHolderOffset = ctx.freshName("baseKeyHolderOffset")
    val baseKeyObject = ctx.freshName("baseKeyHolderObject")
    val keyExistedTerm = ctx.freshName("keyExisted")

    val codeForLenOfSkippedTerm = if (skipLenForAttrib != -1) {
      val suffixSize = this.groupingAttributes.drop(skipLenForAttrib + 1).foldLeft(0) {
        case (size, attrib) => size + attrib.dataType.defaultSize + (attrib.dataType match {
          case dec: DecimalType if (dec.precision > Decimal.MAX_LONG_DIGITS) => 1
          case _ => 0
        })}

      s"""$keyLengthTerm - (int)($localIterValueOffsetTerm - $localIterValueStartOffsetTerm)
          ${ if (suffixSize > 0) s" - $suffixSize" else ""};"""
    } else ""


    ctx.addMutableState(hashSetClassName, hashMapTerm, "")

    val multiBytesClass = classOf[MultiByteSourceWrapper].getName
    val multiBytesWrapperTerm = ctx.freshName("multiBytesWrapper")
    val multiBytesDeclaration = if (numBytesForNullKeyBits == 0 &&
      keysDataType.forall(_ == StringType)) {
      s"""
         |$utf8Class[] $multiBytesWrapperTerm = new $utf8Class[${keysDataType.length}];
       """.stripMargin
    } else ""

    val storedAggNullBitsTerm = ctx.freshName("storedAggNullBit")
    val cacheStoredAggNullBits = !SHAMapAccessor.isByteArrayNeededForNullBits(
      numBytesForNullAggsBits) && numBytesForNullAggsBits > 0


    // generate the map accessor to generate key/value class
    // and get map access methods
    val session = sqlContext.sparkSession.asInstanceOf[SnappySession]
    val numKeyBytesTerm = ctx.freshName("numKeyBytes")

    byteBufferAccessor = SHAMapAccessor(session, ctx, groupingExpressions,
      aggregateBufferAttributesForGroup, "ByteBuffer", hashMapTerm,
      valueOffsetTerm, numKeyBytesTerm, currentValueOffSetTerm,
      valueDataTerm, vdBaseObjectTerm, vdBaseOffsetTerm,
      nullKeysBitsetTerm, numBytesForNullKeyBits, allocatorTerm,
      numBytesForNullAggsBits, nullAggsBitsetTerm, sizeAndNumNotNullFuncForStringArr,
      keyBytesHolderVar, baseKeyObject, baseKeyHolderOffset, keyExistedTerm,
<<<<<<< HEAD
      skipLenForAttrib, codeForLenOfSkippedTerm, multiBytesWrapperTerm,
      valueDataCapacityTerm, if (cacheStoredAggNullBits) Some(storedAggNullBitsTerm) else None)


=======
      skipLenForAttrib, codeForLenOfSkippedTerm, valueDataCapacityTerm,
      if (cacheStoredAggNullBits) Some(storedAggNullBitsTerm) else None, aggregateBufferVars)
>>>>>>> 81d51948



    val valueSize = groupingAttributes.foldLeft(0)((len, attrib) =>
      len + attrib.dataType.defaultSize +
        (if (TypeUtilities.isFixedWidth(attrib.dataType)) 0 else 32)) +
      aggregateExpressions.foldLeft(0)((len, exp) => len + exp.dataType.defaultSize) +
      + numBytesForNullKeyBits +  numBytesForNullAggsBits


    val childProduce =
      childProducer.asInstanceOf[CodegenSupport].produce(ctx, this)
    ctx.addNewFunction(doAgg,
      s"""private void $doAgg() throws java.io.IOException {
           |$hashMapTerm = new $hashSetClassName($valueSize);
           |$allocatorClass $allocatorTerm = $gfeCacheImplClass.
           |getCurrentBufferAllocator();
           |$byteBufferClass $keyBytesHolderVar = null;
           |Object $baseKeyObject = null;
           |long $baseKeyHolderOffset = -1L;
           |$multiBytesDeclaration
           |$bbDataClass $valueDataTerm = $hashMapTerm.getValueData();
           |Object $vdBaseObjectTerm = $valueDataTerm.baseObject();
           |long $vdBaseOffsetTerm = $valueDataTerm.baseOffset();
           |int $valueDataCapacityTerm = $valueDataTerm.capacity();
           |${byteBufferAccessor.declareNullVarsForAggBuffer(aggregateBufferVars)}
           |${ if (cacheStoredAggNullBits) {
                 SHAMapAccessor.initNullBitsetCode(storedAggNullBitsTerm, numBytesForNullAggsBits)
               } else ""
            }
           |$childProduce
         |}""".stripMargin)

    // generate code for output
    /*  val keyBufferTerm = ctx.freshName("keyBuffer")
      val (initCode, keyBufferVars, _) = keyBufferAccessor.getColumnVars(
        keyBufferTerm, keyBufferTerm, onlyKeyVars = false, onlyValueVars = false) */

    val keysExpr = byteBufferAccessor.getBufferVars(keysDataType, KeyBufferVars,
      localIterValueOffsetTerm, true, byteBufferAccessor.nullKeysBitsetTerm,
      byteBufferAccessor.numBytesForNullKeyBits, byteBufferAccessor.numBytesForNullKeyBits == 0)
    val aggsExpr = byteBufferAccessor.getBufferVars(aggBuffDataTypes,
      aggregateBufferVars, localIterValueOffsetTerm, false, byteBufferAccessor.nullAggsBitsetTerm,
      byteBufferAccessor.numBytesForNullAggBits, false)
    val outputCode = generateResultCodeForSHAMap(ctx, keysExpr, aggsExpr, localIterValueOffsetTerm)
    val numOutput = metricTerm(ctx, "numOutputRows")

    // The child could change `copyResult` to true, but we had already
    // consumed all the rows, so `copyResult` should be reset to `false`.
    ctx.copyResult = false

    val aggTime = metricTerm(ctx, "aggTime")
    val beforeAgg = ctx.freshName("beforeAgg")

    val readKeyLengthCode = if (skipLenForAttrib != -1) {
      if (ColumnEncoding.littleEndian) {
        s"int $keyLengthTerm = $platformClass.getInt($vdBaseObjectTerm, $localIterValueOffsetTerm);"
      } else {
        s"""int $keyLengthTerm = java.lang.Integer.reverseBytes($platformClass.getInt(
            $vdBaseObjectTerm, $localIterValueOffsetTerm));
          """
      }
    } else ""



    s"""
      if (!$initAgg) {
        $initAgg = true;
        long $beforeAgg = System.nanoTime();
        $doAgg();
        $aggTime.${metricAdd(s"(System.nanoTime() - $beforeAgg) / 1000000")};
        $bbDataClass  $valueDataTerm = $hashMapTerm.getValueData();
        Object $vdBaseObjectTerm = $valueDataTerm.baseObject();
        $iterValueOffsetTerm += $valueDataTerm.baseOffset();
      }
      if ($hashMapTerm == null) {
         return;
      }
      $allocatorClass $allocatorTerm = $gfeCacheImplClass.
                      getCurrentBufferAllocator();
      ${byteBufferAccessor.initKeyOrBufferVal(aggBuffDataTypes, aggregateBufferVars)}
      ${byteBufferAccessor.initKeyOrBufferVal(keysDataType, KeyBufferVars)}
      ${SHAMapAccessor.initNullBitsetCode(nullKeysBitsetTerm, numBytesForNullKeyBits)}
      ${SHAMapAccessor.initNullBitsetCode(nullAggsBitsetTerm, numBytesForNullAggsBits)}
      ${KeyBufferVars.zip(keysDataType).map {
          case (varName, dataType) => dataType match {
          case st: StructType =>
            recursiveApply(nestedStructNullBitsTermInitializer)(varName, st, 0).toString
          case _ => ""
        }
      }.mkString("\n")}

      // output the result
      $bbDataClass  $valueDataTerm = $hashMapTerm.getValueData();
      Object $vdBaseObjectTerm = $valueDataTerm.baseObject();
      long $endIterValueOffset = $hashMapTerm.valueDataSize() + $valueDataTerm.baseOffset();
      long $localIterValueOffsetTerm = $iterValueOffsetTerm;
      ${byteBufferAccessor.declareNullVarsForAggBuffer(aggregateBufferVars)}
      while ($localIterValueOffsetTerm != $endIterValueOffset) {
        $numOutput.${metricAdd("1")};
        $readKeyLengthCode
        // skip the key length
        $localIterValueOffsetTerm += 4;
        long $localIterValueStartOffsetTerm = $localIterValueOffsetTerm;
        $outputCode
        if (shouldStop()) {
          $iterValueOffsetTerm = $localIterValueOffsetTerm;
          return;
        }
      }

       if ($localIterValueOffsetTerm == $endIterValueOffset) {
         $hashMapTerm.release();
         $hashMapTerm = null;
       }
    """
  }

  private def doProduceWithKeys(ctx: CodegenContext): String = {
    val initAgg = ctx.freshName("initAgg")
    ctx.addMutableState("boolean", initAgg, s"$initAgg = false;")

    // Create a name for iterator from HashMap
    val iterTerm = ctx.freshName("mapIter")
    val iter = ctx.freshName("mapIter")
    val iterObj = ctx.freshName("iterObj")
    val iterClass = "java.util.Iterator"
    ctx.addMutableState(iterClass, iterTerm, "")

    val doAgg = ctx.freshName("doAggregateWithKeys")

    // generate variable name for hash map for use here and in consume
    hashMapTerm = ctx.freshName("hashMap")
    val hashSetClassName = classOf[ObjectHashSet[_]].getName

    ctx.addMutableState(hashSetClassName, hashMapTerm, "")

    // generate variables for HashMap data array and mask
    mapDataTerm = ctx.freshName("mapData")
    maskTerm = ctx.freshName("hashMapMask")

    // generate the map accessor to generate key/value class
    // and get map access methods
    val session = sqlContext.sparkSession.asInstanceOf[SnappySession]

    keyBufferAccessor = ObjectHashMapAccessor(session, ctx, groupingExpressions,
        aggregateBufferAttributesForGroup, "KeyBuffer", hashMapTerm,
        mapDataTerm, maskTerm, multiMap = false, this, this.parent, child)


    val entryClass = keyBufferAccessor.getClassName
    val numKeyColumns = groupingExpressions.length

    val childProduce =
      childProducer.asInstanceOf[CodegenSupport].produce(ctx, this)
    ctx.addNewFunction(doAgg,
      s"""
        private void $doAgg() throws java.io.IOException {
          $hashMapTerm = new $hashSetClassName(128, 0.6, $numKeyColumns, false,
            scala.reflect.ClassTag$$.MODULE$$.apply($entryClass.class));
          $entryClass[] $mapDataTerm = ($entryClass[])$hashMapTerm.data();
          int $maskTerm = $hashMapTerm.mask();

          $childProduce

          $iterTerm = $hashMapTerm.iterator();
        }
       """)

    // generate code for output
    val keyBufferTerm = ctx.freshName("keyBuffer")
    val (initCode, keyBufferVars, _) = keyBufferAccessor.getColumnVars(
      keyBufferTerm, keyBufferTerm, onlyKeyVars = false, onlyValueVars = false)
    val outputCode = generateResultCode(ctx, keyBufferVars,
      groupingExpressions.length)
    val numOutput = metricTerm(ctx, "numOutputRows")

    // The child could change `copyResult` to true, but we had already
    // consumed all the rows, so `copyResult` should be reset to `false`.
    ctx.copyResult = false

    val aggTime = metricTerm(ctx, "aggTime")
    val beforeAgg = ctx.freshName("beforeAgg")

    s"""
      if (!$initAgg) {
        $initAgg = true;
        long $beforeAgg = System.nanoTime();
        $doAgg();
        $aggTime.${metricAdd(s"(System.nanoTime() - $beforeAgg) / 1000000")};
      }

      // output the result
      Object $iterObj;
      final $iterClass $iter = $iterTerm;
      while (($iterObj = $iter.next()) != null) {
        $numOutput.${metricAdd("1")};
        final $entryClass $keyBufferTerm = ($entryClass)$iterObj;
        $initCode

        $outputCode

        if (shouldStop()) return;
      }
    """
  }

  private def doConsumeWithKeysForSHAMap(ctx: CodegenContext,
    input: Seq[ExprCode]): String = {


    // only have DeclarativeAggregate
    val updateExpr = aggregateExpressions.flatMap { e =>
      e.mode match {
        case Partial | Complete =>
          e.aggregateFunction.asInstanceOf[DeclarativeAggregate]
            .updateExpressions
        case PartialMerge | Final =>
          e.aggregateFunction.asInstanceOf[DeclarativeAggregate]
            .mergeExpressions
      }
    }

    ctx.currentVars = input
    val keysExpr = ctx.generateExpressions(
      groupingExpressions.map(e => BindReferences.bindReference[Expression](e, child.output)))
    // generate class for key, buffer and hash code evaluation of key columns
    val inputAttr = aggregateBufferAttributesForGroup ++ child.output
    val initVars = ctx.generateExpressions(declFunctions.flatMap(
      bufferInitialValuesForGroup(_).map(BindReferences.bindReference(_,
        inputAttr))))
    val initCode = evaluateVariables(initVars)
    val keysDataType = this.groupingAttributes.map(_.dataType)
    val aggBuffDataTypes = this.aggregateBufferAttributesForGroup.map(_.dataType)


    // if aggregate expressions uses some of the key variables then signal those
    // to be materialized explicitly for the dictionary optimization case (AQP-292)
    val updateAttrs = AttributeSet(updateExpr)
    // evaluate map lookup code before updateEvals possibly modifies the keyVars
    val mapCode = byteBufferAccessor.generateMapGetOrInsert(initVars, initCode, input,
      keysExpr, keysDataType, aggBuffDataTypes)

    val bufferVars = byteBufferAccessor.getBufferVars(aggBuffDataTypes,
      byteBufferAccessor.aggregateBufferVars,
      byteBufferAccessor.currentOffSetForMapLookupUpdt,
      false, byteBufferAccessor.nullAggsBitsetTerm, byteBufferAccessor.numBytesForNullAggBits,
      false)
    val bufferEval = evaluateVariables(bufferVars)
    val bufferVarsFromInitVars = byteBufferAccessor.aggregateBufferVars.zip(initVars).map {
      case (bufferVarName, initExpr) => ExprCode(
        s"""
          |$bufferVarName${SHAMapAccessor.nullVarSuffix} = ${initExpr.isNull};
          |$bufferVarName = ${initExpr.value};""".stripMargin,
        s"$bufferVarName${SHAMapAccessor.nullVarSuffix}", bufferVarName)
    }
    val bufferEvalFromInitVars = evaluateVariables(bufferVarsFromInitVars)
    ctx.currentVars = bufferVars ++ input
    // pre-evaluate input variables used by child expressions and updateExpr
    val inputCodes = evaluateRequiredVariables(child.output,
      ctx.currentVars.takeRight(child.output.length),
      child.references ++ updateAttrs)
    val boundUpdateExpr = updateExpr.map(BindReferences.bindReference(_,
      inputAttr))
    val subExprs = ctx.subexpressionEliminationForWholeStageCodegen(
      boundUpdateExpr)
    val effectiveCodes = subExprs.codes.mkString("\n")
    val updateEvals = ctx.withSubExprEliminationExprs(subExprs.states) {
      boundUpdateExpr.map(_.genCode(ctx))
    }

    // We first generate code to probe and update the hash map. If the probe is
    // successful, the corresponding buffer will hold buffer class object.
    // We try to do hash map based in-memory aggregation first. If there is not
    // enough memory (the hash map will return null for new key), we spill the
    // hash map to disk to free memory, then continue to do in-memory
    // aggregation and spilling until all the rows had been processed.
    // Finally, sort the spilled aggregate buffers by key, and merge
    // them together for same key.
    s"""
       |${byteBufferAccessor.initKeyOrBufferVal(aggBuffDataTypes, byteBufferAccessor.aggregateBufferVars)}
       |$mapCode
       |// initialization for buffer fields from the hashmap
       |if (${byteBufferAccessor.keyExistedTerm}) {
       |  ${
            byteBufferAccessor.readNullBitsCode(byteBufferAccessor.
            currentOffSetForMapLookupUpdt, byteBufferAccessor.nullAggsBitsetTerm,
            byteBufferAccessor.numBytesForNullAggBits)
          }
          |$bufferEval
       |} else {
       |  $bufferEvalFromInitVars
       |}
       | // reset the  offset position to start of values for writing update
       |${byteBufferAccessor.currentOffSetForMapLookupUpdt} = ${byteBufferAccessor.valueOffsetTerm};
       | // common sub-expressions
       |$inputCodes
       |$effectiveCodes
       |
       |// evaluate aggregate functions
       |${evaluateVariables(updateEvals)}
       |${byteBufferAccessor.generateUpdate(updateEvals, aggBuffDataTypes)}
      """.stripMargin
  }

  private def doConsumeWithKeys(ctx: CodegenContext,
      input: Seq[ExprCode]): String = {
    val keyBufferTerm = ctx.freshName("keyBuffer")

    // only have DeclarativeAggregate
    val updateExpr = aggregateExpressions.flatMap { e =>
      e.mode match {
        case Partial | Complete =>
          e.aggregateFunction.asInstanceOf[DeclarativeAggregate]
              .updateExpressions
        case PartialMerge | Final =>
          e.aggregateFunction.asInstanceOf[DeclarativeAggregate]
              .mergeExpressions
      }
    }

    // generate class for key, buffer and hash code evaluation of key columns
    val inputAttr = aggregateBufferAttributesForGroup ++ child.output
    val initVars = ctx.generateExpressions(declFunctions.flatMap(
      bufferInitialValuesForGroup(_).map(BindReferences.bindReference(_,
        inputAttr))))
    val initCode = evaluateVariables(initVars)
    val (bufferInit, bufferVars, _) = keyBufferAccessor.getColumnVars(
      keyBufferTerm, keyBufferTerm, onlyKeyVars = false, onlyValueVars = true)
    val bufferEval = evaluateVariables(bufferVars)

    // if aggregate expressions uses some of the key variables then signal those
    // to be materialized explicitly for the dictionary optimization case (AQP-292)
    val updateAttrs = AttributeSet(updateExpr)
    val evalKeys = if (DictionaryOptimizedMapAccessor.canHaveSingleKeyCase(groupingExpressions)) {
      var hasEvalKeys = false
      val keys = groupingAttributes.map { a =>
        if (updateAttrs.contains(a)) {
          hasEvalKeys = true
          true
        } else false
      }
      if (hasEvalKeys) keys else Nil
    } else Nil

    // evaluate map lookup code before updateEvals possibly modifies the keyVars
    val mapCode = keyBufferAccessor.generateMapGetOrInsert(keyBufferTerm,
      initVars, initCode, input, evalKeys, dictionaryArrayTerm, dictionaryArrayInit)

    ctx.currentVars = bufferVars ++ input
    // pre-evaluate input variables used by child expressions and updateExpr
    val inputCodes = evaluateRequiredVariables(child.output,
      ctx.currentVars.takeRight(child.output.length),
      child.references ++ updateAttrs)
    val boundUpdateExpr = updateExpr.map(BindReferences.bindReference(_,
      inputAttr))
    val subExprs = ctx.subexpressionEliminationForWholeStageCodegen(
      boundUpdateExpr)
    val effectiveCodes = subExprs.codes.mkString("\n")
    val updateEvals = ctx.withSubExprEliminationExprs(subExprs.states) {
      boundUpdateExpr.map(_.genCode(ctx))
    }

    // We first generate code to probe and update the hash map. If the probe is
    // successful, the corresponding buffer will hold buffer class object.
    // We try to do hash map based in-memory aggregation first. If there is not
    // enough memory (the hash map will return null for new key), we spill the
    // hash map to disk to free memory, then continue to do in-memory
    // aggregation and spilling until all the rows had been processed.
    // Finally, sort the spilled aggregate buffers by key, and merge
    // them together for same key.
    s"""
       |$mapCode
       |
       |// -- Update the buffer with new aggregate results --
       |
       |// initialization for buffer fields
       |$bufferInit
       |$bufferEval
       |
       |// common sub-expressions
       |$inputCodes
       |$effectiveCodes
       |
       |// evaluate aggregate functions
       |${evaluateVariables(updateEvals)}
       |
       |// update generated class object fields
       |${keyBufferAccessor.generateUpdate(keyBufferTerm, bufferVars,
          updateEvals, forKey = false, doCopy = false, forInit = false)}
    """.stripMargin
  }

  override def verboseString: String = toString(verbose = true)

  override lazy val simpleString: String = toString(verbose = false)

  private def toString(verbose: Boolean): String = {
    val name = nodeName
    val allAggregateExpressions = aggregateExpressions

    testFallbackStartsAt match {
      case None =>
        val keyString = Utils.truncatedString(groupingExpressions,
          "[", ", ", "]")
        val functionString = Utils.truncatedString(allAggregateExpressions,
          "[", ", ", "]")
        val outputString = Utils.truncatedString(output, "[", ", ", "]")
        val modesStr = modes.mkString(",")
        if (verbose) {
          s"$name(keys=$keyString, modes=$modesStr, " +
              s"functions=$functionString, output=$outputString)"
        } else {
          s"$name(keys=$keyString, modes=$modesStr, functions=$functionString)"
        }
      case Some(fallbackStartsAt) =>
        s"${name}WithControlledFallback $groupingExpressions " +
            s"$allAggregateExpressions $resultExpressions " +
            s"fallbackStartsAt=$fallbackStartsAt"
    }
  }
}

trait GroupAggregate {

  /**
   * Expressions for initializing empty aggregation buffers for group by.
   */
  def initialValuesForGroup: Seq[Expression]

  /** Attributes of fields in aggBufferSchema used for group by. */
  def aggBufferAttributesForGroup: Seq[AttributeReference]
}<|MERGE_RESOLUTION|>--- conflicted
+++ resolved
@@ -823,17 +823,13 @@
       valueOffsetTerm, numKeyBytesTerm, currentValueOffSetTerm,
       valueDataTerm, vdBaseObjectTerm, vdBaseOffsetTerm,
       nullKeysBitsetTerm, numBytesForNullKeyBits, allocatorTerm,
-      numBytesForNullAggsBits, nullAggsBitsetTerm, sizeAndNumNotNullFuncForStringArr,
+      numBytesForNullAggsBits, nullAggsBitsetTerm,
+      sizeAndNumNotNullFuncForStringArr,
       keyBytesHolderVar, baseKeyObject, baseKeyHolderOffset, keyExistedTerm,
-<<<<<<< HEAD
       skipLenForAttrib, codeForLenOfSkippedTerm, multiBytesWrapperTerm,
-      valueDataCapacityTerm, if (cacheStoredAggNullBits) Some(storedAggNullBitsTerm) else None)
-
-
-=======
-      skipLenForAttrib, codeForLenOfSkippedTerm, valueDataCapacityTerm,
-      if (cacheStoredAggNullBits) Some(storedAggNullBitsTerm) else None, aggregateBufferVars)
->>>>>>> 81d51948
+      valueDataCapacityTerm,
+      if (cacheStoredAggNullBits) Some(storedAggNullBitsTerm) else None,
+      aggregateBufferVars)
 
 
 
