/*
 * Copyright (c) 2016 SnappyData, Inc. All rights reserved.
 *
 * Licensed under the Apache License, Version 2.0 (the "License"); you
 * may not use this file except in compliance with the License. You
 * may obtain a copy of the License at
 *
 * http://www.apache.org/licenses/LICENSE-2.0
 *
 * Unless required by applicable law or agreed to in writing, software
 * distributed under the License is distributed on an "AS IS" BASIS,
 * WITHOUT WARRANTIES OR CONDITIONS OF ANY KIND, either express or
 * implied. See the License for the specific language governing
 * permissions and limitations under the License. See accompanying
 * LICENSE file.
 */
package org.apache.spark.sql.execution.columnar.impl

import java.sql.{Connection, ResultSet, Statement}
import java.util.UUID

import scala.reflect.ClassTag

import com.gemstone.gemfire.internal.cache.{AbstractRegion, PartitionedRegion}
import com.pivotal.gemfirexd.internal.engine.Misc
import com.pivotal.gemfirexd.internal.engine.distributed.utils.GemFireXDUtils
import io.snappydata.impl.SparkShellRDDHelper

import org.apache.spark.rdd.RDD
import org.apache.spark.sql.collection._
import org.apache.spark.sql.execution.columnar._
import org.apache.spark.sql.execution.row.RowFormatScanRDD
import org.apache.spark.sql.sources.{StatsPredicate, ConnectionProperties, Filter}
import org.apache.spark.sql.store.StoreUtils
import org.apache.spark.sql.types.StructType
import org.apache.spark.sql.{SnappySession, SparkSession}
import org.apache.spark.{Partition, TaskContext}

/**
 * Column Store implementation for GemFireXD.
 */
final class JDBCSourceAsColumnarStore(_connProperties: ConnectionProperties,
    _numPartitions: Int)
    extends JDBCSourceAsStore(_connProperties, _numPartitions) {

  override def getCachedBatchRDD(tableName: String, requiredColumns: Array[String],
<<<<<<< HEAD
      statsPredicate: StatsPredicate, sparkContext: SparkContext): RDD[CachedBatch] = {
    connectionType match {
      case ConnectionType.Embedded =>
        new ColumnarStorePartitionedRDD[CachedBatch](sparkContext,
          tableName, statsPredicate, this).asInstanceOf[RDD[CachedBatch]]
=======
      session: SparkSession): RDD[CachedBatch] = {
    val snappySession = session.asInstanceOf[SnappySession]
    connectionType match {
      case ConnectionType.Embedded =>
        new ColumnarStorePartitionedRDD[CachedBatch](snappySession,
          tableName, this).asInstanceOf[RDD[CachedBatch]]
>>>>>>> 31aa3095
      case _ =>
        // remove the url property from poolProps since that will be
        // partition-specific
        val poolProps = _connProperties.poolProps -
            (if (_connProperties.hikariCP) "jdbcUrl" else "url")
        new SparkShellCachedBatchRDD[CachedBatch](snappySession,
          tableName, requiredColumns, ConnectionProperties(_connProperties.url,
            _connProperties.driver, _connProperties.dialect, poolProps,
            _connProperties.connProps, _connProperties.executorConnProps,
            _connProperties.hikariCP), this)
    }
  }

  override protected def doInsert(tableName: String, batch: CachedBatch,
      batchId: UUID, partitionId: Int): (Connection => Any) = {
    {
      (connection: Connection) => {
        super.doInsert(tableName, batch, batchId, partitionId)(connection)
        connectionType match {
          case ConnectionType.Embedded =>
            val resolvedName = ExternalStoreUtils.lookupName(tableName,
              connection.getSchema)
            val region = Misc.getRegionForTable(resolvedName, true)
            region.asInstanceOf[AbstractRegion] match {
              case pr: PartitionedRegion =>
                pr.asInstanceOf[PartitionedRegion]
                    .getPrStats.incPRNumRowsInCachedBatches(batch.numRows)
              case _ => // do nothing
            }
          case _ => // do nothing
        }
      }
    }
  }

  override protected def getPartitionID(tableName: String,
      partitionId: Int = -1): Int = {
    val connection = getConnection(tableName, onExecutor = true)
    try {
      connectionType match {
        case ConnectionType.Embedded =>
          val resolvedName = ExternalStoreUtils.lookupName(tableName,
            connection.getSchema)
          val region = Misc.getRegionForTable(resolvedName, true)
          region.asInstanceOf[AbstractRegion] match {
            case pr: PartitionedRegion =>
              if (partitionId == -1) {
                val primaryBucketIds = pr.getDataStore.
                    getAllLocalPrimaryBucketIdArray
                // TODO: do load-balancing among partitions instead
                // of random selection
                primaryBucketIds.getQuick(
                  rand.nextInt(primaryBucketIds.size()))
              } else {
                partitionId
              }
            case _ => partitionId
          }
        // TODO: SW: for split mode, get connection to one of the
        // local servers and a bucket ID for only one of those
        case _ => rand.nextInt(_numPartitions)
      }
    } finally {
      connection.close()
    }
  }
}

<<<<<<< HEAD
class ColumnarStorePartitionedRDD[T: ClassTag](_sc: SparkContext,
    tableName: String, statsPredicate: StatsPredicate,
    store: JDBCSourceAsColumnarStore) extends RDD[Any](_sc, Nil) {
=======
class ColumnarStorePartitionedRDD[T: ClassTag](
    @transient val session: SnappySession,
    tableName: String, store: JDBCSourceAsColumnarStore)
    extends RDD[Any](session.sparkContext, Nil) {
>>>>>>> 31aa3095

  override def compute(part: Partition, context: TaskContext): Iterator[Any] = {
    val container = GemFireXDUtils.getGemFireContainer(tableName, true)
    val bucketIds = part match {
      case p: MultiBucketExecutorPartition => p.buckets
      case _ => Set(part.index)
    }
    if (container.isOffHeap) new OffHeapLobsIteratorOnScan(container, bucketIds)
    else new ByteArraysIteratorOnScan(container, bucketIds,
      statsPredicate.generatePredicate,
      statsPredicate.schema.size)
  }

  override def getPreferredLocations(split: Partition): Seq[String] = {
    split.asInstanceOf[MultiBucketExecutorPartition].hostExecutorIds
  }

  override protected def getPartitions: Array[Partition] = {
    store.tryExecute(tableName, conn => {
      val resolvedName = ExternalStoreUtils.lookupName(tableName,
        conn.getSchema)
      val region = Misc.getRegionForTable(resolvedName, true)
      session.sessionState.getTablePartitions(
        region.asInstanceOf[PartitionedRegion])
    })
  }
}

class SparkShellCachedBatchRDD[T: ClassTag](_session: SnappySession,
    tableName: String, requiredColumns: Array[String],
    connProperties: ConnectionProperties, store: ExternalStore)
    extends RDD[CachedBatch](_session.sparkContext, Nil) {

  override def compute(split: Partition,
      context: TaskContext): Iterator[CachedBatch] = {
    val helper = new SparkShellRDDHelper
    val conn: Connection = helper.getConnection(connProperties, split)
    val query: String = helper.getSQLStatement(ExternalStoreUtils.lookupName(
      tableName, conn.getSchema), requiredColumns, split.index)
    val (statement, rs) = helper.executeQuery(conn, tableName, split, query)
    new CachedBatchIteratorOnRS(conn, requiredColumns, statement, rs, context)
  }

  override def getPreferredLocations(split: Partition): Seq[String] = {
    split.asInstanceOf[ExecutorMultiBucketLocalShellPartition]
        .hostList.map(_._1.asInstanceOf[String])
  }

  override def getPartitions: Array[Partition] = {
    store.tryExecute(tableName, SparkShellRDDHelper.getPartitions(tableName, _))
  }
}

class SparkShellRowRDD[T: ClassTag](_session: SnappySession,
    getConnection: () => Connection,
    schema: StructType,
    tableName: String,
    isPartitioned: Boolean,
    columns: Array[String],
    connProperties: ConnectionProperties,
    filters: Array[Filter] = Array.empty[Filter],
    partitions: Array[Partition] = Array.empty[Partition])
    extends RowFormatScanRDD(_session, getConnection, schema, tableName,
      isPartitioned, columns, pushProjections = true, useResultSet = true,
      connProperties, filters, partitions) {

  override def computeResultSet(
      thePart: Partition): (Connection, Statement, ResultSet) = {
    val helper = new SparkShellRDDHelper
    val conn: Connection = helper.getConnection(
      connProperties, thePart)
    val resolvedName = StoreUtils.lookupName(tableName, conn.getSchema)

    // TODO: this will fail if no network server is available unless SNAP-365 is
    // fixed with the approach of having an iterator that can fetch from remote
    if (isPartitioned) {
      val ps = conn.prepareStatement(
        "call sys.SET_BUCKETS_FOR_LOCAL_EXECUTION(?, ?)")
      ps.setString(1, resolvedName)
      val partition = thePart.asInstanceOf[ExecutorMultiBucketLocalShellPartition]
      val bucketString = partition.buckets.mkString(",")
      ps.setString(2, bucketString)
      ps.executeUpdate()
      ps.close()
    }
    val sqlText = s"SELECT $columnList FROM $resolvedName$filterWhereClause"

    val args = filterWhereArgs
    val stmt = conn.prepareStatement(sqlText)
    if (args ne null) {
      ExternalStoreUtils.setStatementParameters(stmt, args)
    }
    val fetchSize = connProperties.executorConnProps.getProperty("fetchSize")
    if (fetchSize ne null) {
      stmt.setFetchSize(fetchSize.toInt)
    }

    val rs = stmt.executeQuery()
    (conn, stmt, rs)
  }

  override def getPreferredLocations(split: Partition): Seq[String] = {
    split.asInstanceOf[ExecutorMultiBucketLocalShellPartition]
        .hostList.map(_._1.asInstanceOf[String])
  }

  override def getPartitions: Array[Partition] = {
    // use incoming partitions if provided (e.g. for collocated tables)
    if (partitions.length > 0) {
      return partitions
    }
    val conn = getConnection()
    try {
      SparkShellRDDHelper.getPartitions(tableName, conn)
    } finally {
      conn.close()
    }
  }

  def getSQLStatement(resolvedTableName: String,
      requiredColumns: Array[String], partitionId: Int): String = {
    "select " + requiredColumns.mkString(", ") + " from " + resolvedTableName
  }
}<|MERGE_RESOLUTION|>--- conflicted
+++ resolved
@@ -44,20 +44,12 @@
     extends JDBCSourceAsStore(_connProperties, _numPartitions) {
 
   override def getCachedBatchRDD(tableName: String, requiredColumns: Array[String],
-<<<<<<< HEAD
-      statsPredicate: StatsPredicate, sparkContext: SparkContext): RDD[CachedBatch] = {
-    connectionType match {
-      case ConnectionType.Embedded =>
-        new ColumnarStorePartitionedRDD[CachedBatch](sparkContext,
-          tableName, statsPredicate, this).asInstanceOf[RDD[CachedBatch]]
-=======
-      session: SparkSession): RDD[CachedBatch] = {
+      statsPredicate: StatsPredicate, session: SparkSession): RDD[CachedBatch] = {
     val snappySession = session.asInstanceOf[SnappySession]
     connectionType match {
       case ConnectionType.Embedded =>
         new ColumnarStorePartitionedRDD[CachedBatch](snappySession,
-          tableName, this).asInstanceOf[RDD[CachedBatch]]
->>>>>>> 31aa3095
+          tableName, statsPredicate, this).asInstanceOf[RDD[CachedBatch]]
       case _ =>
         // remove the url property from poolProps since that will be
         // partition-specific
@@ -126,16 +118,9 @@
   }
 }
 
-<<<<<<< HEAD
-class ColumnarStorePartitionedRDD[T: ClassTag](_sc: SparkContext,
+class ColumnarStorePartitionedRDD[T: ClassTag](@transient val session: SnappySession,
     tableName: String, statsPredicate: StatsPredicate,
-    store: JDBCSourceAsColumnarStore) extends RDD[Any](_sc, Nil) {
-=======
-class ColumnarStorePartitionedRDD[T: ClassTag](
-    @transient val session: SnappySession,
-    tableName: String, store: JDBCSourceAsColumnarStore)
-    extends RDD[Any](session.sparkContext, Nil) {
->>>>>>> 31aa3095
+    store: JDBCSourceAsColumnarStore) extends RDD[Any](session.sparkContext, Nil) {
 
   override def compute(part: Partition, context: TaskContext): Iterator[Any] = {
     val container = GemFireXDUtils.getGemFireContainer(tableName, true)
