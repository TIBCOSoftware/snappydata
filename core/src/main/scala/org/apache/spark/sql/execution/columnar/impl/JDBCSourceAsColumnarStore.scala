--- conflicted
+++ resolved
@@ -45,11 +45,7 @@
 import org.apache.spark.sql.sources.{ConnectionProperties, Filter, JdbcExtendedUtils}
 import org.apache.spark.sql.store.{CodeGeneration, StoreUtils}
 import org.apache.spark.sql.types.StructType
-<<<<<<< HEAD
-import org.apache.spark.sql.{SnappyContext, SnappySession, SparkSession}
-=======
 import org.apache.spark.sql.{SnappyContext, SnappySession, SparkSession, ThinClientConnectorMode}
->>>>>>> 0dab0896
 import org.apache.spark.{Partition, TaskContext}
 
 /**
@@ -184,14 +180,12 @@
         self.getConnection(table, onExecutor)
     }
 
-<<<<<<< HEAD
-
-  override def getColumnBatchRDD(tableName: String, requiredColumns: Array[String],
-  prunePartitions: => Int, session: SparkSession, schema: StructType): RDD[Any] = {
-=======
-  override def getColumnBatchRDD(tableName: String, rowBuffer: String,
-      requiredColumns: Array[String], session: SparkSession, schema: StructType): RDD[Any] = {
->>>>>>> 0dab0896
+  override def getColumnBatchRDD(tableName: String,
+      rowBuffer: String,
+      requiredColumns: Array[String],
+      prunePartitions: => Int,
+      session: SparkSession,
+      schema: StructType): RDD[Any] = {
     val snappySession = session.asInstanceOf[SnappySession]
     connectionType match {
       case ConnectionType.Embedded =>
@@ -464,12 +458,8 @@
     _columns: Array[String],
     _connProperties: ConnectionProperties,
     _filters: Array[Filter] = Array.empty[Filter],
-<<<<<<< HEAD
-    _partEval: () => Array[Partition] = () => Array.empty[Partition])
-=======
-    _parts: Array[Partition] = Array.empty[Partition],
+    _partEval: () => Array[Partition] = () => Array.empty[Partition],
     _relDestroyVersion: Int = -1)
->>>>>>> 0dab0896
     extends RowFormatScanRDD(_session, _tableName, _isPartitioned, _columns,
       pushProjections = true, useResultSet = true, _connProperties,
       _filters, _partEval) {
