--- conflicted
+++ resolved
@@ -52,7 +52,6 @@
     extends ExternalStore {
 
   self =>
-
   @transient
   protected lazy val rand = new Random
 
@@ -202,68 +201,6 @@
       batchId: Option[String], partitionId: Int,
       maxDeltaRows: Int): (Connection => Any) = {
     (connection: Connection) => {
-<<<<<<< HEAD
-      connectionType match {
-        case ConnectionType.Embedded =>
-          // split the batch and put into row buffer if it is small
-          if (maxDeltaRows > 0 && batch.numRows < math.max(maxDeltaRows / 10,
-              GfxdConstants.SNAPPY_MIN_COLUMN_DELTA_ROWS)) {
-            // the lookup key depends only on schema and not on the table
-            // name since the prepared statement specific to the table is
-            // passed in separately through the references object
-            val gen = CodeGeneration.compileCode(
-              "COLUMN_TABLE.DECOMPRESS", schema.fields, () => {
-                val schemaAttrs = schema.toAttributes
-                val tableScan = ColumnTableScan(schemaAttrs, dataRDD = null,
-                  otherRDDs = Seq.empty, numBuckets = -1,
-                  partitionColumns = Seq.empty, partitionColumnAliases = Seq.empty,
-                  baseRelation = null, schema, allFilters = Seq.empty, schemaAttrs)
-                val insertPlan = RowInsertExec(tableScan, upsert = true,
-                  Seq.empty, Seq.empty, -1, schema, None, onExecutor = true,
-                  resolvedName = null, connProperties)
-                // now generate the code with the help of WholeStageCodegenExec
-                // this is only used for local code generation while its RDD
-                // semantics and related methods are all ignored
-                val (ctx, code) = ExternalStoreUtils.codeGenOnExecutor(
-                  WholeStageCodegenExec(insertPlan), insertPlan)
-                val references = ctx.references
-                // also push the index of connection reference at the end which
-                // will be used by caller to update connection before execution
-                references += insertPlan.statementRef
-                (code, references.toArray)
-              })
-            val refs = gen._2.clone()
-            // set the statement object for current execution
-            val statementRef = refs(refs.length - 1).asInstanceOf[Int]
-            val resolvedName = ExternalStoreUtils.lookupName(tableName,
-              connection.getSchema)
-            val putSQL = JdbcExtendedUtils.getInsertOrPutString(resolvedName,
-              schema, upsert = true)
-            val stmt = connection.prepareStatement(putSQL)
-            refs(statementRef) = stmt
-            // no harm in passing a references array with extra element at end
-            val iter = gen._1.generate(refs).asInstanceOf[BufferedRowIterator]
-            // put the single ColumnBatch in the iterator read by generated code
-            iter.init(0, Array(Iterator[Any](new ResultSetTraversal(
-              conn = null, stmt = null, rs = null, context = null),
-              ColumnBatchIterator(batch)).asInstanceOf[Iterator[InternalRow]]))
-            // ignore the result which is the update count
-            while (iter.hasNext) {
-              iter.next()
-            }
-          } else {
-            val resolvedName = ExternalStoreUtils.lookupName(columnTableName,
-              connection.getSchema)
-            val region = Misc.getRegionForTable(resolvedName, true)
-                .asInstanceOf[PartitionedRegion]
-            val batchUUID = Some(batchId.getOrElse(region.newJavaUUID().toString))
-            doGFXDInsert(resolvedName, batch, batchUUID, partitionId,
-              maxDeltaRows)(connection)
-          }
-        case _ =>
-          doGFXDInsert(columnTableName, batch, batchId, partitionId,
-            maxDeltaRows)(connection)
-=======
       // split the batch and put into row buffer if it is small
       if (maxDeltaRows > 0 && batch.numRows < math.max(maxDeltaRows / 10,
         GfxdConstants.SNAPPY_MIN_COLUMN_DELTA_ROWS)) {
@@ -305,7 +242,7 @@
         // put the single ColumnBatch in the iterator read by generated code
         iter.init(partitionId, Array(Iterator[Any](new ResultSetTraversal(
           conn = null, stmt = null, rs = null, context = null),
-          Iterator(batch)).asInstanceOf[Iterator[InternalRow]]))
+          ColumnBatchIterator(batch)).asInstanceOf[Iterator[InternalRow]]))
         // ignore the result which is the update count
         while (iter.hasNext) {
           iter.next()
@@ -318,25 +255,19 @@
             val region = Misc.getRegionForTable(resolvedColumnTableName, true)
                 .asInstanceOf[PartitionedRegion]
             val batchID = Some(batchId.getOrElse(region.newJavaUUID().toString))
-            super.doInsert(resolvedColumnTableName, batch, batchID, partitionId,
+            doGFXDInsert(resolvedColumnTableName, batch, batchID, partitionId,
               maxDeltaRows)(connection)
 
           case _ =>
-            super.doInsert(resolvedColumnTableName, batch, batchId, partitionId,
+            doGFXDInsert(resolvedColumnTableName, batch, batchId, partitionId,
               maxDeltaRows)(connection)
         }
->>>>>>> 6982b6fb
       }
      }
   }
 
-<<<<<<< HEAD
   protected def getPartitionID(tableName: String,
       partitionId: Int = -1): Int = {
-=======
-  override protected def getPartitionID(tableName: String,
-      partitionId: Int): Int = {
->>>>>>> 6982b6fb
     val connection = getConnection(tableName, onExecutor = true)
     try {
       connectionType match {
@@ -366,7 +297,7 @@
           }
         // TODO: SW: for split mode, get connection to one of the
         // local servers and a bucket ID for only one of those
-        case _ => super.getPartitionID(tableName, partitionId)
+        case _ => if (partitionId < 0) rand.nextInt(numPartitions) else partitionId
       }
     } finally {
       connection.close()
