--- conflicted
+++ resolved
@@ -18,30 +18,19 @@
 
 import java.nio.ByteBuffer
 import java.sql.{Connection, ResultSet, Statement}
-<<<<<<< HEAD
-import java.util.UUID
+import java.util.{Properties, UUID}
 
 import scala.annotation.meta.param
 import scala.collection.mutable.ArrayBuffer
-=======
-import java.util.{Properties, UUID}
-import java.util.concurrent.locks.ReentrantLock
-
-import scala.annotation.meta.param
-import scala.collection.mutable
-import scala.collection.mutable.ArrayBuffer
-import scala.util.Random
->>>>>>> 1eff700d
 import scala.util.control.NonFatal
 
 import com.esotericsoftware.kryo.io.{Input, Output}
 import com.esotericsoftware.kryo.{Kryo, KryoSerializable}
 import com.gemstone.gemfire.internal.cache.{GemFireCacheImpl, LocalRegion, PartitionedRegion, TXManagerImpl}
-import com.gemstone.gemfire.internal.i18n.LocalizedStrings
 import com.gemstone.gemfire.internal.shared.BufferAllocator
 import com.gemstone.gemfire.internal.shared.unsafe.UnsafeHolder
+import com.pivotal.gemfirexd.Attribute
 import com.pivotal.gemfirexd.internal.engine.{GfxdConstants, Misc}
-import com.pivotal.gemfirexd.internal.impl.jdbc.EmbedConnection
 import io.snappydata.impl.SparkShellRDDHelper
 import io.snappydata.thrift.internal.ClientBlob
 
@@ -55,37 +44,20 @@
 import org.apache.spark.sql.execution.row.{ResultSetTraversal, RowFormatScanRDD, RowInsertExec}
 import org.apache.spark.sql.execution.{BufferedRowIterator, ConnectionPool, RDDKryo, WholeStageCodegenExec}
 import org.apache.spark.sql.hive.ConnectorCatalog
+import org.apache.spark.sql.jdbc.JdbcDialect
 import org.apache.spark.sql.sources.{ConnectionProperties, Filter}
 import org.apache.spark.sql.store.{CodeGeneration, StoreUtils}
 import org.apache.spark.sql.types.StructType
 import org.apache.spark.sql.{SnappyContext, SnappySession, SparkSession, ThinClientConnectorMode}
-<<<<<<< HEAD
 import org.apache.spark.util.random.XORShiftRandom
-import org.apache.spark.{Partition, TaskContext}
-=======
 import org.apache.spark.{Logging, Partition, TaskContext}
-import scala.annotation.meta.param
-import scala.collection.mutable
-import scala.collection.mutable.ArrayBuffer
-import scala.util.Random
-
-import com.pivotal.gemfirexd.Attribute
-
-import org.apache.spark.sql.jdbc.JdbcDialect
->>>>>>> 1eff700d
 
 /**
  * Column Store implementation for GemFireXD.
  */
-<<<<<<< HEAD
 class JDBCSourceAsColumnarStore(private var _connProperties: ConnectionProperties,
     var numPartitions: Int, private var _tableName: String, var schema: StructType)
-    extends ExternalStore with KryoSerializable {
-=======
-class JDBCSourceAsColumnarStore(override val connProperties: ConnectionProperties,
-    numPartitions: Int, val tableName: String, val schema: StructType)
-    extends ExternalStore with Logging {
->>>>>>> 1eff700d
+    extends ExternalStore with KryoSerializable with Logging {
 
   self =>
 
@@ -116,10 +88,95 @@
       partitionId: Int, batchId: Option[String], maxDeltaRows: Int)
       (implicit conn: Option[Connection] = None): Unit = {
     // noinspection RedundantDefaultArgument
-<<<<<<< HEAD
-    tryExecute(tableName, doInsertOrPut(tableName, batch, batchId,
-      getPartitionID(tableName, partitionId), maxDeltaRows),
-      closeOnSuccess = true, onExecutor = true)
+    tryExecute(tableName, closeOnSuccessOrFailure = false, onExecutor = true)(
+        doInsertOrPut(tableName, batch, batchId, getPartitionID(conn, tableName,
+            partitionId), maxDeltaRows))(implicitly, conn)
+  }
+
+  // begin should decide the connection which will be used by insert/commit/rollback
+  def beginTx(): Array[_ <: Object] = {
+    implicit val conn = self.getConnection(tableName, onExecutor = true)
+
+    assert(!conn.isClosed)
+    tryExecute(tableName, closeOnSuccessOrFailure = false, onExecutor = true) {
+      (conn: Connection) => {
+        connectionType match {
+          case ConnectionType.Embedded =>
+            val txMgr = Misc.getGemFireCache.getCacheTransactionManager
+            if (TXManagerImpl.snapshotTxState.get() == null && (txMgr.getTXState == null)) {
+              txMgr.begin(com.gemstone.gemfire.cache.IsolationLevel.SNAPSHOT, null)
+              Array(conn, txMgr.getTransactionId.stringFormat())
+            } else {
+              Array(conn, null)
+            }
+          case _ =>
+            val txId = SparkShellRDDHelper.snapshotTxIdForWrite.get
+            if (txId == null) {
+              logDebug("Going to start the transaction on server ")
+              val startAndGetSnapshotTXId = conn.prepareCall(s"call sys.START_SNAPSHOT_TXID (?)")
+              startAndGetSnapshotTXId.registerOutParameter(1, java.sql.Types.VARCHAR)
+              startAndGetSnapshotTXId.execute()
+              val txid: String = startAndGetSnapshotTXId.getString(1)
+              startAndGetSnapshotTXId.close()
+              SparkShellRDDHelper.snapshotTxIdForWrite.set(txid)
+              logDebug(s"The snapshot tx id is $txid and tablename is $tableName")
+              Array(conn, txid)
+            } else {
+              // it should always be not null.
+              if (!txId.equals("null")) {
+                val statement = conn.createStatement()
+                statement.execute(
+                  s"call sys.USE_SNAPSHOT_TXID('$txId')")
+              }
+              Array(conn, null)
+            }
+        }
+      }
+    } (implicitly, Some(conn))
+  }
+
+  def commitTx(txId: String)(implicit conn: Option[Connection]): Unit = {
+    // noinspection RedundantDefaultArgument
+    tryExecute(tableName, closeOnSuccessOrFailure = true, onExecutor = true) {
+      (conn: Connection) => {
+        connectionType match {
+          case ConnectionType.Embedded =>
+            // if(SparkShellRDDHelper.snapshotTxIdForRead.get)
+            Misc.getGemFireCache.getCacheTransactionManager.commit()
+          case _ =>
+            logDebug(s"Going to commit $txId the transaction on server ")
+            val ps = conn.prepareStatement(s"call sys.COMMIT_SNAPSHOT_TXID(?)")
+            ps.setString(1, if (txId == null) "null" else txId)
+            ps.executeUpdate()
+            logDebug(s"The txid being committed is $txId")
+            ps.close()
+            SparkShellRDDHelper.snapshotTxIdForWrite.set(null)
+            logDebug(s"Committed $txId the transaction on server ")
+        }
+      }
+    }(implicitly, conn)
+  }
+
+
+  def rollbackTx(txId: String)(implicit conn: Option[Connection]): Unit = {
+    // noinspection RedundantDefaultArgument
+    tryExecute(tableName, closeOnSuccessOrFailure = true, onExecutor = true) {
+      (conn: Connection) => {
+        connectionType match {
+          case ConnectionType.Embedded =>
+            Misc.getGemFireCache.getCacheTransactionManager.rollback()
+          case _ =>
+            logDebug(s"Going to rollback $txId the transaction on server ")
+            val ps = conn.prepareStatement(s"call sys.ROLLBACK_SNAPSHOT_TXID(?)")
+            ps.setString(1, if (txId == null) "null" else txId)
+            ps.executeUpdate()
+            logDebug(s"The txid being rolledback is $txId")
+            ps.close()
+            SparkShellRDDHelper.snapshotTxIdForWrite.set(null)
+            logDebug(s"Rolled back $txId the transaction on server ")
+        }
+      }
+    }(implicitly, conn)
   }
 
   override def storeDelete(tableName: String, buffer: ByteBuffer,
@@ -146,7 +203,7 @@
 
       case _ =>
         // noinspection RedundantDefaultArgument
-        tryExecute(tableName, { connection =>
+        tryExecute(tableName, closeOnSuccessOrFailure = true, onExecutor = true) { connection =>
           val deleteStr = getRowInsertOrPutStr(tableName, isPut = true)
           val stmt = connection.prepareStatement(deleteStr)
           var blob: ClientBlob = null
@@ -177,102 +234,12 @@
               }
             }
           }
-        }, closeOnSuccess = true, onExecutor = true)
-    }
-  }
-
-=======
-    tryExecute(tableName, closeOnSuccessOrFailure = false, onExecutor = true)(doInsert(tableName, batch, batchId,
-      getPartitionID(conn, tableName, partitionId), maxDeltaRows))(implicitly, conn)
-  }
-
-  // begin should decide the connection which will be used by insert/commit/rollback
-  def beginTx(): Array[_ <: Object] = {
-    implicit val conn = self.getConnection(tableName, onExecutor = true)
-
-    assert(!conn.isClosed)
-    tryExecute(tableName, closeOnSuccessOrFailure = false, onExecutor = true) {
-      (conn: Connection) => {
-        connectionType match {
-          case ConnectionType.Embedded =>
-            val txMgr = Misc.getGemFireCache().getCacheTransactionManager()
-            if (TXManagerImpl.snapshotTxState.get() == null && (txMgr.getTXState == null)) {
-              txMgr.begin(com.gemstone.gemfire.cache.IsolationLevel.SNAPSHOT, null)
-              Array(conn, txMgr.getTransactionId().stringFormat())
-            } else {
-              Array(conn, null)
-            }
-          case _ =>
-            val txId = SparkShellRDDHelper.snapshotTxIdForWrite.get
-            if (txId == null) {
-              logDebug("Going to start the transaction on server ")
-              val startAndGetSnapshotTXId = conn.prepareCall(s"call sys.START_SNAPSHOT_TXID (?)")
-              startAndGetSnapshotTXId.registerOutParameter(1, java.sql.Types.VARCHAR)
-              startAndGetSnapshotTXId.execute()
-              val txid: String = startAndGetSnapshotTXId.getString(1)
-              startAndGetSnapshotTXId.close()
-              SparkShellRDDHelper.snapshotTxIdForWrite.set(txid)
-              logDebug(s"The snapshot tx id is ${txid} and tablename is ${tableName}")
-              Array(conn, txid)
-            } else {
-              // it should always be not null.
-              if (!txId.equals("null")) {
-                val statement = conn.createStatement()
-                statement.execute(
-                  s"call sys.USE_SNAPSHOT_TXID('$txId')")
-              }
-              Array(conn, null)
-            }
-        }
-      }
-    } (implicitly, Some(conn))
-  }
-
-  def commitTx(txId: String)(implicit conn: Option[Connection]): Unit = {
-    tryExecute(tableName, closeOnSuccessOrFailure = true, onExecutor = true) {
-      (conn: Connection) => {
-        connectionType match {
-          case ConnectionType.Embedded =>
-            //if(SparkShellRDDHelper.snapshotTxIdForRead.get)
-            Misc.getGemFireCache().getCacheTransactionManager().commit()
-          case _ =>
-            logDebug(s"Going to commit ${txId} the transaction on server ")
-            val ps = conn.prepareStatement(s"call sys.COMMIT_SNAPSHOT_TXID(?)")
-            ps.setString(1, if (txId == null) "null" else txId)
-            ps.executeUpdate()
-            logDebug(s"The txid being committed is $txId")
-            ps.close()
-            SparkShellRDDHelper.snapshotTxIdForWrite.set(null)
-            logDebug(s"Committed ${txId} the transaction on server ")
-        }
-      }
-    }(implicitly, conn)
-  }
-
-
-  def rollbackTx(txId: String)(implicit conn: Option[Connection]): Unit = {
-    tryExecute(tableName, closeOnSuccessOrFailure = true, onExecutor = true) {
-      (conn: Connection) => {
-        connectionType match {
-          case ConnectionType.Embedded =>
-            Misc.getGemFireCache().getCacheTransactionManager().rollback()
-          case _ =>
-            logDebug(s"Going to rollback ${txId} the transaction on server ")
-            val ps = conn.prepareStatement(s"call sys.ROLLBACK_SNAPSHOT_TXID(?)")
-            ps.setString(1, if (txId == null) "null" else txId)
-            ps.executeUpdate()
-            logDebug(s"The txid being rolledback is $txId")
-            ps.close()
-            SparkShellRDDHelper.snapshotTxIdForWrite.set(null)
-            logDebug(s"Rolled back ${txId} the transaction on server ")
-        }
-      }
-    }(implicitly, conn)
-  }
-
-
-  def closeConnection(conn: Option[Connection]): Unit = {
-    conn match {
+        }
+    }
+  }
+
+  def closeConnection(c: Option[Connection]): Unit = {
+    c match {
       case Some(conn) if !conn.isClosed =>
         conn match {
           case ConnectionType.Embedded =>
@@ -294,12 +261,10 @@
             conn.commit()
             conn.close()
         }
-      case None => //Do nothing
-    }
-  }
-
-
->>>>>>> 1eff700d
+      case None => // Do nothing
+    }
+  }
+
   private def createStatsBuffer(statsData: Array[Byte],
       allocator: BufferAllocator): ByteBuffer = {
     // need to create a copy since underlying Array[Byte] can be re-used
@@ -316,11 +281,7 @@
    * during iteration. We are not cleaning up the partial inserts of cached
    * batches for now.
    */
-<<<<<<< HEAD
-  protected def doSnappyInsertOrPut(tableName: String, region: LocalRegion, batch: ColumnBatch,
-=======
-  private def doSnappyInsert(tableName: String, batch: ColumnBatch,
->>>>>>> 1eff700d
+  private def doSnappyInsertOrPut(tableName: String, region: LocalRegion, batch: ColumnBatch,
       batchId: Option[String], partitionId: Int, maxDeltaRows: Int): Unit = {
     val deltaUpdate = batch.deltaIndexes ne null
     val statRowIndex = if (deltaUpdate) ColumnFormatEntry.DELTA_STATROW_COL_INDEX
@@ -379,22 +340,14 @@
    * during iteration. We are not cleaning up the partial inserts of cached
    * batches for now.
    */
-<<<<<<< HEAD
-  protected def doGFXDInsertOrPut(tableName: String, batch: ColumnBatch,
-=======
-  private def doGFXDInsert(tableName: String, batch: ColumnBatch,
->>>>>>> 1eff700d
+  private def doGFXDInsertOrPut(tableName: String, batch: ColumnBatch,
       batchId: Option[String], partitionId: Int,
       maxDeltaRows: Int): (Connection => Any) = {
     {
       (connection: Connection) => {
-<<<<<<< HEAD
         val deltaUpdate = batch.deltaIndexes ne null
+        // we are using the same connection on which tx was started.
         val rowInsertStr = getRowInsertOrPutStr(tableName, deltaUpdate)
-=======
-        // we are using the same connection on which tx was started.
-        val rowInsertStr = getRowInsertStr(tableName, batch.buffers.length)
->>>>>>> 1eff700d
         val stmt = connection.prepareStatement(rowInsertStr)
         val statRowIndex = if (deltaUpdate) ColumnFormatEntry.DELTA_STATROW_COL_INDEX
         else ColumnFormatEntry.STATROW_COL_INDEX
@@ -427,7 +380,7 @@
           stmt.close()
         } catch {
           // TODO: test this code
-          //TODO:Suranjan This code is no needed now.
+          // TODO:Suranjan This code is no needed now.
           // Need to rollback.
           // we can't do this for only this cachedbatch
           // all the inserts in this partitionId will be rolled back.
@@ -571,11 +524,7 @@
     }
   }
 
-<<<<<<< HEAD
-  protected def doInsertOrPut(columnTableName: String, batch: ColumnBatch,
-=======
-  private def doInsert(columnTableName: String, batch: ColumnBatch,
->>>>>>> 1eff700d
+  private def doInsertOrPut(columnTableName: String, batch: ColumnBatch,
       batchId: Option[String], partitionId: Int,
       maxDeltaRows: Int): (Connection => Any) = {
     (connection: Connection) => {
@@ -643,34 +592,10 @@
   }
 
   // use the same saved connection for all operation
-  private def getPartitionID(conn: Option[Connection], tableName: String,
+  private def getPartitionID(c: Option[Connection], tableName: String,
       partitionId: Int = -1): Int = {
-<<<<<<< HEAD
     if (partitionId >= 0) return partitionId
-    val connection = getConnection(tableName, onExecutor = true)
-    try {
-      connectionType match {
-        case ConnectionType.Embedded =>
-          val resolvedName = ExternalStoreUtils.lookupName(tableName,
-            connection.getSchema)
-          val region = Misc.getRegionForTable(resolvedName, true)
-              .asInstanceOf[LocalRegion]
-          region match {
-            case pr: PartitionedRegion =>
-              if (partitionId == -1) {
-                val primaryBucketIds = pr.getDataStore.
-                    getAllLocalPrimaryBucketIdArray
-                // TODO: do load-balancing among partitions instead
-                // of random selection
-                val numPrimaries = primaryBucketIds.size()
-                // if no local primary bucket, then select some other
-                if (numPrimaries > 0) {
-                  primaryBucketIds.getQuick(rand.nextInt(numPrimaries))
-                } else {
-                  rand.nextInt(pr.getTotalNumberOfBuckets)
-                }
-=======
-    val connection = conn match {
+    val connection = c match {
       case Some(conn) => conn
       case None => getConnection(tableName, onExecutor = true)
     }
@@ -691,23 +616,9 @@
               // if no local primary bucket, then select some other
               if (numPrimaries > 0) {
                 primaryBucketIds.getQuick(rand.nextInt(numPrimaries))
->>>>>>> 1eff700d
               } else {
                 rand.nextInt(pr.getTotalNumberOfBuckets)
               }
-<<<<<<< HEAD
-            case _ => partitionId
-          }
-        // TODO: SW: for split mode, get connection to one of the
-        // local servers and a bucket ID for only one of those
-        case _ => if (partitionId < 0) rand.nextInt(numPartitions) else partitionId
-      }
-    } finally {
-      if (!connection.isInstanceOf[EmbedConnection]) {
-        connection.commit()
-        connection.close()
-      }
-=======
             } else {
               partitionId
             }
@@ -716,7 +627,6 @@
       // TODO: SW: for split mode, get connection to one of the
       // local servers and a bucket ID for only one of those
       case _ => if (partitionId < 0) rand.nextInt(numPartitions) else partitionId
->>>>>>> 1eff700d
     }
   }
 }
