/*
 * Copyright (c) 2016 SnappyData, Inc. All rights reserved.
 *
 * Licensed under the Apache License, Version 2.0 (the "License"); you
 * may not use this file except in compliance with the License. You
 * may obtain a copy of the License at
 *
 * http://www.apache.org/licenses/LICENSE-2.0
 *
 * Unless required by applicable law or agreed to in writing, software
 * distributed under the License is distributed on an "AS IS" BASIS,
 * WITHOUT WARRANTIES OR CONDITIONS OF ANY KIND, either express or
 * implied. See the License for the specific language governing
 * permissions and limitations under the License. See accompanying
 * LICENSE file.
 */
package org.apache.spark.sql.execution.columnar.impl

import java.sql.{Connection, ResultSet, Statement}

import com.gemstone.gemfire.internal.cache.{AbstractRegion, PartitionedRegion}
import com.pivotal.gemfirexd.internal.engine.Misc
import io.snappydata.impl.SparkShellRDDHelper
import org.apache.spark.rdd.RDD
import org.apache.spark.sql.collection._
import org.apache.spark.sql.execution.columnar._
import org.apache.spark.sql.execution.row.RowFormatScanRDD
import org.apache.spark.sql.sources.{ConnectionProperties, Filter}
import org.apache.spark.sql.store.StoreUtils
import org.apache.spark.sql.types.StructType
<<<<<<< HEAD
import org.apache.spark.{Logging, Partition, SparkContext, TaskContext}
=======
import org.apache.spark.storage.BlockManagerId
import org.apache.spark.{Partition, SparkContext, TaskContext}
>>>>>>> 408da89e

import scala.reflect.ClassTag

/**
 * Column Store implementation for GemFireXD.
 */
final class JDBCSourceAsColumnarStore(_connProperties: ConnectionProperties,
    _numPartitions: Int)
    extends JDBCSourceAsStore(_connProperties, _numPartitions) {

  override def getCachedBatchRDD(tableName: String, requiredColumns: Array[String],
      sparkContext: SparkContext): RDD[CachedBatch] = {
    connectionType match {
      case ConnectionType.Embedded =>
        new ColumnarStorePartitionedRDD[CachedBatch](sparkContext,
          tableName, requiredColumns, this)
      case _ =>
        // remove the url property from poolProps since that will be
        // partition-specific
        val poolProps = _connProperties.poolProps -
            (if (_connProperties.hikariCP) "jdbcUrl" else "url")
        new SparkShellCachedBatchRDD[CachedBatch](sparkContext,
          tableName, requiredColumns, ConnectionProperties(_connProperties.url,
            _connProperties.driver, _connProperties.dialect, poolProps,
            _connProperties.connProps, _connProperties.executorConnProps,
            _connProperties.hikariCP), this)
    }
  }

  override protected def getPartitionID(tableName: String,
      partitionId: Int = -1): Int = {
    val connection = getConnection(tableName, onExecutor = true)
    try {
      connectionType match {
        case ConnectionType.Embedded =>
          val resolvedName = ExternalStoreUtils.lookupName(tableName,
            connection.getSchema)
          val region = Misc.getRegionForTable(resolvedName, true)
          region.asInstanceOf[AbstractRegion] match {
            case pr: PartitionedRegion =>
              if (partitionId == -1) {
                val primaryBucketIds = pr.getDataStore.
                    getAllLocalPrimaryBucketIdArray
                // TODO: do load-balancing among partitions instead
                // of random selection
                primaryBucketIds.getQuick(
                  rand.nextInt(primaryBucketIds.size()))
              } else {
                partitionId
              }
            case _ => partitionId
          }
        // TODO: SW: for split mode, get connection to one of the
        // local servers and a bucket ID for only one of those
        case _ => rand.nextInt(_numPartitions)
      }
    } finally {
      connection.close()
    }
  }
}

class ColumnarStorePartitionedRDD[T: ClassTag](_sc: SparkContext,
    tableName: String, requiredColumns: Array[String],
    store: JDBCSourceAsColumnarStore) extends RDD[CachedBatch](_sc, Nil) {

  override def compute(split: Partition,
      context: TaskContext): Iterator[CachedBatch] = {
    store.tryExecute(tableName,
      conn => {
        val resolvedName = ExternalStoreUtils.lookupName(tableName,
          conn.getSchema)
        val ps1 = conn.prepareStatement(
          "call sys.SET_BUCKETS_FOR_LOCAL_EXECUTION(?, ?)")
        ps1.setString(1, resolvedName)
        val partition = split.asInstanceOf[MultiBucketExecutorPartition]
        var bucketString = ""
        partition.buckets.foreach( bucket => {
          bucketString = bucketString + bucket + ","
        })
        ps1.setString(2, bucketString.substring(0, bucketString.length-1))
        ps1.execute()

        val ps = conn.prepareStatement("select " + requiredColumns.mkString(
          ", ") + ", numRows, stats from " + tableName)

        val rs = ps.executeQuery()
        ps1.close()
        new CachedBatchIteratorOnRS(conn, requiredColumns, ps, rs, context)
    }, closeOnSuccess = false, onExecutor = true)
  }

  override def getPreferredLocations(split: Partition): Seq[String] = {
    split.asInstanceOf[MultiBucketExecutorPartition].hostExecutorIds
  }

  override protected def getPartitions: Array[Partition] = {
    store.tryExecute(tableName, conn => {
      val resolvedName = ExternalStoreUtils.lookupName(tableName,
        conn.getSchema)
      val region = Misc.getRegionForTable(resolvedName, true)
      StoreUtils.getPartitionsPartitionedTable(sparkContext,
        region.asInstanceOf[PartitionedRegion])
    })
  }
}

class SparkShellCachedBatchRDD[T: ClassTag](_sc: SparkContext,
    tableName: String, requiredColumns: Array[String],
    connProperties: ConnectionProperties,
    store: ExternalStore)
    extends RDD[CachedBatch](_sc, Nil) {

  override def compute(split: Partition,
      context: TaskContext): Iterator[CachedBatch] = {
    val helper = new SparkShellRDDHelper
    val conn: Connection = helper.getConnection(connProperties, split)
    val query: String = helper.getSQLStatement(ExternalStoreUtils.lookupName(
      tableName, conn.getSchema), requiredColumns, split.index)
    val (statement, rs) = helper.executeQuery(conn, tableName, split, query)
    new CachedBatchIteratorOnRS(conn, requiredColumns, statement, rs, context)
  }

  override def getPreferredLocations(split: Partition): Seq[String] = {
<<<<<<< HEAD
    split.asInstanceOf[ExecutorMultiBucketLocalShellPartition]
        .hostList.map(_._1.asInstanceOf[String]).toSeq
=======
    split.asInstanceOf[ExecutorLocalShellPartition]
        .hostList.map(_._1.asInstanceOf[String])
>>>>>>> 408da89e
  }

  override def getPartitions: Array[Partition] = {
    store.tryExecute(tableName, SparkShellRDDHelper.getPartitions(tableName, _))
  }
}

class SparkShellRowRDD[T: ClassTag](_sc: SparkContext,
    getConnection: () => Connection,
    schema: StructType,
    tableName: String,
    isPartitioned: Boolean,
    columns: Array[String],
    connProperties: ConnectionProperties,
    filters: Array[Filter] = Array.empty[Filter],
    partitions: Array[Partition] = Array.empty[Partition])
    extends RowFormatScanRDD(_sc, getConnection, schema, tableName,
      isPartitioned, columns, connProperties, filters, partitions) {

  override def computeResultSet(
      thePart: Partition): (Connection, Statement, ResultSet) = {
    val helper = new SparkShellRDDHelper
    val conn: Connection = helper.getConnection(
      connProperties, thePart)
    val resolvedName = StoreUtils.lookupName(tableName, conn.getSchema)

    // TODO: this will fail if no network server is available unless SNAP-365 is
    // fixed with the approach of having an iterator that can fetch from remote
    if(isPartitioned) {
      val ps = conn.prepareStatement(
        "call sys.SET_BUCKETS_FOR_LOCAL_EXECUTION(?, ?)")
      ps.setString(1, resolvedName)
      val partition = thePart.asInstanceOf[ExecutorMultiBucketLocalShellPartition]
      var bucketString = ""
      partition.buckets.foreach(bucket => {
        bucketString = bucketString + bucket + ","
      })
      ps.setString(2, bucketString.substring(0, bucketString.length - 1))
      ps.executeUpdate()
      ps.close()
    }
    val sqlText = s"SELECT $columnList FROM $resolvedName$filterWhereClause"

    val args = filterWhereArgs
    val stmt = conn.prepareStatement(sqlText)
    if (args ne null) {
      ExternalStoreUtils.setStatementParameters(stmt, args)
    }
    val fetchSize = connProperties.executorConnProps.getProperty("fetchSize")
    if (fetchSize ne null) {
      stmt.setFetchSize(fetchSize.toInt)
    }

    val rs = stmt.executeQuery()
    (conn, stmt, rs)
  }

  override def getPreferredLocations(split: Partition): Seq[String] = {
<<<<<<< HEAD
    split.asInstanceOf[ExecutorMultiBucketLocalShellPartition]
        .hostList.map(_._1.asInstanceOf[String]).toSeq
=======
    split.asInstanceOf[ExecutorLocalShellPartition]
        .hostList.map(_._1.asInstanceOf[String])
>>>>>>> 408da89e
  }

  override def getPartitions: Array[Partition] = {
    val conn = getConnection()
    try {
      SparkShellRDDHelper.getPartitions(tableName, conn)
    } finally {
      conn.close()
    }
  }

  def getSQLStatement(resolvedTableName: String,
      requiredColumns: Array[String], partitionId: Int): String = {
    "select " + requiredColumns.mkString(", ") + " from " + resolvedTableName
  }
}<|MERGE_RESOLUTION|>--- conflicted
+++ resolved
@@ -28,12 +28,7 @@
 import org.apache.spark.sql.sources.{ConnectionProperties, Filter}
 import org.apache.spark.sql.store.StoreUtils
 import org.apache.spark.sql.types.StructType
-<<<<<<< HEAD
-import org.apache.spark.{Logging, Partition, SparkContext, TaskContext}
-=======
-import org.apache.spark.storage.BlockManagerId
 import org.apache.spark.{Partition, SparkContext, TaskContext}
->>>>>>> 408da89e
 
 import scala.reflect.ClassTag
 
@@ -158,13 +153,8 @@
   }
 
   override def getPreferredLocations(split: Partition): Seq[String] = {
-<<<<<<< HEAD
     split.asInstanceOf[ExecutorMultiBucketLocalShellPartition]
         .hostList.map(_._1.asInstanceOf[String]).toSeq
-=======
-    split.asInstanceOf[ExecutorLocalShellPartition]
-        .hostList.map(_._1.asInstanceOf[String])
->>>>>>> 408da89e
   }
 
   override def getPartitions: Array[Partition] = {
@@ -223,13 +213,8 @@
   }
 
   override def getPreferredLocations(split: Partition): Seq[String] = {
-<<<<<<< HEAD
     split.asInstanceOf[ExecutorMultiBucketLocalShellPartition]
         .hostList.map(_._1.asInstanceOf[String]).toSeq
-=======
-    split.asInstanceOf[ExecutorLocalShellPartition]
-        .hostList.map(_._1.asInstanceOf[String])
->>>>>>> 408da89e
   }
 
   override def getPartitions: Array[Partition] = {
