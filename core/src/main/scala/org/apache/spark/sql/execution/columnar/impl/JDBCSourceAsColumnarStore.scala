/*
 * Copyright (c) 2018 SnappyData, Inc. All rights reserved.
 *
 * Licensed under the Apache License, Version 2.0 (the "License"); you
 * may not use this file except in compliance with the License. You
 * may obtain a copy of the License at
 *
 * http://www.apache.org/licenses/LICENSE-2.0
 *
 * Unless required by applicable law or agreed to in writing, software
 * distributed under the License is distributed on an "AS IS" BASIS,
 * WITHOUT WARRANTIES OR CONDITIONS OF ANY KIND, either express or
 * implied. See the License for the specific language governing
 * permissions and limitations under the License. See accompanying
 * LICENSE file.
 */
package org.apache.spark.sql.execution.columnar.impl

import java.nio.ByteBuffer
import java.sql.{Connection, PreparedStatement, ResultSet, Statement}
import java.util.Collections

import scala.annotation.meta.param
import scala.util.Random
import scala.util.control.NonFatal

import com.esotericsoftware.kryo.io.{Input, Output}
import com.esotericsoftware.kryo.{Kryo, KryoSerializable}
import com.gemstone.gemfire.cache.IsolationLevel
import com.gemstone.gemfire.internal.cache.{BucketRegion, CachePerfStats, GemFireCacheImpl, LocalRegion, PartitionedRegion, TXManagerImpl}
import com.gemstone.gemfire.internal.shared.{BufferAllocator, SystemProperties}
import com.pivotal.gemfirexd.internal.engine.Misc
import com.pivotal.gemfirexd.internal.engine.ddl.catalog.GfxdSystemProcedures
import com.pivotal.gemfirexd.internal.iapi.services.context.ContextService
import com.pivotal.gemfirexd.internal.impl.jdbc.{EmbedConnection, EmbedConnectionContext}
import io.snappydata.impl.SmartConnectorRDDHelper
import io.snappydata.sql.catalog.SmartConnectorHelper
import io.snappydata.thrift.StatementAttrs
import io.snappydata.thrift.internal.{ClientBlob, ClientPreparedStatement, ClientStatement}

import org.apache.spark.rdd.RDD
import org.apache.spark.serializer.{ConnectionPropertiesSerializer, KryoSerializerPool, StructTypeSerializer}
import org.apache.spark.sql.catalyst.InternalRow
import org.apache.spark.sql.catalyst.expressions.Expression
import org.apache.spark.sql.collection._
import org.apache.spark.sql.execution.columnar._
import org.apache.spark.sql.execution.columnar.encoding.ColumnDeleteDelta
import org.apache.spark.sql.execution.row.{ResultSetTraversal, RowFormatScanRDD, RowInsertExec}
import org.apache.spark.sql.execution.sources.StoreDataSourceStrategy.translateToFilter
import org.apache.spark.sql.execution.{BufferedRowIterator, ConnectionPool, RDDKryo, WholeStageCodegenExec}
import org.apache.spark.sql.sources.JdbcExtendedUtils.quotedName
import org.apache.spark.sql.sources.{ConnectionProperties, JdbcExtendedUtils}
import org.apache.spark.sql.store.CodeGeneration
import org.apache.spark.sql.types.StructType
import org.apache.spark.sql.{SnappySession, SparkSession}
import org.apache.spark.util.TaskCompletionListener
import org.apache.spark.{Partition, TaskContext, TaskKilledException}

/**
 * Column Store implementation for GemFireXD.
 */
class JDBCSourceAsColumnarStore(private var _connProperties: ConnectionProperties,
    var numPartitions: Int, private var _tableName: String, var schema: StructType)
    extends ExternalStore with KryoSerializable {

  self =>

  override final def tableName: String = _tableName

  override def withTable(tableName: String, numPartitions: Int): ExternalStore =
    new JDBCSourceAsColumnarStore(connProperties, numPartitions, tableName, schema)

  override final def connProperties: ConnectionProperties = _connProperties

  private lazy val connectionType = ExternalStoreUtils.getConnectionType(
    connProperties.dialect)

  override def write(kryo: Kryo, output: Output): Unit = {
    ConnectionPropertiesSerializer.write(kryo, output, _connProperties)
    output.writeInt(numPartitions)
    output.writeString(_tableName)
    StructTypeSerializer.write(kryo, output, schema)
  }

  override def read(kryo: Kryo, input: Input): Unit = {
    _connProperties = ConnectionPropertiesSerializer.read(kryo, input)
    numPartitions = input.readInt()
    _tableName = input.readString()
    schema = StructTypeSerializer.read(kryo, input, c = null)
  }

  private def checkTaskCancellation(): Unit = {
    val context = TaskContext.get()
    if ((context ne null) && context.isInterrupted()) {
      throw new TaskKilledException
    }
  }

  override def storeColumnBatch(columnTableName: String, batch: ColumnBatch,
      partitionId: Int, batchId: Long, maxDeltaRows: Int,
      compressionCodecId: Int, conn: Option[Connection]): Unit = {
    // check for task cancellation before further processing
    checkTaskCancellation()
    if (partitionId >= 0) {
      doInsertOrPut(columnTableName, batch, batchId, partitionId, maxDeltaRows,
        compressionCodecId, conn)
    } else {
      val (bucketId, br, batchSize) = getPartitionID(columnTableName,
        () => batch.buffers.foldLeft(0L)(_ + _.capacity()))
      try {
        doInsertOrPut(columnTableName, batch, batchId, bucketId, maxDeltaRows,
          compressionCodecId, conn)
      } finally br match {
        case None =>
        case Some(bucket) => bucket.updateInProgressSize(-batchSize)
      }
    }
  }

  def beginTxSmartConnector(delayRollover: Boolean, catalogVersion: Long): Array[_ <: Object] = {
    val txIdConnArray = beginTx(delayRollover)
    val conn: Connection = txIdConnArray(0).asInstanceOf[Connection]
    ExternalStoreUtils.setSchemaVersionOnConnection(catalogVersion, conn)
    txIdConnArray
  }

  // begin should decide the connection which will be used by insert/commit/rollback
  def beginTx(delayRollover: Boolean): Array[_ <: Object] = {
    val conn = self.getConnection(tableName, onExecutor = true)

    assert(!conn.isClosed)
    tryExecute(tableName, closeOnSuccessOrFailure = false, onExecutor = true) {
      conn: Connection => {
        connectionType match {
          case ConnectionType.Embedded =>
            val rgn = Misc.getRegionForTable(
              JdbcExtendedUtils.toUpperCase(tableName), true).asInstanceOf[LocalRegion]
            val ds = rgn.getDiskStore
            if (ds != null) {
              ds.acquireDiskStoreReadLock()
            }
            val context = TXManagerImpl.currentTXContext()
            if (context == null ||
                (context.getSnapshotTXState == null && context.getTXState == null)) {
              val txMgr = Misc.getGemFireCache.getCacheTransactionManager
              val tx = txMgr.beginTX(TXManagerImpl.getOrCreateTXContext(),
                IsolationLevel.SNAPSHOT, null, null)
              tx.setColumnRolloverDisabled(delayRollover)
              Array(conn, txMgr.getTransactionId.stringFormat())
            } else {
              Array(conn, null)
            }
          case _ =>
            val txId = SmartConnectorHelper.snapshotTxIdForWrite.get
            if (txId == null) {
              logDebug(s"Going to start the transaction on server on conn $conn ")
              val startAndGetSnapshotTXId = conn.prepareCall(s"call sys.START_SNAPSHOT_TXID(?,?)")
              startAndGetSnapshotTXId.setBoolean(1, delayRollover)
              startAndGetSnapshotTXId.registerOutParameter(2, java.sql.Types.VARCHAR)
              startAndGetSnapshotTXId.execute()
              val txid = startAndGetSnapshotTXId.getString(2)
              startAndGetSnapshotTXId.close()
              SmartConnectorHelper.snapshotTxIdForWrite.set(txid)
              logDebug(s"The snapshot tx id is $txid and tablename is $tableName")
              Array(conn, txid)
            } else {
              logDebug(s"Going to use the transaction $txId on server on conn $conn ")
              // it should always be not null.
              if (!txId.isEmpty) {
                val statement = conn.createStatement()
                statement.execute(
                  s"call sys.USE_SNAPSHOT_TXID('$txId')")
              }
              Array(conn, null)
            }
        }
      }
    }(Some(conn))
  }

  def commitTx(txId: String, delayRollover: Boolean, conn: Option[Connection]): Unit = {
    tryExecute(tableName, closeOnSuccessOrFailure = false, onExecutor = true)(conn => {
      var success = false
      try {
        connectionType match {
          case ConnectionType.Embedded =>
            // if rollover was marked as delayed, then do the rollover before commit
            if (delayRollover) {
              GfxdSystemProcedures.flushLocalBuckets(tableName, false)
            }
            val rgn = Misc.getRegionForTable(
              JdbcExtendedUtils.toUpperCase(tableName), true).asInstanceOf[LocalRegion]
            try {
              Misc.getGemFireCache.getCacheTransactionManager.commit()
            } finally {
              val ds = rgn.getDiskStore
              if (ds != null) {
                ds.releaseDiskStoreReadLock()
              }
            }
          case _ =>
            logDebug(s"Going to commit $txId the transaction on server conn is $conn")
            val ps = conn.prepareStatement(s"call sys.COMMIT_SNAPSHOT_TXID(?,?)")
            ps.setString(1, if (txId ne null) txId else "")
            ps.setString(2, if (delayRollover) tableName else "")
            try {
              ps.executeUpdate()
              logDebug(s"The txid being committed is $txId")
            }
            finally {
              ps.close()
              SmartConnectorHelper.snapshotTxIdForWrite.set(null)
              logDebug(s"Committed $txId the transaction on server ")
            }
        }
        success = true
      } finally {
        try {
          if (!success && !conn.isClosed) {
            handleRollback(conn.rollback)
          }
        } finally {
          conn.close()
        }
      }
    })(conn)
  }

  def rollbackTx(txId: String, conn: Option[Connection]): Unit = {
    // noinspection RedundantDefaultArgument
    tryExecute(tableName, closeOnSuccessOrFailure = false, onExecutor = true) {
      conn: Connection => {
        connectionType match {
          case ConnectionType.Embedded =>
<<<<<<< HEAD
           Misc.getGemFireCache.getCacheTransactionManager.rollback()
=======
            val rgn = Misc.getRegionForTable(
              JdbcExtendedUtils.toUpperCase(tableName), true).asInstanceOf[LocalRegion]
            try {
              Misc.getGemFireCache.getCacheTransactionManager.rollback()
            } finally {
              val ds = rgn.getDiskStore
              if (ds != null) {
                ds.releaseDiskStoreReadLock()
              }
            }

>>>>>>> 53924505
          case _ =>
            logDebug(s"Going to rollback transaction $txId on server using $conn")
            var ps: PreparedStatement = null
            handleRollback(() => {
              ps = conn.prepareStatement(s"call sys.ROLLBACK_SNAPSHOT_TXID(?)")
              ps.setString(1, if (txId ne null) txId else "")
              ps.executeUpdate()
              logDebug(s"The transaction ID being rolled back is $txId")
              ps.close()
            }, () => {
              SmartConnectorHelper.snapshotTxIdForWrite.set(null)
              logDebug(s"Rolled back $txId the transaction on server ")
              if (!conn.isClosed) conn.close()
            })
        }
      }
    }(conn)
  }

  override def storeDelete(columnTableName: String, buffer: ByteBuffer, partitionId: Int,
      batchId: Long, compressionCodecId: Int, conn: Option[Connection]): Unit = {
    // check for task cancellation before further processing
    checkTaskCancellation()
    val value = new ColumnDeleteDelta(buffer, compressionCodecId, isCompressed = false)
    connectionType match {
      case ConnectionType.Embedded =>
        val region = Misc.getRegionForTable[ColumnFormatKey, ColumnFormatValue](
          columnTableName, true)
        val key = new ColumnFormatKey(batchId, partitionId,
          ColumnFormatEntry.DELETE_MASK_COL_INDEX)

        // check for full batch delete
        if (ColumnDelta.checkBatchDeleted(buffer)) {
          ColumnDelta.deleteBatch(key, region, columnTableName)
          return
        }
        region.put(key, value)

      case _ =>
        tryExecute(columnTableName, closeOnSuccessOrFailure = false,
          onExecutor = true) { connection =>

          // check for full batch delete
          if (ColumnDelta.checkBatchDeleted(buffer)) {
            val deleteStr = s"delete from ${quotedName(columnTableName)} where " +
                "uuid = ? and partitionId = ? and columnIndex = ?"
            val stmt = connection.prepareStatement(deleteStr)
            try {
              def addKeyToBatch(columnIndex: Int): Unit = {
                stmt.setLong(1, batchId)
                stmt.setInt(2, partitionId)
                stmt.setInt(3, columnIndex)
                stmt.addBatch()
              }
              // find the number of columns in the table
              val tableName = this.tableName
              val (schemaName, name) = tableName.indexOf('.') match {
                case -1 => (null, tableName)
                case index => (tableName.substring(0, index), tableName.substring(index + 1))
              }
              val rs = connection.getMetaData.getColumns(null, schemaName, name, "%")
              var numColumns = 0
              while (rs.next()) {
                numColumns += 1
              }
              rs.close()
              // add the stats rows
              addKeyToBatch(ColumnFormatEntry.STATROW_COL_INDEX)
              addKeyToBatch(ColumnFormatEntry.DELTA_STATROW_COL_INDEX)
              // add column values and deltas
              for (columnIndex <- 1 to numColumns) {
                addKeyToBatch(columnIndex)
                for (depth <- 0 until ColumnDelta.MAX_DEPTH) {
                  addKeyToBatch(ColumnDelta.deltaColumnIndex(
                    columnIndex - 1 /* zero based */ , depth))
                }
              }
              // lastly the delete delta row itself
              addKeyToBatch(ColumnFormatEntry.DELETE_MASK_COL_INDEX)
              stmt.executeBatch()
            } finally {
              stmt.close()
            }
            return
          }

          val deleteStr = getRowInsertOrPutStr(columnTableName, isPut = true)
          val stmt = connection.prepareStatement(deleteStr)
          var blob: ClientBlob = null
          try {
            stmt.setLong(1, batchId)
            stmt.setInt(2, partitionId)
            stmt.setInt(3, ColumnFormatEntry.DELETE_MASK_COL_INDEX)
            // wrap ColumnDelete to compress transparently in socket write if required
            blob = new ClientBlob(value)
            stmt.setBlob(4, blob)
            stmt.execute()
          } finally {
            // free the blob
            if (blob != null) {
              try {
                blob.free()
              } catch {
                case NonFatal(_) => // ignore
              }
            }
            stmt.close()
          }
        }(conn)
    }
  }

  def closeConnection(c: Option[Connection]): Unit = {
    c match {
      case Some(conn) if !conn.isClosed =>
        connectionType match {
          case ConnectionType.Embedded =>
            if (!conn.isInstanceOf[EmbedConnection]) {
              conn.commit()
              conn.close()
            }
          case _ =>
            // conn commit removed txState from the conn context.
            conn.commit()
            conn.close()
        }
      case _ => // Do nothing
    }
  }

  /**
   * Insert the base entry and n column entries in Snappy. Insert the base entry
   * in the end to ensure that the partial inserts of a cached batch are ignored
   * during iteration. We are not cleaning up the partial inserts of cached
   * batches for now.
   */
  private def doSnappyInsertOrPut(region: LocalRegion, batch: ColumnBatch,
      batchId: Long, partitionId: Int, maxDeltaRows: Int, compressionCodecId: Int): Unit = {
    val deltaUpdate = batch.deltaIndexes ne null
    val statRowIndex = if (deltaUpdate) ColumnFormatEntry.DELTA_STATROW_COL_INDEX
    else ColumnFormatEntry.STATROW_COL_INDEX
    var index = 1
    try {
      // add key-values pairs for each column (linked map to ensure stats row is last)
      val keyValues = new java.util.LinkedHashMap[ColumnFormatKey, ColumnFormatValue](
        batch.buffers.length + 1)
      batch.buffers.foreach { buffer =>
        val columnIndex = if (deltaUpdate) batch.deltaIndexes(index - 1) else index
        val key = new ColumnFormatKey(batchId, partitionId, columnIndex)
        val value = if (deltaUpdate) {
          new ColumnDelta(buffer, compressionCodecId, isCompressed = false)
        } else new ColumnFormatValue(buffer, compressionCodecId, isCompressed = false)
        keyValues.put(key, value)
        index += 1
      }
      // add the stats row
      val key = new ColumnFormatKey(batchId, partitionId, statRowIndex)
      val allocator = Misc.getGemFireCache.getBufferAllocator
      val statsBuffer = SharedUtils.createStatsBuffer(batch.statsData, allocator)
      val value = if (deltaUpdate) {
        new ColumnDelta(statsBuffer, compressionCodecId, isCompressed = false)
      } else new ColumnFormatValue(statsBuffer, compressionCodecId, isCompressed = false)
      keyValues.put(key, value)

      // do a putAll of the key-value map with create=true
      val startPut = CachePerfStats.getStatTime
      val putAllOp = region.newPutAllOperation(keyValues)
      if (putAllOp ne null) {
        putAllOp.getBaseEvent.setCreate(true)
        region.basicPutAll(keyValues, putAllOp, null)
      }
      region.getCachePerfStats.endPutAll(startPut)
    } catch {
      case NonFatal(e) =>
        // no explicit rollback needs to be done with snapshot
        logInfo(s"Region insert/put failed with exception $e")
        throw e
    }
  }

  /**
   * Insert the base entry and n column entries in Snappy. Insert the base entry
   * in the end to ensure that the partial inserts of a cached batch are ignored
   * during iteration. We are not cleaning up the partial inserts of cached
   * batches for now.
   */
  private def doGFXDInsertOrPut(columnTableName: String, batch: ColumnBatch,
      batchId: Long, partitionId: Int, maxDeltaRows: Int,
      compressionCodecId: Int): Connection => Unit = {
    {
      connection: Connection => {
        val deltaUpdate = batch.deltaIndexes ne null
        // we are using the same connection on which tx was started.
        val rowInsertStr = getRowInsertOrPutStr(columnTableName, deltaUpdate)
        val stmt = connection.prepareStatement(rowInsertStr)
        val statRowIndex = if (deltaUpdate) ColumnFormatEntry.DELTA_STATROW_COL_INDEX
        else ColumnFormatEntry.STATROW_COL_INDEX
        var index = 1
        var blobs: Array[ClientBlob] = null
        try {
          // add the columns
          blobs = batch.buffers.map(buffer => {
            val columnIndex = if (deltaUpdate) batch.deltaIndexes(index - 1) else index
            stmt.setLong(1, batchId)
            stmt.setInt(2, partitionId)
            stmt.setInt(3, columnIndex)
            // wrap in ColumnFormatValue to compress transparently in socket write if required
            val value = if (deltaUpdate) {
              new ColumnDelta(buffer, compressionCodecId, isCompressed = false)
            } else new ColumnFormatValue(buffer, compressionCodecId, isCompressed = false)
            val blob = new ClientBlob(value)
            stmt.setBlob(4, blob)
            index += 1
            stmt.addBatch()
            blob
          })
          // add the stat row
          stmt.setLong(1, batchId)
          stmt.setInt(2, partitionId)
          stmt.setInt(3, statRowIndex)
          val allocator = GemFireCacheImpl.getCurrentBufferAllocator
          val statsBuffer = SharedUtils.createStatsBuffer(batch.statsData, allocator)
          // wrap in ColumnFormatValue to compress transparently in socket write if required
          val value = if (deltaUpdate) {
            new ColumnDelta(statsBuffer, compressionCodecId, isCompressed = false)
          } else new ColumnFormatValue(statsBuffer, compressionCodecId, isCompressed = false)
          stmt.setBlob(4, new ClientBlob(value))
          stmt.addBatch()

          stmt.executeBatch()
          stmt.close()
        } catch {
          case NonFatal(e) =>
            // no explicit rollback needs to be done with snapshot
            logInfo(s"Connector insert/put failed with exception $e")
            throw e
        } finally {
          // free the blobs
          if (blobs != null) {
            for (blob <- blobs) {
              try {
                blob.free()
              } catch {
                case NonFatal(_) => // ignore
              }
            }
          }
        }
      }
    }
  }

  protected def getRowInsertOrPutStr(tableName: String, isPut: Boolean): String = {
    if (isPut) s"put into ${quotedName(tableName)} values (?, ?, ?, ?)"
    else s"insert into ${quotedName(tableName)} values (?, ?, ?, ?)"
  }

  override def getConnection(id: String, onExecutor: Boolean): Connection = {
    connectionType match {
      case ConnectionType.Embedded if onExecutor =>
        val currentCM = ContextService.getFactory.getCurrentContextManager
        if (currentCM ne null) {
          val conn = EmbedConnectionContext.getEmbedConnection(currentCM)
          if (conn ne null) return conn
        }
      case _ => // get pooled connection
    }

    val connProps = if (onExecutor) connProperties.executorConnProps
    else connProperties.connProps
    ConnectionPool.getPoolConnection(id, connProperties.dialect,
      connProperties.poolProps, connProps, connProperties.hikariCP)
  }

  override def getConnectedExternalStore(table: String,
      onExecutor: Boolean): ConnectedExternalStore =
    new JDBCSourceAsColumnarStore(connProperties, numPartitions, tableName, schema)
        with ConnectedExternalStore {

      @transient protected[this] override val connectedInstance: Connection =
        self.getConnection(table, onExecutor)

      override def withTable(tableName: String, numPartitions: Int): ExternalStore =
        throw new UnsupportedOperationException(s"withTable unexpected for ConnectedExternalStore")
    }

  override def getColumnBatchRDD(tableName: String,
      rowBuffer: String,
      projection: Array[Int],
      filters: Array[Expression],
      prunePartitions: () => Int,
      session: SparkSession,
      schema: StructType,
      delayRollover: Boolean): RDD[Any] = {
    val snappySession = session.asInstanceOf[SnappySession]
    connectionType match {
      case ConnectionType.Embedded =>
        new ColumnarStorePartitionedRDD(snappySession, tableName, projection,
          filters, (filters eq null) || filters.length == 0, prunePartitions, this)
      case _ =>
        // remove the url property from poolProps since that will be
        // partition-specific
        val poolProps = connProperties.poolProps -
            (if (connProperties.hikariCP) "jdbcUrl" else "url")

        val catalog = snappySession.externalCatalog
        val (rowSchema, rowTable) = JdbcExtendedUtils.getTableWithSchema(rowBuffer,
          conn = null, Some(snappySession))
        val relationInfo = catalog.getRelationInfo(rowSchema, rowTable, isRowTable = false)._1
        new SmartConnectorColumnRDD(snappySession, tableName, projection, filters,
          ConnectionProperties(connProperties.url,
            connProperties.driver, connProperties.dialect, poolProps,
            connProperties.connProps, connProperties.executorConnProps,
            connProperties.hikariCP), schema, store = this, allParts = relationInfo.partitions,
          prunePartitions, relationInfo.catalogSchemaVersion, delayRollover)
    }
  }

  private def doInsertOrPut(columnTableName: String, batch: ColumnBatch, batchId: Long,
      partitionId: Int, maxDeltaRows: Int, compressionCodecId: Int,
      conn: Option[Connection] = None): Unit = {
    // split the batch and put into row buffer if it is small
    if (maxDeltaRows > 0 && batch.numRows < math.min(maxDeltaRows,
      math.max(maxDeltaRows >>> 1, SystemProperties.SNAPPY_MIN_COLUMN_DELTA_ROWS))) {
      // noinspection RedundantDefaultArgument
      tryExecute(tableName, closeOnSuccessOrFailure = false /* batch.deltaIndexes ne null */ ,
        onExecutor = true)(doRowBufferPut(batch, partitionId))(conn)
    } else {
      connectionType match {
        case ConnectionType.Embedded =>
          val region = Misc.getRegionForTable(columnTableName, true)
              .asInstanceOf[PartitionedRegion]
          // create UUID if not present using the row buffer region because
          // all other callers (ColumnFormatEncoder, BucketRegion) use the same
          val uuid = if (BucketRegion.isValidUUID(batchId)) batchId
          else region.getColocatedWithRegion.newUUID(false)
          doSnappyInsertOrPut(region, batch, uuid, partitionId, maxDeltaRows, compressionCodecId)

        case _ =>
          // noinspection RedundantDefaultArgument
          tryExecute(tableName, closeOnSuccessOrFailure = false /* batch.deltaIndexes ne null */ ,
            onExecutor = true)(doGFXDInsertOrPut(columnTableName, batch, batchId, partitionId,
            maxDeltaRows, compressionCodecId))(conn)
      }
    }
  }

  private def doRowBufferPut(batch: ColumnBatch,
      partitionId: Int): Connection => Unit = {
    connection: Connection => {
      val gen = CodeGeneration.compileCode(
        tableName + ".columnTable.decompress", schema.fields, () => {
          val schemaAttrs = schema.toAttributes
          val tableScan = ColumnTableScan(schemaAttrs, dataRDD = null,
            otherRDDs = Nil, numBuckets = -1,
            partitionColumns = Nil, partitionColumnAliases = Nil,
            baseRelation = null, schema, allFilters = Nil, schemaAttrs,
            caseSensitive = true)
          val insertPlan = RowInsertExec(tableScan, putInto = true,
            Nil, Nil, numBuckets = -1, isPartitioned = false, schema,
            None, onExecutor = true, tableName, connProperties)
          // now generate the code with the help of WholeStageCodegenExec
          // this is only used for local code generation while its RDD
          // semantics and related methods are all ignored
          val (ctx, code) = ExternalStoreUtils.codeGenOnExecutor(
            WholeStageCodegenExec(insertPlan), insertPlan)
          val references = ctx.references
          // also push the index of connection reference at the end which
          // will be used below to update connection before execution
          references += insertPlan.connRef
          (code, references.toArray)
        })
      val refs = gen._2.clone()
      // set the connection object for current execution
      val connectionRef = refs(refs.length - 1).asInstanceOf[Int]
      refs(connectionRef) = connection
      // no harm in passing a references array with extra element at end
      val iter = gen._1.generate(refs).asInstanceOf[BufferedRowIterator]
      // put the single ColumnBatch in the iterator read by generated code
      iter.init(partitionId, Array(Iterator[Any](new ResultSetTraversal(
        conn = null, stmt = null, rs = null, context = null),
        ColumnBatchIterator(batch)).asInstanceOf[Iterator[InternalRow]]))
      // ignore the result which is the update count
      while (iter.hasNext) {
        iter.next()
      }
      // release the batch buffers
      batch.buffers.foreach(b => if (b ne null) BufferAllocator.releaseBuffer(b))
    }
  }

  private def getInProgressBucketSize(br: BucketRegion, shift: Int): Long =
    (br.getTotalBytes + br.getInProgressSize) >> shift

  // use the same saved connection for all operation
  private def getPartitionID(columnTableName: String,
      getBatchSizeInBytes: () => Long): (Int, Option[BucketRegion], Long) = {
    connectionType match {
      case ConnectionType.Embedded =>
        val region = Misc.getRegionForTable(columnTableName, true).asInstanceOf[LocalRegion]
        region match {
          case pr: PartitionedRegion =>
            pr.synchronized {
              val primaryBuckets = pr.getDataStore.getAllLocalPrimaryBucketRegions
              // if no local primary bucket, then select a random bucket
              if (primaryBuckets.isEmpty) {
                (Random.nextInt(pr.getTotalNumberOfBuckets), None, 0L)
              } else {
                // select the bucket with smallest size at this point
                val iterator = primaryBuckets.iterator()
                // for heap buffer, round off to nearest 8k to avoid tiny
                // size changes from effecting the minimum selection else
                // round off to 32 for off-heap where memory bytes has only
                // the entry+key overhead (but overflow bytes have data too)
                val shift = if (GemFireCacheImpl.hasNewOffHeap) 5 else 13
                assert(iterator.hasNext)
                var smallestBucket = iterator.next()
                var minBucketSize = getInProgressBucketSize(smallestBucket, shift)
                while (iterator.hasNext) {
                  val bucket = iterator.next()
                  val bucketSize = getInProgressBucketSize(bucket, shift)
                  if (bucketSize < minBucketSize ||
                      (bucketSize == minBucketSize && Random.nextBoolean())) {
                    smallestBucket = bucket
                    minBucketSize = bucketSize
                  }
                }
                val batchSize = getBatchSizeInBytes()
                // update the in-progress size of the chosen bucket
                smallestBucket.updateInProgressSize(batchSize)
                (smallestBucket.getId, Some(smallestBucket), batchSize)
              }
            }
          case _ => (-1, None, 0L)
        }
      // TODO: SW: for split mode, get connection to one of the
      // local servers and a bucket ID for only one of those
      case _ => (Random.nextInt(numPartitions), None, 0L)
    }
  }

  override def toString: String = s"ColumnarStore[$tableName, partitions=$numPartitions, " +
      s"connectionProperties=$connProperties, schema=$schema]"
}

final class ColumnarStorePartitionedRDD(
    @transient private val session: SnappySession,
    private var tableName: String,
    private var projection: Array[Int],
    @transient private[sql] val filters: Array[Expression],
    private[sql] var fullScan: Boolean,
    @(transient @param) partitionPruner: () => Int,
    @transient private val store: JDBCSourceAsColumnarStore)
    extends RDDKryo[Any](session.sparkContext, Nil) with KryoSerializable {

  private[this] var allPartitions: Array[Partition] = _
  private val evaluatePartitions: () => Array[Partition] = () => {
    val region = Misc.getRegionForTable(tableName, true)
    partitionPruner() match {
      case -1 if allPartitions != null =>
        allPartitions
      case -1 =>
        allPartitions = session.sessionState.getTablePartitions(
          region.asInstanceOf[PartitionedRegion])
        allPartitions
      case bucketId: Int =>
        if (!session.partitionPruning) {
          allPartitions = session.sessionState.getTablePartitions(
            region.asInstanceOf[PartitionedRegion])
          allPartitions
        } else {
          Utils.getPartitions(region, bucketId)
        }
    }
  }

  override def compute(part: Partition, context: TaskContext): Iterator[Any] = {

    Option(context).foreach(_.addTaskCompletionListener(_ => {
      val tx = TXManagerImpl.getCurrentSnapshotTXState
      if (tx != null /* && !(tx.asInstanceOf[TXStateProxy]).isClosed() */ ) {
        val cache = Misc.getGemFireCacheNoThrow
        if (cache ne null) {
          val txMgr = cache.getCacheTransactionManager
          txMgr.masqueradeAs(tx)
          txMgr.commit()
        }
      }
    }))

    // TODO: maybe we can start tx here
    // We can start different tx in each executor for first phase,
    // till global snapshot is available.
    // check if the tx is already running.
    // val txMgr = GemFireCacheImpl.getExisting.getCacheTransactionManager
    // txMgr.begin()
    // who will call commit.
    // val txId = txMgr.getTransactionId
    val bucketIds = part match {
      case p: MultiBucketExecutorPartition => p.buckets
      case _ => Collections.singleton(Int.box(part.index))
    }
    // val container = GemFireXDUtils.getGemFireContainer(tableName, true)
    // ColumnBatchIterator(container, bucketIds)
    val r = Misc.getRegionForTable(tableName, true).asInstanceOf[LocalRegion]
    ColumnBatchIterator(r, bucketIds, projection, fullScan, context)
  }

  override def getPreferredLocations(split: Partition): Seq[String] = {
    split.asInstanceOf[MultiBucketExecutorPartition].hostExecutorIds
  }

  override protected def getPartitions: Array[Partition] = {
    evaluatePartitions()
  }

  def getPartitionEvaluator: () => Array[Partition] = evaluatePartitions

  override def write(kryo: Kryo, output: Output): Unit = {
    super.write(kryo, output)
    output.writeString(tableName)
    output.writeInt(projection.length)
    output.writeInts(projection)
    output.writeBoolean(fullScan)
  }

  override def read(kryo: Kryo, input: Input): Unit = {
    super.read(kryo, input)
    tableName = input.readString()
    val numProjections = input.readInt
    projection = input.readInts(numProjections)
    fullScan = input.readBoolean()
  }
}

final class SmartConnectorColumnRDD(
    @transient private val session: SnappySession,
    private var tableName: String,
    private var projection: Array[Int],
    @transient private[sql] val filters: Array[Expression],
    private var connProperties: ConnectionProperties,
    private var schema: StructType,
    @transient private val store: ExternalStore,
    @transient private val allParts: Array[Partition],
    @(transient @param) partitionPruner: () => Int,
    private var catalogSchemaVersion: Long,
    private var delayRollover: Boolean)
    extends RDDKryo[Any](session.sparkContext, Nil) with KryoSerializable {

  private var serializedFilters: Array[Byte] = _

  private var preferHostName = SmartConnectorHelper.preferHostName(session)

  override def compute(split: Partition,
      context: TaskContext): Iterator[ByteBuffer] = {
    val helper = new SmartConnectorRDDHelper
    val part = split.asInstanceOf[SmartExecutorBucketPartition]
    val (conn, txId) = helper.getConnectionAndTXId(connProperties, part, preferHostName)
    logDebug(s"Scan for $tableName, Partition index = ${part.index}, bucketId = ${part.bucketId}")
    val partitionId = part.bucketId
    var itr: Iterator[ByteBuffer] = null
    try {
      // fetch all the column blobs pushing down the filters
      val (statement, rs) = helper.prepareScan(conn, txId,
        tableName, projection, serializedFilters, part, catalogSchemaVersion)
      itr = new ColumnBatchIteratorOnRS(conn, projection, statement, rs,
        context, partitionId)
    } finally {
      if (context ne null) {
        context.addTaskCompletionListener { _ =>
          logDebug(s"The txid going to be committed is $txId " + tableName)

          // if ((txId ne null) && !txId.equals("null")) {
          val ps = conn.prepareStatement(s"call sys.COMMIT_SNAPSHOT_TXID(?,?)")
          ps.setString(1, if (txId ne null) txId else "")
          ps.setString(2, if (delayRollover) tableName else "")
          ps.executeUpdate()
          logDebug(s"The txid being committed is $txId")
          ps.close()
          SmartConnectorHelper.snapshotTxIdForRead.set(null)
          logDebug(s"closed connection for task from listener $partitionId")
          try {
            conn.close()
            logDebug("closed connection for task " + context.partitionId())
          } catch {
            case NonFatal(e) => logWarning("Exception closing connection", e)
          }
          // }
        }
      }
    }
    itr
  }

  private def serializeFilters(filters: Array[Expression]): Array[Byte] = {
    // serialize the filters
    if ((filters ne null) && filters.length > 0) {
      // ship as source Filters which is public API for multiple version compatibility
      val srcFilters = filters.flatMap(translateToFilter)
      if (srcFilters.length > 0) {
        KryoSerializerPool.serialize((kryo, out) => kryo.writeObject(out, srcFilters))
      } else null
    } else null
  }

  override def getPreferredLocations(split: Partition): Seq[String] = {
    split.asInstanceOf[SmartExecutorBucketPartition].hostList.map(_._1)
  }

  def getPartitionEvaluator: () => Array[Partition] = () => partitionPruner() match {
    case -1 => allParts
    case bucketId =>
      val part = allParts(bucketId).asInstanceOf[SmartExecutorBucketPartition]
      Array(new SmartExecutorBucketPartition(0, bucketId, part.hostList))
  }

  override def getPartitions: Array[Partition] = {
    // evaluate the filters at this point since they can change in every execution
    // (updated values in ParamLiteral will take care of updating filters)
    serializedFilters = serializeFilters(filters)
    val parts = getPartitionEvaluator()
    logDebug(s"$toString.getPartitions: $tableName partitions ${parts.mkString("; ")}")
    parts
  }

  override def write(kryo: Kryo, output: Output): Unit = {
    super.write(kryo, output)

    output.writeString(tableName)
    output.writeVarInt(projection.length, true)
    output.writeInts(projection, true)
    val filterLen = if (serializedFilters ne null) serializedFilters.length else 0
    output.writeVarInt(filterLen, true)
    if (filterLen > 0) {
      output.writeBytes(serializedFilters, 0, filterLen)
    }
    ConnectionPropertiesSerializer.write(kryo, output, connProperties)
    StructTypeSerializer.write(kryo, output, schema)
    output.writeVarLong(catalogSchemaVersion, false)
    output.writeBoolean(delayRollover)
    output.writeBoolean(preferHostName)
  }

  override def read(kryo: Kryo, input: Input): Unit = {
    super.read(kryo, input)

    tableName = input.readString()
    val numColumns = input.readVarInt(true)
    projection = input.readInts(numColumns, true)
    val filterLen = input.readVarInt(true)
    serializedFilters = if (filterLen > 0) input.readBytes(filterLen) else null
    connProperties = ConnectionPropertiesSerializer.read(kryo, input)
    schema = StructTypeSerializer.read(kryo, input, c = null)
    catalogSchemaVersion = input.readVarLong(false)
    delayRollover = input.readBoolean()
    preferHostName = input.readBoolean()
  }
}

class SmartConnectorRowRDD(_session: SnappySession,
    _tableName: String,
    _isPartitioned: Boolean,
    _columns: Array[String],
    _connProperties: ConnectionProperties,
    _filters: Array[Expression],
    _partEval: () => Array[Partition],
    _partitionPruner: () => Int = () => -1,
    private var catalogSchemaVersion: Long,
    _commitTx: Boolean, _delayRollover: Boolean)
    extends RowFormatScanRDD(_session, _tableName, _isPartitioned, _columns,
      pushProjections = true, useResultSet = true, _connProperties,
    _filters, _partEval, _partitionPruner, _commitTx, _delayRollover,
    projection = Array.emptyIntArray, None) {

  private var preferHostName = SmartConnectorHelper.preferHostName(session)

  override def commitTxBeforeTaskCompletion(conn: Option[Connection],
      context: TaskContext): Unit = {
    Option(context).foreach(_.addTaskCompletionListener(_ => {
      val txId = SmartConnectorHelper.snapshotTxIdForRead.get match {
        case null => null
        case p => p._1
      }
      logDebug(s"The txid going to be committed is $txId " + tableName)
      // if ((txId ne null) && !txId.equals("null")) {
        val ps = conn.get.prepareStatement(s"call sys.COMMIT_SNAPSHOT_TXID(?,?)")
        ps.setString(1, if (txId  ne null) txId else "")
        ps.setString(2, if (delayRollover) tableName else "")
        ps.executeUpdate()
        logDebug(s"The txid being committed is $txId")
        ps.close()
        SmartConnectorHelper.snapshotTxIdForRead.set(null)
      // }
    }))
  }

  override def computeResultSet(
      thePart: Partition, context: TaskContext): (Connection, Statement, ResultSet) = {
    val helper = new SmartConnectorRDDHelper
    val (conn, txId) = helper.getConnectionAndTXId(connProperties,
      thePart.asInstanceOf[SmartExecutorBucketPartition], preferHostName)
    if (context ne null) {
      context.addTaskCompletionListener { _ =>
        try {
          val statement = conn.createStatement()
          statement match {
            case stmt: ClientStatement => stmt.getConnection.setCommonStatementAttributes(null)
          }
          statement.close()
        } catch {
          case NonFatal(e) => logWarning("Exception resetting commonStatementAttributes", e)
        }
        try {
          conn.close()
          logDebug("closed connection for task " + context.partitionId())
        } catch {
          case NonFatal(e) => logWarning("Exception closing connection", e)
        }
      }
    }
    val bucketPartition = thePart.asInstanceOf[SmartExecutorBucketPartition]
    logDebug(s"Scanning row buffer for $tableName,partId=${bucketPartition.index}," +
        s" bucketId = ${bucketPartition.bucketId}")
    val statement = conn.createStatement()
    val thriftConn = statement match {
      case clientStmt: ClientStatement =>
        val clientConn = clientStmt.getConnection
        if (isPartitioned) {
          clientConn.setCommonStatementAttributes(ClientStatement.setLocalExecutionBucketIds(
            new StatementAttrs(), Collections.singleton(Int.box(bucketPartition.bucketId)),
            tableName, true).setCatalogVersion(catalogSchemaVersion))
        } else {
          clientConn.setCommonStatementAttributes(
            new StatementAttrs().setCatalogVersion(catalogSchemaVersion))
        }
        clientConn
      case _ => null
    }
    if (isPartitioned && (thriftConn eq null)) {
      val ps = conn.prepareStatement("call sys.SET_BUCKETS_FOR_LOCAL_EXECUTION(?, ?, ?)")
      ps.setString(1, tableName)
      val bucketString = bucketPartition.bucketId.toString
      ps.setString(2, bucketString)
      ps.setLong(3, catalogSchemaVersion)
      ps.executeUpdate()
      ps.close()
    }
    val sqlText = s"SELECT $columnList FROM ${quotedName(tableName)}$filterWhereClause"

    val args = filterWhereArgs
    val stmt = conn.prepareStatement(sqlText)
    if (args ne null) {
      ExternalStoreUtils.setStatementParameters(stmt, args)
    }
    val fetchSize = connProperties.executorConnProps.getProperty("fetchSize")
    if (fetchSize ne null) {
      stmt.setFetchSize(fetchSize.toInt)
    }

    if (thriftConn ne null) {
      stmt.asInstanceOf[ClientPreparedStatement].setSnapshotTransactionId(txId)
    } else if (txId != null) {
      if (!txId.isEmpty) {
        statement.execute(
          s"call sys.USE_SNAPSHOT_TXID('$txId')")
      }
    }

    val rs = stmt.executeQuery()

    // get the txid which was used to take the snapshot.
    if (!commitTx) {
      val getTXIdAndHostUrl = conn.prepareStatement("values sys.GET_SNAPSHOT_TXID_AND_HOSTURL(?)")
      getTXIdAndHostUrl.setBoolean(1, delayRollover)
      val rs = getTXIdAndHostUrl.executeQuery()
      rs.next()
      val txIdAndHostUrl = SmartConnectorHelper.getTxIdAndHostUrl(
        rs.getString(1), preferHostName)
      rs.close()
      getTXIdAndHostUrl.close()
      SmartConnectorHelper.snapshotTxIdForRead.set(txIdAndHostUrl)
      logDebug(s"The snapshot tx id is $txIdAndHostUrl and tablename is $tableName")
    }
    logDebug(s"The previous snapshot tx id is $txId and tablename is $tableName")
    (conn, stmt, rs)
  }

  override def getPreferredLocations(split: Partition): Seq[String] = {
    split.asInstanceOf[SmartExecutorBucketPartition].hostList.map(_._1)
  }

  override def getPartitions: Array[Partition] = {
    // evaluate the filter clause at this point since it can change in every execution
    // (updated values in ParamLiteral will take care of updating filters)
    evaluateWhereClause()
    val parts = partitionEvaluator()
    if(parts.length == _partEval().length){
      return getPartitionEvaluator
    }
    logDebug(s"$toString.getPartitions: $tableName partitions ${parts.mkString("; ")}")
    parts
  }

  def getPartitionEvaluator: Array[Partition] = {
    partitionPruner() match {
      case -1 => _partEval()
      case bucketId =>
        val part = _partEval()(bucketId).asInstanceOf[SmartExecutorBucketPartition]
        Array(new SmartExecutorBucketPartition(0, bucketId, part.hostList))
    }
  }

  def getSQLStatement(resolvedTableName: String,
      requiredColumns: Array[String], partitionId: Int): String = {
    "select " + requiredColumns.mkString(", ") + " from " + quotedName(resolvedTableName)
  }

  override def write(kryo: Kryo, output: Output): Unit = {
    super.write(kryo, output)
    output.writeVarLong(catalogSchemaVersion, false)
    output.writeBoolean(preferHostName)
  }

  override def read(kryo: Kryo, input: Input): Unit = {
    super.read(kryo, input)
    catalogSchemaVersion = input.readVarLong(false)
    preferHostName = input.readBoolean()
  }
}

class SnapshotConnectionListener(store: JDBCSourceAsColumnarStore,
    delayRollover: Boolean) extends TaskCompletionListener {
  private val connAndTxId: Array[_ <: Object] = store.beginTx(delayRollover)
  private var isSuccess = false

  override def onTaskCompletion(context: TaskContext): Unit = {
    val txId = connAndTxId(1).asInstanceOf[String]
    val conn = Option(connAndTxId(0).asInstanceOf[Connection])
    if (connAndTxId(1) ne null) {
      if (success()) {
        store.commitTx(txId, delayRollover, conn)
      }
      else {
        store.rollbackTx(txId, conn)
      }
    }
    store.closeConnection(conn)
  }

  def success(): Boolean = {
    isSuccess
  }

  def setSuccess(): Unit = {
    isSuccess = true
  }

  def getConn: Connection = connAndTxId(0).asInstanceOf[Connection]
}<|MERGE_RESOLUTION|>--- conflicted
+++ resolved
@@ -232,11 +232,9 @@
       conn: Connection => {
         connectionType match {
           case ConnectionType.Embedded =>
-<<<<<<< HEAD
-           Misc.getGemFireCache.getCacheTransactionManager.rollback()
-=======
             val rgn = Misc.getRegionForTable(
-              JdbcExtendedUtils.toUpperCase(tableName), true).asInstanceOf[LocalRegion]
+              JdbcExtendedUtils.toUpperCase(tableName), true).
+              asInstanceOf[LocalRegion]
             try {
               Misc.getGemFireCache.getCacheTransactionManager.rollback()
             } finally {
@@ -245,8 +243,6 @@
                 ds.releaseDiskStoreReadLock()
               }
             }
-
->>>>>>> 53924505
           case _ =>
             logDebug(s"Going to rollback transaction $txId on server using $conn")
             var ps: PreparedStatement = null
