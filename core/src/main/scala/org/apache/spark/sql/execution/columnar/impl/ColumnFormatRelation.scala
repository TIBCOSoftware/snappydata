/*
 * Copyright (c) 2016 SnappyData, Inc. All rights reserved.
 *
 * Licensed under the Apache License, Version 2.0 (the "License"); you
 * may not use this file except in compliance with the License. You
 * may obtain a copy of the License at
 *
 * http://www.apache.org/licenses/LICENSE-2.0
 *
 * Unless required by applicable law or agreed to in writing, software
 * distributed under the License is distributed on an "AS IS" BASIS,
 * WITHOUT WARRANTIES OR CONDITIONS OF ANY KIND, either express or
 * implied. See the License for the specific language governing
 * permissions and limitations under the License. See accompanying
 * LICENSE file.
 */
package org.apache.spark.sql.execution.columnar.impl

import java.sql.{Connection, PreparedStatement}

import scala.collection.mutable
import scala.collection.mutable.ArrayBuffer

import com.gemstone.gemfire.internal.cache.{ExternalTableMetaData, PartitionedRegion}
import com.pivotal.gemfirexd.internal.engine.Misc
import io.snappydata.Constant

import org.apache.spark.rdd.RDD
import org.apache.spark.sql._
import org.apache.spark.sql.catalyst.InternalRow
import org.apache.spark.sql.catalyst.expressions.{Cast, Literal, ParamLiteral, SortDirection, SpecificMutableRow, UnsafeProjection}
import org.apache.spark.sql.catalyst.plans.physical.HashPartitioning
import org.apache.spark.sql.catalyst.expressions.{AttributeReference, SortDirection}
import org.apache.spark.sql.collection.Utils
import org.apache.spark.sql.execution.columnar.ExternalStoreUtils.CaseInsensitiveMutableHashMap
import org.apache.spark.sql.execution.columnar._
import org.apache.spark.sql.execution.datasources.LogicalRelation
import org.apache.spark.sql.execution.row.RowFormatScanRDD
import org.apache.spark.sql.execution.{ConnectionPool, PartitionedDataSourceScan, SparkPlan}
import org.apache.spark.sql.hive.{ConnectorCatalog, QualifiedTableName, RelationInfo, SnappyStoreHiveCatalog}
import org.apache.spark.sql.row.GemFireXDDialect
import org.apache.spark.sql.sources._
import org.apache.spark.sql.store.{CodeGeneration, StoreUtils}
import org.apache.spark.sql.types.StructType
import org.apache.spark.{Logging, Partition}

/**
 * This class acts as a DataSource provider for column format tables provided Snappy.
 * It uses GemFireXD as actual datastore to physically locate the tables.
 * Column tables can be used for storing data in columnar compressed format.
 * A example usage is given below.
 *
 * val data = Seq(Seq(1, 2, 3), Seq(7, 8, 9), Seq(9, 2, 3), Seq(4, 2, 3), Seq(5, 6, 7))
 * val rdd = sc.parallelize(data, data.length).map(s => new Data(s(0), s(1), s(2)))
 * val dataDF = snc.createDataFrame(rdd)
 * snc.createTable(tableName, "column", dataDF.schema, props)
 * dataDF.write.insertInto(tableName)
 *
 * This provider scans underlying tables in parallel and is aware of the data partition.
 * It does not introduces a shuffle if simple table query is fired.
 * One can insert a single or multiple rows into this table as well
 * as do a bulk insert by a Spark DataFrame.
 * Bulk insert example is shown above.
 */
abstract class BaseColumnFormatRelation(
    _table: String,
    _provider: String,
    _mode: SaveMode,
    _userSchema: StructType,
    schemaExtensions: String,
    ddlExtensionForShadowTable: String,
    _origOptions: Map[String, String],
    _externalStore: ExternalStore,
    partitioningColumns: Seq[String],
    _context: SQLContext)
    extends JDBCAppendableRelation(_table, _provider, _mode, _userSchema,
      _origOptions, _externalStore, _context)
    with PartitionedDataSourceScan
    with RowInsertableRelation {

  override def toString: String = s"${getClass.getSimpleName}[$table]"

  override val connectionType: ConnectionType.Value =
    ExternalStoreUtils.getConnectionType(dialect)

  lazy val rowInsertStr: String = JdbcExtendedUtils.getInsertOrPutString(
    resolvedName, schema, upsert = false)

  @transient override lazy val region: PartitionedRegion =
    Misc.getRegionForTable(resolvedName, true).asInstanceOf[PartitionedRegion]

  def getColumnBatchStatistics(schema: Seq[AttributeReference]): PartitionStatistics = {
    new PartitionStatistics(schema)
  }

  @transient
  lazy val clusterMode = SnappyContext.getClusterMode(_context.sparkContext)
  @transient
  lazy val relInfo: RelationInfo = {
    clusterMode match {
      case ThinClientConnectorMode(_, _) =>
        val catalog = _context.sparkSession.sessionState.catalog.asInstanceOf[ConnectorCatalog]
        catalog.getCachedRelationInfo(catalog.newQualifiedTableName(table))
      case _ =>
        new RelationInfo(numBuckets, partitionColumns, Array.empty[String],
          Array.empty[String], Array.empty[Partition], -1)
    }
  }

  @transient
  override lazy val numBuckets: Int = {
    clusterMode match {
      case ThinClientConnectorMode(_, _) => relInfo.numBuckets
      case _ => region.getTotalNumberOfBuckets
    }
  }

  override def partitionColumns: Seq[String] = {
    partitioningColumns
  }

  override private[sql] lazy val externalColumnTableName: String =
      ColumnFormatRelation.columnBatchTableName(table)

  override def scanTable(tableName: String, requiredColumns: Array[String],
      filters: Array[Filter], _ignore: => Int): RDD[Any] = {

    // this will yield partitioning column ordered Array of Expression (Literals/ParamLiterals).
    // RDDs needn't have to care for orderless hashing scheme at invocation point.
    val (pruningExpressions, fields) = partitionColumns.map { pc =>
      filters.collectFirst {
          case EqualTo(a, v@ParamLiteral(_, _, _)) if pc.equalsIgnoreCase(a) =>
            (v, schema(a))
          case EqualNullSafe(a, v@ParamLiteral(_, _, _)) if pc.equalsIgnoreCase(a) =>
            (v, schema(a))
      }
    }.filter(_.nonEmpty).map(_.get).unzip

    val pcFields = StructType(fields).toAttributes
    val mutableRow = new SpecificMutableRow(pcFields.map(_.dataType))
    val bucketIdGeneration = UnsafeProjection.create(
      HashPartitioning(pcFields, numBuckets)
          .partitionIdExpression :: Nil, pcFields)

    def prunePartitions: Int = {
      if (pruningExpressions.nonEmpty) {
        pruningExpressions.zipWithIndex.foreach { case (e, i) =>
          mutableRow(i) = e.eval(null)
        }
        bucketIdGeneration(mutableRow).getInt(0)
      } else {
        -1
      }
    }

    // note: filters is expected to be already split by CNF.
    // see PhysicalOperation#unapply
    super.scanTable(externalColumnTableName, requiredColumns, filters, prunePartitions)
  }

  override def buildUnsafeScan(requiredColumns: Array[String],
      filters: Array[Filter]): (RDD[Any], Seq[RDD[InternalRow]]) = {
    val rdd = scanTable(table, requiredColumns, filters, -1)
    val partitionEvaluator = rdd match {
      case c: ColumnarStorePartitionedRDD => c.getPartitionEvaluator
      case r => () => r.partitions
    }
    val zipped = buildRowBufferRDD(partitionEvaluator, requiredColumns, filters,
      useResultSet = true).zipPartitions(rdd) { (leftItr, rightItr) =>
      Iterator[Any](leftItr, rightItr)
    }
    (zipped, Nil)
  }


  def buildUnsafeScanForSampledRelation(requiredColumns: Array[String],
      filters: Array[Filter]): (RDD[Any], RDD[Any],
      Seq[RDD[InternalRow]]) = {
    val rdd = scanTable(table, requiredColumns, filters, -1)
    val partitionEvaluator = rdd match {
      case c: ColumnarStorePartitionedRDD => c.getPartitionEvaluator
      case r => () => r.partitions
    }
    val rowRDD = buildRowBufferRDD(partitionEvaluator, requiredColumns, filters,
      useResultSet = true)
    (rdd.asInstanceOf[RDD[Any]], rowRDD.asInstanceOf[RDD[Any]], Nil)
  }

  def buildRowBufferRDD(partitionEvaluator: () => Array[Partition],
      requiredColumns: Array[String], filters: Array[Filter],
      useResultSet: Boolean): RDD[Any] = {
    // TODO: Suranjan scanning over column rdd before row will make sure
    // that we don't have duplicates; we may miss some results though
    // [sumedh] In the absence of snapshot isolation, one option is to
    // use increasing column batch IDs and note the IDs at the start, then
    // scan row buffer first and delay column batch creation till that is done,
    // finally skipping any IDs greater than the noted ones.
    // However, with plans for mutability in column store (via row buffer) need
    // to re-think in any case and provide proper snapshot isolation in store.
    val isPartitioned = (numBuckets != 1)
    val session = sqlContext.sparkSession.asInstanceOf[SnappySession]
    connectionType match {
      case ConnectionType.Embedded =>
        new RowFormatScanRDD(
          session,
          resolvedName,
          isPartitioned,
          requiredColumns,
          pushProjections = false,
          useResultSet = useResultSet,
          connProperties,
          Array.empty[Filter],
          // use same partitions as the column store (SNAP-1083)
<<<<<<< HEAD
          partitions,
          commitTx = false
=======
          partitionEvaluator
>>>>>>> 5e0a8dd1
        )
      case _ =>
        new SmartConnectorRowRDD(
          session,
          resolvedName,
          isPartitioned,
          requiredColumns,
          connProperties,
          filters,
          // use same partitions as the column store (SNAP-1083)
          partitionEvaluator,
          relInfo.embdClusterRelDestroyVersion
        )
    }
  }

  override def getInsertPlan(relation: LogicalRelation,
      child: SparkPlan): SparkPlan = {
    val partitionExpressions = partitionColumns.map(colName =>
      relation.resolveQuoted(colName, sqlContext.sessionState.analyzer.resolver)
          .getOrElse(throw new AnalysisException(
            s"""Cannot resolve column "$colName" among (${relation.output})""")))
    new ColumnInsertExec(child, partitionColumns, partitionExpressions, this,
      externalColumnTableName)
  }

  /**
   * Insert a sequence of rows into the table represented by this relation.
   *
   * @param rows the rows to be inserted
   * @return number of rows inserted
   */
  override def insert(rows: Seq[Row]): Int = {
    val numRows = rows.length
    if (numRows == 0) {
      throw new IllegalArgumentException(
        "ColumnFormatRelation.insert: no rows provided")
    }
    val connProps = connProperties.connProps
    val batchSize = connProps.getProperty("batchsize", "1000").toInt
    // use bulk insert directly into column store for large number of rows
    if (numRows > (batchSize * numBuckets)) {
      JdbcExtendedUtils.bulkInsertOrPut(rows, sqlContext.sparkSession, schema,
        resolvedName, upsert = false)
    } else {
      // insert into the row buffer
      val connection = ConnectionPool.getPoolConnection(table, dialect,
        connProperties.poolProps, connProps, connProperties.hikariCP)
      try {
        val stmt = connection.prepareStatement(rowInsertStr)
        val result = CodeGeneration.executeUpdate(table, stmt,
          rows, numRows > 1, batchSize, schema.fields, dialect)
        stmt.close()
        result
      } finally {
        connection.commit()
        connection.close()
      }
    }
  }

  // truncate both actual and shadow table
  override def truncate(): Unit = writeLock {
    try {
      externalStore.tryExecute(externalColumnTableName, conn => {
        JdbcExtendedUtils.truncateTable(conn, externalColumnTableName, dialect)
      })
    } finally {
      externalStore.tryExecute(table, conn => {
        JdbcExtendedUtils.truncateTable(conn, table, dialect)
      })
    }
  }

  /**
   * Destroy and cleanup this relation. It may include, but not limited to,
   * dropping the external table that this relation represents.
   */
  override def destroy(ifExists: Boolean): Unit = {
    // use a non-pool connection for operations
    val conn = connFactory()
    try {
      // clean up the connection pool and caches
      StoreUtils.removeCachedObjects(sqlContext, table)
    } finally {
      try {
        try {
          JdbcExtendedUtils.dropTable(conn, externalColumnTableName,
            dialect, sqlContext, ifExists)
        } finally {
          JdbcExtendedUtils.dropTable(conn, table, dialect, sqlContext,
            ifExists)
        }
      } finally {
        conn.commit()
        conn.close()
      }
    }
  }

  override def createTable(mode: SaveMode): Unit = {
    val conn = connFactory()
    try {
      tableExists = JdbcExtendedUtils.tableExists(table, conn,
        dialect, sqlContext)

      if (tableExists) {
        mode match {
          case SaveMode.Ignore =>
            // TODO: Suranjan for split mode when driver acts as client
            // we will need to change this code and add a flag to
            // CREATE_ALL_BUCKETS to create only when no buckets created
//            if (region.getRegionAdvisor().getCreatedBucketsCount == 0) {
              dialect match {
                case GemFireXDDialect =>
                  GemFireXDDialect.initializeTable(table,
                    sqlContext.conf.caseSensitiveAnalysis, conn)
                  GemFireXDDialect.initializeTable(externalColumnTableName,
                    sqlContext.conf.caseSensitiveAnalysis, conn)
                case _ => // Do nothing
              }
//            }
            return
          case SaveMode.ErrorIfExists =>
            // sys.error(s"Table $table already exists.") TODO: Why so?
            return
          case _ => // Ignore
        }
      }
    } finally {
      conn.commit()
      conn.close()
    }
    createActualTable(table, externalStore)
  }

  /**
   * Table definition: create table columnTable (
   *  id varchar(36) not null, partitionId integer, numRows integer not null, data blob)
   * For a table with n columns, there will be n+1 region entries. A base entry and one entry
   * each for a column. The data column for the base entry will contain the stats.
   * id for the base entry would be the uuid while for column entries it would be uuid_colName.
   */
  override def createExternalTableForColumnBatches(tableName: String,
      externalStore: ExternalStore): Unit = {
    require(tableName != null && tableName.length > 0,
      "createExternalTableForColumnBatches: expected non-empty table name")


    val (primaryKey, partitionStrategy, concurrency) = dialect match {
      // The driver if not a loner should be an accessor only
      case d: JdbcExtendedDialect =>
        (s"constraint ${tableName}_partitionCheck check (partitionId != -1), " +
            "primary key (uuid, partitionId, columnIndex) ",
            d.getPartitionByClause("partitionId"),
            "  ENABLE CONCURRENCY CHECKS ")
      case _ => ("primary key (uuid)", "", "")
    }
    val colocationClause = s"COLOCATE WITH ($table)"

    // if the numRows or other columns are ever changed here, then change
    // the hardcoded positions in insert and PartitionedPhysicalRDD.CT_*
    createTable(externalStore, s"create table $tableName (uuid varchar(46) " +
        "not null, partitionId integer, columnIndex integer, data blob " +
        s", $primaryKey) $partitionStrategy $colocationClause " +
        s" $concurrency $ddlExtensionForShadowTable",
      tableName, dropIfExists = false)
  }

  // TODO: Suranjan make sure that this table doesn't evict to disk by
  // setting some property, may be MemLRU?
  private def createActualTable(tableName: String,
      externalStore: ExternalStore): Unit = {
    // Create the table if the table didn't exist.
    var conn: Connection = null
    try {
      conn = connFactory()
      val tableExists = JdbcExtendedUtils.tableExists(tableName, conn,
        dialect, sqlContext)
      if (!tableExists) {
        val sql =
          s"CREATE TABLE $tableName $schemaExtensions ENABLE CONCURRENCY CHECKS"
        logInfo(s"Applying DDL (url=${connProperties.url}; " +
            s"props=${connProperties.connProps}): $sql")
        JdbcExtendedUtils.executeUpdate(sql, conn)
        dialect match {
          case d: JdbcExtendedDialect => d.initializeTable(tableName,
            sqlContext.conf.caseSensitiveAnalysis, conn)
        }
        createExternalTableForColumnBatches(externalColumnTableName,
          externalStore)
      }
    } catch {
      case sqle: java.sql.SQLException =>
        if (sqle.getMessage.contains("No suitable driver found")) {
          throw new java.sql.SQLException(s"${sqle.getMessage}\n" +
              "Ensure that the 'driver' option is set appropriately and " +
              "the driver jars available (--jars option in spark-submit).",
            sqle.getSQLState)
        } else {
          throw sqle
        }
    } finally {
      if (conn != null) {
        conn.commit()
        conn.close()
      }
    }
  }

  /**
   * Execute a DML SQL and return the number of rows affected.
   */
  override def executeUpdate(sql: String): Int = {
    val connection = ConnectionPool.getPoolConnection(table, dialect,
      connProperties.poolProps, connProperties.connProps,
      connProperties.hikariCP)
    try {
      val stmt = connection.prepareStatement(sql)
      val result = stmt.executeUpdate()
      stmt.close()
      result
    } finally {
      connection.commit()
      connection.close()
    }
  }

  override def flushRowBuffer(): Unit = {
    SnappyContext.getClusterMode(_context.sparkContext) match {
      case SnappyEmbeddedMode(_, _) | LocalMode(_, _) =>
        // force flush all the buckets into the column store
        Utils.mapExecutors(sqlContext, () => {
          ColumnFormatRelation.flushLocalBuckets(resolvedName)
          Iterator.empty
        }).count()
        ColumnFormatRelation.flushLocalBuckets(resolvedName)
      case _ =>
    }
  }
}

class ColumnFormatRelation(
    _table: String,
    _provider: String,
    _mode: SaveMode,
    _userSchema: StructType,
    schemaExtensions: String,
    ddlExtensionForShadowTable: String,
    _origOptions: Map[String, String],
    _externalStore: ExternalStore,
    partitioningColumns: Seq[String],
    _context: SQLContext)
  extends BaseColumnFormatRelation(
    _table,
    _provider,
    _mode,
    _userSchema,
    schemaExtensions,
    ddlExtensionForShadowTable,
    _origOptions,
    _externalStore,
    partitioningColumns,
    _context)
  with ParentRelation with DependentRelation {
  val tableOptions = new CaseInsensitiveMutableHashMap(_origOptions)

  override def addDependent(dependent: DependentRelation,
      catalog: SnappyStoreHiveCatalog): Boolean =
    DependencyCatalog.addDependent(table, dependent.name)

  override def removeDependent(dependent: DependentRelation,
      catalog: SnappyStoreHiveCatalog): Boolean =
    DependencyCatalog.removeDependent(table, dependent.name)

  override def dropIndex(indexIdent: QualifiedTableName,
      tableIdent: QualifiedTableName,
      ifExists: Boolean): Unit = {
    val snappySession = sqlContext.sparkSession.asInstanceOf[SnappySession]
    snappySession.sessionState.catalog.removeDependentRelation(tableIdent, indexIdent)
    // Remove the actual index
    snappySession.dropTable(indexIdent, ifExists)
  }

  override def getDependents(
      catalog: SnappyStoreHiveCatalog): Seq[String] =
    DependencyCatalog.getDependents(table)

  override def recoverDependentRelations(properties: Map[String, String]): Unit = {
    var dependentRelations: Array[String] = Array()
    if (properties.get(ExternalStoreUtils.DEPENDENT_RELATIONS).isDefined) {
      dependentRelations = properties(ExternalStoreUtils.DEPENDENT_RELATIONS).split(",")
    }

    val snappySession = sqlContext.sparkSession.asInstanceOf[SnappySession]
    val sncCatalog = snappySession.sessionState.catalog
    dependentRelations.foreach(rel => {
      val dr = sncCatalog.lookupRelation(sncCatalog.newQualifiedTableName(rel)) match {
        case LogicalRelation(r: DependentRelation, _, _) => r
      }
      addDependent(dr, sncCatalog)
    })

  }

  /**
   * Index table is same as the column table apart from how it is
   * partitioned and colocated. Add GEM_PARTITION_BY and GEM_COLOCATE_WITH
   * clause in its options. Also add GEM_INDEXED_TABLE parameter to
   * indicate that this is an index table.
   */
  private def createIndexTable(indexIdent: QualifiedTableName,
      tableIdent: QualifiedTableName,
      tableRelation: JDBCAppendableRelation,
      indexColumns: Map[String, Option[SortDirection]],
      options: Map[String, String]): DataFrame = {


    val parameters = new CaseInsensitiveMutableHashMap(options)
    val snappySession = sqlContext.sparkSession.asInstanceOf[SnappySession]
    val indexTblName = snappySession.getIndexTable(indexIdent).toString()
    val caseInsensitiveMap = new CaseInsensitiveMutableHashMap(tableRelation.origOptions)
    val tempOptions = caseInsensitiveMap.filterNot(pair => {
      pair._1.equalsIgnoreCase(StoreUtils.PARTITION_BY) ||
          pair._1.equalsIgnoreCase(StoreUtils.COLOCATE_WITH) ||
          pair._1.equalsIgnoreCase(JdbcExtendedUtils.DBTABLE_PROPERTY) ||
          pair._1.equalsIgnoreCase(ExternalStoreUtils.INDEX_NAME)
    }).toMap + (StoreUtils.PARTITION_BY -> indexColumns.keys.mkString(",")) +
        (StoreUtils.GEM_INDEXED_TABLE -> tableIdent.toString) +
        (JdbcExtendedUtils.DBTABLE_PROPERTY -> indexTblName)

    val indexOptions = parameters.get(StoreUtils.COLOCATE_WITH) match {
      case Some(value) =>
        val catalog = snappySession.sessionCatalog
        val colocateWith = {
          val colocationTable = catalog.newQualifiedTableName(value)
          if (catalog.tableExists(colocationTable)) {
            value
          } else {
            val idx = snappySession.getIndexTable(colocationTable)
            if (catalog.tableExists(idx)) {
              idx.toString
            } else {
              throw new AnalysisException(
                s"Could not find colocation table $colocationTable in catalog")
            }
          }
        }
        tempOptions + (StoreUtils.COLOCATE_WITH -> colocateWith)
      case _ => tempOptions
    }

    snappySession.createTable(
      indexTblName,
      "column",
      tableRelation.schema,
      indexOptions)
  }

  override def createIndex(indexIdent: QualifiedTableName,
      tableIdent: QualifiedTableName,
      indexColumns: Map[String, Option[SortDirection]],
      options: Map[String, String]): Unit = {

    val snappySession = sqlContext.sparkSession.asInstanceOf[SnappySession]
    createIndexTable(indexIdent, tableIdent, this, indexColumns, options)
    // Main table is updated to store the index information in it. We could have instead used
    // createIndex method of HiveClient to do this. But, there were two main issues:
    // a. Schema needs to be added to the HiveTable to supply indexedCols while creating
    // the index. But, when schema is added to the HiveTable object, it throws a foreign
    // key constraint failure on the serdes table. Need to look into this.
    // b. The bigger issue is that the createIndex needs an indexTable for creating this
    // index. Also, there are multiple things (like implementing HiveIndexHandler)
    // that are hive specific and can create issues for us from maintenance perspective
    try {
      snappySession.sessionState.catalog.addDependentRelation(
        tableIdent, snappySession.getIndexTable(indexIdent))

      val df = Dataset.ofRows(snappySession,
        snappySession.sessionCatalog.lookupRelation(tableIdent))

      // SB: Now populate the index table from base table.
      df.write.insertInto(snappySession.getIndexTable(indexIdent).toString())
    } catch {
      case e: Throwable =>
        try {
          snappySession.dropTable(indexIdent, ifExists = false)
        } catch {
          case _: Throwable =>
        }
        throw e
    }
  }

  /** Base table of this relation. */
  override def baseTable: Option[String] = tableOptions.get(StoreUtils.COLOCATE_WITH)

  /** Name of this relation in the catalog. */
  override def name: String = table
}

/**
 * Currently this is same as ColumnFormatRelation but has kept it as a separate class
 * to allow adding of any index specific functionality in future.
 */
class IndexColumnFormatRelation(
    _table: String,
    _provider: String,
    _mode: SaveMode,
    _userSchema: StructType,
    _schemaExtensions: String,
    _ddlExtensionForShadowTable: String,
    _origOptions: Map[String, String],
    _externalStore: ExternalStore,
    _partitioningColumns: Seq[String],
    _context: SQLContext,
    baseTableName: String)
    extends BaseColumnFormatRelation(
      _table,
      _provider,
      _mode,
      _userSchema,
      _schemaExtensions,
      _ddlExtensionForShadowTable,
      _origOptions,
      _externalStore,
      _partitioningColumns,
      _context)
        with DependentRelation {
  override def baseTable: Option[String] = Some(baseTableName)

  override def name: String = _table

  def getBaseTableRelation: ColumnFormatRelation = {
    val catalog = sqlContext.sparkSession.asInstanceOf[SnappySession].sessionCatalog
    catalog.lookupRelation(catalog.newQualifiedTableName(baseTableName)) match {
      case LogicalRelation(cr: ColumnFormatRelation, _, _) =>
        cr
      case _ =>
        throw new UnsupportedOperationException("Index scan other than Column table unsupported")
    }
  }

}

object ColumnFormatRelation extends Logging with StoreCallback {

  type IndexUpdateStruct = ((PreparedStatement, InternalRow) => Int, PreparedStatement)

  // register the call backs with the JDBCSource so that
  // bucket region can insert into the column table

  def flushLocalBuckets(resolvedName: String): Unit = {
    val pr = Misc.getRegionForTable(resolvedName, false)
        .asInstanceOf[PartitionedRegion]
    if (pr != null) {
      val ds = pr.getDataStore
      if (ds != null) {
        val itr = ds.getAllLocalPrimaryBucketRegions.iterator()
        while (itr.hasNext) {
          itr.next().createAndInsertColumnBatch(true)
        }
      }
    }
  }

  final def columnBatchTableName(table: String): String = {
    val tableName = if (table.indexOf('.') > 0) {
      table.replace(".", "__")
    } else {
      Constant.DEFAULT_SCHEMA + "__" + table
    }
    Constant.INTERNAL_SCHEMA_NAME + "." + tableName + Constant.SHADOW_TABLE_SUFFIX
  }

  def getIndexUpdateStruct(indexEntry: ExternalTableMetaData,
      connectedExternalStore: ConnectedExternalStore):
  ColumnFormatRelation.IndexUpdateStruct = {
    assert(indexEntry.dml.nonEmpty)
    val rowInsertStr = indexEntry.dml
    (CodeGeneration.getGeneratedIndexStatement(indexEntry.entityName,
      indexEntry.schema.asInstanceOf[StructType],
      indexEntry.externalStore.asInstanceOf[ExternalStore].connProperties.dialect),
        connectedExternalStore.conn.prepareStatement(rowInsertStr))
  }
}

final class DefaultSource extends SchemaRelationProvider
    with CreatableRelationProvider {

  def createRelation(sqlContext: SQLContext, mode: SaveMode,
      options: Map[String, String], schema: StructType): JDBCAppendableRelation = {

    val parameters = new CaseInsensitiveMutableHashMap(options)

    val table = ExternalStoreUtils.removeInternalProps(parameters)
    val partitions = ExternalStoreUtils.getAndSetTotalPartitions(
      Some(sqlContext.sparkContext), parameters, forManagedTable = true)
    val parametersForShadowTable = new CaseInsensitiveMutableHashMap(parameters)

    val partitioningColumns = StoreUtils.getPartitioningColumns(parameters)
    val primaryKeyClause = StoreUtils.getPrimaryKeyClause(parameters, schema, sqlContext)
    val ddlExtension = StoreUtils.ddlExtensionString(parameters,
      isRowTable = false, isShadowTable = false)

    val ddlExtensionForShadowTable = StoreUtils.ddlExtensionString(
      parametersForShadowTable, isRowTable = false, isShadowTable = true)

    // val dependentRelations = parameters.remove(ExternalStoreUtils.DEPENDENT_RELATIONS)
    val connProperties = ExternalStoreUtils.validateAndGetAllProps(
      Some(sqlContext.sparkSession), parameters)

    StoreUtils.validateConnProps(parameters)

    val schemaString = JdbcExtendedUtils.schemaString(schema,
      connProperties.dialect)
    val schemaExtension = if (schemaString.length > 0) {
      val temp = schemaString.substring(0, schemaString.length - 1).
          concat(s", ${StoreUtils.SHADOW_COLUMN}, $primaryKeyClause )")
      s"$temp $ddlExtension"
    } else {
      s"$schemaString $ddlExtension"
    }

    var success = false
    val tableName = SnappyStoreHiveCatalog.processTableIdentifier(table,
      sqlContext.conf)
    val externalStore = new JDBCSourceAsColumnarStore(connProperties,
      partitions, tableName, schema)

    // create an index relation if it is an index table
    val baseTable = options.get(StoreUtils.GEM_INDEXED_TABLE)
    val relation = baseTable match {
      case Some(btable) => new IndexColumnFormatRelation(
          tableName,
        getClass.getCanonicalName,
        mode,
        schema,
        schemaExtension,
        ddlExtensionForShadowTable,
        options,
        externalStore,
        partitioningColumns,
        sqlContext,
        btable)
      case None => new ColumnFormatRelation(
          tableName,
        getClass.getCanonicalName,
        mode,
        schema,
        schemaExtension,
        ddlExtensionForShadowTable,
        options,
        externalStore,
        partitioningColumns,
        sqlContext)
    }
    val isRelationforSample = options.get(ExternalStoreUtils.RELATION_FOR_SAMPLE)
        .exists(_.toBoolean)

    try {
      relation.createTable(mode)
      if (!isRelationforSample) {
        val catalog = sqlContext.sparkSession.asInstanceOf[SnappySession].sessionCatalog
        catalog.registerDataSourceTable(
          catalog.newQualifiedTableName(tableName), Some(relation.schema),
          partitioningColumns.toArray,
          classOf[execution.columnar.impl.DefaultSource].getCanonicalName,
          options, relation)
      }
      success = true
      relation
    } finally {
      if (!success && !relation.tableExists) {
        // destroy the relation
        relation.destroy(ifExists = true)
      }
    }
  }
  override def createRelation(sqlContext: SQLContext,
      options: Map[String, String], schema: StructType): JDBCAppendableRelation = {

    val allowExisting = options.get(JdbcExtendedUtils
        .ALLOW_EXISTING_PROPERTY).exists(_.toBoolean)
    val mode = if (allowExisting) SaveMode.Ignore else SaveMode.ErrorIfExists

    createRelation(sqlContext, mode, options, schema)
  }

  override def createRelation(sqlContext: SQLContext, mode: SaveMode,
      options: Map[String, String], data: DataFrame): JDBCAppendableRelation = {
    val catalog = sqlContext.sparkSession.asInstanceOf[SnappySession].sessionCatalog
    val relation = createRelation(sqlContext, mode, options,
      catalog.normalizeSchema(data.schema))
    var success = false
    try {
      relation.insert(data, mode == SaveMode.Overwrite)
      success = true
      relation
    } finally {
      if (!success && !relation.tableExists) {
        val catalog = sqlContext.sparkSession.asInstanceOf[SnappySession].sessionCatalog
        catalog.unregisterDataSourceTable(catalog.newQualifiedTableName(relation.table),
          Some(relation))
        // destroy the relation
        relation.destroy(ifExists = true)
      }
    }
  }
}<|MERGE_RESOLUTION|>--- conflicted
+++ resolved
@@ -211,13 +211,8 @@
           connProperties,
           Array.empty[Filter],
           // use same partitions as the column store (SNAP-1083)
-<<<<<<< HEAD
-          partitions,
-          commitTx = false
-=======
-          partitionEvaluator
->>>>>>> 5e0a8dd1
-        )
+          partitionEvaluator,
+          commitTx = false)
       case _ =>
         new SmartConnectorRowRDD(
           session,
