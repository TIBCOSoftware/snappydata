--- conflicted
+++ resolved
@@ -26,13 +26,8 @@
 import org.apache.spark.rdd.RDD
 import org.apache.spark.sql._
 import org.apache.spark.sql.catalyst.InternalRow
-<<<<<<< HEAD
-import org.apache.spark.sql.catalyst.expressions.{AttributeReference, SortDirection}
-import org.apache.spark.sql.collection.{ToolsCallbackInit, Utils}
-=======
-import org.apache.spark.sql.catalyst.expressions.SortDirection
-import org.apache.spark.sql.collection.Utils
->>>>>>> 31aa3095
+import org.apache.spark.sql.catalyst.expressions.{AttributeReference}
+import org.apache.spark.sql.collection.{ToolsCallbackInit}
 import org.apache.spark.sql.execution.columnar.ExternalStoreUtils.CaseInsensitiveMutableHashMap
 import org.apache.spark.sql.execution.columnar._
 import org.apache.spark.sql.execution.datasources.LogicalRelation
@@ -96,22 +91,10 @@
   @transient protected lazy val region = Misc.getRegionForTable(resolvedName,
     true).asInstanceOf[PartitionedRegion]
 
-<<<<<<< HEAD
   def getCachedBatchStatistics(schema: Seq[AttributeReference]): PartitionStatistics = {
     new PartitionStatistics(schema)
   }
 
-  override lazy val numPartitions: Int = {
-    val callbacks = ToolsCallbackInit.toolsCallback
-    if (callbacks != null) {
-      _context.sparkContext.schedulerBackend.defaultParallelism()
-    } else {
-      numBuckets
-    }
-  }
-
-=======
->>>>>>> 31aa3095
   override lazy val numBuckets: Int = {
     region.getTotalNumberOfBuckets
   }
