/*
 * Copyright (c) 2016 SnappyData, Inc. All rights reserved.
 *
 * Licensed under the Apache License, Version 2.0 (the "License"); you
 * may not use this file except in compliance with the License. You
 * may obtain a copy of the License at
 *
 * http://www.apache.org/licenses/LICENSE-2.0
 *
 * Unless required by applicable law or agreed to in writing, software
 * distributed under the License is distributed on an "AS IS" BASIS,
 * WITHOUT WARRANTIES OR CONDITIONS OF ANY KIND, either express or
 * implied. See the License for the specific language governing
 * permissions and limitations under the License. See accompanying
 * LICENSE file.
 */
package org.apache.spark.sql.execution.columnar.impl

import java.sql.Connection

import org.apache.spark.sql.catalyst.expressions.SortDirection
import org.apache.spark.sql.execution.datasources.LogicalRelation

import scala.collection.mutable.ArrayBuffer

import com.gemstone.gemfire.distributed.internal.membership.InternalDistributedMember
import com.gemstone.gemfire.internal.cache.PartitionedRegion
import com.pivotal.gemfirexd.internal.engine.Misc

import org.apache.spark.rdd.RDD
import org.apache.spark.sql.catalyst.InternalRow
import org.apache.spark.sql.collection.{UUIDRegionKey, Utils}
import org.apache.spark.sql.execution.columnar.ExternalStoreUtils.CaseInsensitiveMutableHashMap
import org.apache.spark.sql.execution.columnar.{CachedBatch, ColumnarRelationProvider, ConnectionType, ExternalStore, ExternalStoreUtils, JDBCAppendableRelation}
import org.apache.spark.sql.execution.row.RowFormatScanRDD
import org.apache.spark.sql.execution.{ConnectionPool, PartitionedDataSourceScan}
import org.apache.spark.sql.hive.{QualifiedTableName, SnappyStoreHiveCatalog}
import org.apache.spark.sql.row.GemFireXDDialect
import org.apache.spark.sql.sources.{JdbcExtendedDialect, _}
import org.apache.spark.sql.store.{CodeGeneration, StoreInitRDD, StoreUtils}
import org.apache.spark.sql.types.StructType
import org.apache.spark.sql.{DataFrame, SQLContext, SaveMode, _}
import org.apache.spark.storage.BlockManagerId
import org.apache.spark.{Logging, Partition}

/**
 * This class acts as a DataSource provider for column format tables provided Snappy.
 * It uses GemFireXD as actual datastore to physically locate the tables.
 * Column tables can be used for storing data in columnar compressed format.
 * A example usage is given below.
 *
 * val data = Seq(Seq(1, 2, 3), Seq(7, 8, 9), Seq(9, 2, 3), Seq(4, 2, 3), Seq(5, 6, 7))
    val rdd = sc.parallelize(data, data.length).map(s => new Data(s(0), s(1), s(2)))
    val dataDF = snc.createDataFrame(rdd)
    snc.createTable(tableName, "column", dataDF.schema, props)
    dataDF.write.insertInto(tableName)

    This provider scans underlying tables in parallel and is aware of the data partition.
    It does not introduces a shuffle if simple table query is fired.
    One can insert a single or multiple rows into this table as well
    as do a bulk insert by a Spark DataFrame.
    Bulk insert example is shown above.
 */
class BaseColumnFormatRelation(
    _table: String,
    _provider: String,
    _mode: SaveMode,
    _userSchema: StructType,
    schemaExtensions: String,
    ddlExtensionForShadowTable: String,
    _origOptions: Map[String, String],
    _externalStore: ExternalStore,
    blockMap: Map[InternalDistributedMember, BlockManagerId],
    partitioningColumns: Seq[String],
    _context: SQLContext)
    extends JDBCAppendableRelation(
    _table,
    _provider,
    _mode,
    _userSchema,
    _origOptions,
    _externalStore,
    _context)
    with PartitionedDataSourceScan
    with RowInsertableRelation {

  override def toString: String = s"ColumnFormatRelation[$table]"

  val columnBatchSize = sqlContext.conf.columnBatchSize

  lazy val connectionType = ExternalStoreUtils.getConnectionType(dialect)

  private val resolvedName: String = externalStore.tryExecute(table, conn => {
    StoreUtils.lookupName(table, conn.getSchema)
  })

  val rowInsertStr = ExternalStoreUtils.getInsertStringWithColumnName(
    resolvedName, userSchema)

  override lazy val numPartitions: Int = {
    val region = Misc.getRegionForTable(resolvedName, true).
        asInstanceOf[PartitionedRegion]
    region.getTotalNumberOfBuckets
  }

  override def partitionColumns: Seq[String] = {
    connectionType match {
      case ConnectionType.Embedded => partitioningColumns
      // TODO: [sumedh] is the issue in comment below being tracked somewhere??
      case _ => Seq.empty[String] // Temporary fix till we fix Non-EMbededed join
    }
  }

  override def scanTable(tableName: String, requiredColumns: Array[String],
      filters: Array[Filter]): RDD[Row] = {
    super.scanTable(ColumnFormatRelation.cachedBatchTableName(tableName),
      requiredColumns, filters)
  }

  // TODO: Suranjan currently doesn't apply any filters.
  // will see that later.
  override def buildScan(requiredColumns: Array[String],
      filters: Array[Filter]): RDD[Row] = {
    val colRdd = scanTable(table, requiredColumns, filters)
    // TODO: Suranjan scanning over column rdd before row will make sure
    // that we don't have duplicates; we may miss some results though
    // [sumedh] In the absence of snapshot isolation, one option is to
    // use increasing cached batch IDs and note the IDs at the start, then
    // scan row buffer first and delay cached batch creation till that is done,
    // finally skipping any IDs greater than the noted ones.
    // However, with plans for mutability in column store (via row buffer) need
    // to re-think in any case and provide proper snapshot isolation in store.
    val zipped = connectionType match {
      case ConnectionType.Embedded =>
        val rowRdd = new RowFormatScanRDD(
          sqlContext.sparkContext,
          executorConnector,
          ExternalStoreUtils.pruneSchema(schemaFields, requiredColumns),
          table,
          requiredColumns,
          connProperties,
          filters,
          Array.empty[Partition],
          blockMap
        ).asInstanceOf[RDD[Row]]

        rowRdd.zipPartitions(colRdd) { (leftItr, rightItr) =>
          leftItr ++ rightItr
        }

      case _ =>
        val rowRdd = new SparkShellRowRDD(
          sqlContext.sparkContext,
          executorConnector,
          ExternalStoreUtils.pruneSchema(schemaFields, requiredColumns),
          table,
          requiredColumns,
          connProperties,
          externalStore,
          filters
        ).asInstanceOf[RDD[Row]]

        rowRdd.zipPartitions(colRdd) { (leftItr, rightItr) =>
          leftItr ++ rightItr
        }
    }
    zipped
  }

  override def uuidBatchAggregate(accumulated: ArrayBuffer[UUIDRegionKey],
      batch: CachedBatch): ArrayBuffer[UUIDRegionKey] = {
    // TODO - currently using the length from the part Object but it needs
    // to be handled more generically in order to replace UUID
    // if number of rows are greater than columnBatchSize then store otherwise store locally
    if (batch.numRows >= columnBatchSize) {
      val uuid = externalStore.storeCachedBatch(ColumnFormatRelation.
          cachedBatchTableName(table), batch)
      accumulated += uuid
    } else {
      // TODO: can we do it before compressing. Might save a bit
      val unCachedRows = ExternalStoreUtils.cachedBatchesToRows(
        Iterator(batch), schema.map(_.name).toArray, schema)
      insert(unCachedRows)
    }
    accumulated
  }

  override def insert(data: DataFrame, overwrite: Boolean): Unit = {
    partitionColumns match {
      case Nil => super.insert(data, overwrite)
      case _ => insert(data, if (overwrite) SaveMode.Overwrite else SaveMode.Append)
    }
  }

  def insert(data: DataFrame, mode: SaveMode): Unit = {
    if (mode == SaveMode.Overwrite) {
      truncate()
    }
    JdbcExtendedUtils.saveTable(data, table, connProperties)
  }

  /**
   * Insert a sequence of rows into the table represented by this relation.
   *
   * @param rows the rows to be inserted
   *
   * @return number of rows inserted
   */
  override def insert(rows: Seq[Row]): Int = {
    val numRows = rows.length
    if (numRows == 0) {
      throw new IllegalArgumentException(
        "ColumnFormatRelation.insert: no rows provided")
    }
    val connProps = connProperties.connProps
    val batchSize = connProps.getProperty("batchsize", "1000").toInt
    val connection = ConnectionPool.getPoolConnection(table, dialect,
      connProperties.poolProps, connProps, connProperties.hikariCP)
    try {
      val stmt = connection.prepareStatement(rowInsertStr)
      val result = CodeGeneration.executeUpdate(table, stmt,
        rows, numRows > 1, batchSize, userSchema.fields, dialect)
      stmt.close()
      result
    } finally {
      connection.close()
    }
  }

  /**
   * Insert a sequence of rows into the table represented by this relation.
   *
   * @param rows the rows to be inserted
   *
   * @return number of rows inserted
   */
  def insert(rows: Iterator[InternalRow]): Int = {
    if (rows.hasNext) {
      val connProps = connProperties.connProps
      val batchSize = connProps.getProperty("batchsize", "1000").toInt
      val connection = ConnectionPool.getPoolConnection(table, dialect,
        connProperties.poolProps, connProps, connProperties.hikariCP)
      try {
        val stmt = connection.prepareStatement(rowInsertStr)
        val result = CodeGeneration.executeUpdate(table, stmt,
          rows, multipleRows = true, batchSize, userSchema.fields, dialect)
        stmt.close()
        result
      } finally {
        connection.close()
      }
    } else 0
  }

  // truncate both actual and shadow table
  override def truncate(): Unit = writeLock {
    try {
      val columnTable = ColumnFormatRelation.cachedBatchTableName(table)
      externalStore.tryExecute(columnTable, conn => {
        JdbcExtendedUtils.truncateTable(conn, ColumnFormatRelation.
            cachedBatchTableName(table), dialect)
      })
    } finally {
      externalStore.tryExecute(table, conn => {
        JdbcExtendedUtils.truncateTable(conn, table, dialect)
      })
    }
  }

  /**
   * Destroy and cleanup this relation. It may include, but not limited to,
   * dropping the external table that this relation represents.
   */
  override def destroy(ifExists: Boolean): Unit = {
    // use a non-pool connection for operations
    val conn = connFactory()
    try {
      // clean up the connection pool and caches
      StoreUtils.removeCachedObjects(sqlContext, table, numPartitions)
    } finally {
      try {
        try {
          JdbcExtendedUtils.dropTable(conn, ColumnFormatRelation.
              cachedBatchTableName(table), dialect, sqlContext, ifExists)
        } finally {
          JdbcExtendedUtils.dropTable(conn, table, dialect, sqlContext,
            ifExists)
        }
      } finally {
        conn.close()
      }
    }
  }

  override def createTable(mode: SaveMode): Unit = {
    val conn = connFactory()
    try {
      val tableExists = JdbcExtendedUtils.tableExists(table, conn,
        dialect, sqlContext)
      if (mode == SaveMode.Ignore && tableExists) {
        dialect match {
          case GemFireXDDialect =>
            GemFireXDDialect.initializeTable(table,
              sqlContext.conf.caseSensitiveAnalysis, conn)
            GemFireXDDialect.initializeTable(ColumnFormatRelation.
                cachedBatchTableName(table),
              sqlContext.conf.caseSensitiveAnalysis, conn)
          case _ => // Do nothing
        }
        return
      }

      if (mode == SaveMode.ErrorIfExists && tableExists) {
        sys.error(s"Table $table already exists.")
      }
    } finally {
      conn.close()
    }
    createActualTable(table, externalStore)
  }

  override def createExternalTableForCachedBatches(tableName: String,
      externalStore: ExternalStore): Unit = {
    require(tableName != null && tableName.length > 0,
      "createExternalTableForCachedBatches: expected non-empty table name")


    val (primarykey, partitionStrategy) = dialect match {
      // The driver if not a loner should be an accessor only
      case d: JdbcExtendedDialect =>
        (s"constraint ${tableName}_bucketCheck check (bucketId != -1), " +
            "primary key (uuid, bucketId) ", d.getPartitionByClause("bucketId"))
      case _ => ("primary key (uuid)", "") // TODO. How to get primary key contraint from each DB
    }
    val colocationClause = s"COLOCATE WITH ($table)"

    createTable(externalStore, s"create table $tableName (uuid varchar(36) " +
        "not null, bucketId integer, numRows integer not null, stats blob, " +
        userSchema.fields.map(structField => externalStore.columnPrefix +
        structField.name + " blob").mkString(" ", ",", " ") +
        s", $primarykey) $partitionStrategy $colocationClause $ddlExtensionForShadowTable",
        tableName, dropIfExists = false)
  }

  // TODO: Suranjan make sure that this table doesn't evict to disk by
  // setting some property, may be MemLRU?
  def createActualTable(tableName: String, externalStore: ExternalStore): Unit = {
    // Create the table if the table didn't exist.
    var conn: Connection = null
    try {
      conn = connFactory()
      val tableExists = JdbcExtendedUtils.tableExists(tableName, conn,
        dialect, sqlContext)
      if (!tableExists) {
        val sql = s"CREATE TABLE $tableName $schemaExtensions "
        logInfo(s"Applying DDL (url=${connProperties.url}; " +
            s"props=${connProperties.connProps}): $sql")
        JdbcExtendedUtils.executeUpdate(sql, conn)
        dialect match {
          case d: JdbcExtendedDialect => d.initializeTable(tableName,
            sqlContext.conf.caseSensitiveAnalysis, conn)
        }
        createExternalTableForCachedBatches(ColumnFormatRelation.
            cachedBatchTableName(table), externalStore)
      }
    }
    catch {
      case sqle: java.sql.SQLException =>
        if (sqle.getMessage.contains("No suitable driver found")) {
          throw new java.sql.SQLException(s"${sqle.getMessage}\n" +
              "Ensure that the 'driver' option is set appropriately and " +
              "the driver jars available (--jars option in spark-submit).", sqle.getSQLState)
        } else {
          throw sqle
        }
    } finally {
      if (conn != null) {
        conn.close()
      }
    }
  }

  /**
   * Execute a DML SQL and return the number of rows affected.
   */
  override def executeUpdate(sql: String): Int = {
    val connection = ConnectionPool.getPoolConnection(table, dialect,
      connProperties.poolProps, connProperties.connProps,
      connProperties.hikariCP)
    try {
      val stmt = connection.prepareStatement(sql)
      val result = stmt.executeUpdate()
      stmt.close()
      result
    } finally {
      connection.close()
    }
  }

  override def flushRowBuffer(): Unit = {
    // force flush all the buckets into the column store
    Utils.mapExecutors(sqlContext, () => {
      ColumnFormatRelation.flushLocalBuckets(resolvedName)
      Iterator.empty
    })
    ColumnFormatRelation.flushLocalBuckets(resolvedName)
  }

}

class ColumnFormatRelation(
    _table: String,
    _provider: String,
    _mode: SaveMode,
    _userSchema: StructType,
    schemaExtensions: String,
    ddlExtensionForShadowTable: String,
    _origOptions: Map[String, String],
    _externalStore: ExternalStore,
    blockMap: Map[InternalDistributedMember, BlockManagerId],
    partitioningColumns: Seq[String],
    _context: SQLContext)
  extends BaseColumnFormatRelation(
    _table,
    _provider,
    _mode,
    _userSchema,
    schemaExtensions,
    ddlExtensionForShadowTable,
    _origOptions,
    _externalStore,
    blockMap,
    partitioningColumns,
    _context)
  with ParentRelation {

  override def addDependent(dependent: DependentRelation,
      catalog: SnappyStoreHiveCatalog): Boolean =
    DependencyCatalog.addDependent(table, dependent.name)

  override def removeDependent(dependent: DependentRelation,
      catalog: SnappyStoreHiveCatalog): Boolean =
    DependencyCatalog.removeDependent(table, dependent.name)

  override def dropIndex(indexIdent: QualifiedTableName,
      tableIdent: QualifiedTableName,
      ifExists: Boolean): Unit = {
    val snc = _context.asInstanceOf[SnappyContext]
    snc.catalog.alterTableToRemoveIndexProp(tableIdent, indexIdent)
    // Remove the actual index
    snc.dropTable(indexIdent, ifExists)
  }

  override def getDependents(
      catalog: SnappyStoreHiveCatalog): Seq[String] =
    DependencyCatalog.getDependents(table)

  /**
    * Index table is same as the column table apart from how it is
    * partitioned and colocated. Add GEM_PARTITION_BY and GEM_COLOCATE_WITH
    * clause in its options. Also add GEM_INDEXED_TABLE parameter to
    * indicate that this is an index table.
    */
  private def createIndexTable(indexIdent: QualifiedTableName,
      tableIdent: QualifiedTableName,
      tableRelation: JDBCAppendableRelation,
      indexColumns: Map[String, Option[SortDirection]],
      options: Map[String, String]): Unit = {


    val parameters = new CaseInsensitiveMutableHashMap(options)
    val snc = _context.asInstanceOf[SnappyContext]
    val indexTblName = snc.getIndexTable(indexIdent).toString
    val caseInsensitiveMap = new CaseInsensitiveMutableHashMap(tableRelation.origOptions)
    val tempOptions = caseInsensitiveMap.filterNot(pair => {
      pair._1.equals(Utils.toLowerCase(StoreUtils.PARTITION_BY)) ||
        pair._1.equals(Utils.toLowerCase(StoreUtils.COLOCATE_WITH)) ||
        pair._1.equals(Utils.toLowerCase(JdbcExtendedUtils.DBTABLE_PROPERTY)) ||
        pair._1.equals(Utils.toLowerCase(ExternalStoreUtils.INDEX_NAME))
    }).toMap + (StoreUtils.PARTITION_BY -> indexColumns.keys.mkString(",")) +
      (StoreUtils.GEM_INDEXED_TABLE -> tableIdent.toString) +
      (JdbcExtendedUtils.DBTABLE_PROPERTY -> indexTblName)

    val indexOptions = parameters.get(StoreUtils.COLOCATE_WITH) match {
      case Some(value) => tempOptions + (StoreUtils.COLOCATE_WITH -> value)
      case _ => tempOptions
    }
    snc.createTable(
      indexTblName,
      "column",
      tableRelation.schema,
      indexOptions)
  }

  override def createIndex(indexIdent: QualifiedTableName,
      tableIdent: QualifiedTableName,
      indexColumns: Map[String, Option[SortDirection]],
      options: Map[String, String]): Unit = {

    val snc = sqlContext.asInstanceOf[SnappyContext]
    createIndexTable(indexIdent, tableIdent, this, indexColumns, options)
    // Main table is updated to store the index information in it. We could have instead used
    // createIndex method of HiveClient to do this. But, there were two main issues:
    // a. Schema needs to be added to the HiveTable to supply indexedCols while creating
    // the index. But, when schema is added to the HiveTable object, it throws a foreign
    // key constraint failure on the serdes table. Need to look into this.
    // b. The bigger issue is that the createIndex needs an indexTable for creating this
    // index. Also, there are multiple things (like implementing HiveIndexHandler)
    // that are hive specific and can create issues for us from maintenance perspective
    try {
      snc.catalog.alterTableToAddIndexProp(
        tableIdent, snc.getIndexTable(indexIdent))
    } catch {
      case e =>
        snc.dropTable(indexIdent, ifExists = false)
        throw e
    }
  }
}
/**
  * Currently this is same as ColumnFormatRelation but has kept it as a separate class
  * to allow adding of any index specific functionality in future.
  */
class IndexColumnFormatRelation(
    _table: String,
    _provider: String,
    _mode: SaveMode,
    _userSchema: StructType,
    _schemaExtensions: String,
    _ddlExtensionForShadowTable: String,
    _origOptions: Map[String, String],
    _externalStore: ExternalStore,
    _blockMap: Map[InternalDistributedMember, BlockManagerId],
    _partitioningColumns: Seq[String],
    _context: SQLContext,
    baseTableName: String)
  extends BaseColumnFormatRelation(
    _table,
    _provider,
    _mode,
    _userSchema,
    _schemaExtensions,
    _ddlExtensionForShadowTable,
    _origOptions,
    _externalStore,
    _blockMap,
    _partitioningColumns,
    _context)
  with DependentRelation {

  override def baseTable: Option[String] = Some(baseTableName)

  override def name: String = _table
}

object ColumnFormatRelation extends Logging with StoreCallback {
  // register the call backs with the JDBCSource so that
  // bucket region can insert into the column table

  def flushLocalBuckets(resolvedName: String): Unit = {
    val pr = Misc.getRegionForTable(resolvedName, false)
        .asInstanceOf[PartitionedRegion]
    if (pr != null) {
      val ds = pr.getDataStore
      if (ds != null) {
        val itr = ds.getAllLocalPrimaryBucketRegions.iterator()
        while (itr.hasNext) {
          itr.next().createAndInsertCachedBatch(true)
        }
      }
    }
  }

  def registerStoreCallbacks(sqlContext: SQLContext, table: String,
      userSchema: StructType, externalStore: ExternalStore): Unit = {
    StoreCallbacksImpl.registerExternalStoreAndSchema(sqlContext, table, userSchema,
      externalStore, sqlContext.conf.columnBatchSize, sqlContext.conf.useCompression)
  }

<<<<<<< HEAD
  final def cachedBatchTableName(table: String) : String = {

    val tableName = if (table.indexOf('.') > 0) {
      table.replace(".", "__")
    } else {
      table
    }
    INTERNAL_SCHEMA_NAME + "." + tableName +
      SHADOW_TABLE_SUFFIX
=======
  private def removePool(table: String): () => Iterator[Unit] = () => {
    ConnectionPool.removePoolReference(table)
    Iterator.empty
>>>>>>> 9e01e90f
  }

  final def cachedBatchTableName(table: String): String =
    JDBCAppendableRelation.cachedBatchTableName(table)
}

final class DefaultSource extends ColumnarRelationProvider {

  override def createRelation(sqlContext: SQLContext, mode: SaveMode,
      options: Map[String, String], schema: StructType) : JDBCAppendableRelation = {
    val parameters = new CaseInsensitiveMutableHashMap(options)

    val table = ExternalStoreUtils.removeInternalProps(parameters)
    val sc = sqlContext.sparkContext
    val partitions = ExternalStoreUtils.getTotalPartitions(sc, parameters,
      forManagedTable = true, forColumnTable = true)
    val parametersForShadowTable = new CaseInsensitiveMutableHashMap(parameters)

    val partitioningColumn = StoreUtils.getPartitioningColumn(parameters)
    val primaryKeyClause = StoreUtils.getPrimaryKeyClause(parameters)
    val ddlExtension = StoreUtils.ddlExtensionString(parameters,
      isRowTable = false, isShadowTable = false)

    val ddlExtensionForShadowTable = StoreUtils.ddlExtensionString(
      parametersForShadowTable, isRowTable = false, isShadowTable = true)

    val connProperties =
      ExternalStoreUtils.validateAndGetAllProps(sc, parameters)

    StoreUtils.validateConnProps(parameters)

    val blockMap = connProperties.dialect match {
      case GemFireXDDialect => StoreUtils.initStore(sqlContext, table,
        Some(schema), partitions, connProperties)
      case _ => Map.empty[InternalDistributedMember, BlockManagerId]
    }
    val schemaString = JdbcExtendedUtils.schemaString(schema,
      connProperties.dialect)
    val schemaExtension = if (schemaString.length > 0) {
      val temp = schemaString.substring(0, schemaString.length - 1).
          concat(s", ${StoreUtils.SHADOW_COLUMN}, $primaryKeyClause )")
      s"$temp $ddlExtension"
    } else {
      s"$schemaString $ddlExtension"
    }

    val externalStore = new JDBCSourceAsColumnarStore(connProperties,
      partitions, blockMap)

    ColumnFormatRelation.registerStoreCallbacks(sqlContext, table,
      schema, externalStore)

    var success = false

    // create an index relation if it is an index table
    val relation = options.get(StoreUtils.GEM_INDEXED_TABLE) match {
      case Some(baseTable) => new IndexColumnFormatRelation(SnappyStoreHiveCatalog.
        processTableIdentifier(table, sqlContext.conf),
        getClass.getCanonicalName,
        mode,
        schema,
        schemaExtension,
        ddlExtensionForShadowTable,
        options,
        externalStore,
        blockMap,
        partitioningColumn,
        sqlContext,
        baseTable)
      case None => new ColumnFormatRelation(SnappyStoreHiveCatalog.
        processTableIdentifier(table, sqlContext.conf),
        getClass.getCanonicalName,
        mode,
        schema,
        schemaExtension,
        ddlExtensionForShadowTable,
        options,
        externalStore,
        blockMap,
        partitioningColumn,
        sqlContext)
    }

    try {
      relation.createTable(mode)
      if (relation.isInstanceOf[ColumnFormatRelation]) {
        var indexes: Array[String] = Array()
        try {
          val options = new CaseInsensitiveMutableHashMap(relation.origOptions)
          indexes = options(ExternalStoreUtils.INDEX_NAME).split(",")
        } catch {
          case e: NoSuchElementException =>
        }

        indexes.foreach(index => {
          val sncCatalog = sqlContext.asInstanceOf[SnappyContext].catalog
          val dr = sncCatalog.lookupRelation(sncCatalog.newQualifiedTableName(index)) match {
            case LogicalRelation(r: DependentRelation, _) => r
          }
          relation.asInstanceOf[ColumnFormatRelation].addDependent(dr, sncCatalog)
        })
      }
      success = true
      relation
    } finally {
      if (!success) {
        // destroy the relation
        relation.destroy(ifExists = true)
      }
    }
  }
}<|MERGE_RESOLUTION|>--- conflicted
+++ resolved
@@ -577,21 +577,9 @@
       externalStore, sqlContext.conf.columnBatchSize, sqlContext.conf.useCompression)
   }
 
-<<<<<<< HEAD
-  final def cachedBatchTableName(table: String) : String = {
-
-    val tableName = if (table.indexOf('.') > 0) {
-      table.replace(".", "__")
-    } else {
-      table
-    }
-    INTERNAL_SCHEMA_NAME + "." + tableName +
-      SHADOW_TABLE_SUFFIX
-=======
   private def removePool(table: String): () => Iterator[Unit] = () => {
     ConnectionPool.removePoolReference(table)
     Iterator.empty
->>>>>>> 9e01e90f
   }
 
   final def cachedBatchTableName(table: String): String =
