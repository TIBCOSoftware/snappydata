--- conflicted
+++ resolved
@@ -434,7 +434,6 @@
     _externalStore: ExternalStore,
     partitioningColumns: Seq[String],
     _context: SQLContext)
-<<<<<<< HEAD
   extends BaseColumnFormatRelation(
     _table,
     _provider,
@@ -447,21 +446,6 @@
     partitioningColumns,
     _context)
   with ParentRelation with DependentRelation {
-=======
-    extends BaseColumnFormatRelation(
-      _table,
-      _provider,
-      _mode,
-      _userSchema,
-      schemaExtensions,
-      ddlExtensionForShadowTable,
-      _origOptions,
-      _externalStore,
-      partitioningColumns,
-      _context)
-        with ParentRelation {
->>>>>>> 10d1d2e5
-
   val tableOptions = new CaseInsensitiveMutableHashMap(_origOptions)
 
   override def addDependent(dependent: DependentRelation,
