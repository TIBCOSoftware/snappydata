--- conflicted
+++ resolved
@@ -28,12 +28,9 @@
 import org.apache.spark.rdd.RDD
 import org.apache.spark.sql._
 import org.apache.spark.sql.catalyst.InternalRow
-<<<<<<< HEAD
 import org.apache.spark.sql.catalyst.expressions.{Cast, Literal, ParamLiteral, SortDirection, SpecificMutableRow, UnsafeProjection}
 import org.apache.spark.sql.catalyst.plans.physical.HashPartitioning
-=======
 import org.apache.spark.sql.catalyst.expressions.{AttributeReference, SortDirection}
->>>>>>> 0dab0896
 import org.apache.spark.sql.collection.Utils
 import org.apache.spark.sql.execution.columnar.ExternalStoreUtils.CaseInsensitiveMutableHashMap
 import org.apache.spark.sql.execution.columnar._
@@ -225,12 +222,8 @@
           connProperties,
           filters,
           // use same partitions as the column store (SNAP-1083)
-<<<<<<< HEAD
-          partitionEvaluator
-=======
-          partitions,
+          partitionEvaluator,
           relInfo.embdClusterRelDestroyVersion
->>>>>>> 0dab0896
         )
     }
   }
