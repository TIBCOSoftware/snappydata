/*
 * Copyright (c) 2016 SnappyData, Inc. All rights reserved.
 *
 * Licensed under the Apache License, Version 2.0 (the "License"); you
 * may not use this file except in compliance with the License. You
 * may obtain a copy of the License at
 *
 * http://www.apache.org/licenses/LICENSE-2.0
 *
 * Unless required by applicable law or agreed to in writing, software
 * distributed under the License is distributed on an "AS IS" BASIS,
 * WITHOUT WARRANTIES OR CONDITIONS OF ANY KIND, either express or
 * implied. See the License for the specific language governing
 * permissions and limitations under the License. See accompanying
 * LICENSE file.
 */

package org.apache.spark.sql.internal

import java.util.{Calendar, Properties}
import javassist.bytecode.stackmap.TypeData.NullType

import scala.collection.concurrent.TrieMap
import scala.reflect.{ClassTag, classTag}

import com.gemstone.gemfire.internal.cache.{CacheDistributionAdvisee, ColocationHelper, PartitionedRegion}
import com.pivotal.gemfirexd.internal.iapi.sql.ParameterValueSet
import io.snappydata.Property

import org.apache.spark.internal.config.{ConfigBuilder, ConfigEntry, TypedConfigBuilder}
import org.apache.spark.sql._
import org.apache.spark.sql.aqp.SnappyContextFunctions
import org.apache.spark.sql.catalyst.CatalystConf
import org.apache.spark.sql.catalyst.analysis.{Analyzer, EliminateSubqueryAliases, NoSuchTableException, UnresolvedRelation}
import org.apache.spark.sql.catalyst.catalog.CatalogRelation
import org.apache.spark.sql.catalyst.expressions.{Alias, Attribute, Cast, DynamicFoldableExpression, Literal, ParamLiteral, PredicateHelper}
import org.apache.spark.sql.catalyst.optimizer.{Optimizer, ReorderJoin}
import org.apache.spark.sql.catalyst.planning.PhysicalOperation
import org.apache.spark.sql.catalyst.plans.logical.{InsertIntoTable, Join, LogicalPlan, Project}
import org.apache.spark.sql.catalyst.rules.Rule
import org.apache.spark.sql.collection.Utils
import org.apache.spark.sql.execution._
import org.apache.spark.sql.execution.columnar.impl.IndexColumnFormatRelation
import org.apache.spark.sql.execution.datasources.{PartitioningUtils, DataSourceAnalysis, FindDataSourceTable, HadoopFsRelation, LogicalRelation, ResolveDataSource, StoreDataSourceStrategy}
import org.apache.spark.sql.execution.exchange.{EnsureRequirements, ReuseExchange}
import org.apache.spark.sql.hive.{SnappyConnectorCatalog, SnappyStoreHiveCatalog}
import org.apache.spark.sql.internal.SQLConf.SQLConfigBuilder
import org.apache.spark.sql.sources._
import org.apache.spark.sql.store.StoreUtils
import org.apache.spark.sql.streaming.{LogicalDStreamPlan, WindowLogicalPlan}
import org.apache.spark.sql.types.DecimalType
import org.apache.spark.streaming.Duration
import org.apache.spark.{Partition, SparkConf}


class SnappySessionState(snappySession: SnappySession)
    extends SessionState(snappySession) {

  self =>

  @transient
  val contextFunctions: SnappyContextFunctions = new SnappyContextFunctions

  protected lazy val snappySharedState: SnappySharedState =
    snappySession.snappySharedState.asInstanceOf[SnappySharedState]

<<<<<<< HEAD
  protected lazy val metadataHive = snappySharedState.metadataHive.newSession()
=======
  private[internal] lazy val metadataHive = sharedState.metadataHive.newSession()
>>>>>>> 7537219e

  override lazy val sqlParser: SnappySqlParser =
    contextFunctions.newSQLParser(this.snappySession)

  override lazy val analyzer: Analyzer = new Analyzer(catalog, conf) {

    override val extendedResolutionRules: Seq[Rule[LogicalPlan]] =
      new PreprocessTableInsertOrPut(conf) ::
          new FindDataSourceTable(snappySession) ::
          DataSourceAnalysis(conf) ::
          ResolveRelationsExtended ::
          AnalyzeChildQuery(snappySession) ::
          ResolveQueryHints(snappySession) ::
          (if (conf.runSQLonFile) new ResolveDataSource(snappySession) :: Nil else Nil)

    override val extendedCheckRules = Seq(
      datasources.PreWriteCheck(conf, catalog),
      PrePutCheck)
  }
  override lazy val optimizer: Optimizer = new SparkOptimizer(catalog, conf, experimentalMethods) {
    override def batches: Seq[Batch] = {
      implicit val ss = snappySession
      var insertedSnappyOpts = 0
      val modified = super.batches.map {
        case batch if batch.name.equalsIgnoreCase("Operator Optimizations") =>
          insertedSnappyOpts += 1
          val (left, right) = batch.rules.splitAt(batch.rules.indexOf(ReorderJoin))
          Batch(batch.name, batch.strategy, left ++ Some(ResolveIndex()) ++ right
              : _*)
        case b => b
      }

      if (insertedSnappyOpts != 1) {
        throw new AnalysisException("Snappy Optimizations not applied")
      }

      modified :+
          Batch("Streaming SQL Optimizers", Once, PushDownWindowLogicalPlan) :+
          Batch("Link buckets to RDD partitions", Once, LinkPartitionsToBuckets) :+
          Batch("ParamLiteral Folding Optimization", Once, ParamLiteralFolding)
    }
  }

  // copy of ConstantFolding that will turn a constant up/down cast into
  // a static value.
  object ParamLiteralFolding extends Rule[LogicalPlan] {
    def apply(plan: LogicalPlan): LogicalPlan = plan transformAllExpressions {
      case p: ParamLiteral => p.markFoldable(true)
        p
    } transform {
      case q: LogicalPlan => q transformExpressionsDown {
        // ignore leaf ParamLiteral & Literal
        case p: ParamLiteral => p
        case l: Literal => l
        // Wrap expressions that are foldable.
        case e if e.foldable =>
          // lets mark child params foldable false so that nested expression doesn't
          // attempt to wrap.
          e.foreach {
            case p: ParamLiteral => p.markFoldable(false)
            case _ =>
          }
          DynamicFoldableExpression(e)
      }
    }
  }

  object PushDownWindowLogicalPlan extends Rule[LogicalPlan] {
    def apply(plan: LogicalPlan): LogicalPlan = {
      var duration: Duration = null
      var slide: Option[Duration] = None
      var transformed: Boolean = false
      plan transformDown {
        case win@WindowLogicalPlan(d, s, child, false) =>
          child match {
            case LogicalRelation(_, _, _) |
                 LogicalDStreamPlan(_, _) => win
            case _ => duration = d
              slide = s
              transformed = true
              win.child
          }
        case c@(LogicalRelation(_, _, _) |
                LogicalDStreamPlan(_, _)) =>
          if (transformed) {
            transformed = false
            WindowLogicalPlan(duration, slide, c, transformed = true)
          } else c
      }
    }
  }

  /**
   * This rule sets the flag at query level to link the partitions to
   * be created for tables to be the same as number of buckets. This will avoid
   * exchange on one side of a non-collocated join in many cases.
   */
  object LinkPartitionsToBuckets extends Rule[LogicalPlan] {
    def apply(plan: LogicalPlan): LogicalPlan = {
      plan.foreach {
        case j: Join if !JoinStrategy.isLocalJoin(j) =>
          // disable for the entire query for consistency
          snappySession.linkPartitionsToBuckets(flag = true)
        case _: InsertIntoTable | _: PutIntoTable =>
          // disable for inserts/puts to avoid exchanges
          snappySession.linkPartitionsToBuckets(flag = true)
        case PhysicalOperation(_, _, LogicalRelation(
        _: IndexColumnFormatRelation, _, _)) =>
          snappySession.linkPartitionsToBuckets(flag = true)
        case _ => // nothing for others
      }
      plan
    }
  }

  override lazy val conf: SnappyConf = new SnappyConf(snappySession)

  /**
   * The partition mapping selected for the lead partitioned region in
   * a collocated chain for current execution
   */
  private[spark] val leaderPartitions = new TrieMap[PartitionedRegion,
      Array[Partition]]()

  /**
   * Replaces [[UnresolvedRelation]]s with concrete relations from the catalog.
   */
  object ResolveRelationsExtended extends Rule[LogicalPlan] with PredicateHelper {
    def getTable(u: UnresolvedRelation): LogicalPlan = {
      try {
        catalog.lookupRelation(u.tableIdentifier, u.alias)
      } catch {
        case _: NoSuchTableException =>
          u.failAnalysis(s"Table not found: ${u.tableName}")
      }
    }

    def apply(plan: LogicalPlan): LogicalPlan = plan resolveOperators {
      case i@PutIntoTable(u: UnresolvedRelation, _) =>
        i.copy(table = EliminateSubqueryAliases(getTable(u)))
      case d@DMLExternalTable(_, u: UnresolvedRelation, _) =>
        d.copy(query = EliminateSubqueryAliases(getTable(u)))
    }
  }

  case class AnalyzeChildQuery(sparkSession: SparkSession) extends Rule[LogicalPlan] {
    def apply(plan: LogicalPlan): LogicalPlan = plan transform {
      case c: DMLExternalTable if !c.query.resolved =>
        c.copy(query = analyzeQuery(c.query))
    }

    private def analyzeQuery(query: LogicalPlan): LogicalPlan = {
      val qe = sparkSession.sessionState.executePlan(query)
      qe.assertAnalyzed()
      qe.analyzed
    }
  }

  /**
   * Internal catalog for managing table and database states.
   */
<<<<<<< HEAD
  override lazy val catalog = new SnappyStoreHiveCatalog(
    snappySharedState.externalCatalog,
    snappySession,
    metadataHive,
    snappySession.sharedState.globalTempViewManager,
    functionResourceLoader,
    functionRegistry,
    conf,
    newHadoopConf())
=======
  override lazy val catalog = {
    SnappyContext.getClusterMode(snappySession.sparkContext) match {
      case ThinClientConnectorMode(_, _) =>
        new SnappyConnectorCatalog(
          sharedState.externalCatalog,
          snappySession,
          metadataHive,
          functionResourceLoader,
          functionRegistry,
          conf,
          newHadoopConf())
      case _ =>
        new SnappyStoreHiveCatalog(
          sharedState.externalCatalog,
          snappySession,
          metadataHive,
          functionResourceLoader,
          functionRegistry,
          conf,
          newHadoopConf())
    }
  }
>>>>>>> 7537219e

  override def planner: SparkPlanner = new DefaultPlanner(snappySession, conf,
    experimentalMethods.extraStrategies)

  protected[sql] def queryPreparations: Seq[Rule[SparkPlan]] = Seq(
    python.ExtractPythonUDFs,
    PlanSubqueries(snappySession),
    EnsureRequirements(snappySession.sessionState.conf),
    CollapseCollocatedPlans(snappySession),
    CollapseCodegenStages(snappySession.sessionState.conf),
    InsertCachedPlanHelper(snappySession),
    ReuseExchange(snappySession.sessionState.conf))

  override def executePlan(plan: LogicalPlan): QueryExecution = {
    clearExecutionData()
    new QueryExecution(snappySession, plan) {
      override protected def preparations: Seq[Rule[SparkPlan]] =
        queryPreparations
    }
  }

  private[spark] def prepareExecution(plan: SparkPlan): SparkPlan = {
    clearExecutionData()
    queryPreparations.foldLeft(plan) { case (sp, rule) => rule.apply(sp) }
  }

  private[spark] def clearExecutionData(): Unit = {
    conf.refreshNumShufflePartitions()
    leaderPartitions.clear()
    snappySession.clearContext()
  }

  def getTablePartitions(region: PartitionedRegion): Array[Partition] = {
    val leaderRegion = ColocationHelper.getLeaderRegion(region)
    leaderPartitions.getOrElseUpdate(leaderRegion, {
      val linkPartitionsToBuckets = snappySession.hasLinkPartitionsToBuckets
      if (linkPartitionsToBuckets) {
        // also set the default shuffle partitions for this execution
        // to minimize exchange
        snappySession.sessionState.conf.setExecutionShufflePartitions(
          region.getTotalNumberOfBuckets)
      }
      StoreUtils.getPartitionsPartitionedTable(snappySession, leaderRegion,
        linkPartitionsToBuckets)
    })
  }

  def getTablePartitions(region: CacheDistributionAdvisee): Array[Partition] =
    StoreUtils.getPartitionsReplicatedTable(snappySession, region)

  var isPreparePhase: Boolean = false

  var pvs: Option[ParameterValueSet] = None

  var questionMarkCounter: Int = 0

  def setPreparedQuery(preparePhase: Boolean, paramSet: Option[ParameterValueSet]): Unit = {
    isPreparePhase = preparePhase
    pvs = paramSet
  }
}

class SnappyConf(@transient val session: SnappySession)
    extends SQLConf with Serializable with CatalystConf {

  /** If shuffle partitions is set by [[setExecutionShufflePartitions]]. */
  @volatile private[this] var executionShufflePartitions: Int = _

  /**
   * Records the number of shuffle partitions to be used determined on runtime
   * from available cores on the system. A value <= 0 indicates that it was set
   * explicitly by user and should not use a dynamic value.
   */
  @volatile private[this] var dynamicShufflePartitions: Int = _

  SQLConf.SHUFFLE_PARTITIONS.defaultValue match {
    case Some(d) if session != null && super.numShufflePartitions == d =>
      dynamicShufflePartitions = SnappyContext.totalCoreCount.get()
    case None if session != null =>
      dynamicShufflePartitions = SnappyContext.totalCoreCount.get()
    case _ =>
      executionShufflePartitions = -1
      dynamicShufflePartitions = -1
  }

  private def keyUpdateActions(key: String, doSet: Boolean): Unit = key match {
    // clear plan cache when some size related key that effects plans changes
    case SQLConf.AUTO_BROADCASTJOIN_THRESHOLD.key |
         Property.HashJoinSize.name => session.clearPlanCache()
    case SQLConf.SHUFFLE_PARTITIONS.key =>
      // stop dynamic determination of shuffle partitions
      if (doSet) {
        executionShufflePartitions = -1
        dynamicShufflePartitions = -1
      } else {
        dynamicShufflePartitions = SnappyContext.totalCoreCount.get()
      }
    case _ => // ignore others
  }

  private[sql] def refreshNumShufflePartitions(): Unit = synchronized {
    if (session ne null) {
      if (executionShufflePartitions != -1) {
        executionShufflePartitions = 0
      }
      if (dynamicShufflePartitions != -1) {
        dynamicShufflePartitions = SnappyContext.totalCoreCount.get()
      }
    }
  }

  private[sql] def setExecutionShufflePartitions(n: Int): Unit = synchronized {
    if (executionShufflePartitions != -1 && session != null) {
      executionShufflePartitions = math.max(n, executionShufflePartitions)
    }
  }

  override def numShufflePartitions: Int = {
    val partitions = this.executionShufflePartitions
    if (partitions > 0) partitions
    else {
      val partitions = this.dynamicShufflePartitions
      if (partitions > 0) partitions else super.numShufflePartitions
    }
  }

  override def setConfString(key: String, value: String): Unit = {
    keyUpdateActions(key, doSet = true)
    super.setConfString(key, value)
  }

  override def setConf[T](entry: ConfigEntry[T], value: T): Unit = {
    keyUpdateActions(entry.key, doSet = true)
    require(entry != null, "entry cannot be null")
    require(value != null, s"value cannot be null for key: ${entry.key}")
    entry.defaultValue match {
      case Some(_) => super.setConf(entry, value)
      case None => super.setConf(entry.asInstanceOf[ConfigEntry[Option[T]]], Some(value))
    }
  }

  override def unsetConf(key: String): Unit = {
    keyUpdateActions(key, doSet = false)
    super.unsetConf(key)
  }

  override def unsetConf(entry: ConfigEntry[_]): Unit = {
    keyUpdateActions(entry.key, doSet = false)
    super.unsetConf(entry)
  }
}

class SQLConfigEntry private(private[sql] val entry: ConfigEntry[_]) {

  def key: String = entry.key

  def doc: String = entry.doc

  def isPublic: Boolean = entry.isPublic

  def defaultValue[T]: Option[T] = entry.defaultValue.asInstanceOf[Option[T]]

  def defaultValueString: String = entry.defaultValueString

  def valueConverter[T]: String => T =
    entry.asInstanceOf[ConfigEntry[T]].valueConverter

  def stringConverter[T]: T => String =
    entry.asInstanceOf[ConfigEntry[T]].stringConverter

  override def toString: String = entry.toString
}

object SQLConfigEntry {

  private def handleDefault[T](entry: TypedConfigBuilder[T],
      defaultValue: Option[T]): SQLConfigEntry = defaultValue match {
    case Some(v) => new SQLConfigEntry(entry.createWithDefault(v))
    case None => new SQLConfigEntry(entry.createOptional)
  }

  def sparkConf[T: ClassTag](key: String, doc: String, defaultValue: Option[T],
      isPublic: Boolean = true): SQLConfigEntry = {
    classTag[T] match {
      case ClassTag.Int => handleDefault[Int](ConfigBuilder(key)
          .doc(doc).intConf, defaultValue.asInstanceOf[Option[Int]])
      case ClassTag.Long => handleDefault[Long](ConfigBuilder(key)
          .doc(doc).longConf, defaultValue.asInstanceOf[Option[Long]])
      case ClassTag.Double => handleDefault[Double](ConfigBuilder(key)
          .doc(doc).doubleConf, defaultValue.asInstanceOf[Option[Double]])
      case ClassTag.Boolean => handleDefault[Boolean](ConfigBuilder(key)
          .doc(doc).booleanConf, defaultValue.asInstanceOf[Option[Boolean]])
      case c if c.runtimeClass == classOf[String] =>
        handleDefault[String](ConfigBuilder(key).doc(doc).stringConf,
          defaultValue.asInstanceOf[Option[String]])
      case c => throw new IllegalArgumentException(
        s"Unknown type of configuration key: $c")
    }
  }

  def apply[T: ClassTag](key: String, doc: String, defaultValue: Option[T],
      isPublic: Boolean = true): SQLConfigEntry = {
    classTag[T] match {
      case ClassTag.Int => handleDefault[Int](SQLConfigBuilder(key)
          .doc(doc).intConf, defaultValue.asInstanceOf[Option[Int]])
      case ClassTag.Long => handleDefault[Long](SQLConfigBuilder(key)
          .doc(doc).longConf, defaultValue.asInstanceOf[Option[Long]])
      case ClassTag.Double => handleDefault[Double](SQLConfigBuilder(key)
          .doc(doc).doubleConf, defaultValue.asInstanceOf[Option[Double]])
      case ClassTag.Boolean => handleDefault[Boolean](SQLConfigBuilder(key)
          .doc(doc).booleanConf, defaultValue.asInstanceOf[Option[Boolean]])
      case c if c.runtimeClass == classOf[String] =>
        handleDefault[String](SQLConfigBuilder(key).doc(doc).stringConf,
          defaultValue.asInstanceOf[Option[String]])
      case c => throw new IllegalArgumentException(
        s"Unknown type of configuration key: $c")
    }
  }
}

trait AltName[T] {

  def name: String

  def altName: String

  def configEntry: SQLConfigEntry

  def defaultValue: Option[T] = configEntry.defaultValue[T]

  def getOption(conf: SparkConf): Option[String] = if (altName == null) {
    conf.getOption(name)
  } else {
    conf.getOption(name) match {
      case s: Some[String] => // check if altName also present and fail if so
        if (conf.contains(altName)) {
          throw new IllegalArgumentException(
            s"Both $name and $altName configured. Only one should be set.")
        } else s
      case None => conf.getOption(altName)
    }
  }

  def getProperty(properties: Properties): String = if (altName == null) {
    properties.getProperty(name)
  } else {
    val v = properties.getProperty(name)
    if (v != null) {
      // check if altName also present and fail if so
      if (properties.getProperty(altName) != null) {
        throw new IllegalArgumentException(
          s"Both $name and $altName specified. Only one should be set.")
      }
      v
    } else properties.getProperty(altName)
  }

  def unapply(key: String): Boolean = name.equals(key) ||
      (altName != null && altName.equals(key))
}

trait SQLAltName[T] extends AltName[T] {

  private def get(conf: SQLConf, entry: SQLConfigEntry): T = {
    entry.defaultValue match {
      case Some(_) => conf.getConf(entry.entry.asInstanceOf[ConfigEntry[T]])
      case None => conf.getConf(entry.entry.asInstanceOf[ConfigEntry[Option[T]]]).get
    }
  }

  private def get(conf: SQLConf, name: String,
      defaultValue: String): T = {
    configEntry.entry.defaultValue match {
      case Some(_) => configEntry.valueConverter[T](
        conf.getConfString(name, defaultValue))
      case None => configEntry.valueConverter[Option[T]](
        conf.getConfString(name, defaultValue)).get
    }
  }

  def get(conf: SQLConf): T = if (altName == null) {
    get(conf, configEntry)
  } else {
    if (conf.contains(name)) {
      if (!conf.contains(altName)) get(conf, configEntry)
      else {
        throw new IllegalArgumentException(
          s"Both $name and $altName configured. Only one should be set.")
      }
    } else {
      get(conf, altName, configEntry.defaultValueString)
    }
  }

  def get(properties: Properties): T = {
    val propertyValue = getProperty(properties)
    if (propertyValue ne null) configEntry.valueConverter[T](propertyValue)
    else defaultValue.get
  }

  def getOption(conf: SQLConf): Option[T] = if (altName == null) {
    if (conf.contains(name)) Some(get(conf, name, "<undefined>"))
    else defaultValue
  } else {
    if (conf.contains(name)) {
      if (!conf.contains(altName)) Some(get(conf, name, ""))
      else {
        throw new IllegalArgumentException(
          s"Both $name and $altName configured. Only one should be set.")
      }
    } else if (conf.contains(altName)) {
      Some(get(conf, altName, ""))
    } else defaultValue
  }

  def set(conf: SQLConf, value: T, useAltName: Boolean = false): Unit = {
    if (useAltName) {
      conf.setConfString(altName, configEntry.stringConverter(value))
    } else {
      conf.setConf[T](configEntry.entry.asInstanceOf[ConfigEntry[T]], value)
    }
  }

  def remove(conf: SQLConf, useAltName: Boolean = false): Unit = {
    conf.unsetConf(if (useAltName) altName else name)
  }
}

class DefaultPlanner(val snappySession: SnappySession, conf: SQLConf,
    extraStrategies: Seq[Strategy])
    extends SparkPlanner(snappySession.sparkContext, conf, extraStrategies)
        with SnappyStrategies {

  val sampleSnappyCase: PartialFunction[LogicalPlan, Seq[SparkPlan]] = {
    case _ => Nil
  }

  private val storeOptimizedRules: Seq[Strategy] =
    Seq(StoreDataSourceStrategy, SnappyAggregation, LocalJoinStrategies)

  override def strategies: Seq[Strategy] =
    Seq(SnappyStrategies,
      StoreStrategy, StreamQueryStrategy) ++
        storeOptimizedRules ++
        super.strategies
}

private[sql] final class PreprocessTableInsertOrPut(conf: SQLConf)
    extends Rule[LogicalPlan] {
  def apply(plan: LogicalPlan): LogicalPlan = plan transform {
    // Check for SchemaInsertableRelation first
    case i@InsertIntoTable(l@LogicalRelation(r: SchemaInsertableRelation,
    _, _), _, child, _, _) if l.resolved && child.resolved =>
      r.insertableRelation(child.output) match {
        case Some(ir) =>
<<<<<<< HEAD
          val relation = LogicalRelation(ir.asInstanceOf[BaseRelation],
            l.expectedOutputAttributes, l.catalogTable)
          castAndRenameChildOutput(i.copy(table = relation),
            relation.output)
=======
          val br = ir.asInstanceOf[BaseRelation]
          val relation = LogicalRelation(br,
            l.expectedOutputAttributes, l.metastoreTableIdentifier)
          castAndRenameChildOutput(i.copy(table = relation),
            relation.output, br, null, child)
>>>>>>> 7537219e
        case None =>
          throw new AnalysisException(s"$l requires that the query in the " +
              "SELECT clause of the INSERT INTO/OVERWRITE statement " +
              "generates the same number of columns as its schema.")
      }

    // Check for PUT
    // Need to eliminate subqueries here. Unlike InsertIntoTable whose
    // subqueries have already been eliminated by special check in
    // ResolveRelations, no such special rule has been added for PUT
    case p@PutIntoTable(table, child) if table.resolved && child.resolved =>
      EliminateSubqueryAliases(table) match {
        case l@LogicalRelation(ir: RowInsertableRelation, _, _) =>
          // First, make sure the data to be inserted have the same number of
          // fields with the schema of the relation.
          val expectedOutput = l.output
          if (expectedOutput.size != child.output.size) {
            throw new AnalysisException(s"$l requires that the query in the " +
                "SELECT clause of the PUT INTO statement " +
                "generates the same number of columns as its schema.")
          }
<<<<<<< HEAD
          castAndRenameChildOutputForPut(p, expectedOutput, l, child)
=======
          castAndRenameChildOutput(p, expectedOutput, ir, l, child)
>>>>>>> 7537219e

        case _ => p
      }

    // other cases handled like in PreprocessTableInsertion
    case i@InsertIntoTable(table, _, child, _, _)
      if table.resolved && child.resolved => table match {
      case relation: CatalogRelation =>
        val metadata = relation.catalogTable
        preProcess(i, relation = null, metadata.identifier.quotedString,
          metadata.partitionColumnNames)
      case LogicalRelation(h: HadoopFsRelation, _, identifier) =>
<<<<<<< HEAD
        val tblName = identifier.map(_.identifier.quotedString).getOrElse("unknown")
        preprocess(i, tblName, h.partitionSchema.map(_.name))
      case LogicalRelation(_: InsertableRelation, _, identifier) =>
        val tblName = identifier.map(_.identifier.quotedString).getOrElse("unknown")
        preprocess(i, tblName, Nil)
      case other => i
=======
        val tblName = identifier.map(_.quotedString).getOrElse("unknown")
        preProcess(i, h, tblName, h.partitionSchema.map(_.name))
      case LogicalRelation(ir: InsertableRelation, _, identifier) =>
        val tblName = identifier.map(_.quotedString).getOrElse("unknown")
        preProcess(i, ir, tblName, Nil)
      case _ => i
>>>>>>> 7537219e
    }
  }

  private def preProcess(
      insert: InsertIntoTable,
      relation: BaseRelation,
      tblName: String,
      partColNames: Seq[String]): InsertIntoTable = {

    // val expectedColumns = insert

    val normalizedPartSpec = PartitioningUtils.normalizePartitionSpec(
      insert.partition, partColNames, tblName, conf.resolver)

    val expectedColumns = {
      val staticPartCols = normalizedPartSpec.filter(_._2.isDefined).keySet
      insert.table.output.filterNot(a => staticPartCols.contains(a.name))
    }

    val child = insert.child
    if (expectedColumns.length != insert.child.schema.length) {
      throw new AnalysisException(
        s"Cannot insert into table $tblName because the number of columns are different: " +
            s"need ${expectedColumns.length} columns, " +
            s"but query has ${insert.child.schema.length} columns.")
    }
    if (insert.partition.nonEmpty) {
      // the query's partitioning must match the table's partitioning
      // this is set for queries like: insert into ... partition (one = "a", two = <expr>)
      val samePartitionColumns =
      if (conf.caseSensitiveAnalysis) {
        insert.partition.keySet == partColNames.toSet
      } else {
        insert.partition.keySet.map(_.toLowerCase) == partColNames.map(_.toLowerCase).toSet
      }
      if (!samePartitionColumns) {
        throw new AnalysisException(
          s"""
             |Requested partitioning does not match the table $tblName:
             |Requested partitions: ${insert.partition.keys.mkString(",")}
             |Table partitions: ${partColNames.mkString(",")}
           """.stripMargin)
      }
<<<<<<< HEAD
      castAndRenameChildOutput(insert.copy(partition = normalizedPartSpec), expectedColumns)

//      expectedColumns.map(castAndRenameChildOutput(insert, _, null, child))
//          .getOrElse(insert)
    } else {
      // All partition columns are dynamic because because the InsertIntoTable
      // command does not explicitly specify partitioning columns.
      castAndRenameChildOutput(insert, expectedColumns)
          .copy(partition = partColNames.map(_ -> None).toMap)
=======
      expectedColumns.map(castAndRenameChildOutput(insert, _, relation, null,
        child)).getOrElse(insert)
    } else {
      // All partition columns are dynamic because because the InsertIntoTable
      // command does not explicitly specify partitioning columns.
      expectedColumns.map(castAndRenameChildOutput(insert, _, relation, null,
        child)).getOrElse(insert).copy(partition = partColNames
          .map(_ -> None).toMap)
>>>>>>> 7537219e
    }
  }

  /**
   * If necessary, cast data types and rename fields to the expected
   * types and names.
   */
  // TODO: do we really need to rename?
  def castAndRenameChildOutputForPut[T <: LogicalPlan](
      plan: T,
      expectedOutput: Seq[Attribute],
      relation: BaseRelation,
      newRelation: LogicalRelation,
      child: LogicalPlan): T = {
    val newChildOutput = expectedOutput.zip(child.output).map {
      case (expected, actual) =>
        if (expected.dataType.sameType(actual.dataType) &&
            expected.name == actual.name) {
          actual
        } else {
          // avoid unnecessary copy+cast when inserting DECIMAL types
          // into column table
          actual.dataType match {
            case _: DecimalType
              if expected.dataType.isInstanceOf[DecimalType] &&
                  relation.isInstanceOf[PlanInsertableRelation] => actual
            case _ => Alias(Cast(actual, expected.dataType), expected.name)()
          }
        }
    }

    if (newChildOutput == child.output) {
      plan match {
        case p: PutIntoTable => p.copy(table = newRelation).asInstanceOf[T]
        case _: InsertIntoTable => plan
      }
    } else plan match {
      case p: PutIntoTable => p.copy(table = newRelation,
        child = Project(newChildOutput, child)).asInstanceOf[T]
      case i: InsertIntoTable => i.copy(child = Project(newChildOutput,
        child)).asInstanceOf[T]
    }
  }

  private def castAndRenameChildOutput(
      insert: InsertIntoTable,
      expectedOutput: Seq[Attribute]): InsertIntoTable = {
    val newChildOutput = expectedOutput.zip(insert.child.output).map {
      case (expected, actual) =>
        if (expected.dataType.sameType(actual.dataType) &&
            expected.name == actual.name &&
            expected.metadata == actual.metadata) {
          actual
        } else {
          // Renaming is needed for handling the following cases like
          // 1) Column names/types do not match, e.g., INSERT INTO TABLE tab1 SELECT 1, 2
          // 2) Target tables have column metadata
          Alias(Cast(actual, expected.dataType), expected.name)(
            explicitMetadata = Option(expected.metadata))
        }
    }

    if (newChildOutput == insert.child.output) {
      insert match {
        case p: PutIntoTable => p.copy(table = insert.table)
        case i: InsertIntoTable => insert
      }
    } else insert match {
      case p: PutIntoTable => p.copy(table = insert.table,
        child = Project(newChildOutput, insert.child))
      case i: InsertIntoTable => i.copy(child = Project(newChildOutput,
        insert.child))
    }
  }
}

private[sql] case object PrePutCheck extends (LogicalPlan => Unit) {

  def apply(plan: LogicalPlan): Unit = {
    plan.foreach {
      case PutIntoTable(LogicalRelation(t: RowPutRelation, _, _), query) =>
        // Get all input data source relations of the query.
        val srcRelations = query.collect {
          case LogicalRelation(src: BaseRelation, _, _) => src
        }
        if (srcRelations.contains(t)) {
          throw Utils.analysisException(
            "Cannot put into table that is also being read from.")
        } else {
          // OK
        }

      case PutIntoTable(table, _) =>
        throw Utils.analysisException(s"$table does not allow puts.")

      case _ => // OK
    }
  }
}<|MERGE_RESOLUTION|>--- conflicted
+++ resolved
@@ -64,11 +64,7 @@
   protected lazy val snappySharedState: SnappySharedState =
     snappySession.snappySharedState.asInstanceOf[SnappySharedState]
 
-<<<<<<< HEAD
-  protected lazy val metadataHive = snappySharedState.metadataHive.newSession()
-=======
-  private[internal] lazy val metadataHive = sharedState.metadataHive.newSession()
->>>>>>> 7537219e
+  private[internal] lazy val metadataHive = snappySharedState.metadataHive.newSession()
 
   override lazy val sqlParser: SnappySqlParser =
     contextFunctions.newSQLParser(this.snappySession)
@@ -230,22 +226,11 @@
   /**
    * Internal catalog for managing table and database states.
    */
-<<<<<<< HEAD
-  override lazy val catalog = new SnappyStoreHiveCatalog(
-    snappySharedState.externalCatalog,
-    snappySession,
-    metadataHive,
-    snappySession.sharedState.globalTempViewManager,
-    functionResourceLoader,
-    functionRegistry,
-    conf,
-    newHadoopConf())
-=======
   override lazy val catalog = {
     SnappyContext.getClusterMode(snappySession.sparkContext) match {
       case ThinClientConnectorMode(_, _) =>
         new SnappyConnectorCatalog(
-          sharedState.externalCatalog,
+          snappySharedState.externalCatalog,
           snappySession,
           metadataHive,
           functionResourceLoader,
@@ -254,7 +239,7 @@
           newHadoopConf())
       case _ =>
         new SnappyStoreHiveCatalog(
-          sharedState.externalCatalog,
+          snappySharedState.externalCatalog,
           snappySession,
           metadataHive,
           functionResourceLoader,
@@ -263,7 +248,6 @@
           newHadoopConf())
     }
   }
->>>>>>> 7537219e
 
   override def planner: SparkPlanner = new DefaultPlanner(snappySession, conf,
     experimentalMethods.extraStrategies)
@@ -619,18 +603,11 @@
     _, _), _, child, _, _) if l.resolved && child.resolved =>
       r.insertableRelation(child.output) match {
         case Some(ir) =>
-<<<<<<< HEAD
-          val relation = LogicalRelation(ir.asInstanceOf[BaseRelation],
-            l.expectedOutputAttributes, l.catalogTable)
-          castAndRenameChildOutput(i.copy(table = relation),
-            relation.output)
-=======
           val br = ir.asInstanceOf[BaseRelation]
           val relation = LogicalRelation(br,
-            l.expectedOutputAttributes, l.metastoreTableIdentifier)
-          castAndRenameChildOutput(i.copy(table = relation),
+            l.expectedOutputAttributes, l.catalogTable)
+          castAndRenameChildOutputForPut(i.copy(table = relation),
             relation.output, br, null, child)
->>>>>>> 7537219e
         case None =>
           throw new AnalysisException(s"$l requires that the query in the " +
               "SELECT clause of the INSERT INTO/OVERWRITE statement " +
@@ -652,11 +629,7 @@
                 "SELECT clause of the PUT INTO statement " +
                 "generates the same number of columns as its schema.")
           }
-<<<<<<< HEAD
-          castAndRenameChildOutputForPut(p, expectedOutput, l, child)
-=======
-          castAndRenameChildOutput(p, expectedOutput, ir, l, child)
->>>>>>> 7537219e
+          castAndRenameChildOutputForPut(p, expectedOutput, ir, l, child)
 
         case _ => p
       }
@@ -669,21 +642,12 @@
         preProcess(i, relation = null, metadata.identifier.quotedString,
           metadata.partitionColumnNames)
       case LogicalRelation(h: HadoopFsRelation, _, identifier) =>
-<<<<<<< HEAD
         val tblName = identifier.map(_.identifier.quotedString).getOrElse("unknown")
-        preprocess(i, tblName, h.partitionSchema.map(_.name))
-      case LogicalRelation(_: InsertableRelation, _, identifier) =>
-        val tblName = identifier.map(_.identifier.quotedString).getOrElse("unknown")
-        preprocess(i, tblName, Nil)
-      case other => i
-=======
-        val tblName = identifier.map(_.quotedString).getOrElse("unknown")
         preProcess(i, h, tblName, h.partitionSchema.map(_.name))
       case LogicalRelation(ir: InsertableRelation, _, identifier) =>
-        val tblName = identifier.map(_.quotedString).getOrElse("unknown")
+        val tblName = identifier.map(_.identifier.quotedString).getOrElse("unknown")
         preProcess(i, ir, tblName, Nil)
       case _ => i
->>>>>>> 7537219e
     }
   }
 
@@ -727,26 +691,18 @@
              |Table partitions: ${partColNames.mkString(",")}
            """.stripMargin)
       }
-<<<<<<< HEAD
       castAndRenameChildOutput(insert.copy(partition = normalizedPartSpec), expectedColumns)
 
-//      expectedColumns.map(castAndRenameChildOutput(insert, _, null, child))
-//          .getOrElse(insert)
+//      expectedColumns.map(castAndRenameChildOutput(insert, _, relation, null,
+//        child)).getOrElse(insert)
     } else {
       // All partition columns are dynamic because because the InsertIntoTable
       // command does not explicitly specify partitioning columns.
       castAndRenameChildOutput(insert, expectedColumns)
           .copy(partition = partColNames.map(_ -> None).toMap)
-=======
-      expectedColumns.map(castAndRenameChildOutput(insert, _, relation, null,
-        child)).getOrElse(insert)
-    } else {
-      // All partition columns are dynamic because because the InsertIntoTable
-      // command does not explicitly specify partitioning columns.
-      expectedColumns.map(castAndRenameChildOutput(insert, _, relation, null,
-        child)).getOrElse(insert).copy(partition = partColNames
-          .map(_ -> None).toMap)
->>>>>>> 7537219e
+//      expectedColumns.map(castAndRenameChildOutput(insert, _, relation, null,
+//        child)).getOrElse(insert).copy(partition = partColNames
+//          .map(_ -> None).toMap)
     }
   }
 
