--- conflicted
+++ resolved
@@ -28,28 +28,17 @@
 import org.apache.spark.sql.catalyst.CatalystConf
 import org.apache.spark.sql.catalyst.analysis.{Analyzer, EliminateSubqueryAliases, NoSuchTableException, UnresolvedRelation}
 import org.apache.spark.sql.catalyst.catalog.CatalogRelation
-<<<<<<< HEAD
 import org.apache.spark.sql.catalyst.expressions.{Alias, Attribute, Cast, PredicateHelper}
 import org.apache.spark.sql.catalyst.optimizer.Optimizer
-import org.apache.spark.sql.catalyst.plans.logical.{InsertIntoTable, LogicalPlan, Project}
-import org.apache.spark.sql.catalyst.rules.Rule
-import org.apache.spark.sql.collection.Utils
-import org.apache.spark.sql.execution.datasources._
-import org.apache.spark.sql.execution.{QueryExecution, SparkOptimizer, SparkPlan, SparkPlanner, datasources}
-import org.apache.spark.sql.hive.SnappyStoreHiveCatalog
-import org.apache.spark.sql.sources._
-=======
-import org.apache.spark.sql.catalyst.expressions.{Alias, Attribute, Cast}
 import org.apache.spark.sql.catalyst.plans.logical.{InsertIntoTable, LogicalPlan, Project}
 import org.apache.spark.sql.catalyst.rules.Rule
 import org.apache.spark.sql.collection.Utils
 import org.apache.spark.sql.execution.datasources.{DataSourceAnalysis, FindDataSourceTable, HadoopFsRelation, LogicalRelation, ResolveDataSource, StoreDataSourceStrategy}
 import org.apache.spark.sql.execution.{QueryExecution, SparkOptimizer, SparkPlan, SparkPlanner, datasources}
 import org.apache.spark.sql.hive.SnappyStoreHiveCatalog
-import org.apache.spark.sql.sources.{BaseRelation, InsertableRelation, PutIntoTable, RowInsertableRelation, RowPutRelation, SchemaInsertableRelation, StoreStrategy}
+import org.apache.spark.sql.sources._
 import org.apache.spark.sql.store.StoreUtils
 import org.apache.spark.sql.streaming.{LogicalDStreamPlan, WindowLogicalPlan}
->>>>>>> bb840a7a
 import org.apache.spark.sql.{AnalysisException, SnappySession, SnappySqlParser, SnappyStrategies, Strategy}
 import org.apache.spark.streaming.Duration
 
@@ -99,15 +88,7 @@
         throw new AnalysisException("Snappy Optimizations not applied")
       }
 
-      modified
-    }
-  }
-
-<<<<<<< HEAD
-=======
-  override lazy val optimizer: SparkOptimizer = {
-    new SparkOptimizer(catalog, conf, experimentalMethods) {
-      override def batches: Seq[Batch] = super.batches :+
+      modified :+
           Batch("Streaming SQL Optimizers", Once, PushDownWindowLogicalPlan)
     }
   }
@@ -147,7 +128,6 @@
    */
   private[this] val leaderPartitions = new TrieMap[PartitionedRegion,
       Array[Partition]]()
->>>>>>> bb840a7a
 
   /**
     * Replaces [[UnresolvedRelation]]s with concrete relations from the catalog.
@@ -173,14 +153,6 @@
     * Internal catalog for managing table and database states.
     */
   override lazy val catalog = new SnappyStoreHiveCatalog(
-<<<<<<< HEAD
-    sharedState.externalCatalog,
-    snappySession,
-    functionResourceLoader,
-    functionRegistry,
-    conf,
-    newHadoopConf())
-=======
       sharedState.externalCatalog,
       snappySession,
       metadataHive,
@@ -188,19 +160,14 @@
       functionRegistry,
       conf,
       newHadoopConf())
->>>>>>> bb840a7a
 
   override def planner: SparkPlanner = new DefaultPlanner(snappySession, conf,
     experimentalMethods.extraStrategies)
 
-<<<<<<< HEAD
-  override def executePlan(plan: LogicalPlan): QueryExecution =
-=======
 
   override def executePlan(plan: LogicalPlan): QueryExecution = {
     conf.refreshNumShufflePartitions()
     leaderPartitions.clear()
->>>>>>> bb840a7a
     contextFunctions.executePlan(snappySession, plan)
   }
 
