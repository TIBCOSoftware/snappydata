/*
 * Copyright (c) 2016 SnappyData, Inc. All rights reserved.
 *
 * Licensed under the Apache License, Version 2.0 (the "License"); you
 * may not use this file except in compliance with the License. You
 * may obtain a copy of the License at
 *
 * http://www.apache.org/licenses/LICENSE-2.0
 *
 * Unless required by applicable law or agreed to in writing, software
 * distributed under the License is distributed on an "AS IS" BASIS,
 * WITHOUT WARRANTIES OR CONDITIONS OF ANY KIND, either express or
 * implied. See the License for the specific language governing
 * permissions and limitations under the License. See accompanying
 * LICENSE file.
 */

package org.apache.spark.sql.internal

import scala.collection.concurrent.TrieMap

import com.gemstone.gemfire.internal.cache.{CacheDistributionAdvisee, ColocationHelper, PartitionedRegion}

import org.apache.spark.Partition
import org.apache.spark.internal.Logging
import org.apache.spark.internal.config.ConfigEntry
import org.apache.spark.sql.aqp.SnappyContextFunctions
import org.apache.spark.sql.catalyst.CatalystConf
import org.apache.spark.sql.catalyst.analysis.{Analyzer, EliminateSubqueryAliases, NoSuchTableException, UnresolvedRelation}
import org.apache.spark.sql.catalyst.catalog.CatalogRelation
import org.apache.spark.sql.catalyst.expressions.{Alias, Attribute, Cast, PredicateHelper}
import org.apache.spark.sql.catalyst.optimizer.{Optimizer, ReorderJoin}
import org.apache.spark.sql.catalyst.plans.logical.{InsertIntoTable, LogicalPlan, Project}
import org.apache.spark.sql.catalyst.rules.Rule
import org.apache.spark.sql.collection.Utils
import org.apache.spark.sql.execution._
import org.apache.spark.sql.execution.datasources.{DataSourceAnalysis, FindDataSourceTable, HadoopFsRelation, LogicalRelation, ResolveDataSource, StoreDataSourceStrategy}
import org.apache.spark.sql.execution.exchange.{EnsureRequirements, ReuseExchange}
import org.apache.spark.sql.hive.SnappyStoreHiveCatalog
import org.apache.spark.sql.sources._
import org.apache.spark.sql.store.StoreUtils
import org.apache.spark.sql.streaming.{LogicalDStreamPlan, WindowLogicalPlan}
<<<<<<< HEAD
import org.apache.spark.sql.{AnalysisException, SnappyAggregation, SnappyContext, SnappySession, SnappySqlParser, SnappyStrategies, Strategy}
=======
import org.apache.spark.sql.{AnalysisException, DMLExternalTable, SnappyAggregation, SnappySession, SnappySqlParser, SnappyStrategies, Strategy, _}
>>>>>>> 297ab90b
import org.apache.spark.streaming.Duration


class SnappySessionState(snappySession: SnappySession)
    extends SessionState(snappySession) {

  self =>

  @transient
  val contextFunctions: SnappyContextFunctions = new SnappyContextFunctions

  protected lazy val sharedState: SnappySharedState =
    snappySession.sharedState.asInstanceOf[SnappySharedState]

  lazy val metadataHive = sharedState.metadataHive.newSession()

  override lazy val sqlParser: SnappySqlParser =
    contextFunctions.newSQLParser(this.snappySession)

  override lazy val analyzer: Analyzer = new Analyzer(catalog, conf) {
    override val extendedResolutionRules =
      new PreprocessTableInsertOrPut(conf) ::
          new FindDataSourceTable(snappySession) ::
          DataSourceAnalysis(conf) ::
          ResolveRelationsExtended ::
          AnalyzeDMLExternalTables(snappySession) ::
          ResolveQueryHints(snappySession) ::
          (if (conf.runSQLonFile) new ResolveDataSource(snappySession) :: Nil else Nil)

    override val extendedCheckRules = Seq(
      datasources.PreWriteCheck(conf, catalog), PrePutCheck)
  }

  override lazy val optimizer: Optimizer = new SparkOptimizer(catalog, conf, experimentalMethods) {
    override def batches: Seq[Batch] = {
      implicit val ss = snappySession
      var insertedSnappyOpts = 0
      val modified = super.batches.map {
        case batch if batch.name.equalsIgnoreCase("Operator Optimizations") =>
          insertedSnappyOpts += 1
          val (left, right) = batch.rules.splitAt(batch.rules.indexOf(ReorderJoin))
          Batch(batch.name, batch.strategy, left ++ Some(ResolveIndex()) ++ right
              : _*)
        case b => b
      }

      if (insertedSnappyOpts != 1) {
        throw new AnalysisException("Snappy Optimizations not applied")
      }

      modified :+
          Batch("Streaming SQL Optimizers", Once, PushDownWindowLogicalPlan)
    }
  }

  object PushDownWindowLogicalPlan extends Rule[LogicalPlan] {
    def apply(plan: LogicalPlan): LogicalPlan = {
      var duration: Duration = null
      var slide: Option[Duration] = None
      var transformed: Boolean = false
      plan transformDown {
        case win@WindowLogicalPlan(d, s, child, false) =>
          child match {
            case LogicalRelation(_, _, _) |
                 LogicalDStreamPlan(_, _) => win
            case _ => duration = d
              slide = s
              transformed = true
              win.child
          }
        case c@(LogicalRelation(_, _, _) |
                LogicalDStreamPlan(_, _)) =>
          transformed match {
            case true => transformed = false
              WindowLogicalPlan(duration, slide, c, transformed = true)
            case _ => c
          }
      }
    }
  }


  override lazy val conf: SnappyConf = new SnappyConf(snappySession)

  /**
   * The partition mapping selected for the lead partitioned region in
   * a collocated chain for current execution
   */
  private[spark] val leaderPartitions = new TrieMap[PartitionedRegion,
      Array[Partition]]()

  /**
    * Replaces [[UnresolvedRelation]]s with concrete relations from the catalog.
    */
  object ResolveRelationsExtended extends Rule[LogicalPlan] with PredicateHelper {
    def getTable(u: UnresolvedRelation): LogicalPlan = {
      try {
        catalog.lookupRelation(u.tableIdentifier, u.alias)
      } catch {
        case _: NoSuchTableException =>
          u.failAnalysis(s"Table not found: ${u.tableName}")
      }
    }

    def apply(plan: LogicalPlan): LogicalPlan = plan resolveOperators {
      case i@PutIntoTable(u: UnresolvedRelation, _) =>
        i.copy(table = EliminateSubqueryAliases(getTable(u)))
      case d@DMLExternalTable(_, u: UnresolvedRelation, _) =>
        d.copy(query = EliminateSubqueryAliases(getTable(u)))
    }
  }

  case class AnalyzeDMLExternalTables(sparkSession: SparkSession) extends Rule[LogicalPlan] {
    def apply(plan: LogicalPlan): LogicalPlan = plan transform {
      case c: DMLExternalTable if !c.query.resolved =>
        c.copy(query = analyzeQuery(c.query))
    }

    private def analyzeQuery(query: LogicalPlan): LogicalPlan = {
      val qe = sparkSession.sessionState.executePlan(query)
      qe.assertAnalyzed()
      qe.analyzed
    }
  }

  /**
    * Internal catalog for managing table and database states.
    */
  override lazy val catalog = new SnappyStoreHiveCatalog(
      sharedState.externalCatalog,
      snappySession,
      metadataHive,
      functionResourceLoader,
      functionRegistry,
      conf,
      newHadoopConf())

  override def planner: SparkPlanner = new DefaultPlanner(snappySession, conf,
    experimentalMethods.extraStrategies)


  override def executePlan(plan: LogicalPlan): QueryExecution = {
    clearExecutionData()
    contextFunctions.executePlan(snappySession, plan)
  }

  protected[sql] def queryPreparations: Seq[Rule[SparkPlan]] = Seq(
    python.ExtractPythonUDFs,
    PlanSubqueries(snappySession),
    EnsureRequirements(snappySession.sessionState.conf),
    CollapseCodegenStages(snappySession.sessionState.conf),
    ReuseExchange(snappySession.sessionState.conf))

  private[spark] def prepareExecution(plan: SparkPlan): SparkPlan = {
    clearExecutionData()
    queryPreparations.foldLeft(plan) { case (sp, rule) => rule.apply(sp) }
  }

  private[spark] def clearExecutionData(): Unit = {
    conf.refreshNumShufflePartitions()
    leaderPartitions.clear()
  }

  def getTablePartitions(region: PartitionedRegion,
      reduceFactor: Int = 1): Array[Partition] = {
    val leaderRegion = ColocationHelper.getLeaderRegion(region)
    leaderPartitions.getOrElseUpdate(leaderRegion,
      StoreUtils.getPartitionsPartitionedTable(snappySession, leaderRegion,
        reduceFactor))
  }

  def getReplicatedTablePartitions(region: CacheDistributionAdvisee): Array[Partition] =
    StoreUtils.getPartitionsReplicatedTable(snappySession, region)
}

private[sql] class SnappyConf(@transient val session: SnappySession)
    extends SQLConf with Serializable with CatalystConf with Logging {

  /**
   * Records the number of shuffle partitions to be used determined on runtime
   * from available cores on the system. A value <= 0 indicates that it was set
   * explicitly by user and should not use a dynamic value.
   */
  @volatile private[this] var dynamicShufflePartitions: Int = SQLConf
      .SHUFFLE_PARTITIONS.defaultValue match {
    case _ if session == null => -1
    case Some(d) => if (super.numShufflePartitions == d) {
      SnappyContext.totalCoreCount.get()
    } else -1
    case None => SnappyContext.totalCoreCount.get()
  }

  private[this] def checkShufflePartitionsKey(key: String): Unit = {
    if (key == SQLConf.SHUFFLE_PARTITIONS.key) dynamicShufflePartitions = -1
  }

  private[sql] def refreshNumShufflePartitions(): Unit = synchronized {
    if (dynamicShufflePartitions != -1 && session != null) {
      dynamicShufflePartitions = SnappyContext.totalCoreCount.get()
    }
  }

  override def numShufflePartitions: Int = {
    val partitions = this.dynamicShufflePartitions
    if (partitions > 0) partitions else super.numShufflePartitions
  }

  override def setConfString(key: String, value: String): Unit = {
    checkShufflePartitionsKey(key)
    super.setConfString(key, value)
  }

  override def setConf[T](entry: ConfigEntry[T], value: T): Unit = {
    checkShufflePartitionsKey(entry.key)
    super.setConf[T](entry, value)
  }
}

class DefaultPlanner(snappySession: SnappySession, conf: SQLConf,
    extraStrategies: Seq[Strategy])
    extends SparkPlanner(snappySession.sparkContext, conf, extraStrategies)
        with SnappyStrategies {

  val sampleSnappyCase: PartialFunction[LogicalPlan, Seq[SparkPlan]] = {
    case _ => Nil
  }

  private val storeOptimizedRules: Seq[Strategy] =
    Seq(StoreDataSourceStrategy, SnappyAggregation, LocalJoinStrategies)

  override def strategies: Seq[Strategy] =
    Seq(SnappyStrategies,
      StoreStrategy, StreamQueryStrategy) ++
        storeOptimizedRules ++
        super.strategies
}

private[sql] final class PreprocessTableInsertOrPut(conf: SQLConf)
    extends Rule[LogicalPlan] {
  def apply(plan: LogicalPlan): LogicalPlan = plan transform {
    // Check for SchemaInsertableRelation first
    case i@InsertIntoTable(l@LogicalRelation(r: SchemaInsertableRelation,
    _, _), _, child, _, _) if l.resolved && child.resolved =>
      r.insertableRelation(child.output) match {
        case Some(ir) =>
          val relation = LogicalRelation(ir.asInstanceOf[BaseRelation],
            l.expectedOutputAttributes, l.metastoreTableIdentifier)
          castAndRenameChildOutput(i.copy(table = relation),
            relation.output, null, child)
        case None =>
          throw new AnalysisException(s"$l requires that the query in the " +
              "SELECT clause of the INSERT INTO/OVERWRITE statement " +
              "generates the same number of columns as its schema.")
      }

    // Check for PUT
    // Need to eliminate subqueries here. Unlike InsertIntoTable whose
    // subqueries have already been eliminated by special check in
    // ResolveRelations, no such special rule has been added for PUT
    case p@PutIntoTable(table, child) if table.resolved && child.resolved =>
      EliminateSubqueryAliases(table) match {
        case l@LogicalRelation(_: RowInsertableRelation, _, _) =>
          // First, make sure the data to be inserted have the same number of
          // fields with the schema of the relation.
          val expectedOutput = l.output
          if (expectedOutput.size != child.output.size) {
            throw new AnalysisException(s"$l requires that the query in the " +
                "SELECT clause of the PUT INTO statement " +
                "generates the same number of columns as its schema.")
          }
          castAndRenameChildOutput(p, expectedOutput, l, child)

        case _ => p
      }

    // other cases handled like in PreprocessTableInsertion
    case i@InsertIntoTable(table, partition, child, _, _)
      if table.resolved && child.resolved => table match {
      case relation: CatalogRelation =>
        val metadata = relation.catalogTable
        preprocess(i, metadata.identifier.quotedString,
          metadata.partitionColumnNames)
      case LogicalRelation(h: HadoopFsRelation, _, identifier) =>
        val tblName = identifier.map(_.quotedString).getOrElse("unknown")
        preprocess(i, tblName, h.partitionSchema.map(_.name))
      case LogicalRelation(_: InsertableRelation, _, identifier) =>
        val tblName = identifier.map(_.quotedString).getOrElse("unknown")
        preprocess(i, tblName, Nil)
      case other => i
    }

  }

  private def preprocess(
      insert: InsertIntoTable,
      tblName: String,
      partColNames: Seq[String]): InsertIntoTable = {

    val expectedColumns = insert.expectedColumns
    val child = insert.child
    if (expectedColumns.isDefined && expectedColumns.get.length != child.schema.length) {
      throw new AnalysisException(
        s"Cannot insert into table $tblName because the number of columns are different: " +
            s"need ${expectedColumns.get.length} columns, " +
            s"but query has ${child.schema.length} columns.")
    }

    if (insert.partition.nonEmpty) {
      // the query's partitioning must match the table's partitioning
      // this is set for queries like: insert into ... partition (one = "a", two = <expr>)
      val samePartitionColumns =
      if (conf.caseSensitiveAnalysis) {
        insert.partition.keySet == partColNames.toSet
      } else {
        insert.partition.keySet.map(_.toLowerCase) == partColNames.map(_.toLowerCase).toSet
      }
      if (!samePartitionColumns) {
        throw new AnalysisException(
          s"""
             |Requested partitioning does not match the table $tblName:
             |Requested partitions: ${insert.partition.keys.mkString(",")}
             |Table partitions: ${partColNames.mkString(",")}
           """.stripMargin)
      }
      expectedColumns.map(castAndRenameChildOutput(insert, _, null, child))
          .getOrElse(insert)
    } else {
      // All partition columns are dynamic because because the InsertIntoTable
      // command does not explicitly specify partitioning columns.
      expectedColumns.map(castAndRenameChildOutput(insert, _, null, child))
          .getOrElse(insert).copy(partition = partColNames.map(_ -> None).toMap)
    }
  }

  /**
    * If necessary, cast data types and rename fields to the expected
    * types and names.
    */
  // TODO: do we really need to rename?
  def castAndRenameChildOutput[T <: LogicalPlan](
      plan: T,
      expectedOutput: Seq[Attribute],
      newRelation: LogicalRelation,
      child: LogicalPlan): T = {
    val newChildOutput = expectedOutput.zip(child.output).map {
      case (expected, actual) =>
        if (expected.dataType.sameType(actual.dataType) &&
            expected.name == actual.name) {
          actual
        } else {
          Alias(Cast(actual, expected.dataType), expected.name)()
        }
    }

    if (newChildOutput == child.output) {
      plan match {
        case p: PutIntoTable => p.copy(table = newRelation).asInstanceOf[T]
        case i: InsertIntoTable => plan
      }
    } else plan match {
      case p: PutIntoTable => p.copy(table = newRelation,
        child = Project(newChildOutput, child)).asInstanceOf[T]
      case i: InsertIntoTable => i.copy(child = Project(newChildOutput,
        child)).asInstanceOf[T]
    }
  }
}

private[sql] case object PrePutCheck extends (LogicalPlan => Unit) {

  def apply(plan: LogicalPlan): Unit = {
    plan.foreach {
      case PutIntoTable(LogicalRelation(t: RowPutRelation, _, _), query) =>
        // Get all input data source relations of the query.
        val srcRelations = query.collect {
          case LogicalRelation(src: BaseRelation, _, _) => src
        }
        if (srcRelations.contains(t)) {
          throw Utils.analysisException(
            "Cannot put into table that is also being read from.")
        } else {
          // OK
        }

      case PutIntoTable(table, query) =>
        throw Utils.analysisException(s"$table does not allow puts.")

      case _ => // OK
    }
  }
}<|MERGE_RESOLUTION|>--- conflicted
+++ resolved
@@ -24,6 +24,7 @@
 import org.apache.spark.Partition
 import org.apache.spark.internal.Logging
 import org.apache.spark.internal.config.ConfigEntry
+import org.apache.spark.sql._
 import org.apache.spark.sql.aqp.SnappyContextFunctions
 import org.apache.spark.sql.catalyst.CatalystConf
 import org.apache.spark.sql.catalyst.analysis.{Analyzer, EliminateSubqueryAliases, NoSuchTableException, UnresolvedRelation}
@@ -40,11 +41,6 @@
 import org.apache.spark.sql.sources._
 import org.apache.spark.sql.store.StoreUtils
 import org.apache.spark.sql.streaming.{LogicalDStreamPlan, WindowLogicalPlan}
-<<<<<<< HEAD
-import org.apache.spark.sql.{AnalysisException, SnappyAggregation, SnappyContext, SnappySession, SnappySqlParser, SnappyStrategies, Strategy}
-=======
-import org.apache.spark.sql.{AnalysisException, DMLExternalTable, SnappyAggregation, SnappySession, SnappySqlParser, SnappyStrategies, Strategy, _}
->>>>>>> 297ab90b
 import org.apache.spark.streaming.Duration
 
 
@@ -137,8 +133,8 @@
       Array[Partition]]()
 
   /**
-    * Replaces [[UnresolvedRelation]]s with concrete relations from the catalog.
-    */
+   * Replaces [[UnresolvedRelation]]s with concrete relations from the catalog.
+   */
   object ResolveRelationsExtended extends Rule[LogicalPlan] with PredicateHelper {
     def getTable(u: UnresolvedRelation): LogicalPlan = {
       try {
@@ -171,16 +167,16 @@
   }
 
   /**
-    * Internal catalog for managing table and database states.
-    */
+   * Internal catalog for managing table and database states.
+   */
   override lazy val catalog = new SnappyStoreHiveCatalog(
-      sharedState.externalCatalog,
-      snappySession,
-      metadataHive,
-      functionResourceLoader,
-      functionRegistry,
-      conf,
-      newHadoopConf())
+    sharedState.externalCatalog,
+    snappySession,
+    metadataHive,
+    functionResourceLoader,
+    functionRegistry,
+    conf,
+    newHadoopConf())
 
   override def planner: SparkPlanner = new DefaultPlanner(snappySession, conf,
     experimentalMethods.extraStrategies)
@@ -380,9 +376,9 @@
   }
 
   /**
-    * If necessary, cast data types and rename fields to the expected
-    * types and names.
-    */
+   * If necessary, cast data types and rename fields to the expected
+   * types and names.
+   */
   // TODO: do we really need to rename?
   def castAndRenameChildOutput[T <: LogicalPlan](
       plan: T,
