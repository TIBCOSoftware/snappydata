/*
 * Copyright (c) 2017 SnappyData, Inc. All rights reserved.
 *
 * Licensed under the Apache License, Version 2.0 (the "License"); you
 * may not use this file except in compliance with the License. You
 * may obtain a copy of the License at
 *
 * http://www.apache.org/licenses/LICENSE-2.0
 *
 * Unless required by applicable law or agreed to in writing, software
 * distributed under the License is distributed on an "AS IS" BASIS,
 * WITHOUT WARRANTIES OR CONDITIONS OF ANY KIND, either express or
 * implied. See the License for the specific language governing
 * permissions and limitations under the License. See accompanying
 * LICENSE file.
 */

package org.apache.spark.sql.internal

import java.util.Properties
import java.util.concurrent.ConcurrentHashMap

import scala.collection.mutable.ArrayBuffer
import scala.reflect.{ClassTag, classTag}

import com.gemstone.gemfire.internal.cache.{CacheDistributionAdvisee, ColocationHelper, PartitionedRegion}
import io.snappydata.{Constant, Property}

import org.apache.spark.internal.config.{ConfigBuilder, ConfigEntry, TypedConfigBuilder}
import org.apache.spark.sql.{catalyst, _}
import org.apache.spark.sql.aqp.SnappyContextFunctions
import org.apache.spark.sql.catalyst.analysis
import org.apache.spark.sql.catalyst.analysis.TypeCoercion.PromoteStrings
import org.apache.spark.sql.catalyst.analysis.{Analyzer, EliminateSubqueryAliases, NoSuchTableException, Star, UnresolvedRelation}
import org.apache.spark.sql.catalyst.catalog.CatalogRelation
import org.apache.spark.sql.catalyst.expressions.aggregate.AggregateExpression
import org.apache.spark.sql.catalyst.expressions.{And, EqualTo, In, ScalarSubquery, _}
import org.apache.spark.sql.catalyst.optimizer.{Optimizer, ReorderJoin}
<<<<<<< HEAD
import org.apache.spark.sql.catalyst.planning.ExtractEquiJoinKeys
import org.apache.spark.sql.catalyst.plans.JoinType
import org.apache.spark.sql.catalyst.plans.logical.{Aggregate, InsertIntoTable, Join, LogicalPlan, Project, Sort}
import org.apache.spark.sql.catalyst.rules.{Rule, RuleExecutor}
import org.apache.spark.sql.collection.Utils
import org.apache.spark.sql.execution._
import org.apache.spark.sql.execution.columnar.impl.IndexColumnFormatRelation
import org.apache.spark.sql.execution.datasources.{DataSourceAnalysis, FindDataSourceTable, HadoopFsRelation, LogicalRelation, PartitioningUtils, ResolveDataSource}
=======
import org.apache.spark.sql.catalyst.plans.logical._
import org.apache.spark.sql.catalyst.rules.{Rule, RuleExecutor}
import org.apache.spark.sql.catalyst.planning.ExtractEquiJoinKeys
import org.apache.spark.sql.catalyst.plans.JoinType
import org.apache.spark.sql.collection.Utils
import org.apache.spark.sql.execution._
import org.apache.spark.sql.execution.columnar.impl.IndexColumnFormatRelation
import org.apache.spark.sql.execution.datasources._
>>>>>>> 96d95e3e
import org.apache.spark.sql.execution.exchange.{EnsureRequirements, ReuseExchange}
import org.apache.spark.sql.execution.sources.{PhysicalScan, StoreDataSourceStrategy}
import org.apache.spark.sql.hive.{SnappyConnectorCatalog, SnappySharedState, SnappyStoreHiveCatalog}
import org.apache.spark.sql.internal.SQLConf.SQLConfigBuilder
import org.apache.spark.sql.sources._
import org.apache.spark.sql.store.StoreUtils
import org.apache.spark.sql.streaming.{LogicalDStreamPlan, WindowLogicalPlan}
import org.apache.spark.sql.types.{DecimalType, NumericType, StringType}
import org.apache.spark.streaming.Duration
import org.apache.spark.unsafe.types.UTF8String
import org.apache.spark.{Partition, SparkConf, sql}


class SnappySessionState(snappySession: SnappySession)
    extends SessionState(snappySession) {

  self =>

  @transient
  val contextFunctions: SnappyContextFunctions = new SnappyContextFunctions

  protected lazy val snappySharedState: SnappySharedState = snappySession.sharedState

  private[internal] lazy val metadataHive = snappySharedState.metadataHive().newSession()

  override lazy val sqlParser: SnappySqlParser =
    contextFunctions.newSQLParser(this.snappySession)

  private[sql] var disableStoreOptimizations: Boolean = false

  // Only Avoid rule PromoteStrings that remove ParamLiteral for its type being NullType
  // Rest all rules, even if redundant, are same as analyzer for maintainability reason
  lazy val analyzerPrepare: Analyzer = new Analyzer(catalog, conf) {

    def getStrategy(strategy: analyzer.Strategy): Strategy = strategy match {
      case analyzer.FixedPoint(_) => fixedPoint
      case _ => Once
    }

    override lazy val batches: Seq[Batch] = analyzer.batches.map {
      case batch if batch.name.equalsIgnoreCase("Resolution") =>
        Batch(batch.name, getStrategy(batch.strategy), batch.rules.filter(_ match {
          case PromoteStrings => false
          case _ => true
        }): _*)
      case batch => Batch(batch.name, getStrategy(batch.strategy), batch.rules: _*)
    }

    override val extendedResolutionRules: Seq[Rule[LogicalPlan]] =
      getExtendedResolutionRules(this)

    override val extendedCheckRules: Seq[LogicalPlan => Unit] = getExtendedCheckRules
  }

  def getExtendedResolutionRules(analyzer: Analyzer): Seq[Rule[LogicalPlan]] =
    new PreprocessTableInsertOrPut(conf) ::
        new FindDataSourceTable(snappySession) ::
        DataSourceAnalysis(conf) ::
        ResolveRelationsExtended ::
        AnalyzeMutableOperations(snappySession, analyzer) ::
        ResolveQueryHints(snappySession) ::
        ExternalRelationLimitFetch::
        (if (conf.runSQLonFile) new ResolveDataSource(snappySession) ::
            Nil else Nil)


  def getExtendedCheckRules: Seq[LogicalPlan => Unit] = {
    Seq(ConditionalPreWriteCheck(datasources.PreWriteCheck(conf, catalog)), PrePutCheck)
  }

  override lazy val analyzer: Analyzer = new Analyzer(catalog, conf) {

    override val extendedResolutionRules: Seq[Rule[LogicalPlan]] =
      getExtendedResolutionRules(this)

    override val extendedCheckRules: Seq[LogicalPlan => Unit] = getExtendedCheckRules
  }

  /**
   * A set of basic analysis rules required to be run before plan caching to allow
   * for proper analysis before ParamLiterals are marked as "tokenized". For example,
   * grouping or ordering expressions used in projections will need to be resolved
   * here so that ParamLiterals are considered as equal based of value and not position.
   */
  private[sql] lazy val preCacheRules: RuleExecutor[LogicalPlan] = new RuleExecutor[LogicalPlan] {
    override val batches: Seq[Batch] = Batch("Resolution", Once,
      ResolveAggregationExpressions :: Nil: _*) :: Nil
  }

  override lazy val optimizer: Optimizer = new SparkOptimizer(catalog, conf, experimentalMethods) {
    override def batches: Seq[Batch] = {
      implicit val ss = snappySession
      var insertedSnappyOpts = 0
      val modified = super.batches.map {
        case batch if batch.name.equalsIgnoreCase("Operator Optimizations") =>
          insertedSnappyOpts += 1
          val (left, right) = batch.rules.splitAt(batch.rules.indexOf(ReorderJoin))
          Batch(batch.name, batch.strategy, (left :+ ResolveIndex()) ++ right: _*)
        case b => b
      }

      if (insertedSnappyOpts != 1) {
        throw new AnalysisException("Snappy Optimizations not applied")
      }

      modified :+
          Batch("Streaming SQL Optimizers", Once, PushDownWindowLogicalPlan) :+
          Batch("Link buckets to RDD partitions", Once, new LinkPartitionsToBuckets) :+
          Batch("TokenizedLiteral Folding Optimization", Once, TokenizedLiteralFolding) :+
          Batch("Order join conditions ", Once, OrderJoinConditions)
    }
  }



  // copy of ConstantFolding that will turn a constant up/down cast into
  // a static value.
  object TokenizedLiteralFolding extends Rule[LogicalPlan] {

    def apply(plan: LogicalPlan): LogicalPlan = {
      val foldedLiterals = new ArrayBuffer[TokenizedLiteral](4)
      // TokenizedLiterals already marked as folded and must be reverted to that state
      val preFoldedLiterals = new ArrayBuffer[TokenizedLiteral](2)

      /**
       * Temporarily mark tokens as foldable to enable constant folding.
       * Uses transform instead of foreach for more comprehensive iteration through
       * entire expression tree using product iterator rather than only children.
       */
      def mark(e: Expression, foldable: Boolean = true): Expression = e transform {
        case p: TokenizedLiteral =>
          if (!foldable) {
            if (p.foldable) p.markFoldable(false)
          } else if (p.foldable) {
            if (!foldedLiterals.contains(p)) preFoldedLiterals += p
          } else {
            p.markFoldable(true)
            foldedLiterals += p
          }
          p
        // also mark linking for scalar/predicate subqueries and disable plan caching
        case s@(_: ScalarSubquery | _: PredicateSubquery) if foldable =>
          snappySession.linkPartitionsToBuckets(flag = true)
          snappySession.planCaching = false
          s
      }
      def unmarkAll(e: Expression): Expression = {
        // faster to iterate through collected literals rather than using transform again
        if (foldedLiterals.nonEmpty) {
          foldedLiterals.foreach(_.markFoldable(false))
          foldedLiterals.clear()
        }
        if (preFoldedLiterals.nonEmpty) {
          preFoldedLiterals.foreach(_.markFoldable(true))
          preFoldedLiterals.clear()
        }
        e
      }
      def foldExpression(e: Expression): DynamicFoldableExpression = {
        // lets mark child params foldable false so that nested expression doesn't
        // attempt to wrap
        DynamicFoldableExpression(mark(e, foldable = false))
      }
      plan transform {
        // transformDown for expression so that top-most node which is foldable gets
        // selected for wrapping by DynamicFoldableExpression and further sub-expressions
        // do not since foldExpression will reset inner ParamLiterals as non-foldable
        case q: LogicalPlan => q.mapExpressions(expr => unmarkAll(mark(expr).transformDown {
          // ignore leaf literals
          case l@(_: Literal | _: DynamicReplacableConstant) => l
          // Wrap expressions that are foldable.
          case e if e.foldable => foldExpression(e)
          // Like Spark's OptimizeIn but uses DynamicInSet to allow for tokenized literals
          // to be optimized too.
          case expr@In(v, l) if !disableStoreOptimizations =>
            val list = l.collect {
              case e@(_: Literal | _: DynamicReplacableConstant) => e
              case e if e.foldable => foldExpression(e)
            }
            if (list.length == l.length) {
              val newList = ExpressionSet(list).toVector
              // hash sets are faster that linear search for more than a couple of entries
              // for non-primitive types while keeping limit as default 10 for primitives
              val threshold = v.dataType match {
                case _: DecimalType => "2"
                case _: NumericType => "10"
                case _ => "2"
              }
              if (newList.size > conf.getConfString(
                SQLConf.OPTIMIZER_INSET_CONVERSION_THRESHOLD.key, threshold).toInt) {
                DynamicInSet(v, newList)
              } else if (newList.size < list.size) {
                expr.copy(list = newList)
              } else {
                // newList.length == list.length
                expr
              }
            } else expr
        }))
      }
    }
  }

  object PushDownWindowLogicalPlan extends Rule[LogicalPlan] {
    def apply(plan: LogicalPlan): LogicalPlan = {
      var duration: Duration = null
      var slide: Option[Duration] = None
      var transformed: Boolean = false
      plan transformDown {
        case win@WindowLogicalPlan(d, s, child, false) =>
          child match {
            case LogicalRelation(_, _, _) |
                 LogicalDStreamPlan(_, _) => win
            case _ => duration = d
              slide = s
              transformed = true
              win.child
          }
        case c@(LogicalRelation(_, _, _) |
                LogicalDStreamPlan(_, _)) =>
          if (transformed) {
            transformed = false
            WindowLogicalPlan(duration, slide, c, transformed = true)
          } else c
      }
    }
  }

  /**
   * This rule sets the flag at query level to link the partitions to
   * be created for tables to be the same as number of buckets. This will avoid
   * exchange on one side of a non-collocated join in many cases.
   */
  final class LinkPartitionsToBuckets extends Rule[LogicalPlan] {
    def apply(plan: LogicalPlan): LogicalPlan = {
      plan.foreach {
        case _ if Property.ForceLinkPartitionsToBuckets.get(conf) =>
          // always create one partition per bucket
          snappySession.linkPartitionsToBuckets(flag = true)
        case j: Join if !JoinStrategy.isLocalJoin(j) =>
          // disable for the entire query for consistency
          snappySession.linkPartitionsToBuckets(flag = true)
        case _: InsertIntoTable | _: TableMutationPlan |
             LogicalRelation(_: IndexColumnFormatRelation, _, _) =>
          // disable for inserts/puts to avoid exchanges and indexes to work correctly
          snappySession.linkPartitionsToBuckets(flag = true)
        case _ => // nothing for others
      }
      plan
    }
  }

  override lazy val conf: SnappyConf = new SnappyConf(snappySession)

  /**
   * The partition mapping selected for the lead partitioned region in
   * a collocated chain for current execution
   */
  private[spark] val leaderPartitions = new ConcurrentHashMap[PartitionedRegion,
      Array[Partition]](16, 0.7f, 1)

  /**
   * Replaces [[UnresolvedRelation]]s with concrete relations from the catalog.
   */
  object ResolveRelationsExtended extends Rule[LogicalPlan] with PredicateHelper {
    def getTable(u: UnresolvedRelation): LogicalPlan = {
      try {
        catalog.lookupRelation(u.tableIdentifier, u.alias)
      } catch {
        case _: NoSuchTableException =>
          u.failAnalysis(s"Table not found: ${u.tableName}")
      }
    }

    def apply(plan: LogicalPlan): LogicalPlan = plan resolveOperators {
      case i@PutIntoTable(u: UnresolvedRelation, _) =>
        i.copy(table = EliminateSubqueryAliases(getTable(u)))
      case d@DMLExternalTable(_, u: UnresolvedRelation, _) =>
        d.copy(query = EliminateSubqueryAliases(getTable(u)))
    }
  }

  /**
   * Orders the join keys as per the  underlying partitioning keys ordering of the table.
   */
  object OrderJoinConditions extends Rule[LogicalPlan] with JoinQueryPlanning {
    def apply(plan: LogicalPlan): LogicalPlan = plan transform {
      case ExtractEquiJoinKeys(joinType, leftKeys, rightKeys, otherCondition, left, right) =>
        prepareOrderedCondition(joinType, left, right, leftKeys, rightKeys, otherCondition)
    }

    def getPartCols(plan: LogicalPlan): Seq[NamedExpression] = {
      plan match {
        case PhysicalScan(_, _, child) => child match {
          case r@LogicalRelation(scan: PartitionedDataSourceScan, _, _) =>
            // send back numPartitions=1 for replicated table since collocated
            if (!scan.isPartitioned) return Nil
            val partCols = scan.partitionColumns.map(colName =>
              r.resolveQuoted(colName, analysis.caseInsensitiveResolution)
                  .getOrElse(throw new AnalysisException(
                    s"""Cannot resolve column "$colName" among (${r.output})""")))
            partCols
          case _ => Nil
        }
        case _ => Nil
      }
    }

    private def orderJoinKeys(left: LogicalPlan,
        right: LogicalPlan,
        leftKeys: Seq[Expression],
        rightKeys: Seq[Expression]): (Seq[Expression], Seq[Expression]) = {
      val leftPartCols = getPartCols(left)
      val rightPartCols = getPartCols(right)
      if (leftPartCols ne Nil) {
        val (keyOrder, allPartPresent) = getKeyOrder(left, leftKeys, leftPartCols)
        if (allPartPresent) {
          val leftOrderedKeys = keyOrder.zip(leftKeys).sortWith(_._1 < _._1).unzip._2
          val rightOrderedKeys = keyOrder.zip(rightKeys).sortWith(_._1 < _._1).unzip._2
          (leftOrderedKeys, rightOrderedKeys)
        } else {
          (leftKeys, rightKeys)
        }
      } else if (rightPartCols ne Nil) {
        val (keyOrder, allPartPresent) = getKeyOrder(right, rightKeys, rightPartCols)
        if (allPartPresent) {
          val leftOrderedKeys = keyOrder.zip(leftKeys).sortWith(_._1 < _._1).unzip._2
          val rightOrderedKeys = keyOrder.zip(rightKeys).sortWith(_._1 < _._1).unzip._2
          (leftOrderedKeys, rightOrderedKeys)
        } else {
          (leftKeys, rightKeys)
        }
      } else {
        (leftKeys, rightKeys)
      }
    }

    private def prepareOrderedCondition(joinType: JoinType,
        left: LogicalPlan,
        right: LogicalPlan,
        leftKeys: Seq[Expression],
        rightKeys: Seq[Expression],
        otherCondition: Option[Expression]): LogicalPlan = {
      val (leftOrderedKeys, rightOrderedKeys) = orderJoinKeys(left, right, leftKeys, rightKeys)
      val joinPairs = leftOrderedKeys.zip(rightOrderedKeys)
      val newJoin = joinPairs.map(EqualTo.tupled).reduceOption(And)
      val allConditions = (newJoin ++ otherCondition).reduceOption(And)
      Join(left, right, joinType, allConditions)
    }
  }

  object ExternalRelationLimitFetch extends Rule[LogicalPlan] {
    val indexes = (0, 1, 2, 3, 4, 5)
    val (create_tv_bool, filter_bool, agg_func_bool, extRelation_bool, allProjectionBool,
    alreadyProcessed_bool) = indexes

    def apply(plan: LogicalPlan): LogicalPlan = {
      val limit = limitExternalDataFetch(plan)
      if (limit > 0) {
        Limit(Literal(limit), plan)
      } else {
        plan
      }
    }

    def limitExternalDataFetch(plan: LogicalPlan): Int = {
      // if plan is pure select with or without limit , has GemFireRelation,
      // no Filter , no GroupBy, no Aggregate then applu rule and is not a CreateTable
      // or a CreateView
      // TODO: Deal with View

      val boolsArray = Array.ofDim[Boolean](indexes.productArity)
      // by default assume all projections are fetched
      boolsArray(allProjectionBool) = true
      var externalRelation: ApplyLimitOnExternalRelation = null
      plan.foreachUp(pln => {
        pln match {
          case LogicalRelation(baseRelation: ApplyLimitOnExternalRelation, _, _) =>
            boolsArray(extRelation_bool) = true
            externalRelation = baseRelation

          case _: MarkerForCreateTableAsSelect => boolsArray(create_tv_bool) = true
          case _: Aggregate => boolsArray(agg_func_bool) = true
          case Project(projs, _) => if (!(boolsArray(extRelation_bool) &&
              ((projs.length == externalRelation.asInstanceOf[BaseRelation].schema.length &&
                  projs.zip(externalRelation.asInstanceOf[BaseRelation].schema).forall {
                    case (ne, sf) => ne.name.equalsIgnoreCase(sf.name)
                  })
                  || (projs.length == 1 && projs(0).isInstanceOf[Star])))) {
            boolsArray(allProjectionBool) = false
          }
          case (_: GlobalLimit | _: LocalLimit) => boolsArray(alreadyProcessed_bool) = true
          case _: org.apache.spark.sql.catalyst.plans.logical.Filter =>
            boolsArray(filter_bool) = true
          case _ =>
        }
      })

      if (boolsArray(extRelation_bool) && boolsArray(allProjectionBool) &&
          !(boolsArray(create_tv_bool) || boolsArray(filter_bool) ||
              boolsArray(agg_func_bool) || boolsArray(alreadyProcessed_bool))) {
        externalRelation.getLimit
      } else {
        -1
      }

    }

  }


  case class AnalyzeMutableOperations(sparkSession: SparkSession,
      analyzer: Analyzer) extends Rule[LogicalPlan] with PredicateHelper {

    private def getKeyAttributes(table: LogicalPlan,
        child: LogicalPlan,
        plan: LogicalPlan): (Seq[NamedExpression], LogicalPlan, LogicalRelation) = {
      var tableName = ""
      val keyColumns = table.collectFirst {
        case lr@LogicalRelation(mutable: MutableRelation, _, _) =>
          val ks = mutable.getKeyColumns
          if (ks.isEmpty) {
            val currentKey = snappySession.currentKey
            // if this is a row table, then fallback to direct execution
            mutable match {
              case _: UpdatableRelation if currentKey ne null =>
                return (Nil, DMLExternalTable(catalog.newQualifiedTableName(
                  mutable.table), lr, currentKey.sqlText), lr)
              case _ =>
                throw new AnalysisException(
                  s"Empty key columns for update/delete on $mutable")
            }
          }
          tableName = mutable.table
          ks
      }.getOrElse(throw new AnalysisException(
        s"Update/Delete requires a MutableRelation but got $table"))
      // resolve key columns right away
      var mutablePlan: Option[LogicalRelation] = None
      val newChild = child.transformDown {
        case lr@LogicalRelation(mutable: MutableRelation, _, _)
          if mutable.table.equalsIgnoreCase(tableName) =>
          mutablePlan = Some(mutable.withKeyColumns(lr, keyColumns))
          mutablePlan.get
      }

      mutablePlan match {
        case Some(sourcePlan) =>
          val keyAttrs = keyColumns.map { name =>
            analysis.withPosition(sourcePlan) {
              sourcePlan.resolve(
                name.split('.'), analyzer.resolver).getOrElse(
                throw new AnalysisException(s"Could not resolve key column $name"))
            }
          }
          (keyAttrs, newChild, sourcePlan)
        case _ => throw new AnalysisException(
          s"Could not find any scan from the table '$tableName' to be updated in $plan")
      }
    }

    def apply(plan: LogicalPlan): LogicalPlan = plan transform {
      case c: DMLExternalTable if !c.query.resolved =>
        c.copy(query = analyzeQuery(c.query))

      case u@Update(table, child, keyColumns, updateCols, updateExprs)
        if keyColumns.isEmpty && u.resolved && child.resolved =>
        // add the key columns to the plan
        val (keyAttrs, newChild, relation) = getKeyAttributes(table, child, u)
        // if this is a row table with no PK, then fallback to direct execution
        if (keyAttrs.isEmpty) newChild
        else {
          // check that partitioning or key columns should not be updated
          val nonUpdatableColumns = (relation.relation.asInstanceOf[MutableRelation]
              .partitionColumns.map(Utils.toUpperCase) ++
              keyAttrs.map(k => Utils.toUpperCase(k.name))).toSet
          // resolve the columns being updated and cast the expressions if required
          val (updateAttrs, newUpdateExprs) = updateCols.zip(updateExprs).map { case (c, expr) =>
            val attr = analysis.withPosition(relation) {
              relation.resolve(
                c.name.split('.'), analyzer.resolver).getOrElse(
                throw new AnalysisException(s"Could not resolve update column ${c.name}"))
            }
            val colName = Utils.toUpperCase(c.name)
            if (nonUpdatableColumns.contains(colName)) {
              throw new AnalysisException("Cannot update partitioning/key column " +
                  s"of the table for $colName (among [${nonUpdatableColumns.mkString(", ")}])")
            }
            // cast the update expressions if required
            val newExpr = if (attr.dataType.sameType(expr.dataType)) {
              expr
            } else {
              // avoid unnecessary copy+cast when inserting DECIMAL types
              // into column table
              expr.dataType match {
                case _: DecimalType
                  if attr.dataType.isInstanceOf[DecimalType] => expr
                case _ => Alias(Cast(expr, attr.dataType), attr.name)()
              }
            }
            (attr, newExpr)
          }.unzip
          // collect all references and project on them to explicitly eliminate
          // any extra columns
          val allReferences = newChild.references ++
              AttributeSet(newUpdateExprs.flatMap(_.references)) ++ AttributeSet(keyAttrs)
          u.copy(child = Project(newChild.output.filter(allReferences.contains), newChild),
            keyColumns = keyAttrs.map(_.toAttribute),
            updateColumns = updateAttrs.map(_.toAttribute), updateExpressions = newUpdateExprs)
        }

      case d@Delete(table, child, keyColumns) if keyColumns.isEmpty && child.resolved =>
        // add and project only the key columns
        val (keyAttrs, newChild, _) = getKeyAttributes(table, child, d)
        // if this is a row table with no PK, then fallback to direct execution
        if (keyAttrs.isEmpty) newChild
        else {
          d.copy(child = Project(keyAttrs, newChild),
            keyColumns = keyAttrs.map(_.toAttribute))
        }
      case d@DeleteFromTable(_, child) if child.resolved =>
        ColumnTableBulkOps.transformDeletePlan(sparkSession, d)
      case p@PutIntoTable(_, child) if child.resolved =>
        ColumnTableBulkOps.transformPutPlan(sparkSession, p)
    }

    private def analyzeQuery(query: LogicalPlan): LogicalPlan = {
      val qe = sparkSession.sessionState.executePlan(query)
      qe.assertAnalyzed()
      qe.analyzed
    }
  }

  /**
   * Internal catalog for managing table and database states.
   */
  override lazy val catalog: SnappyStoreHiveCatalog = {
    SnappyContext.getClusterMode(snappySession.sparkContext) match {
      case ThinClientConnectorMode(_, _) =>
        new SnappyConnectorCatalog(
          snappySharedState.snappyCatalog(),
          snappySession,
          metadataHive,
          snappySession.sharedState.globalTempViewManager,
          functionResourceLoader,
          functionRegistry,
          conf,
          newHadoopConf())
      case _ =>
        new SnappyStoreHiveCatalog(
          snappySharedState.snappyCatalog(),
          snappySession,
          metadataHive,
          snappySession.sharedState.globalTempViewManager,
          functionResourceLoader,
          functionRegistry,
          conf,
          newHadoopConf())
    }
  }

  override def planner: DefaultPlanner = new DefaultPlanner(snappySession, conf,
    experimentalMethods.extraStrategies)

  protected[sql] def queryPreparations(topLevel: Boolean): Seq[Rule[SparkPlan]] = Seq(
    python.ExtractPythonUDFs,
    TokenizeSubqueries(snappySession),
    EnsureRequirements(snappySession.sessionState.conf),
    CollapseCollocatedPlans(snappySession),
    CollapseCodegenStages(snappySession.sessionState.conf),
    InsertCachedPlanFallback(snappySession, topLevel),
    ReuseExchange(snappySession.sessionState.conf))

  protected def newQueryExecution(plan: LogicalPlan): QueryExecution = {
    new QueryExecution(snappySession, plan) {

      snappySession.addContextObject(SnappySession.ExecutionKey,
        () => newQueryExecution(plan))

      override protected def preparations: Seq[Rule[SparkPlan]] =
        queryPreparations(topLevel = true)
    }
  }

  override def executePlan(plan: LogicalPlan): QueryExecution = {
    clearExecutionData()
    newQueryExecution(plan)
  }

  private[spark] def prepareExecution(plan: SparkPlan): SparkPlan = {
    queryPreparations(topLevel = false).foldLeft(plan) {
      case (sp, rule) => rule.apply(sp)
    }
  }

  private[spark] def clearExecutionData(): Unit = {
    conf.refreshNumShufflePartitions()
    leaderPartitions.clear()
    snappySession.clearContext()
  }

  def getTablePartitions(region: PartitionedRegion): Array[Partition] = {
    val leaderRegion = ColocationHelper.getLeaderRegion(region)
    leaderPartitions.computeIfAbsent(leaderRegion,
      new java.util.function.Function[PartitionedRegion, Array[Partition]] {
        override def apply(pr: PartitionedRegion): Array[Partition] = {
          val linkPartitionsToBuckets = snappySession.hasLinkPartitionsToBuckets
          val preferPrimaries = snappySession.preferPrimaries
          if (linkPartitionsToBuckets || preferPrimaries) {
            // also set the default shuffle partitions for this execution
            // to minimize exchange
            snappySession.sessionState.conf.setExecutionShufflePartitions(
              region.getTotalNumberOfBuckets)
          }
          StoreUtils.getPartitionsPartitionedTable(snappySession, pr,
            linkPartitionsToBuckets, preferPrimaries)
        }
      })
  }

  def getTablePartitions(region: CacheDistributionAdvisee): Array[Partition] =
    StoreUtils.getPartitionsReplicatedTable(snappySession, region)
}

class SnappyConf(@transient val session: SnappySession)
    extends SQLConf with Serializable {

  /** Pool to be used for the execution of queries from this session */
  @volatile private[this] var schedulerPool: String = Property.SchedulerPool.defaultValue.get

  /** If shuffle partitions is set by [[setExecutionShufflePartitions]]. */
  @volatile private[this] var executionShufflePartitions: Int = _

  /**
   * Records the number of shuffle partitions to be used determined on runtime
   * from available cores on the system. A value <= 0 indicates that it was set
   * explicitly by user and should not use a dynamic value.
   */
  @volatile private[this] var dynamicShufflePartitions: Int = _

  SQLConf.SHUFFLE_PARTITIONS.defaultValue match {
    case Some(d) if (session ne null) && super.numShufflePartitions == d =>
      dynamicShufflePartitions = coreCountForShuffle
    case None if session ne null =>
      dynamicShufflePartitions = coreCountForShuffle
    case _ =>
      executionShufflePartitions = -1
      dynamicShufflePartitions = -1
  }

  private def coreCountForShuffle: Int = {
    val count = SnappyContext.totalCoreCount.get()
    if (count > 0 || (session eq null)) math.min(super.numShufflePartitions, count)
    else math.min(super.numShufflePartitions, session.sparkContext.defaultParallelism)
  }

  private def keyUpdateActions(key: String, value: Option[Any], doSet: Boolean): Unit = key match {
    // clear plan cache when some size related key that effects plans changes
    case SQLConf.AUTO_BROADCASTJOIN_THRESHOLD.key |
         Property.HashJoinSize.name |
         Property.HashAggregateSize.name |
         Property.ForceLinkPartitionsToBuckets.name => session.clearPlanCache()
    case SQLConf.SHUFFLE_PARTITIONS.key =>
      // stop dynamic determination of shuffle partitions
      if (doSet) {
        executionShufflePartitions = -1
        dynamicShufflePartitions = -1
      } else {
        dynamicShufflePartitions = coreCountForShuffle
      }
      session.clearPlanCache()
    case Property.SchedulerPool.name =>
      schedulerPool = value match {
        case None => Property.SchedulerPool.defaultValue.get
        case Some(pool: String) if session.sparkContext.getPoolForName(pool).isDefined => pool
        case Some(pool) => throw new IllegalArgumentException(s"Invalid Pool $pool")
      }

    case Property.PartitionPruning.name => value match {
      case Some(b) => session.partitionPruning = b.toString.toBoolean
      case None => session.partitionPruning = Property.PartitionPruning.defaultValue.get
    }
      session.clearPlanCache()

    case Property.PlanCaching.name =>
      value match {
        case Some(boolVal) =>
          if (boolVal.toString.toBoolean) {
            session.clearPlanCache()
          }
          session.planCaching = boolVal.toString.toBoolean
        case None => session.planCaching = Property.PlanCaching.defaultValue.get
      }

    case Property.PlanCachingAll.name =>
      value match {
        case Some(boolVal) =>
          val clearCache = !boolVal.toString.toBoolean
          if (clearCache) SnappySession.getPlanCache.asMap().clear()
        case None =>
      }

    case Property.Tokenize.name =>
      value match {
        case Some(boolVal) => SnappySession.tokenize = boolVal.toString.toBoolean
        case None => SnappySession.tokenize = Property.Tokenize.defaultValue.get
      }
      session.clearPlanCache()

    case SQLConf.WHOLESTAGE_CODEGEN_ENABLED.key => session.clearPlanCache()

    case _ => // ignore others
  }

  private[sql] def refreshNumShufflePartitions(): Unit = synchronized {
    if (session ne null) {
      if (executionShufflePartitions != -1) {
        executionShufflePartitions = 0
      }
      if (dynamicShufflePartitions != -1) {
        dynamicShufflePartitions = coreCountForShuffle
      }
    }
  }

  private[sql] def setExecutionShufflePartitions(n: Int): Unit = synchronized {
    if (executionShufflePartitions != -1 && session != null) {
      executionShufflePartitions = math.max(n, executionShufflePartitions)
    }
  }

  override def numShufflePartitions: Int = {
    val partitions = this.executionShufflePartitions
    if (partitions > 0) partitions
    else {
      val partitions = this.dynamicShufflePartitions
      if (partitions > 0) partitions else super.numShufflePartitions
    }
  }

  def activeSchedulerPool: String = schedulerPool

  override def setConfString(key: String, value: String): Unit = {
    keyUpdateActions(key, Some(value), doSet = true)
    super.setConfString(key, value)
  }

  override def setConf[T](entry: ConfigEntry[T], value: T): Unit = {
    keyUpdateActions(entry.key, Some(value), doSet = true)
    require(entry != null, "entry cannot be null")
    require(value != null, s"value cannot be null for key: ${entry.key}")
    entry.defaultValue match {
      case Some(_) => super.setConf(entry, value)
      case None => super.setConf(entry.asInstanceOf[ConfigEntry[Option[T]]], Some(value))
    }
  }

  override def unsetConf(key: String): Unit = {
    keyUpdateActions(key, None, doSet = false)
    super.unsetConf(key)
  }

  override def unsetConf(entry: ConfigEntry[_]): Unit = {
    keyUpdateActions(entry.key, None, doSet = false)
    super.unsetConf(entry)
  }
}

class SQLConfigEntry private(private[sql] val entry: ConfigEntry[_]) {

  def key: String = entry.key

  def doc: String = entry.doc

  def isPublic: Boolean = entry.isPublic

  def defaultValue[T]: Option[T] = entry.defaultValue.asInstanceOf[Option[T]]

  def defaultValueString: String = entry.defaultValueString

  def valueConverter[T]: String => T =
    entry.asInstanceOf[ConfigEntry[T]].valueConverter

  def stringConverter[T]: T => String =
    entry.asInstanceOf[ConfigEntry[T]].stringConverter

  override def toString: String = entry.toString
}

object SQLConfigEntry {

  private def handleDefault[T](entry: TypedConfigBuilder[T],
      defaultValue: Option[T]): SQLConfigEntry = defaultValue match {
    case Some(v) => new SQLConfigEntry(entry.createWithDefault(v))
    case None => new SQLConfigEntry(entry.createOptional)
  }

  def sparkConf[T: ClassTag](key: String, doc: String, defaultValue: Option[T],
      isPublic: Boolean = true): SQLConfigEntry = {
    classTag[T] match {
      case ClassTag.Int => handleDefault[Int](ConfigBuilder(key)
          .doc(doc).intConf, defaultValue.asInstanceOf[Option[Int]])
      case ClassTag.Long => handleDefault[Long](ConfigBuilder(key)
          .doc(doc).longConf, defaultValue.asInstanceOf[Option[Long]])
      case ClassTag.Double => handleDefault[Double](ConfigBuilder(key)
          .doc(doc).doubleConf, defaultValue.asInstanceOf[Option[Double]])
      case ClassTag.Boolean => handleDefault[Boolean](ConfigBuilder(key)
          .doc(doc).booleanConf, defaultValue.asInstanceOf[Option[Boolean]])
      case c if c.runtimeClass == classOf[String] =>
        handleDefault[String](ConfigBuilder(key).doc(doc).stringConf,
          defaultValue.asInstanceOf[Option[String]])
      case c => throw new IllegalArgumentException(
        s"Unknown type of configuration key: $c")
    }
  }

  def apply[T: ClassTag](key: String, doc: String, defaultValue: Option[T],
      isPublic: Boolean = true): SQLConfigEntry = {
    classTag[T] match {
      case ClassTag.Int => handleDefault[Int](SQLConfigBuilder(key)
          .doc(doc).intConf, defaultValue.asInstanceOf[Option[Int]])
      case ClassTag.Long => handleDefault[Long](SQLConfigBuilder(key)
          .doc(doc).longConf, defaultValue.asInstanceOf[Option[Long]])
      case ClassTag.Double => handleDefault[Double](SQLConfigBuilder(key)
          .doc(doc).doubleConf, defaultValue.asInstanceOf[Option[Double]])
      case ClassTag.Boolean => handleDefault[Boolean](SQLConfigBuilder(key)
          .doc(doc).booleanConf, defaultValue.asInstanceOf[Option[Boolean]])
      case c if c.runtimeClass == classOf[String] =>
        handleDefault[String](SQLConfigBuilder(key).doc(doc).stringConf,
          defaultValue.asInstanceOf[Option[String]])
      case c => throw new IllegalArgumentException(
        s"Unknown type of configuration key: $c")
    }
  }
}

trait AltName[T] {

  def name: String

  def altName: String

  def configEntry: SQLConfigEntry

  def defaultValue: Option[T] = configEntry.defaultValue[T]

  def getOption(conf: SparkConf): Option[String] = if (altName == null) {
    conf.getOption(name)
  } else {
    conf.getOption(name) match {
      case s: Some[String] => // check if altName also present and fail if so
        if (conf.contains(altName)) {
          throw new IllegalArgumentException(
            s"Both $name and $altName configured. Only one should be set.")
        } else s
      case None => conf.getOption(altName)
    }
  }

  private def get(conf: SparkConf, name: String,
      defaultValue: String): T = {
    configEntry.entry.defaultValue match {
      case Some(_) => configEntry.valueConverter[T](
        conf.get(name, defaultValue))
      case None => configEntry.valueConverter[Option[T]](
        conf.get(name, defaultValue)).get
    }
  }

  def get(conf: SparkConf): T = if (altName == null) {
    get(conf, name, configEntry.defaultValueString)
  } else {
    if (conf.contains(name)) {
      if (!conf.contains(altName)) get(conf, name, configEntry.defaultValueString)
      else {
        throw new IllegalArgumentException(
          s"Both $name and $altName configured. Only one should be set.")
      }
    } else {
      get(conf, altName, configEntry.defaultValueString)
    }
  }

  def get(properties: Properties): T = {
    val propertyValue = getProperty(properties)
    if (propertyValue ne null) configEntry.valueConverter[T](propertyValue)
    else defaultValue.get
  }

  def getProperty(properties: Properties): String = if (altName == null) {
    properties.getProperty(name)
  } else {
    val v = properties.getProperty(name)
    if (v != null) {
      // check if altName also present and fail if so
      if (properties.getProperty(altName) != null) {
        throw new IllegalArgumentException(
          s"Both $name and $altName specified. Only one should be set.")
      }
      v
    } else properties.getProperty(altName)
  }

  def unapply(key: String): Boolean = name.equals(key) ||
      (altName != null && altName.equals(key))
}

trait SQLAltName[T] extends AltName[T] {

  private def get(conf: SQLConf, entry: SQLConfigEntry): T = {
    entry.defaultValue match {
      case Some(_) => conf.getConf(entry.entry.asInstanceOf[ConfigEntry[T]])
      case None => conf.getConf(entry.entry.asInstanceOf[ConfigEntry[Option[T]]]).get
    }
  }

  private def get(conf: SQLConf, name: String,
      defaultValue: String): T = {
    configEntry.entry.defaultValue match {
      case Some(_) => configEntry.valueConverter[T](
        conf.getConfString(name, defaultValue))
      case None => configEntry.valueConverter[Option[T]](
        conf.getConfString(name, defaultValue)).get
    }
  }

  def get(conf: SQLConf): T = if (altName == null) {
    get(conf, configEntry)
  } else {
    if (conf.contains(name)) {
      if (!conf.contains(altName)) get(conf, configEntry)
      else {
        throw new IllegalArgumentException(
          s"Both $name and $altName configured. Only one should be set.")
      }
    } else {
      get(conf, altName, configEntry.defaultValueString)
    }
  }

  def getOption(conf: SQLConf): Option[T] = if (altName == null) {
    if (conf.contains(name)) Some(get(conf, name, "<undefined>"))
    else defaultValue
  } else {
    if (conf.contains(name)) {
      if (!conf.contains(altName)) Some(get(conf, name, ""))
      else {
        throw new IllegalArgumentException(
          s"Both $name and $altName configured. Only one should be set.")
      }
    } else if (conf.contains(altName)) {
      Some(get(conf, altName, ""))
    } else defaultValue
  }

  def set(conf: SQLConf, value: T, useAltName: Boolean = false): Unit = {
    if (useAltName) {
      conf.setConfString(altName, configEntry.stringConverter(value))
    } else {
      conf.setConf[T](configEntry.entry.asInstanceOf[ConfigEntry[T]], value)
    }
  }

  def remove(conf: SQLConf, useAltName: Boolean = false): Unit = {
    conf.unsetConf(if (useAltName) altName else name)
  }
}

class DefaultPlanner(val snappySession: SnappySession, conf: SQLConf,
    extraStrategies: Seq[Strategy])
    extends SparkPlanner(snappySession.sparkContext, conf, extraStrategies)
        with SnappyStrategies {

  val sampleSnappyCase: PartialFunction[LogicalPlan, Seq[SparkPlan]] = {
    case MarkerForCreateTableAsSelect(child) => PlanLater(child) :: Nil
    case _ => Nil
  }

  private val storeOptimizedRules: Seq[Strategy] =
    Seq(StoreDataSourceStrategy, SnappyAggregation, HashJoinStrategies)

  override def strategies: Seq[Strategy] =
    Seq(SnappyStrategies,
      StoreStrategy, StreamQueryStrategy) ++
        storeOptimizedRules ++
        super.strategies
}

private[sql] final class PreprocessTableInsertOrPut(conf: SQLConf)
    extends Rule[LogicalPlan] {
  def apply(plan: LogicalPlan): LogicalPlan = plan transform {
    // Check for SchemaInsertableRelation first
    case i@InsertIntoTable(l@LogicalRelation(r: SchemaInsertableRelation,
    _, _), _, child, _, _) if l.resolved && child.resolved =>
      r.insertableRelation(child.output) match {
        case Some(ir) =>
          val br = ir.asInstanceOf[BaseRelation]
          val relation = LogicalRelation(br,
            l.expectedOutputAttributes, l.catalogTable)
          castAndRenameChildOutputForPut(i.copy(table = relation),
            relation.output, br, null, child)
        case None =>
          throw new AnalysisException(s"$l requires that the query in the " +
              "SELECT clause of the INSERT INTO/OVERWRITE statement " +
              "generates the same number of columns as its schema.")
      }

    // Check for PUT
    // Need to eliminate subqueries here. Unlike InsertIntoTable whose
    // subqueries have already been eliminated by special check in
    // ResolveRelations, no such special rule has been added for PUT
    case p@PutIntoTable(table, child) if table.resolved && child.resolved =>
      EliminateSubqueryAliases(table) match {
        case l@LogicalRelation(ir: RowInsertableRelation, _, _) =>
          // First, make sure the data to be inserted have the same number of
          // fields with the schema of the relation.
          val expectedOutput = l.output
          if (expectedOutput.size != child.output.size) {
            throw new AnalysisException(s"$l requires that the query in the " +
                "SELECT clause of the PUT INTO statement " +
                "generates the same number of columns as its schema.")
          }
          castAndRenameChildOutputForPut(p, expectedOutput, ir, l, child)

        case _ => p
      }

    // Check for DELETE
    // Need to eliminate subqueries here. Unlike InsertIntoTable whose
    // subqueries have already been eliminated by special check in
    // ResolveRelations, no such special rule has been added for PUT
    case d@DeleteFromTable(table, child) if table.resolved && child.resolved =>
      EliminateSubqueryAliases(table) match {
        case l@LogicalRelation(dr: DeletableRelation, _, _) =>
          def comp(a: Attribute, targetCol: String): Boolean = a match {
            case ref: AttributeReference => targetCol.equals(ref.name.toUpperCase)
          }

          val expectedOutput = l.output
          if (!child.output.forall(a => expectedOutput.exists(e => comp(a, e.name.toUpperCase)))) {
            throw new AnalysisException(s"$l requires that the query in the " +
                "WHERE clause of the DELETE FROM statement " +
                "generates the same column name(s) as in its schema but found " +
                s"${child.output.mkString(",")} instead.")
          }
          l match {
            case LogicalRelation(ps: PartitionedDataSourceScan, _, _) =>
              if (!ps.partitionColumns.forall(a => child.output.exists(e =>
                comp(e, a.toUpperCase)))) {
                throw new AnalysisException(s"${child.output.mkString(",")}" +
                    s" columns in the WHERE clause of the DELETE FROM statement must " +
                    s"have all the parititioning column(s) ${ps.partitionColumns.mkString(",")}.")
              }
            case _ =>
          }
          castAndRenameChildOutputForPut(d, expectedOutput, dr, l, child)

        case l@LogicalRelation(dr: MutableRelation, _, _) =>
          val expectedOutput = l.output
          if (child.output.length != expectedOutput.length) {
            throw new AnalysisException(s"$l requires that the query in the " +
                "WHERE clause of the DELETE FROM statement " +
                "generates the same number of column(s) as in its schema but found " +
                s"${child.output.mkString(",")} instead.")
          }
          castAndRenameChildOutputForPut(d, expectedOutput, dr, l, child)
        case _ => d
      }

    // other cases handled like in PreprocessTableInsertion
    case i@InsertIntoTable(table, _, child, _, _)
      if table.resolved && child.resolved => table match {
      case relation: CatalogRelation =>
        val metadata = relation.catalogTable
        preProcess(i, relation = null, metadata.identifier.quotedString,
          metadata.partitionColumnNames)
      case LogicalRelation(h: HadoopFsRelation, _, identifier) =>
        val tblName = identifier.map(_.identifier.quotedString).getOrElse("unknown")
        preProcess(i, h, tblName, h.partitionSchema.map(_.name))
      case LogicalRelation(ir: InsertableRelation, _, identifier) =>
        val tblName = identifier.map(_.identifier.quotedString).getOrElse("unknown")
        preProcess(i, ir, tblName, Nil)
      case _ => i
    }
  }

  private def preProcess(
      insert: InsertIntoTable,
      relation: BaseRelation,
      tblName: String,
      partColNames: Seq[String]): InsertIntoTable = {

    // val expectedColumns = insert

    val normalizedPartSpec = PartitioningUtils.normalizePartitionSpec(
      insert.partition, partColNames, tblName, conf.resolver)

    val expectedColumns = {
      val staticPartCols = normalizedPartSpec.filter(_._2.isDefined).keySet
      insert.table.output.filterNot(a => staticPartCols.contains(a.name))
    }

    if (expectedColumns.length != insert.child.schema.length) {
      throw new AnalysisException(
        s"Cannot insert into table $tblName because the number of columns are different: " +
            s"need ${expectedColumns.length} columns, " +
            s"but query has ${insert.child.schema.length} columns.")
    }
    if (insert.partition.nonEmpty) {
      // the query's partitioning must match the table's partitioning
      // this is set for queries like: insert into ... partition (one = "a", two = <expr>)
      val samePartitionColumns =
      if (conf.caseSensitiveAnalysis) {
        insert.partition.keySet == partColNames.toSet
      } else {
        insert.partition.keySet.map(_.toLowerCase) == partColNames.map(_.toLowerCase).toSet
      }
      if (!samePartitionColumns) {
        throw new AnalysisException(
          s"""
             |Requested partitioning does not match the table $tblName:
             |Requested partitions: ${insert.partition.keys.mkString(",")}
             |Table partitions: ${partColNames.mkString(",")}
           """.stripMargin)
      }
      castAndRenameChildOutput(insert.copy(partition = normalizedPartSpec), expectedColumns)

//      expectedColumns.map(castAndRenameChildOutput(insert, _, relation, null,
//        child)).getOrElse(insert)
    } else {
      // All partition columns are dynamic because because the InsertIntoTable
      // command does not explicitly specify partitioning columns.
      castAndRenameChildOutput(insert, expectedColumns)
          .copy(partition = partColNames.map(_ -> None).toMap)
//      expectedColumns.map(castAndRenameChildOutput(insert, _, relation, null,
//        child)).getOrElse(insert).copy(partition = partColNames
//          .map(_ -> None).toMap)
    }
  }

  /**
   * If necessary, cast data types and rename fields to the expected
   * types and names.
   */
  // TODO: do we really need to rename?
  def castAndRenameChildOutputForPut[T <: LogicalPlan](
      plan: T,
      expectedOutput: Seq[Attribute],
      relation: BaseRelation,
      newRelation: LogicalRelation,
      child: LogicalPlan): T = {
    val newChildOutput = expectedOutput.zip(child.output).map {
      case (expected, actual) =>
        if (expected.dataType.sameType(actual.dataType) &&
            expected.name == actual.name) {
          actual
        } else {
          // avoid unnecessary copy+cast when inserting DECIMAL types
          // into column table
          actual.dataType match {
            case _: DecimalType
              if expected.dataType.isInstanceOf[DecimalType] &&
                  relation.isInstanceOf[PlanInsertableRelation] => actual
            case _ => Alias(Cast(actual, expected.dataType), expected.name)()
          }
        }
    }

    if (newChildOutput == child.output) {
      plan match {
        case p: PutIntoTable => p.copy(table = newRelation).asInstanceOf[T]
        case d: DeleteFromTable => d.copy(table = newRelation).asInstanceOf[T]
        case _: InsertIntoTable => plan
      }
    } else plan match {
      case p: PutIntoTable => p.copy(table = newRelation,
        child = Project(newChildOutput, child)).asInstanceOf[T]
      case d: DeleteFromTable => d.copy(table = newRelation,
        child = Project(newChildOutput, child)).asInstanceOf[T]
      case i: InsertIntoTable => i.copy(child = Project(newChildOutput,
        child)).asInstanceOf[T]
    }
  }

  private def castAndRenameChildOutput(
      insert: InsertIntoTable,
      expectedOutput: Seq[Attribute]): InsertIntoTable = {
    val newChildOutput = expectedOutput.zip(insert.child.output).map {
      case (expected, actual) =>
        if (expected.dataType.sameType(actual.dataType) &&
            expected.name == actual.name &&
            expected.metadata == actual.metadata) {
          actual
        } else {
          // Renaming is needed for handling the following cases like
          // 1) Column names/types do not match, e.g., INSERT INTO TABLE tab1 SELECT 1, 2
          // 2) Target tables have column metadata
          Alias(Cast(actual, expected.dataType), expected.name)(
            explicitMetadata = Option(expected.metadata))
        }
    }

    if (newChildOutput == insert.child.output) insert
    else {
      insert.copy(child = Project(newChildOutput, insert.child))
    }
  }
}

private[sql] case object PrePutCheck extends (LogicalPlan => Unit) {

  def apply(plan: LogicalPlan): Unit = {
    plan.foreach {
      case PutIntoTable(LogicalRelation(t: RowPutRelation, _, _), query) =>
        // Get all input data source relations of the query.
        val srcRelations = query.collect {
          case LogicalRelation(src: BaseRelation, _, _) => src
        }
        if (srcRelations.contains(t)) {
          throw Utils.analysisException(
            "Cannot put into table that is also being read from.")
        } else {
          // OK
        }
      case PutIntoTable(table, _) =>
        throw Utils.analysisException(s"$table does not allow puts.")
      case _ => // OK
    }
  }
}

private[sql] case class ConditionalPreWriteCheck(sparkPreWriteCheck: datasources.PreWriteCheck)
    extends (LogicalPlan => Unit) {
  def apply(plan: LogicalPlan): Unit = {
    plan match {
      case PutIntoColumnTable(_, _, _) => // Do nothing
      case _ => sparkPreWriteCheck.apply(plan)
    }
  }
}

/**
 * Deals with any escape characters in the LIKE pattern in optimization.
 * Does not deal with startsAndEndsWith equivalent of Spark's LikeSimplification
 * so 'a%b' kind of pattern with additional escaped chars will not be optimized.
 */
object LikeEscapeSimplification {

  private def addTokenizedLiteral(parser: SnappyParser, s: String): Expression = {
    if (parser ne null) parser.addTokenizedLiteral(UTF8String.fromString(s), StringType)
    else Literal(UTF8String.fromString(s), StringType)
  }

  def simplifyLike(parser: SnappyParser, expr: Expression,
      left: Expression, pattern: String): Expression = {
    val len_1 = pattern.length - 1
    if (len_1 == -1) return EqualTo(left, addTokenizedLiteral(parser, ""))
    val str = new StringBuilder(pattern.length)
    var wildCardStart = false
    var i = 0
    while (i < len_1) {
      pattern.charAt(i) match {
        case '\\' =>
          val c = pattern.charAt(i + 1)
          c match {
            case '_' | '%' | '\\' => // literal char
            case _ => return expr
          }
          str.append(c)
          // if next character is last one then it is literal
          if (i == len_1 - 1) {
            if (wildCardStart) return EndsWith(left, addTokenizedLiteral(parser, str.toString))
            else return EqualTo(left, addTokenizedLiteral(parser, str.toString))
          }
          i += 1
        case '%' if i == 0 => wildCardStart = true
        case '%' | '_' => return expr // wildcards in middle are left as is
        case c => str.append(c)
      }
      i += 1
    }
    pattern.charAt(len_1) match {
      case '%' =>
        if (wildCardStart) Contains(left, addTokenizedLiteral(parser, str.toString))
        else StartsWith(left, addTokenizedLiteral(parser, str.toString))
      case '_' | '\\' => expr
      case c =>
        str.append(c)
        if (wildCardStart) EndsWith(left, addTokenizedLiteral(parser, str.toString))
        else EqualTo(left, addTokenizedLiteral(parser, str.toString))
    }
  }

  def apply(plan: LogicalPlan): LogicalPlan = plan transformAllExpressions {
    case l@Like(left, Literal(pattern, StringType)) =>
      simplifyLike(null, l, left, pattern.toString)
  }
}

/**
 * Rule to "normalize" ParamLiterals for the case of aggregation expression being used
 * in projection. Specifically the ParamLiterals from aggregations need to be replaced
 * into projection so that latter can be resolved successfully in plan execution
 * because ParamLiterals will match expression only by position and not value at the
 * time of execution. This rule is useful only before plan caching after parsing.
 *
 * See Spark's PhysicalAggregation rule for more details.
 */
object ResolveAggregationExpressions extends Rule[LogicalPlan] {

  private val identityGet: Expression => Expression = identity
  private val toNamedExpression: (NamedExpression, Expression) => NamedExpression =
    (_, e) => e.asInstanceOf[NamedExpression]

  private val sortOrderGet: SortOrder => Expression = order => order.child
  private val toSortOrder: (SortOrder, Expression) => SortOrder =
    (order, e) => if (order.child eq e) order else order.copy(child = e)

  private def useValueEquality[T](exprs: Seq[T], valueEquals: Boolean,
      getExpr: T => Expression): Unit = {
    exprs.foreach(getExpr(_).transform {
      case p: ParamLiteral =>
        if (valueEquals) {
          // mark tokenized for consistent hashCode in canonicalized for semanticEquals
          p.tokenized = true
          p.positionIndependent = true
          p.valueEquals = true
        } else p.valueEquals = false
        p
    })
  }

  private def copyParamLiterals[T](groupingExpressions: Seq[Expression],
      resultExpressions: Seq[T], getExpr: T => Expression,
      getResult: (T, Expression) => T): Seq[T] = {
    useValueEquality(groupingExpressions, valueEquals = true, identityGet)
    useValueEquality(resultExpressions, valueEquals = true, getExpr)
    // Replace any ParamLiterals in the original resultExpressions with any matching ones
    // in groupingExpressions matching on the value like a Literal rather than position.
    val newResultExpressions = resultExpressions.map { expr =>
      getResult(expr, {
        getExpr(expr).transformDown {
          case e: AggregateExpression => e
          case expression =>
            groupingExpressions.collectFirst {
              case p: ParamLiteral if (p ne expression) && p.equals(expression) =>
                // ensure newLiteral != p so that it is replaced in tree
                expression.asInstanceOf[ParamLiteral].valueEquals = false
                p.valueEquals = false
                p
              case e if e.semanticEquals(expression) =>
                // collect ParamLiterals from grouping expressions and apply
                // to result expressions in the same order
                val literals = new ArrayBuffer[ParamLiteral](2)
                e.transformDown {
                  case p: ParamLiteral => literals += p; p
                }
                if (literals.nonEmpty) {
                  val iter = literals.iterator
                  expression.transformDown {
                    case p: ParamLiteral =>
                      val newLiteral = iter.next()
                      assert(newLiteral.equals(p))
                      assert(p.tokenized)
                      assert(newLiteral.tokenized)
                      // ensure newLiteral != p so that it is replaced in tree
                      p.valueEquals = false
                      newLiteral.valueEquals = false
                      newLiteral
                  }
                } else expression
            } match {
              case Some(e) => e
              case _ => expression
            }
        }
      })
    }
    useValueEquality(groupingExpressions, valueEquals = false, identityGet)
    useValueEquality(newResultExpressions, valueEquals = false, getExpr)
    newResultExpressions
  }

  def apply(plan: LogicalPlan): LogicalPlan = plan resolveOperators {
    case Aggregate(groupingExpressions, resultExpressions, child) =>
      val newResultExpressions = copyParamLiterals(groupingExpressions, resultExpressions,
        identityGet, toNamedExpression)
      Aggregate(groupingExpressions, newResultExpressions, child)

    case Sort(order, global, a@Aggregate(groupingExpressions, _, _)) =>
      val newOrder = copyParamLiterals(groupingExpressions, order, sortOrderGet, toSortOrder)
      Sort(newOrder, global, a)
  }
}



case class MarkerForCreateTableAsSelect(val child: LogicalPlan) extends UnaryNode {
  override def output: Seq[Attribute] = child.output
}<|MERGE_RESOLUTION|>--- conflicted
+++ resolved
@@ -24,10 +24,10 @@
 import scala.reflect.{ClassTag, classTag}
 
 import com.gemstone.gemfire.internal.cache.{CacheDistributionAdvisee, ColocationHelper, PartitionedRegion}
-import io.snappydata.{Constant, Property}
+import io.snappydata.Property
 
 import org.apache.spark.internal.config.{ConfigBuilder, ConfigEntry, TypedConfigBuilder}
-import org.apache.spark.sql.{catalyst, _}
+import org.apache.spark.sql._
 import org.apache.spark.sql.aqp.SnappyContextFunctions
 import org.apache.spark.sql.catalyst.analysis
 import org.apache.spark.sql.catalyst.analysis.TypeCoercion.PromoteStrings
@@ -36,25 +36,14 @@
 import org.apache.spark.sql.catalyst.expressions.aggregate.AggregateExpression
 import org.apache.spark.sql.catalyst.expressions.{And, EqualTo, In, ScalarSubquery, _}
 import org.apache.spark.sql.catalyst.optimizer.{Optimizer, ReorderJoin}
-<<<<<<< HEAD
 import org.apache.spark.sql.catalyst.planning.ExtractEquiJoinKeys
 import org.apache.spark.sql.catalyst.plans.JoinType
-import org.apache.spark.sql.catalyst.plans.logical.{Aggregate, InsertIntoTable, Join, LogicalPlan, Project, Sort}
+import org.apache.spark.sql.catalyst.plans.logical.{Aggregate, InsertIntoTable, Join, LogicalPlan, Project, Sort, _}
 import org.apache.spark.sql.catalyst.rules.{Rule, RuleExecutor}
 import org.apache.spark.sql.collection.Utils
 import org.apache.spark.sql.execution._
 import org.apache.spark.sql.execution.columnar.impl.IndexColumnFormatRelation
 import org.apache.spark.sql.execution.datasources.{DataSourceAnalysis, FindDataSourceTable, HadoopFsRelation, LogicalRelation, PartitioningUtils, ResolveDataSource}
-=======
-import org.apache.spark.sql.catalyst.plans.logical._
-import org.apache.spark.sql.catalyst.rules.{Rule, RuleExecutor}
-import org.apache.spark.sql.catalyst.planning.ExtractEquiJoinKeys
-import org.apache.spark.sql.catalyst.plans.JoinType
-import org.apache.spark.sql.collection.Utils
-import org.apache.spark.sql.execution._
-import org.apache.spark.sql.execution.columnar.impl.IndexColumnFormatRelation
-import org.apache.spark.sql.execution.datasources._
->>>>>>> 96d95e3e
 import org.apache.spark.sql.execution.exchange.{EnsureRequirements, ReuseExchange}
 import org.apache.spark.sql.execution.sources.{PhysicalScan, StoreDataSourceStrategy}
 import org.apache.spark.sql.hive.{SnappyConnectorCatalog, SnappySharedState, SnappyStoreHiveCatalog}
@@ -65,7 +54,7 @@
 import org.apache.spark.sql.types.{DecimalType, NumericType, StringType}
 import org.apache.spark.streaming.Duration
 import org.apache.spark.unsafe.types.UTF8String
-import org.apache.spark.{Partition, SparkConf, sql}
+import org.apache.spark.{Partition, SparkConf}
 
 
 class SnappySessionState(snappySession: SnappySession)
@@ -116,7 +105,7 @@
         ResolveRelationsExtended ::
         AnalyzeMutableOperations(snappySession, analyzer) ::
         ResolveQueryHints(snappySession) ::
-        ExternalRelationLimitFetch::
+        ExternalRelationLimitFetch ::
         (if (conf.runSQLonFile) new ResolveDataSource(snappySession) ::
             Nil else Nil)
 
@@ -167,7 +156,6 @@
           Batch("Order join conditions ", Once, OrderJoinConditions)
     }
   }
-
 
 
   // copy of ConstantFolding that will turn a constant up/down cast into
@@ -201,6 +189,7 @@
           snappySession.planCaching = false
           s
       }
+
       def unmarkAll(e: Expression): Expression = {
         // faster to iterate through collected literals rather than using transform again
         if (foldedLiterals.nonEmpty) {
@@ -213,11 +202,13 @@
         }
         e
       }
+
       def foldExpression(e: Expression): DynamicFoldableExpression = {
         // lets mark child params foldable false so that nested expression doesn't
         // attempt to wrap
         DynamicFoldableExpression(mark(e, foldable = false))
       }
+
       plan transform {
         // transformDown for expression so that top-most node which is foldable gets
         // selected for wrapping by DynamicFoldableExpression and further sub-expressions
@@ -407,8 +398,8 @@
   }
 
   object ExternalRelationLimitFetch extends Rule[LogicalPlan] {
-    val indexes = (0, 1, 2, 3, 4, 5)
-    val (create_tv_bool, filter_bool, agg_func_bool, extRelation_bool, allProjectionBool,
+    private val indexes = (0, 1, 2, 3, 4, 5)
+    private val (create_tv_bool, filter_bool, agg_func_bool, extRelation_bool, allProjectionBool,
     alreadyProcessed_bool) = indexes
 
     def apply(plan: LogicalPlan): LogicalPlan = {
@@ -430,8 +421,8 @@
       // by default assume all projections are fetched
       boolsArray(allProjectionBool) = true
       var externalRelation: ApplyLimitOnExternalRelation = null
-      plan.foreachUp(pln => {
-        pln match {
+      plan.foreachUp {
+        {
           case LogicalRelation(baseRelation: ApplyLimitOnExternalRelation, _, _) =>
             boolsArray(extRelation_bool) = true
             externalRelation = baseRelation
@@ -443,7 +434,7 @@
                   projs.zip(externalRelation.asInstanceOf[BaseRelation].schema).forall {
                     case (ne, sf) => ne.name.equalsIgnoreCase(sf.name)
                   })
-                  || (projs.length == 1 && projs(0).isInstanceOf[Star])))) {
+                  || (projs.length == 1 && projs.head.isInstanceOf[Star])))) {
             boolsArray(allProjectionBool) = false
           }
           case (_: GlobalLimit | _: LocalLimit) => boolsArray(alreadyProcessed_bool) = true
@@ -451,7 +442,7 @@
             boolsArray(filter_bool) = true
           case _ =>
         }
-      })
+      }
 
       if (boolsArray(extRelation_bool) && boolsArray(allProjectionBool) &&
           !(boolsArray(create_tv_bool) || boolsArray(filter_bool) ||
@@ -462,9 +453,7 @@
       }
 
     }
-
-  }
-
+  }
 
   case class AnalyzeMutableOperations(sparkSession: SparkSession,
       analyzer: Analyzer) extends Rule[LogicalPlan] with PredicateHelper {
@@ -1450,8 +1439,6 @@
   }
 }
 
-
-
-case class MarkerForCreateTableAsSelect(val child: LogicalPlan) extends UnaryNode {
+case class MarkerForCreateTableAsSelect(child: LogicalPlan) extends UnaryNode {
   override def output: Seq[Attribute] = child.output
 }