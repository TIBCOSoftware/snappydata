/*
 * Copyright (c) 2018 SnappyData, Inc. All rights reserved.
 *
 * Licensed under the Apache License, Version 2.0 (the "License"); you
 * may not use this file except in compliance with the License. You
 * may obtain a copy of the License at
 *
 * http://www.apache.org/licenses/LICENSE-2.0
 *
 * Unless required by applicable law or agreed to in writing, software
 * distributed under the License is distributed on an "AS IS" BASIS,
 * WITHOUT WARRANTIES OR CONDITIONS OF ANY KIND, either express or
 * implied. See the License for the specific language governing
 * permissions and limitations under the License. See accompanying
 * LICENSE file.
 */
package org.apache.spark.sql.internal

import com.pivotal.gemfirexd.internal.engine.ddl.catalog.GfxdSystemProcedures
import io.snappydata.Property

import org.apache.spark.SparkContext
import org.apache.spark.sql.catalyst.analysis.UnresolvedRelation
import org.apache.spark.sql.catalyst.encoders.RowEncoder
import org.apache.spark.sql.catalyst.expressions.{And, Attribute, AttributeReference, AttributeSet, EqualTo, Expression}
import org.apache.spark.sql.catalyst.plans.logical.{BinaryNode, Join, LogicalPlan, OverwriteOptions, Project}
import org.apache.spark.sql.catalyst.plans.{Inner, LeftAnti}
import org.apache.spark.sql.collection.Utils
import org.apache.spark.sql.execution.ConnectionPool
import org.apache.spark.sql.execution.columnar.{ExternalStoreUtils, JDBCAppendableRelation}
import org.apache.spark.sql.execution.datasources.LogicalRelation
import org.apache.spark.sql.sources._
import org.apache.spark.sql.types.{DataType, LongType, StructType}
import org.apache.spark.sql.{AnalysisException, Dataset, Row, SnappyContext, SnappySession, SparkSession, ThinClientConnectorMode}

/**
 * Helper object for PutInto operations for column tables.
 * This class takes the logical plans from SnappyParser
 * and converts it into another plan.
 */
object ColumnTableBulkOps {

  def transformPutPlan(sparkSession: SparkSession, originalPlan: PutIntoTable): LogicalPlan = {
    validateOp(originalPlan)
    val table = originalPlan.table
    val subQuery = originalPlan.child
    var transFormedPlan: LogicalPlan = originalPlan
    val session = sparkSession.asInstanceOf[SnappySession]
    var success = false
    var tableName: String = null

    table.collectFirst {
      case LogicalRelation(mutable: BulkPutRelation, _, _) => try {
        val putKeys = mutable.getPutKeys match {
          case None => throw new AnalysisException(
            s"PutInto in a column table requires key column(s) but got empty string")
          case Some(k) => k
        }
        val condition = prepareCondition(sparkSession, table, subQuery, putKeys)

        val (tName, keyColumns) = getKeyColumns(table)
        tableName = tName
        var updateSubQuery: LogicalPlan = Join(table, subQuery, Inner, condition)
        val updateColumns = table.output.filterNot(a => keyColumns.contains(a.name))
        val updateExpressions = subQuery.output.filterNot(a => keyColumns.contains(a.name))
        if (updateExpressions.isEmpty) {
          throw new AnalysisException(
            s"PutInto is attempted without any column which can be updated." +
                s" Provide some columns apart from key column(s)")
        }

        val cacheSize = ExternalStoreUtils.sizeAsBytes(
          Property.PutIntoInnerJoinCacheSize.get(sparkSession.sqlContext.conf),
          Property.PutIntoInnerJoinCacheSize.name, -1, Long.MaxValue)

<<<<<<< HEAD
        // set a common lock owner for entire operation
        session.setMutablePlanOwner(tableName, persist = true)

        val updatePlan = Update(table, updateSubQuery, Seq.empty,
=======
        val updatePlan = Update(table, updateSubQuery, Nil,
>>>>>>> 563c39e6
          updateColumns, updateExpressions)
        val updateDS = new Dataset(sparkSession, updatePlan, RowEncoder(updatePlan.schema))
        var analyzedUpdate = updateDS.queryExecution.analyzed.asInstanceOf[Update]
        updateSubQuery = analyzedUpdate.child

        // explicitly project out only the updated expression references and key columns
        // from the sub-query to minimize cache (if it is selected to be done)
        val analyzer = sparkSession.sessionState.analyzer
        val updateReferences = AttributeSet(updateExpressions.flatMap(_.references))
        updateSubQuery = Project(updateSubQuery.output.filter(a =>
          updateReferences.contains(a) || keyColumns.contains(a.name) ||
              putKeys.exists(k => analyzer.resolver(a.name, k))), updateSubQuery)

        val insertChild = sparkSession.asInstanceOf[SnappySession].cachePutInto(
          subQuery.statistics.sizeInBytes <= cacheSize, updateSubQuery, mutable.table) match {
          case None => subQuery
          case Some(newUpdateSubQuery) =>
            if (updateSubQuery ne newUpdateSubQuery) {
              analyzedUpdate = analyzedUpdate.copy(child = newUpdateSubQuery)
            }
            Join(subQuery, newUpdateSubQuery, LeftAnti, condition)
        }
        val insertPlan = new Insert(table, Map.empty[String,
            Option[String]], Project(subQuery.output, insertChild),
          OverwriteOptions(enabled = false), ifNotExists = false)

        transFormedPlan = PutIntoColumnTable(table, insertPlan, analyzedUpdate)

        // mark operation context as non-persistent at this point so it gets cleared
        // after actual execution of transFormedPlan
        session.operationContext.get.persist = false
        success = true
      } finally {
        if (!success) {
          val lockOwner = session.getMutablePlanOwner
          if ((tableName ne null) && (lockOwner ne null)) {
            releaseBucketMaintenanceLocks(tableName, lockOwner, () => {
              // lookup catalog and get the properties from column table relation
              val catalog = session.sessionCatalog
              val relation = catalog.resolveRelation(session.tableIdentifier(tableName))
              relation.asInstanceOf[JDBCAppendableRelation].externalStore.connProperties
            }, session.sparkContext)
          }
          session.setMutablePlanOwner(qualifiedTableName = null, persist = false)
        }
      }
      case _ => // Do nothing, original putInto plan is enough
    }
    transFormedPlan
  }

  def releaseBucketMaintenanceLocks(tableName: String, lockOwner: String,
      getConnProps: () => ConnectionProperties, sparkContext: SparkContext): Unit = {
    SnappyContext.getClusterMode(sparkContext) match {
      case ThinClientConnectorMode(_, _) =>
        // get the connection properties
        val connProps = getConnProps()
        val conn = ConnectionPool.getPoolConnection(tableName, connProps.dialect,
          connProps.poolProps, connProps.connProps, connProps.hikariCP)
        try {
          val stmt = conn.prepareCall("call SYS.RELEASE_BUCKET_MAINTENANCE_LOCKS(?,?,?,?)")
          stmt.setString(1, tableName)
          stmt.setBoolean(2, false)
          stmt.setString(3, lockOwner)
          stmt.setNull(4, java.sql.Types.VARCHAR)
          stmt.execute()
          stmt.close()
        } finally {
          conn.close()
        }
      case _ => GfxdSystemProcedures.releaseBucketMaintenanceLocks(
        tableName, false, lockOwner, null)
    }
  }

  def validateOp(originalPlan: PutIntoTable) {
    originalPlan match {
      case PutIntoTable(LogicalRelation(t: BulkPutRelation, _, _), query) =>
        val srcRelations = query.collect {
          case LogicalRelation(src: BaseRelation, _, _) => src
        }
        if (srcRelations.contains(t)) {
          throw Utils.analysisException(
            "Cannot put into table that is also being read from.")
        } else {
          // OK
        }
      case _ => // OK
    }
  }

  private def prepareCondition(sparkSession: SparkSession,
      table: LogicalPlan,
      child: LogicalPlan,
      columnNames: Seq[String]): Option[Expression] = {
    val analyzer = sparkSession.sessionState.analyzer
    val leftKeys = columnNames.map { keyName =>
      table.output.find(attr => analyzer.resolver(attr.name, keyName)).getOrElse {
        throw new AnalysisException(s"key column `$keyName` cannot be resolved on the left " +
            s"side of the operation. The left-side columns: [${
              table.
                  output.map(_.name).mkString(", ")
            }]")
      }
    }
    val rightKeys = columnNames.map { keyName =>
      child.output.find(attr => analyzer.resolver(attr.name, keyName)).getOrElse {
        throw new AnalysisException(s"USING column `$keyName` cannot be resolved on the right " +
            s"side of the operation. The right-side columns: [${
              child.
                  output.map(_.name).mkString(", ")
            }]")
      }
    }
    val joinPairs = leftKeys.zip(rightKeys)
    val newCondition = joinPairs.map(EqualTo.tupled).reduceOption(And)
    newCondition
  }

  def getKeyColumns(table: LogicalPlan): (String, Set[String]) = {
    table.collectFirst {
      case LogicalRelation(mutable: MutableRelation, _, _) =>
        mutable.table -> mutable.getKeyColumns.toSet
    } match {
      case None => throw new AnalysisException(
        s"Update/Delete requires a MutableRelation but got $table")
      case Some(k) => k
    }
  }

  def transformDeletePlan(sparkSession: SparkSession,
      originalPlan: DeleteFromTable): LogicalPlan = {
    val table = originalPlan.table
    val subQuery = originalPlan.child
    var transFormedPlan: LogicalPlan = originalPlan

    table.collectFirst {
      case LogicalRelation(mutable: MutableRelation, _, _) =>
        val ks = mutable.getPrimaryKeyColumns
        if (ks.isEmpty) {
          throw new AnalysisException(
            s"DeleteFrom operation requires key columns(s) or primary key defined on table.")
        }
        val condition = prepareCondition(sparkSession, table, subQuery, ks)
        val exists = Join(subQuery, table, Inner, condition)
        val deletePlan = Delete(table, exists, Nil)
        val deleteDs = new Dataset(sparkSession, deletePlan, RowEncoder(deletePlan.schema))
        transFormedPlan = deleteDs.queryExecution.analyzed.asInstanceOf[Delete]
    }
    transFormedPlan
  }

  def bulkInsertOrPut(rows: Seq[Row], sparkSession: SparkSession,
      schema: StructType, resolvedName: String, putInto: Boolean): Int = {
    val session = sparkSession.asInstanceOf[SnappySession]
    val tableIdent = session.tableIdentifier(resolvedName)
    val encoder = RowEncoder(schema)
    val ds = session.internalCreateDataFrame(session.sparkContext.parallelize(
      rows.map(encoder.toRow)), schema)
    val plan = if (putInto) {
      PutIntoTable(
        table = UnresolvedRelation(tableIdent),
        child = ds.logicalPlan)
    } else {
      new Insert(
        table = UnresolvedRelation(tableIdent),
        partition = Map.empty[String, Option[String]],
        child = ds.logicalPlan,
        overwrite = OverwriteOptions(enabled = false),
        ifNotExists = false)
    }
    session.sessionState.executePlan(plan).executedPlan.executeCollect()
        // always expect to create a TableInsertExec
        .foldLeft(0)(_ + _.getInt(0))
  }
}

case class PutIntoColumnTable(table: LogicalPlan,
    insert: Insert, update: Update) extends BinaryNode {

  override lazy val output: Seq[Attribute] = AttributeReference(
    "count", LongType)() :: Nil

  override lazy val resolved: Boolean = childrenResolved &&
      update.output.zip(insert.output).forall {
        case (updateAttr, insertAttr) =>
          DataType.equalsIgnoreCompatibleNullability(updateAttr.dataType,
            insertAttr.dataType)
      }

  override def left: LogicalPlan = update

  override def right: LogicalPlan = insert
}<|MERGE_RESOLUTION|>--- conflicted
+++ resolved
@@ -73,14 +73,10 @@
           Property.PutIntoInnerJoinCacheSize.get(sparkSession.sqlContext.conf),
           Property.PutIntoInnerJoinCacheSize.name, -1, Long.MaxValue)
 
-<<<<<<< HEAD
         // set a common lock owner for entire operation
         session.setMutablePlanOwner(tableName, persist = true)
 
-        val updatePlan = Update(table, updateSubQuery, Seq.empty,
-=======
         val updatePlan = Update(table, updateSubQuery, Nil,
->>>>>>> 563c39e6
           updateColumns, updateExpressions)
         val updateDS = new Dataset(sparkSession, updatePlan, RowEncoder(updatePlan.schema))
         var analyzedUpdate = updateDS.queryExecution.analyzed.asInstanceOf[Update]
