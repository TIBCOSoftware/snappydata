--- conflicted
+++ resolved
@@ -20,13 +20,8 @@
 
 import org.apache.spark.sql.catalyst.analysis.UnresolvedRelation
 import org.apache.spark.sql.catalyst.encoders.RowEncoder
-<<<<<<< HEAD
-import org.apache.spark.sql.catalyst.expressions.{And, Attribute, AttributeReference, EqualTo, Expression}
+import org.apache.spark.sql.catalyst.expressions.{And, Attribute, AttributeReference, AttributeSet, EqualTo, Expression}
 import org.apache.spark.sql.catalyst.plans.logical.{BinaryNode, Join, LogicalPlan, Project}
-=======
-import org.apache.spark.sql.catalyst.expressions.{And, Attribute, AttributeReference, AttributeSet, EqualTo, Expression}
-import org.apache.spark.sql.catalyst.plans.logical.{BinaryNode, Join, LogicalPlan, OverwriteOptions, Project}
->>>>>>> 568b7e1f
 import org.apache.spark.sql.catalyst.plans.{Inner, LeftAnti}
 import org.apache.spark.sql.collection.Utils
 import org.apache.spark.sql.execution.columnar.ExternalStoreUtils
@@ -49,16 +44,10 @@
     var transFormedPlan: LogicalPlan = originalPlan
 
     table.collectFirst {
-<<<<<<< HEAD
       case lr: LogicalRelation if lr.relation.isInstanceOf[BulkPutRelation] =>
-        val putKeys = lr.relation.asInstanceOf[BulkPutRelation].getPutKeys
-        if (putKeys.isEmpty) {
-          throw new AnalysisException(
-=======
-      case LogicalRelation(mutable: BulkPutRelation, _, _) =>
+        val mutable = lr.relation.asInstanceOf[BulkPutRelation]
         val putKeys = mutable.getPutKeys match {
           case None => throw new AnalysisException(
->>>>>>> 568b7e1f
             s"PutInto in a column table requires key column(s) but got empty string")
           case Some(k) => k
         }
@@ -101,15 +90,7 @@
             }
             Join(subQuery, newUpdateSubQuery, LeftAnti, condition)
         }
-<<<<<<< HEAD
-
-        val insertChild = if (doInsertJoin) {
-          Join(subQuery, updateSubQuery, LeftAnti, condition)
-        } else subQuery
         val insertPlan = internals.newInsertPlanWithCountOutput(table, Map.empty[String,
-=======
-        val insertPlan = new Insert(table, Map.empty[String,
->>>>>>> 568b7e1f
             Option[String]], Project(subQuery.output, insertChild),
           overwrite = false, ifNotExists = false)
         transFormedPlan = PutIntoColumnTable(table, insertPlan, analyzedUpdate)
@@ -164,20 +145,13 @@
 
   def getKeyColumns(table: LogicalPlan): Set[String] = {
     table.collectFirst {
-<<<<<<< HEAD
       case lr: LogicalRelation if lr.relation.isInstanceOf[MutableRelation] =>
-        lr.relation.asInstanceOf[MutableRelation].getKeyColumns
-    }.getOrElse(throw new AnalysisException(
-      s"Update/Delete requires a MutableRelation but got $table"))
-
-=======
-      case LogicalRelation(mutable: MutableRelation, _, _) => mutable.getKeyColumns.toSet
+        lr.relation.asInstanceOf[MutableRelation].getKeyColumns.toSet
     } match {
       case None => throw new AnalysisException(
         s"Update/Delete requires a MutableRelation but got $table")
       case Some(k) => k
     }
->>>>>>> 568b7e1f
   }
 
   def transformDeletePlan(sparkSession: SparkSession,
@@ -187,13 +161,8 @@
     var transFormedPlan: LogicalPlan = originalPlan
 
     table.collectFirst {
-<<<<<<< HEAD
       case lr: LogicalRelation if lr.relation.isInstanceOf[MutableRelation] =>
-        val ks = lr.relation.asInstanceOf[MutableRelation].getKeyColumns
-=======
-      case LogicalRelation(mutable: MutableRelation, _, _) =>
-        val ks = mutable.getPrimaryKeyColumns
->>>>>>> 568b7e1f
+        val ks = lr.relation.asInstanceOf[MutableRelation].getPrimaryKeyColumns
         if (ks.isEmpty) {
           throw new AnalysisException(
             s"DeleteFrom operation requires key columns(s) or primary key defined on table.")
