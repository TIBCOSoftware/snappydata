--- conflicted
+++ resolved
@@ -23,11 +23,8 @@
 import org.apache.spark.sql.catalyst.plans.logical.{BinaryNode, Join, LogicalPlan, OverwriteOptions, Project}
 import org.apache.spark.sql.catalyst.plans.{Inner, LeftAnti}
 import org.apache.spark.sql.collection.Utils
-<<<<<<< HEAD
 import org.apache.spark.sql.execution.columnar.ColumnTableScan
-=======
 import org.apache.spark.sql.execution.columnar.ExternalStoreUtils
->>>>>>> 8c0bbf46
 import org.apache.spark.sql.execution.datasources.LogicalRelation
 import org.apache.spark.sql.sources._
 import org.apache.spark.sql.types.{DataType, LongType}
@@ -58,27 +55,19 @@
         val condition = prepareCondition(sparkSession, table, subQuery, putKeys.get)
 
         val keyColumns = getKeyColumns(table)
-<<<<<<< HEAD
-        val updateSubQuery = Join(table, subQuery, Inner, condition)
+        var updateSubQuery: LogicalPlan = Join(table, subQuery, Inner, condition)
+        val updateColumns = table.output.filterNot(a => keyColumns.contains(a.name))
         val updateColumns = if (!ColumnTableScan.isCaseOfSortedInsertValue) {
           table.output.filterNot(a => keyColumns.contains(a.name))
         } else table.output
-=======
-        var updateSubQuery: LogicalPlan = Join(table, subQuery, Inner, condition)
-        val updateColumns = table.output.filterNot(a => keyColumns.contains(a.name))
         val updateExpressions = updateSubQuery.output.takeRight(updateColumns.length)
->>>>>>> 8c0bbf46
-
+        // val updateExpressions = if (!ColumnTableScan.isCaseOfSortedInsertValue) {
+        //  notExists.output.filterNot(a => keyColumns.contains(a.name))
+        // } else notExists.output
         val cacheSize = ExternalStoreUtils.sizeAsBytes(
           Property.PutIntoInnerJoinCacheSize.get(sparkSession.sqlContext.conf),
           Property.PutIntoInnerJoinCacheSize.name, -1, Long.MaxValue)
 
-<<<<<<< HEAD
-        val updateExpressions = if (!ColumnTableScan.isCaseOfSortedInsertValue) {
-          notExists.output.filterNot(a => keyColumns.contains(a.name))
-        } else notExists.output
-=======
->>>>>>> 8c0bbf46
         val updatePlan = Update(table, updateSubQuery, Seq.empty,
           updateColumns, updateExpressions)
         val updateDS = new Dataset(sparkSession, updatePlan, RowEncoder(updatePlan.schema))
@@ -148,14 +137,10 @@
       }
     }
     val joinPairs = leftKeys.zip(rightKeys)
-<<<<<<< HEAD
     val newCondition = if (!ColumnTableScan.isCaseOfSortedInsertValue) {
-      (joinPairs.map(EqualTo.tupled)).reduceOption(And)
+      joinPairs.map(EqualTo.tupled).reduceOption(And)
     } else joinPairs.
         map(org.apache.spark.sql.catalyst.expressions.GreaterThanOrEqual.tupled).reduceOption(And)
-=======
-    val newCondition = joinPairs.map(EqualTo.tupled).reduceOption(And)
->>>>>>> 8c0bbf46
     newCondition
   }
 
