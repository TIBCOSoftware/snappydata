/*
 * Copyright (c) 2016 SnappyData, Inc. All rights reserved.
 *
 * Licensed under the Apache License, Version 2.0 (the "License"); you
 * may not use this file except in compliance with the License. You
 * may obtain a copy of the License at
 *
 * http://www.apache.org/licenses/LICENSE-2.0
 *
 * Unless required by applicable law or agreed to in writing, software
 * distributed under the License is distributed on an "AS IS" BASIS,
 * WITHOUT WARRANTIES OR CONDITIONS OF ANY KIND, either express or
 * implied. See the License for the specific language governing
 * permissions and limitations under the License. See accompanying
 * LICENSE file.
 */
package org.apache.spark.sql

import scala.collection.mutable

import io.snappydata.Constant
import org.parboiled2._

import org.apache.spark.sql.catalyst.plans.logical.LogicalPlan
import org.apache.spark.sql.catalyst.{FunctionIdentifier, TableIdentifier}
import org.apache.spark.sql.collection.Utils
import org.apache.spark.sql.hive.SnappyStoreHiveCatalog
import org.apache.spark.sql.types._
import org.apache.spark.sql.{SnappyParserConsts => Consts}

/**
 * Base parsing facilities for all SnappyData SQL parsers.
 */
abstract class SnappyBaseParser(session: SnappySession) extends Parser {

  protected var caseSensitive: Boolean = session.sessionState.conf.caseSensitiveAnalysis

  private[sql] final val queryHints = new mutable.HashMap[String, String]

  protected def reset(): Unit = queryHints.clear()

  protected final def commentBody: Rule0 = rule {
    "*/" | ANY ~ commentBody
  }

  protected final def commentBodyOrHint: Rule0 = rule {
    '+' ~ (Consts.whitespace.* ~ capture(CharPredicate.Alpha ~
        Consts.identifier.*) ~ Consts.whitespace.* ~
        '(' ~ capture(noneOf(Consts.hintValueEnd).*) ~ ')' ~>
        ((k: String, v: String) => queryHints += (k -> v.trim): Unit)). + ~
        commentBody |
    commentBody
  }

  protected final def lineCommentOrHint: Rule0 = rule {
    '+' ~ (Consts.space.* ~ capture(CharPredicate.Alpha ~
        Consts.identifier.*) ~ Consts.space.* ~
        '(' ~ capture(noneOf(Consts.lineHintEnd).*) ~ ')' ~>
        ((k: String, v: String) => queryHints += (k -> v.trim): Unit)). + ~
        noneOf(Consts.lineCommentEnd).* |
    noneOf(Consts.lineCommentEnd).*
  }

  /** The recognized whitespace characters and comments. */
  protected final def ws: Rule0 = rule {
    quiet(
      Consts.whitespace |
      '-' ~ '-' ~ lineCommentOrHint |
      '/' ~ '*' ~ (commentBodyOrHint | fail("unclosed comment"))
    ).*
  }

  /** All recognized delimiters including whitespace. */
  final def delimiter: Rule0 = rule {
    quiet(&(Consts.delimiters)) ~ ws | EOI
  }

  protected final def commaSep: Rule0 = rule {
    ',' ~ ws
  }

  protected final def questionMark: Rule0 = rule {
    '?' ~ ws
  }

  protected final def digits: Rule1[String] = rule {
    capture(CharPredicate.Digit. +) ~ ws
  }

  protected final def integral: Rule1[String] = rule {
    capture(Consts.plusOrMinus.? ~ CharPredicate.Digit. +) ~ ws
  }

  protected final def scientificNotation: Rule0 = rule {
    Consts.exponent ~ Consts.plusOrMinus.? ~ CharPredicate.Digit. +
  }

  protected final def stringLiteral: Rule1[String] = rule {
    '\'' ~ capture((noneOf("'") | "''").*) ~ '\'' ~ ws ~> ((s: String) =>
      if (s.indexOf("''") >= 0) s.replace("''", "'") else s)
  }

  final def keyword(k: Keyword): Rule0 = rule {
    atomic(ignoreCase(k.lower)) ~ delimiter
  }

  /**
   * Used for DataTypes. Not reserved and otherwise identical to "keyword"
   * apart from the name so as to appear properly in error messages related
   * to incorrect DataType definition.
   */
  protected final def newDataType(t: Keyword): Rule0 = rule {
    atomic(ignoreCase(t.lower)) ~ delimiter
  }

  final def sql: Rule1[LogicalPlan] = rule {
    ws ~ start ~ (';' ~ ws).* ~ EOI
  }

  protected def start: Rule1[LogicalPlan]

  protected final def identifier: Rule1[String] = rule {
    atomic(capture( Consts.alphaUnderscore ~ Consts.identifier.*)) ~
        delimiter ~> { (s: String) =>
      val ucase = Utils.toUpperCase(s)
      test(!Consts.reservedKeywords.contains(ucase)) ~
          push(if (caseSensitive) s else ucase)
    } |
    quotedIdentifier
  }

  protected final def quotedIdentifier: Rule1[String] = rule {
    atomic('`' ~ capture((noneOf("`") | "``"). +) ~ '`') ~ ws ~> { (s: String) =>
      if (s.indexOf("``") >= 0) s.replace("``", "`") else s
    } |
    atomic('"' ~ capture((noneOf("\"") | "\"\""). +) ~ '"') ~ ws ~> { (s: String) =>
      if (s.indexOf("\"\"") >= 0) s.replace("\"\"", "\"") else s
    }
  }

  /**
   * A strictIdentifier is more restricted than an identifier in that neither
   * any of the SQL reserved keywords nor non-reserved keywords will be
   * interpreted as a strictIdentifier.
   */
  protected final def strictIdentifier: Rule1[String] = rule {
    atomic(capture(CharPredicate.Alpha ~ Consts.identifier.*)) ~
        delimiter ~> { (s: String) =>
      val ucase = Utils.toUpperCase(s)
      test(!Consts.allKeywords.contains(ucase)) ~
          push(if (caseSensitive) s else ucase)
    } |
    quotedIdentifier
  }

  // DataTypes
  // It is not useful to see long list of "expected ARRAY or BIGINT or ..."
  // for parse errors, so not making these separate rules and instead naming
  // the common rule as "datatype" which is otherwise identical to "keyword"
  final def ARRAY: Rule0 = newDataType(Consts.ARRAY)
  final def BIGINT: Rule0 = newDataType(Consts.BIGINT)
  final def BINARY: Rule0 = newDataType(Consts.BINARY)
  final def BLOB: Rule0 = newDataType(Consts.BLOB)
  final def BOOLEAN: Rule0 = newDataType(Consts.BOOLEAN)
  final def BYTE: Rule0 = newDataType(Consts.BYTE)
  final def CHAR: Rule0 = newDataType(Consts.CHAR)
  final def CLOB: Rule0 = newDataType(Consts.CLOB)
  final def DATE: Rule0 = newDataType(Consts.DATE)
  final def DECIMAL: Rule0 = newDataType(Consts.DECIMAL)
  final def DOUBLE: Rule0 = newDataType(Consts.DOUBLE)
  final def FLOAT: Rule0 = newDataType(Consts.FLOAT)
  final def INT: Rule0 = newDataType(Consts.INT)
  final def INTEGER: Rule0 = newDataType(Consts.INTEGER)
  final def LONG: Rule0 = newDataType(Consts.LONG)
  final def MAP: Rule0 = newDataType(Consts.MAP)
  final def NUMERIC: Rule0 = newDataType(Consts.NUMERIC)
  final def REAL: Rule0 = newDataType(Consts.REAL)
  final def SHORT: Rule0 = newDataType(Consts.SHORT)
  final def SMALLINT: Rule0 = newDataType(Consts.SMALLINT)
  final def STRING: Rule0 = newDataType(Consts.STRING)
  final def STRUCT: Rule0 = newDataType(Consts.STRUCT)
  final def TIMESTAMP: Rule0 = newDataType(Consts.TIMESTAMP)
  final def TINYINT: Rule0 = newDataType(Consts.TINYINT)
  final def VARBINARY: Rule0 = newDataType(Consts.VARBINARY)
  final def VARCHAR: Rule0 = newDataType(Consts.VARCHAR)

  protected final def fixedDecimalType: Rule1[DataType] = rule {
    (DECIMAL | NUMERIC) ~ '(' ~ ws ~ digits ~ commaSep ~ digits ~ ')' ~ ws ~>
        ((precision: String, scale: String) =>
          DecimalType(precision.toInt, scale.toInt))
  }

  protected final def primitiveType: Rule1[DataType] = rule {
    STRING ~> (() => StringType) |
    INTEGER ~> (() => IntegerType) |
    INT ~> (() => IntegerType) |
    BIGINT ~> (() => LongType) |
    LONG ~> (() => LongType) |
    DOUBLE ~> (() => DoubleType) |
    fixedDecimalType |
    DECIMAL ~> (() => DecimalType.SYSTEM_DEFAULT) |
    NUMERIC ~> (() => DecimalType.SYSTEM_DEFAULT) |
    DATE ~> (() => DateType) |
    TIMESTAMP ~> (() => TimestampType) |
    FLOAT ~> (() => FloatType) |
    REAL ~> (() => FloatType) |
    BOOLEAN ~> (() => BooleanType) |
    CLOB ~> (() => StringType) |
    BLOB ~> (() => BinaryType) |
    BINARY ~> (() => BinaryType) |
    VARBINARY ~> (() => BinaryType) |
    SMALLINT ~> (() => ShortType) |
    SHORT ~> (() => ShortType) |
    TINYINT ~> (() => ByteType) |
    BYTE ~> (() => ByteType)
  }

  protected final def charType: Rule1[DataType] = rule {
    VARCHAR ~ '(' ~ ws ~ digits ~ ')' ~ ws ~> ((d: String) => StringType) |
    CHAR ~ '(' ~ ws ~ digits ~ ')' ~ ws ~> ((d: String) => StringType)
  }

  final def dataType: Rule1[DataType] = rule {
    charType | primitiveType | arrayType | mapType | structType
  }

  protected final def arrayType: Rule1[DataType] = rule {
    ARRAY ~ '<' ~ ws ~ dataType ~ '>' ~ ws ~>
        ((t: DataType) => ArrayType(t))
  }

  protected final def mapType: Rule1[DataType] = rule {
    MAP ~ '<' ~ ws ~ dataType ~ commaSep ~ dataType ~ '>' ~ ws ~>
        ((t1: DataType, t2: DataType) => MapType(t1, t2))
  }

  protected final def structField: Rule1[StructField] = rule {
    identifier ~ ':' ~ ws ~ dataType ~> ((name: String, t: DataType) =>
      StructField(name, t, nullable = true))
  }

  protected final def structType: Rule1[DataType] = rule {
    STRUCT ~ '<' ~ ws ~ (structField * commaSep) ~ '>' ~ ws ~>
        ((f: Any) => StructType(f.asInstanceOf[Seq[StructField]].toArray))
  }

  protected final def columnCharType: Rule1[DataType] = rule {
    VARCHAR ~ '(' ~ ws ~ digits ~ ')' ~ ws ~> ((d: String) =>
      CharStringType(d.toInt, baseType = "VARCHAR")) |
    CHAR ~ '(' ~ ws ~ digits ~ ')' ~ ws ~> ((d: String) =>
      CharStringType(d.toInt, baseType = "CHAR")) |
    STRING ~> (() => CharStringType(Constant.MAX_VARCHAR_SIZE, baseType = "STRING"))
  }

  final def columnDataType: Rule1[DataType] = rule {
    columnCharType | primitiveType | arrayType | mapType | structType
  }

  final def tableIdentifier: Rule1[TableIdentifier] = rule {
    // case-sensitivity already taken care of properly by "identifier"
    (identifier ~ '.' ~ ws).? ~ identifier ~> ((schema: Any, table: String) =>
      TableIdentifier(table, schema.asInstanceOf[Option[String]]))
  }

  final def functionIdentifier: Rule1[FunctionIdentifier] = rule {
    // case-sensitivity already taken care of properly by "identifier"
    (identifier ~ '.' ~ ws).? ~ identifier ~> ((schema: Any, name: String) =>
      FunctionIdentifier(name, database = schema.asInstanceOf[Option[String]]))
  }
}

final class Keyword private[sql] (s: String) {
  val lower = Utils.toLowerCase(s)
  val upper = Utils.toUpperCase(s)
}

object SnappyParserConsts {
  final val space: CharPredicate = CharPredicate(' ', '\t')
  final val whitespace: CharPredicate = CharPredicate(
    ' ', '\t', '\n', '\r', '\f')
  final val delimiters: CharPredicate = whitespace ++ CharPredicate('@', '*',
    '+', '-', '<', '=', '!', '>', '/', '(', ')', ',', ';', '%', '{', '}', ':',
    '[', ']', '.', '&', '|', '^', '~', '#')
  final val lineCommentEnd = "\n\r\f" + EOI
  final val lineHintEnd = ")\n\r\f" + EOI
  final val hintValueEnd = ")*" + EOI
  final val underscore = CharPredicate('_')
  final val identifier: CharPredicate = CharPredicate.AlphaNum ++ underscore
  final val alphaUnderscore: CharPredicate = CharPredicate.Alpha ++ underscore
  final val plusOrMinus: CharPredicate = CharPredicate('+', '-')
  final val arithmeticOperator = CharPredicate('*', '/', '%', '&', '|', '^')
  final val exponent: CharPredicate = CharPredicate('e', 'E')
  final val numeric: CharPredicate = CharPredicate.Digit ++
      CharPredicate('.')
  final val numericSuffix: CharPredicate = CharPredicate('D', 'L')
  final val plural: CharPredicate = CharPredicate('s', 'S')

  final val trueFn: () => Boolean = () => true

  final val falseFn: () => Boolean = () => false

  final val reservedKeywords: mutable.Set[String] = mutable.Set[String]()

  final val allKeywords: mutable.Set[String] = mutable.Set[String]()

  /**
   * Registering a Keyword with this method marks it a reserved keyword,
   * i.e. it is interpreted as a keyword wherever it may appear and is never
   * interpreted as an identifier (except if quoted).
   * <p>
   * Use this only for SQL reserved keywords.
   */
  private[sql] def reservedKeyword(s: String): Keyword = {
    val k = new Keyword(s)
    reservedKeywords += k.upper
    allKeywords += k.upper
    k
  }

  /**
   * Registering a Keyword with this method marks it a non-reserved keyword.
   * These can be interpreted as identifiers as per the parsing rules,
   * but never interpreted as a "strictIdentifier". In other words, use
   * "strictIdentifier" in parsing rules where there can be an ambiguity
   * between an identifier and a non-reserved keyword.
   * <p>
   * Use this for all SQL keywords used by grammar that are not reserved.
   */
  private[sql] def nonReservedKeyword(s: String): Keyword = {
    val k = new Keyword(s)
    allKeywords += k.upper
    k
  }

  // reserved keywords
  final val ALL = reservedKeyword("all")
  final val AND = reservedKeyword("and")
  final val AS = reservedKeyword("as")
  final val ASC = reservedKeyword("asc")
  final val BETWEEN = reservedKeyword("between")
  final val BY = reservedKeyword("by")
  final val CASE = reservedKeyword("case")
  final val CAST = reservedKeyword("cast")
  final val CREATE = reservedKeyword("create")
  final val CURRENT = reservedKeyword("current")
  final val CURRENT_DATE = reservedKeyword("current_date")
  final val CURRENT_TIMESTAMP = reservedKeyword("current_timestamp")
  final val DELETE = reservedKeyword("delete")
  final val DESC = reservedKeyword("desc")
  final val DISTINCT = reservedKeyword("distinct")
  final val DROP = reservedKeyword("drop")
  final val ELSE = reservedKeyword("else")
  final val EXCEPT = reservedKeyword("except")
  final val EXISTS = reservedKeyword("exists")
  final val FALSE = reservedKeyword("false")
  final val FROM = reservedKeyword("from")
  final val GROUP = reservedKeyword("group")
  final val HAVING = reservedKeyword("having")
  final val IN = reservedKeyword("in")
  final val INNER = reservedKeyword("inner")
  final val INSERT = reservedKeyword("insert")
  final val INTERSECT = reservedKeyword("intersect")
  final val INTO = reservedKeyword("into")
  final val IS = reservedKeyword("is")
  final val JOIN = reservedKeyword("join")
  final val LEFT = reservedKeyword("left")
  final val LIKE = reservedKeyword("like")
  final val NOT = reservedKeyword("not")
  final val NULL = reservedKeyword("null")
  final val ON = reservedKeyword("on")
  final val OR = reservedKeyword("or")
  final val ORDER = reservedKeyword("order")
  final val OUTER = reservedKeyword("outer")
  final val RIGHT = reservedKeyword("right")
  final val SCHEMA = reservedKeyword("schema")
  final val SELECT = reservedKeyword("select")
  final val SET = reservedKeyword("set")
  final val TABLE = reservedKeyword("table")
  final val THEN = reservedKeyword("then")
  final val TO = reservedKeyword("to")
  final val TRUE = reservedKeyword("true")
  final val UNION = reservedKeyword("union")
  final val UNIQUE = reservedKeyword("unique")
  final val UPDATE = reservedKeyword("update")
  final val WHEN = reservedKeyword("when")
  final val WHERE = reservedKeyword("where")
  final val WITH = reservedKeyword("with")
  final val FUNCTIONS = reservedKeyword("functions")
  final val FUNCTION = reservedKeyword("function")

  // marked as internal keywords to prevent use in SQL
  final val HIVE_METASTORE = reservedKeyword(
    SnappyStoreHiveCatalog.HIVE_METASTORE)

 final val SAMPLER_WEIGHTAGE = nonReservedKeyword(Utils.WEIGHTAGE_COLUMN_NAME)

  // non-reserved keywords
  final val ANTI = nonReservedKeyword("anti")
  final val CACHE = nonReservedKeyword("cache")
  final val CLEAR = nonReservedKeyword("clear")
  final val CLUSTER = nonReservedKeyword("cluster")
  final val COMMENT = nonReservedKeyword("comment")
  final val DESCRIBE = nonReservedKeyword("describe")
  final val DISTRIBUTE = nonReservedKeyword("distribute")
  final val END = nonReservedKeyword("end")
  final val EXTENDED = nonReservedKeyword("extended")
  final val EXTERNAL = nonReservedKeyword("external")
  final val FN = nonReservedKeyword("fn")
  final val FULL = nonReservedKeyword("full")
  final val GLOBAL = nonReservedKeyword("global")
  final val HASH = nonReservedKeyword("hash")
  final val IF = nonReservedKeyword("if")
  final val INDEX = nonReservedKeyword("index")
  final val INIT = nonReservedKeyword("init")
  final val INTERVAL = nonReservedKeyword("interval")
  final val LAZY = nonReservedKeyword("lazy")
  final val LIMIT = nonReservedKeyword("limit")
  final val NATURAL = nonReservedKeyword("natural")
  final val OPTIONS = nonReservedKeyword("options")
  final val OVERWRITE = nonReservedKeyword("overwrite")
  final val PARTITION = nonReservedKeyword("partition")
  final val PUT = nonReservedKeyword("put")
  final val REFRESH = nonReservedKeyword("refresh")
  final val REGEXP = nonReservedKeyword("regexp")
  final val RETURNS = nonReservedKeyword("returns")
  final val RLIKE = nonReservedKeyword("rlike")
  final val SEMI = nonReservedKeyword("semi")
  final val SHOW = nonReservedKeyword("show")
  final val SORT = nonReservedKeyword("sort")
  final val START = nonReservedKeyword("start")
  final val STOP = nonReservedKeyword("stop")
  final val STREAM = nonReservedKeyword("stream")
  final val STREAMING = nonReservedKeyword("streaming")
  final val TABLES = nonReservedKeyword("tables")
  final val TEMPORARY = nonReservedKeyword("temporary")
  final val TRUNCATE = nonReservedKeyword("truncate")
  final val UNCACHE = nonReservedKeyword("uncache")
  final val USING = nonReservedKeyword("using")
<<<<<<< HEAD
  final val VALUES = nonReservedKeyword("values")
=======
  final val RETURNS = nonReservedKeyword("returns")
  final val FN = nonReservedKeyword("fn")
  final val ALTER = nonReservedKeyword("alter")
  final val ADD = nonReservedKeyword("add")
  final val COLUMN = nonReservedKeyword("column")
>>>>>>> 5a6cba2a

  // Window analytical functions are non-reserved
  final val DURATION = nonReservedKeyword("duration")
  final val FOLLOWING = nonReservedKeyword("following")
  final val OVER = nonReservedKeyword("over")
  final val PRECEDING = nonReservedKeyword("preceding")
  final val RANGE = nonReservedKeyword("range")
  final val ROW = nonReservedKeyword("row")
  final val ROWS = nonReservedKeyword("rows")
  final val SLIDE = nonReservedKeyword("slide")
  final val UNBOUNDED = nonReservedKeyword("unbounded")
  final val WINDOW = nonReservedKeyword("window")

  // interval units are not reserved
  final val DAY = nonReservedKeyword("day")
  final val HOUR = nonReservedKeyword("hour")
  final val MICROSECOND = nonReservedKeyword("microsecond")
  final val MILLISECOND = nonReservedKeyword("millisecond")
  final val MINUTE = nonReservedKeyword("minute")
  final val MONTH = nonReservedKeyword("month")
  final val SECOND = nonReservedKeyword("seconds")
  final val WEEK = nonReservedKeyword("week")
  final val YEAR = nonReservedKeyword("year")

  // cube, rollup, grouping sets are not reserved
  final val CUBE = nonReservedKeyword("cube")
  final val ROLLUP = nonReservedKeyword("rollup")
  final val GROUPING = nonReservedKeyword("grouping")
  final val SETS = nonReservedKeyword("sets")

  // datatypes are not reserved
  final val ARRAY = nonReservedKeyword("array")
  final val BIGINT = nonReservedKeyword("bigint")
  final val BINARY = nonReservedKeyword("binary")
  final val BLOB = nonReservedKeyword("blob")
  final val BOOLEAN = nonReservedKeyword("boolean")
  final val BYTE = nonReservedKeyword("byte")
  final val CHAR = nonReservedKeyword("char")
  final val CLOB = nonReservedKeyword("clob")
  final val DATE = nonReservedKeyword("date")
  final val DECIMAL = nonReservedKeyword("decimal")
  final val DOUBLE = nonReservedKeyword("double")
  final val FLOAT = nonReservedKeyword("float")
  final val INT = nonReservedKeyword("int")
  final val INTEGER = nonReservedKeyword("integer")
  final val LONG = nonReservedKeyword("long")
  final val MAP = nonReservedKeyword("map")
  final val NUMERIC = nonReservedKeyword("numeric")
  final val REAL = nonReservedKeyword("real")
  final val SHORT = nonReservedKeyword("short")
  final val SMALLINT = nonReservedKeyword("smallint")
  final val STRING = nonReservedKeyword("string")
  final val STRUCT = nonReservedKeyword("struct")
  final val TIMESTAMP = nonReservedKeyword("timestamp")
  final val TINYINT = nonReservedKeyword("tinyint")
  final val VARBINARY = nonReservedKeyword("varbinary")
  final val VARCHAR = nonReservedKeyword("varchar")

  // for AQP
  final val ERROR = nonReservedKeyword("error")
  final val ESTIMATE = nonReservedKeyword("estimate")
  final val CONFIDENCE = nonReservedKeyword("confidence")
  final val BEHAVIOR = nonReservedKeyword("behavior")
  final val SAMPLE = nonReservedKeyword("sample")
  final val TOPK = nonReservedKeyword("topk")
}<|MERGE_RESOLUTION|>--- conflicted
+++ resolved
@@ -395,10 +395,13 @@
  final val SAMPLER_WEIGHTAGE = nonReservedKeyword(Utils.WEIGHTAGE_COLUMN_NAME)
 
   // non-reserved keywords
+  final val ADD = nonReservedKeyword("add")
+  final val ALTER = nonReservedKeyword("alter")
   final val ANTI = nonReservedKeyword("anti")
   final val CACHE = nonReservedKeyword("cache")
   final val CLEAR = nonReservedKeyword("clear")
   final val CLUSTER = nonReservedKeyword("cluster")
+  final val COLUMN = nonReservedKeyword("column")
   final val COMMENT = nonReservedKeyword("comment")
   final val DESCRIBE = nonReservedKeyword("describe")
   final val DISTRIBUTE = nonReservedKeyword("distribute")
@@ -436,15 +439,7 @@
   final val TRUNCATE = nonReservedKeyword("truncate")
   final val UNCACHE = nonReservedKeyword("uncache")
   final val USING = nonReservedKeyword("using")
-<<<<<<< HEAD
   final val VALUES = nonReservedKeyword("values")
-=======
-  final val RETURNS = nonReservedKeyword("returns")
-  final val FN = nonReservedKeyword("fn")
-  final val ALTER = nonReservedKeyword("alter")
-  final val ADD = nonReservedKeyword("add")
-  final val COLUMN = nonReservedKeyword("column")
->>>>>>> 5a6cba2a
 
   // Window analytical functions are non-reserved
   final val DURATION = nonReservedKeyword("duration")
