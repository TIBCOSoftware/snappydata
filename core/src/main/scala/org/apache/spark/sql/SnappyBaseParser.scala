--- conflicted
+++ resolved
@@ -533,10 +533,7 @@
   final val REVOKE: Keyword = nonReservedKeyword("revoke")
   final val REPOS: Keyword = nonReservedKeyword("repos")
   final val RESET: Keyword = nonReservedKeyword("reset")
-<<<<<<< HEAD
-=======
   final val RESTRICT: Keyword = nonReservedKeyword("restrict")
->>>>>>> 736b0290
   final val RLIKE: Keyword = nonReservedKeyword("rlike")
   final val SCHEMAS: Keyword = nonReservedKeyword("schemas")
   final val SEMI: Keyword = nonReservedKeyword("semi")
