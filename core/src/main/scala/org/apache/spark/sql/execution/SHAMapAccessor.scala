--- conflicted
+++ resolved
@@ -46,14 +46,8 @@
   keyBytesHolderVarTerm: String, baseKeyObject: String,
   baseKeyHolderOffset: String, keyExistedTerm: String,
   skipLenForAttribIndex: Int, codeForLenOfSkippedTerm: String,
-<<<<<<< HEAD
   multiBytesWrapperTerm: String, valueDataCapacityTerm: String,
-  storedAggNullBitsTerm: Option[String]) extends CodegenSupport {
-=======
-  valueDataCapacityTerm: String, storedAggNullBitsTerm: Option[String],
-  aggregateBufferVars: Seq[String])
-  extends CodegenSupport {
->>>>>>> 81d51948
+  storedAggNullBitsTerm: Option[String], aggregateBufferVars: Seq[String]) extends CodegenSupport {
 
   private val alwaysExplode = Property.TestExplodeComplexDataTypeInSHA.
     get(session.sessionState.conf)
