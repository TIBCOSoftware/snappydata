/*
 * Copyright (c) 2018 SnappyData, Inc. All rights reserved.
 *
 * Licensed under the Apache License, Version 2.0 (the "License"); you
 * may not use this file except in compliance with the License. You
 * may obtain a copy of the License at
 *
 * http://www.apache.org/licenses/LICENSE-2.0
 *
 * Unless required by applicable law or agreed to in writing, software
 * distributed under the License is distributed on an "AS IS" BASIS,
 * WITHOUT WARRANTIES OR CONDITIONS OF ANY KIND, either express or
 * implied. See the License for the specific language governing
 * permissions and limitations under the License. See accompanying
 * LICENSE file.
 */
package org.apache.spark.sql.execution

import java.nio.ByteBuffer

import scala.reflect.runtime.universe._

import com.gemstone.gemfire.internal.shared.ClientResolverUtils
import io.snappydata.Property
import io.snappydata.collection.{ByteBufferData, SHAMap}

import org.apache.spark.rdd.RDD
import org.apache.spark.sql.SnappySession
import org.apache.spark.sql.catalyst.InternalRow
import org.apache.spark.sql.catalyst.expressions.codegen.{CodegenContext, ExprCode}
import org.apache.spark.sql.catalyst.expressions.{Attribute, Expression, GenericInternalRow, UnsafeArrayData, UnsafeRow}
import org.apache.spark.sql.catalyst.util.GenericArrayData
import org.apache.spark.sql.execution.columnar.encoding.ColumnEncoding
import org.apache.spark.sql.types._
import org.apache.spark.unsafe.Platform
import org.apache.spark.unsafe.array.ByteArrayMethods
import org.apache.spark.unsafe.types.UTF8String

case class SHAMapAccessor(@transient session: SnappySession,
  @transient ctx: CodegenContext, @transient keyExprs: Seq[Expression],
  @transient valueExprs: Seq[Expression], classPrefix: String,
  hashMapTerm: String, valueOffsetTerm: String, numKeyBytesTerm: String,
  numValueBytes: Int, currentOffSetForMapLookupUpdt: String, valueDataTerm: String,
  vdBaseObjectTerm: String, vdBaseOffsetTerm: String,
  nullKeysBitsetTerm: String, numBytesForNullKeyBits: Int,
  allocatorTerm: String, numBytesForNullAggBits: Int,
  nullAggsBitsetTerm: String, sizeAndNumNotNullFuncForStringArr: String,
  keyBytesHolderVarTerm: String, baseKeyObject: String,
  baseKeyHolderOffset: String, keyExistedTerm: String,
  skipLenForAttribIndex: Int, codeForLenOfSkippedTerm: String,
<<<<<<< HEAD
   valueDataCapacityTerm: String,
  storedAggNullBitsTerm: Option[String], aggregateBufferVars: Seq[String],
keyHolderCapacityTerm: String, allStringGroupKeys: Boolean) extends CodegenSupport {

=======
  valueDataCapacityTerm: String, storedAggNullBitsTerm: Option[String],
  storedKeyNullBitsTerm: Option[String],
  aggregateBufferVars: Seq[String], keyHolderCapacityTerm: String)
  extends CodegenSupport {
>>>>>>> 35fcaa6e

  private val alwaysExplode = Property.TestExplodeComplexDataTypeInSHA.
    get(session.sessionState.conf)
  private[this] val hashingClass = classOf[ClientResolverUtils].getName

  override def children: Seq[SparkPlan] = Nil
  override def output: Seq[Attribute] = Nil

  override protected def doExecute(): RDD[InternalRow] =
    throw new UnsupportedOperationException("unexpected invocation")

  override def inputRDDs(): Seq[RDD[InternalRow]] = Nil

  override protected def doProduce(ctx: CodegenContext): String =
    throw new UnsupportedOperationException("unexpected invocation")

  override def doConsume(ctx: CodegenContext, input: Seq[ExprCode],
    row: ExprCode): String = {
    throw new UnsupportedOperationException("unexpected invocation")
  }

  def getBufferVars(dataTypes: Seq[DataType], varNames: Seq[String],
    currentValueOffsetTerm: String, isKey: Boolean, nullBitTerm: String,
    numBytesForNullBits: Int, skipNullBitsCode: Boolean, nestingLevel: Int = 0):
  Seq[ExprCode] = {
    val plaformClass = classOf[Platform].getName
    val decimalClass = classOf[Decimal].getName
    val bigDecimalObjectClass = s"$decimalClass$$.MODULE$$"
    val bigDecimalClass = classOf[java.math.BigDecimal].getName
    val bigIntegerClass = classOf[java.math.BigInteger].getName
    val byteBufferClass = classOf[ByteBuffer].getName
    val unsafeClass = classOf[UnsafeRow].getName
    val castTerm = SHAMapAccessor.getNullBitsCastTerm(numBytesForNullBits)
    dataTypes.zip(varNames).zipWithIndex.map { case ((dt, varName), i) =>
      val nullVar = if (isKey) {
        if (nestingLevel == 0 && skipNullBitsCode) {
          "false"
        } else {
          ctx.freshName("isNull")
        }
      } else s"$varName${SHAMapAccessor.nullVarSuffix}"
      // if it is aggregate value buffer do not declare null var as
      // they are already declared at start
      // also aggregate vars cannot be nested in any case.
      val booleanStr = if (isKey) "boolean" else ""
      val nullVarCode = if (skipNullBitsCode) {
        ""
      } else {
        s"""$booleanStr $nullVar = ${SHAMapAccessor.getExpressionForNullEvalFromMask(i,
          numBytesForNullBits, nullBitTerm)};""".stripMargin
      }

      val evaluationCode = (dt match {
       /* case StringType =>
          val holder = ctx.freshName("holder")
          val holderBaseObject = ctx.freshName("holderBaseObject")
          val holderBaseOffset = ctx.freshName("holderBaseOffset")
          val len = ctx.freshName("len")
          val readLenCode = if (nestingLevel == 0 && i == skipLenForAttribIndex) {
            s"int $len = $codeForLenOfSkippedTerm"
          } else {
            s"""int $len = $plaformClass.getInt($vdBaseObjectTerm, $currentValueOffsetTerm);
               |$currentValueOffsetTerm += 4;
               """
          }
          s"""$readLenCode
             |$byteBufferClass $holder =  $allocatorTerm.allocate($len, "SHA");
             | Object $holderBaseObject = $allocatorTerm.baseObject($holder);
             | long $holderBaseOffset = $allocatorTerm.baseOffset($holder);
             | $plaformClass.copyMemory($vdBaseObjectTerm, $currentValueOffsetTerm,
             | $holderBaseObject, $holderBaseOffset , $len);
             | $varName = ${classOf[UTF8String].getName}.fromAddress($holderBaseObject,
             |  $holderBaseOffset, $len);
             |$currentValueOffsetTerm += $len;
          """.stripMargin
          */
        case StringType =>
          val len = ctx.freshName("len")
          val readLenCode = if (nestingLevel == 0 && i == skipLenForAttribIndex) {
            s"int $len = $codeForLenOfSkippedTerm"
          } else {
            s"""int $len = $plaformClass.getInt($vdBaseObjectTerm, $currentValueOffsetTerm);
               |$currentValueOffsetTerm += 4;
               """
          }
          s"""$readLenCode
             | $varName = ${classOf[UTF8String].getName}.fromAddress($vdBaseObjectTerm,
             | $currentValueOffsetTerm, $len);
             |$currentValueOffsetTerm += $len;
          """.stripMargin
        case BinaryType =>
          s"""$varName = new byte[$plaformClass.getInt($vdBaseObjectTerm,
             | $currentValueOffsetTerm)];
             |$currentValueOffsetTerm += 4;
             |$plaformClass.copyMemory($vdBaseObjectTerm, $currentValueOffsetTerm,
             | $varName, ${Platform.BYTE_ARRAY_OFFSET}, $varName.length);
             | $currentValueOffsetTerm += $varName.length;
               """.stripMargin
        case x: AtomicType => {
          (typeOf(x.tag) match {
            case t if t =:= typeOf[Boolean] =>
              s"""$varName = $plaformClass.getBoolean($vdBaseObjectTerm, $currentValueOffsetTerm);
              """
            case t if t =:= typeOf[Byte] =>
              s"""$varName = $plaformClass.getByte($vdBaseObjectTerm, $currentValueOffsetTerm);
               """
            case t if t =:= typeOf[Short] =>
              s"""$varName = $plaformClass.getShort($vdBaseObjectTerm, $currentValueOffsetTerm);
              """.stripMargin
            case t if t =:= typeOf[Int] =>
              s"""$varName = $plaformClass.getInt($vdBaseObjectTerm, $currentValueOffsetTerm);
               """.stripMargin
            case t if t =:= typeOf[Long] =>
              s"""$varName = $plaformClass.getLong($vdBaseObjectTerm,$currentValueOffsetTerm);
              """.stripMargin
            case t if t =:= typeOf[Float] =>
              s"""$varName = $plaformClass.getFloat($vdBaseObjectTerm, $currentValueOffsetTerm);
              """.stripMargin
            case t if t =:= typeOf[Double] =>
              s"""$varName = $plaformClass.getDouble($vdBaseObjectTerm, $currentValueOffsetTerm);
              """.stripMargin
            case t if t =:= typeOf[Decimal] =>
                if (dt.asInstanceOf[DecimalType].precision <= Decimal.MAX_LONG_DIGITS) {
                s"""$varName = new $decimalClass().set(
                   |$plaformClass.getLong($vdBaseObjectTerm, $currentValueOffsetTerm),
                   ${dt.asInstanceOf[DecimalType].precision},
                   ${dt.asInstanceOf[DecimalType].scale});""".stripMargin
              } else {
                val tempByteArrayTerm = ctx.freshName("tempByteArray")
                val len = ctx.freshName("len")
                s"""int $len = $plaformClass.getByte($vdBaseObjectTerm, $currentValueOffsetTerm);
                   |$currentValueOffsetTerm += 1;
                   |byte[] $tempByteArrayTerm = new byte[$len];
                   |$plaformClass.copyMemory($vdBaseObjectTerm, $currentValueOffsetTerm,
                   |$tempByteArrayTerm, ${Platform.BYTE_ARRAY_OFFSET} , $len);
                   |$varName = $bigDecimalObjectClass.apply(new $bigDecimalClass(
                   |new $bigIntegerClass($tempByteArrayTerm),
                   |${dt.asInstanceOf[DecimalType].scale}),
                   |${dt.asInstanceOf[DecimalType].precision},
                   |${dt.asInstanceOf[DecimalType].scale});
                   """.stripMargin
              }

            case _ => throw new UnsupportedOperationException("unknown type " + dt)
          }) +
            s"""$currentValueOffsetTerm += ${dt.defaultSize};"""
        }
        case ArrayType(elementType, containsNull) =>
          val isExploded = ctx.freshName("isExplodedArray")
          val arraySize = ctx.freshName("arraySize")
          val holder = ctx.freshName("holder")
          val byteBufferClass = classOf[ByteBuffer].getName
          val unsafeArrayDataClass = classOf[UnsafeArrayData].getName
          val genericArrayDataClass = classOf[GenericArrayData].getName
          val objectArray = ctx.freshName("objArray")
          val objectClass = classOf[Object].getName
          val counter = ctx.freshName("counter")
          val readingCodeExprs = getBufferVars(Seq(elementType), Seq(s"$objectArray[$counter]"),
            currentValueOffsetTerm, true, "", -1,
            true, nestingLevel)
          val varWidthNumNullBytes = ctx.freshName("numNullBytes")
          val varWidthNullBits = ctx.freshName("nullBits")
          val remainder = ctx.freshName("remainder")
          val indx = ctx.freshName("indx")

          s"""boolean $isExploded = $plaformClass.getBoolean($vdBaseObjectTerm,
             |$currentValueOffsetTerm);
             |++$currentValueOffsetTerm;
             |if ($isExploded) {
               |int $arraySize = $plaformClass.getInt($vdBaseObjectTerm, $currentValueOffsetTerm);
               |$currentValueOffsetTerm += 4;
               |$objectClass[] $objectArray = new $objectClass[$arraySize];
               |if ($containsNull) {
                 |int $varWidthNumNullBytes = $arraySize/8 + ($arraySize % 8 > 0 ? 1 : 0);
                 |byte[] $varWidthNullBits = new byte[$varWidthNumNullBytes];
                 |$plaformClass.copyMemory($vdBaseObjectTerm, $currentValueOffsetTerm,
                 | $varWidthNullBits, ${Platform.BYTE_ARRAY_OFFSET}, $varWidthNumNullBytes);
                 |$currentValueOffsetTerm += $varWidthNumNullBytes;
                 |for (int $counter = 0; $counter < $arraySize; ++$counter ) {
                   |int $remainder = $counter % 8;
                   |int $indx = $counter / 8;
                   |if ( ($varWidthNullBits[$indx] & (0x01 << $remainder)) == 0) {
                     |${readingCodeExprs.map(_.code).mkString("\n")}
                   |}
                 |}
               |} else {
                  |for (int $counter = 0; $counter < $arraySize; ++$counter ) {
                  |${readingCodeExprs.map(_.code).mkString("\n")}
                 |}
               |}

               $varName = new $genericArrayDataClass($objectArray);
          |} else {
            |int $arraySize = $plaformClass.getInt($vdBaseObjectTerm, $currentValueOffsetTerm);
            |$currentValueOffsetTerm += 4;
            |$byteBufferClass $holder = $allocatorTerm.allocate($arraySize, "SHA");
            |$plaformClass.copyMemory($vdBaseObjectTerm, $currentValueOffsetTerm,
            |$allocatorTerm.baseObject($holder), $allocatorTerm.baseOffset($holder),$arraySize);
            |$currentValueOffsetTerm += $arraySize;
            |$varName = new $unsafeArrayDataClass();
            |(($unsafeArrayDataClass)$varName).pointTo($allocatorTerm.baseObject($holder),
            |$allocatorTerm.baseOffset($holder), $arraySize);
          |}""".stripMargin
        case st: StructType =>
          val objectArray = ctx.freshName("objectArray")
          val byteBufferClass = classOf[ByteBuffer].getName
          val currentOffset = ctx.freshName("currentOffset")
          val nullBitSetTermForStruct = SHAMapAccessor.generateNullKeysBitTermForStruct(
            varName)
          val numNullKeyBytesForStruct = SHAMapAccessor.calculateNumberOfBytesForNullBits(st.length)
          val genericInternalRowClass = classOf[GenericInternalRow].getName
          val internalRowClass = classOf[InternalRow].getName
          val objectClass = classOf[Object].getName
          val keyVarNamesWithStructFlags = st.zipWithIndex.map { case (sf, indx) =>
            sf.dataType match {
              case _: StructType => SHAMapAccessor.generateVarNameForStructField(varName,
                nestingLevel, indx) -> true
              case _ => s"$objectArray[$indx]" -> false
            }
          }

          val isExploded = ctx.freshName("isUnsafeRow")
          val unsafeRowLength = ctx.freshName("unsafeRowLength")
          val holder = ctx.freshName("holder")
          // ${SHAMapAccessor.initNullBitsetCode(newNullBitSetTerm, newNumNullKeyBytes)}
          s"""boolean $isExploded = $plaformClass.getBoolean($vdBaseObjectTerm,
             |$currentValueOffsetTerm);
             |++$currentValueOffsetTerm;
             |if ($isExploded) {
               |${
                 readNullBitsCode(currentValueOffsetTerm, nullBitSetTermForStruct,
                 numNullKeyBytesForStruct)
                }
                |$objectClass[] $objectArray = new $objectClass[${st.length}];
                |$varName = new $genericInternalRowClass($objectArray);
                 // declare child struct variables
                |${
                  keyVarNamesWithStructFlags.filter(_._2).map {
                  case (name, _) => s"$internalRowClass $name = null;"
                  }.mkString("\n")
                 }
                 ${
                   getBufferVars(st.map(_.dataType), keyVarNamesWithStructFlags.unzip._1,
                   currentValueOffsetTerm, true, nullBitSetTermForStruct,
                   numNullKeyBytesForStruct, false, nestingLevel + 1).map(_.code).mkString("\n")
                 }
                //add child Internal Rows to parent struct's object array
                ${
                  keyVarNamesWithStructFlags.zipWithIndex.map { case ((name, isStruct), indx) =>
                  if (isStruct) {
                   s"$objectArray[$indx] = $name;"
                  } else {
                    ""
                  }
                 }.mkString("\n")
               }
              }
             |else {
               |int $unsafeRowLength = $plaformClass.getInt($vdBaseObjectTerm,
               | $currentValueOffsetTerm);
               |$currentValueOffsetTerm += 4;
               |$byteBufferClass $holder = $allocatorTerm.allocate($unsafeRowLength, "SHA");
               |$plaformClass.copyMemory($vdBaseObjectTerm, $currentValueOffsetTerm,
               |$allocatorTerm.baseObject($holder), $allocatorTerm.baseOffset($holder),
               |$unsafeRowLength);
               |$currentValueOffsetTerm += $unsafeRowLength;
               |$varName = new $unsafeClass(${st.length});
               |(($unsafeClass)$varName).pointTo($allocatorTerm.baseObject($holder),
               | $allocatorTerm.baseOffset($holder), $unsafeRowLength);
             |} """.stripMargin
      }).trim

      val exprCode = if (skipNullBitsCode) {
        evaluationCode
      } else {
        s"""$nullVarCode
           if (!$nullVar) {
             $evaluationCode
           }${
          if (!isKey) {
            s"""
             else {
               ${SHAMapAccessor.getOffsetIncrementCodeForNullAgg(currentValueOffsetTerm, dt)}
             } """.stripMargin
          } else {
            ""
          }
        }""".stripMargin
      }
      ExprCode(exprCode, nullVar, varName)
    }
  }

  def readNullBitsCode(currentValueOffsetTerm: String, nullBitsetTerm: String,
    numBytesForNullBits: Int): String = {
    val plaformClass = classOf[Platform].getName
    if (numBytesForNullBits == 0) {
      ""
    } else if (numBytesForNullBits == 1) {
      s"""$nullBitsetTerm = $plaformClass.getByte($vdBaseObjectTerm, $currentValueOffsetTerm);
         |$currentValueOffsetTerm += 1;""".stripMargin
    } else if (numBytesForNullBits == 2) {
      s"""$nullBitsetTerm = $plaformClass.getShort($vdBaseObjectTerm, $currentValueOffsetTerm);
         |$currentValueOffsetTerm += 2;""".stripMargin
    } else if (numBytesForNullBits <= 4) {
      s"""|$nullBitsetTerm = $plaformClass.getInt($vdBaseObjectTerm, $currentValueOffsetTerm);
          |$currentValueOffsetTerm += 4;""".stripMargin
    } else if (numBytesForNullBits <= 8) {
      s"""$nullBitsetTerm = $plaformClass.getLong($vdBaseObjectTerm, $currentValueOffsetTerm);
         |$currentValueOffsetTerm += 8;""".stripMargin
    } else {
      s"""$plaformClass.copyMemory($vdBaseObjectTerm, $currentValueOffsetTerm, $nullBitsetTerm,
         |${Platform.BYTE_ARRAY_OFFSET}, $numBytesForNullBits);
         |$currentValueOffsetTerm += $numBytesForNullBits;""".stripMargin
    }
  }


  def initKeyOrBufferVal(dataTypes: Seq[DataType], varNames: Seq[String]):
  String = dataTypes.zip(varNames).map { case (dt, varName) =>
    s"${ctx.javaType(dt)} $varName = ${ctx.defaultValue(dt)};"
  }.mkString("\n")

  def declareNullVarsForAggBuffer(varNames: Seq[String]): String =
    varNames.map(varName => s"boolean ${varName}${SHAMapAccessor.nullVarSuffix};").mkString("\n")
  /**
   * Generate code to lookup the map or insert a new key, value if not found.
   */
  def generateMapGetOrInsert(valueInitVars: Seq[ExprCode],
    valueInitCode: String, input: Seq[ExprCode], keyVars: Seq[ExprCode],
    keysDataType: Seq[DataType], aggregateDataTypes: Seq[DataType]): String = {
    val hashVar = Array(ctx.freshName("hash"))
    val tempValueData = ctx.freshName("tempValueData")



    val bbDataClass = classOf[ByteBufferData].getName

    // val valueInit = valueInitCode + '\n'

    /* generateUpdate(objVar, Nil,
      valueInitVars, forKey = false, doCopy = false) */
    val inputEvals = evaluateVariables(input)

    s"""|$valueInitCode
        |${SHAMapAccessor.resetNullBitsetCode(nullKeysBitsetTerm, numBytesForNullKeyBits)}
        |${SHAMapAccessor.resetNullBitsetCode(nullAggsBitsetTerm, numBytesForNullAggBits)}
          // evaluate input row vars
        |$inputEvals
           // evaluate key vars
        |${evaluateVariables(keyVars)}
        |${keyVars.zip(keysDataType).filter(_._2 match {
              case x: StructType => true
              case _ => false
            }).map {
                case (exprCode, dt) => explodeStruct(exprCode.value, exprCode.isNull,
                  dt.asInstanceOf[StructType])
              }.mkString("\n")
        }
        // evaluate hash code of the lookup key
        |${generateHashCode(hashVar, keyVars, this.keyExprs, keysDataType)}
        |//  System.out.println("hash code for key = " +${hashVar(0)});
        |// get key size code
        |$numKeyBytesTerm = ${generateKeySizeCode(keyVars, keysDataType, numBytesForNullKeyBits)};

        |// prepare the key

        |${generateKeyBytesHolderAndMapInsertCode(numKeyBytesTerm, numValueBytes,
          keyVars, keysDataType, hashVar)}


        |boolean $keyExistedTerm = $valueOffsetTerm >= 0;
        |if (!$keyExistedTerm) {
          |$valueOffsetTerm = -1 * $valueOffsetTerm;
          |// $bbDataClass $tempValueData = $hashMapTerm.getValueData();
          |// if ($valueDataTerm !=  $tempValueData) {
          |if ( ($valueOffsetTerm + $numValueBytes + $numKeyBytesTerm) >=
          |  $valueDataCapacityTerm) {
            |//$valueDataTerm = $tempValueData;
            |$valueDataTerm =  $hashMapTerm.getValueData();
            |$vdBaseObjectTerm = $valueDataTerm.baseObject();
            |$vdBaseOffsetTerm = $valueDataTerm.baseOffset();
            |$valueDataCapacityTerm = $valueDataTerm.capacity();
          |}
        |}
        |// position the offset to start of aggregate value
        |$valueOffsetTerm += $numKeyBytesTerm + $vdBaseOffsetTerm;
        |long $currentOffSetForMapLookupUpdt = $valueOffsetTerm;""".stripMargin

  }

  def generateKeyBytesHolderAndMapInsertCode(numKeyBytesTerm: String, numValueBytes: Int,
    keyVars: Seq[ExprCode], keysDataType: Seq[DataType], hashVar: Array[String]): String = {
    if (allStringGroupKeys) {
        val nullKeyBitsEvalCode = if (numBytesForNullKeyBits == 0) ""
        else {
          keyVars.zip(keysDataType).zipWithIndex.map {
            case ((exprCode, dt), i) => SHAMapAccessor.evaluateNullBitsAndEmbedWrite(
              numBytesForNullKeyBits, exprCode, i, nullKeysBitsetTerm,
              "", dt, true, "")
          }.mkString("\n")
        }

        s"""
           |$nullKeyBitsEvalCode
           |long $valueOffsetTerm = $hashMapTerm.putBufferIfAbsent(
           |${keyVars.map(_.value).mkString(",")},
            $numKeyBytesTerm, $numValueBytes + $numKeyBytesTerm, ${hashVar(0)}
             ${if (numBytesForNullKeyBits == 0) "" else s", $nullKeysBitsetTerm" });
       """.stripMargin
    } else {
      s"""
         |${generateKeyBytesHolderCode(numKeyBytesTerm, numValueBytes, keyVars, keysDataType)}
         |        // insert or lookup
         |long $valueOffsetTerm = $hashMapTerm.putBufferIfAbsent($baseKeyObject,
         |$baseKeyHolderOffset, $numKeyBytesTerm, $numValueBytes + $numKeyBytesTerm, ${hashVar(0)});
       """.stripMargin
    }
  }

  // handle arraydata , map , object
  def explodeStruct(structVarName: String, structNullVarName: String, structType: StructType,
    nestingLevel: Int = 0): String = {
    val unsafeRowClass = classOf[UnsafeRow].getName
    val explodedStructCode = structType.zipWithIndex.map { case (sf, index) =>
      (sf.dataType, index, SHAMapAccessor.generateExplodedStructFieldVars(structVarName,
        nestingLevel, index))
    }.map { case (dt, index, (varName, nullVarName)) =>
      val valueExtractCode = dt match {
        case x: AtomicType => typeOf(x.tag) match {
          case t if t =:= typeOf[Boolean] => s"$structVarName.getBoolean($index); \n"
          case t if t =:= typeOf[Byte] => s"$structVarName.getByte($index); \n"
          case t if t =:= typeOf[Short] => s"$structVarName.getShort($index); \n"
          case t if t =:= typeOf[Int] => s"$structVarName.getInt($index); \n"
          case t if t =:= typeOf[Long] => s"$structVarName.getLong($index); \n"
          case t if t =:= typeOf[Float] => s"$structVarName.getFloat$index); \n"
          case t if t =:= typeOf[Double] => s"$structVarName.getDouble($index); \n"
          case t if t =:= typeOf[Decimal] => s"$structVarName.getDecimal($index, " +
            s"${dt.asInstanceOf[DecimalType].precision}," +
            s"${dt.asInstanceOf[DecimalType].scale}); \n"
          case t if t =:= typeOf[UTF8String] => s"$structVarName.getUTF8String($index); \n"
          case _ => throw new UnsupportedOperationException("unknown type " + dt)
        }
        case BinaryType => s"$structVarName.getBinary($index); \n"
        case CalendarIntervalType => s"$structVarName.getInterval($index); \n"
        case st: StructType => s"$structVarName.getStruct($index, ${st.length}); \n"

        case _ => throw new UnsupportedOperationException("unknown type " + dt)
      }

      val snippet =
       s"""|boolean $nullVarName = $structNullVarName ||
           | (!$alwaysExplode && $structVarName instanceof $unsafeRowClass) ||
           | $structVarName.isNullAt($index);
           | ${ctx.javaType(dt)} $varName = ${ctx.defaultValue(dt)};
           | if ($alwaysExplode|| !($structVarName instanceof $unsafeRowClass)) {
               |if (!$nullVarName) {
                 |$varName = $valueExtractCode;
               |}
             |}
           """.stripMargin

      snippet + (dt match {
        case st: StructType => explodeStruct(varName, nullVarName,
          st, nestingLevel + 1)
        case _ => ""
      })
    }.mkString("\n")
    s"""
    ${
      SHAMapAccessor.initNullBitsetCode(
        SHAMapAccessor.generateNullKeysBitTermForStruct(structVarName),
        SHAMapAccessor.calculateNumberOfBytesForNullBits(structType.length))
    }
    $explodedStructCode
     """.stripMargin

  }





  def generateUpdate(bufferVars: Seq[ExprCode], aggBufferDataType: Seq[DataType]): String = {
    val plaformClass = classOf[Platform].getName
    val setStoredAggNullBitsTerm = storedAggNullBitsTerm.map(storedNullBit => {
      s"""// If key did not exist, make cachedAggBit -1 , so that the update will always write
      // the right state of agg bit , else it will be that stored Agg Bit will match the
      // after update aggBit, but will not reflect it in the HashMap bits
      if ($keyExistedTerm) {
        $storedNullBit = $nullAggsBitsetTerm;
      } else {
        $storedNullBit = -1;
      }
      """.stripMargin
    }).getOrElse("")


    s"""
       |$setStoredAggNullBitsTerm
      ${SHAMapAccessor.resetNullBitsetCode(nullAggsBitsetTerm, numBytesForNullAggBits)}
      ${
      writeKeyOrValue(vdBaseObjectTerm, currentOffSetForMapLookupUpdt,
        aggBufferDataType, bufferVars, nullAggsBitsetTerm, numBytesForNullAggBits,
        false, false)
     }
    """.stripMargin

  }



  def writeKeyOrValue(baseObjectTerm: String, offsetTerm: String,
    dataTypes: Seq[DataType], varsToWrite: Seq[ExprCode], nullBitsTerm: String,
    numBytesForNullBits: Int, isKey: Boolean, skipNullEvalCode: Boolean,
    nestingLevel: Int = 0): String = {
    // Move the offset at the end of num Null Bytes space, we will fill that space later
    // store the starting value of offset
    val unsafeArrayClass = classOf[UnsafeArrayData].getName
    val unsafeRowClass = classOf[UnsafeRow].getName
    val startingOffsetTerm = ctx.freshName("startingOffset")
    val tempBigDecArrayTerm = ctx.freshName("tempBigDecArray")
    val plaformClass = classOf[Platform].getName
    val storeNullBitStartOffsetAndRepositionOffset = if (skipNullEvalCode) {
      ""
    } else {
      s"""long $startingOffsetTerm = $offsetTerm;
          |// move current offset to end of null bits
          |$offsetTerm += ${SHAMapAccessor.sizeForNullBits(numBytesForNullBits)};""".stripMargin
    }
    s"""$storeNullBitStartOffsetAndRepositionOffset
       |${dataTypes.zip(varsToWrite).zipWithIndex.map {
         case ((dt, expr), i) =>
          val variable = expr.value
          val writingCode = (dt match {
            case x: AtomicType =>
              val snippet = typeOf(x.tag) match {
                case t if t =:= typeOf[Boolean] =>
                s"""$plaformClass.putBoolean($baseObjectTerm, $offsetTerm, $variable);
                    |$offsetTerm += ${dt.defaultSize};
                """.stripMargin
                case t if t =:= typeOf[Byte] =>
                  s"""$plaformClass.putByte($baseObjectTerm, $offsetTerm, $variable);
                     |$offsetTerm += ${dt.defaultSize};
                """.stripMargin
                case t if t =:= typeOf[Array[Byte]] =>
                  s"""$plaformClass.putInt($baseObjectTerm, $offsetTerm, $variable.length);
                     |$offsetTerm += 4;
                     |$plaformClass.copyMemory($variable, ${Platform.BYTE_ARRAY_OFFSET},
                     |$baseObjectTerm, $offsetTerm, $variable.length);
                     |$offsetTerm += $variable.length;
                """.stripMargin
                case t if t =:= typeOf[Short] =>
                  s"""$plaformClass.putShort($baseObjectTerm, $offsetTerm, $variable);
                     |$offsetTerm += ${dt.defaultSize};
                  """.stripMargin
                case t if t =:= typeOf[Int] =>
                  s"""
                  $plaformClass.putInt($baseObjectTerm, $offsetTerm, $variable);
                 $offsetTerm += ${dt.defaultSize};
                 """.stripMargin
                case t if t =:= typeOf[Long] =>
                  s"""$plaformClass.putLong($baseObjectTerm, $offsetTerm, $variable);
                     |$offsetTerm += ${dt.defaultSize};
                  """.stripMargin
                case t if t =:= typeOf[Float] =>
                  s"""$plaformClass.putFloat($baseObjectTerm, $offsetTerm, $variable);
                     |$offsetTerm += ${dt.defaultSize};
                  """.stripMargin
                case t if t =:= typeOf[Double] =>
                  s"""$plaformClass.putDouble($baseObjectTerm, $offsetTerm, $variable);
                     |$offsetTerm += ${dt.defaultSize};
                  """.stripMargin
                case t if t =:= typeOf[Decimal] =>
                  s"""
                     |if (!$variable.changePrecision(
                     |${dt.asInstanceOf[DecimalType].precision},
                     | ${dt.asInstanceOf[DecimalType].scale})) {
                     |   throw new AssertionError("Unable to set precision & scale on Decimal");
                     | }
                   """.stripMargin +
                    (if (dt.asInstanceOf[DecimalType].precision <= Decimal.MAX_LONG_DIGITS) {
                    s"""$plaformClass.putLong($baseObjectTerm, $offsetTerm,
                       | $variable.toUnscaledLong());
                       |$offsetTerm += ${dt.defaultSize};
                     """.stripMargin
                  } else {
                    s"""byte[] $tempBigDecArrayTerm = $variable.toJavaBigDecimal().
                       |unscaledValue().toByteArray();
                       |assert ($tempBigDecArrayTerm.length <= 16);
                       |$plaformClass.putByte($baseObjectTerm, $offsetTerm,
                       |(byte)$tempBigDecArrayTerm.length);
                       |$plaformClass.copyMemory($tempBigDecArrayTerm,
                       |$plaformClass.BYTE_ARRAY_OFFSET,
                       |$baseObjectTerm, $offsetTerm + 1, $tempBigDecArrayTerm.length);
                       |$offsetTerm += ${dt.defaultSize} + 1;
                    """.stripMargin
                  })
                case t if t =:= typeOf[UTF8String] =>
                  val tempLenTerm = ctx.freshName("tempLen")

                  val lengthWritingPart = if (nestingLevel > 0 || i != skipLenForAttribIndex) {
                    s"""$plaformClass.putInt($baseObjectTerm, $offsetTerm, $tempLenTerm);
                        |$offsetTerm += 4;""".stripMargin
                  } else ""

                  s"""int $tempLenTerm = $variable.numBytes();
                     |$lengthWritingPart
                     |$variable.writeToMemory($baseObjectTerm, $offsetTerm);
                     |$offsetTerm += $tempLenTerm;
               """.stripMargin
                case _ => throw new UnsupportedOperationException("unknown type " + dt)
              }
              snippet
            case st: StructType => val (childExprCodes, childDataTypes) =
              getExplodedExprCodeAndDataTypeForStruct(variable, st, nestingLevel)
              val newNullBitTerm = SHAMapAccessor.generateNullKeysBitTermForStruct(variable)
              val newNumBytesForNullBits = SHAMapAccessor.
                calculateNumberOfBytesForNullBits(st.length)
              val explodeStructSnipet =
                s"""$plaformClass.putBoolean($baseObjectTerm, $offsetTerm, true);
                   |$offsetTerm += 1;
                   |${
                      writeKeyOrValue(baseObjectTerm, offsetTerm, childDataTypes, childExprCodes,
                      newNullBitTerm, newNumBytesForNullBits, true, false,
                        nestingLevel + 1)
                    }
                 """.stripMargin
              val unexplodedStructSnippet =
               s"""|$plaformClass.putBoolean($baseObjectTerm, $offsetTerm, false);
                   |$offsetTerm += 1;
                   |$plaformClass.putInt($baseObjectTerm, $offsetTerm,
                   |(($unsafeRowClass)$variable).getSizeInBytes());
                   |$offsetTerm += 4;
                   |(($unsafeRowClass)$variable).writeToMemory($baseObjectTerm, $offsetTerm);
                   |$offsetTerm += (($unsafeRowClass)$variable).getSizeInBytes();
                 """.stripMargin
              if (alwaysExplode) {
                explodeStructSnipet
              } else {
                s"""if (!($variable instanceof $unsafeRowClass)) {
                  $explodeStructSnipet
                } else {
                  $unexplodedStructSnippet
                }
               """.stripMargin
              }


            case at@ArrayType(elementType, containsNull) =>
              val varWidthNullBitStartPos = ctx.freshName("nullBitBeginPos")
              val varWidthNumNullBytes = ctx.freshName("numNullBytes")
              val varWidthNullBits = ctx.freshName("nullBits")
              val arrElement = ctx.freshName("arrElement")
              val tempObj = ctx.freshName("temp")
              val array = ctx.freshName("array")
              val counter = ctx.freshName("counter")
              val remainder = ctx.freshName("remainder")
              val arrIndex = ctx.freshName("arrIndex")
              val dataTypeAsJson = elementType.json
              val strippedQuotesJson = dataTypeAsJson.substring(1, dataTypeAsJson.length - 1)
              val dataType = ctx.freshName("dataType")
              val dataTypeClass = classOf[DataType].getName
              val elementWitingCode = writeKeyOrValue(baseObjectTerm, offsetTerm, Seq(elementType),
                Seq(ExprCode("", "false", arrElement)), "", -1,
                true, true, nestingLevel)
              val explodeArraySnippet =
               s"""|$plaformClass.putBoolean($baseObjectTerm, $offsetTerm, true);
                   |$offsetTerm += 1;
                   |$plaformClass.putInt($baseObjectTerm, $offsetTerm, $variable.numElements());
                   |$offsetTerm += 4;
                   |long $varWidthNullBitStartPos = $offsetTerm;
                   |int $varWidthNumNullBytes = $variable.numElements() / 8 +
                   |($variable.numElements() % 8 > 0 ? 1 : 0);
                   |byte[] $varWidthNullBits = null;
                   |${ if (containsNull) {
                         s"""
                          |$varWidthNullBits = new byte[$varWidthNumNullBytes];
                          |$offsetTerm += $varWidthNumNullBytes;
                          """.stripMargin
                       } else ""
                    }

                   |$dataTypeClass $dataType = $dataTypeClass$$.MODULE$$.
                   |fromJson("\\"$strippedQuotesJson\\"");
                   |for( int $counter = 0; $counter < $variable.numElements(); ++$counter) {
                     |int $remainder = $counter % 8;
                     |int $arrIndex = $counter / 8;
                     |if ($variable.isNullAt($counter)) {
                       |if ($containsNull) {
                         |$varWidthNullBits[$arrIndex] |= (byte)((0x01 << $remainder));
                       |} else {
                       |  throw new IllegalStateException("Not null Array element contains null");
                       |}
                     |} else {
                        |${ctx.javaType(elementType)} $arrElement =
                        |(${ctx.boxedType(elementType)}) $variable.get($counter, $dataType);
                        |$elementWitingCode
                     |}
                   |}
                   |${ if (containsNull ) {
                         s"""
                          |$plaformClass.copyMemory($varWidthNullBits,
                          |${Platform.BYTE_ARRAY_OFFSET},
                          |$baseObjectTerm, $varWidthNullBitStartPos, $varWidthNumNullBytes);
                         """.stripMargin
                        } else ""
                     }
                """.stripMargin
              val unexplodedArraySnippet =
                s"""$plaformClass.putBoolean($baseObjectTerm, $offsetTerm, false);
                   |$offsetTerm += 1;
                   |$plaformClass.putInt($baseObjectTerm, $offsetTerm,
                   |(($unsafeArrayClass)$variable).getSizeInBytes());
                   |$offsetTerm += 4;
                   |(($unsafeArrayClass)$variable).writeToMemory($baseObjectTerm, $offsetTerm);
                   |$offsetTerm += (($unsafeArrayClass)$variable).getSizeInBytes();
                 """.stripMargin

              if (alwaysExplode) {
                explodeArraySnippet
              } else {
                s"""if (!($variable instanceof $unsafeArrayClass)) {
                       $explodeArraySnippet
                    |} else {
                        $unexplodedArraySnippet
                    |}
               """.stripMargin
              }
            case _ => throw new UnsupportedOperationException("unknown type " + dt)
          }).trim


          // Now do the actual writing based on whether the variable is null or not
          if (skipNullEvalCode) {
            writingCode
          } else {
            SHAMapAccessor.evaluateNullBitsAndEmbedWrite(numBytesForNullBits, expr,
              i, nullBitsTerm, offsetTerm, dt, isKey, writingCode)
          }

      }.mkString("\n")
    }
    // now write the nullBitsTerm
    ${if (!skipNullEvalCode) {
        val nullBitsWritingCode = writeNullBitsAt(baseObjectTerm, startingOffsetTerm,
          nullBitsTerm, numBytesForNullBits)
       if(isKey) {
         if (nestingLevel == 0) {
            storedKeyNullBitsTerm.map(storedBit =>
              s"""
                 | if ($storedBit != $nullBitsTerm) {
                 |   $nullBitsWritingCode
                 |   $storedBit = $nullBitsTerm;
                 | }
               """.stripMargin).getOrElse(nullBitsWritingCode)
         } else {
           nullBitsWritingCode
         }
       } else {
         storedAggNullBitsTerm.map(storedAggBit =>
           s"""
              | if ($storedAggBit != $nullAggsBitsetTerm) {
              |   $nullBitsWritingCode
              | }
         """.stripMargin
         ).getOrElse(nullBitsWritingCode)
       }
      } else ""
    }"""

  }


  def generateKeyBytesHolderCode(numKeyBytesVar: String, numValueBytes: Int,
    keyVars: Seq[ExprCode], keysDataType: Seq[DataType]): String = {


    val byteBufferClass = classOf[ByteBuffer].getName
    val currentOffset = ctx.freshName("currentOffset")
    val plaformClass = classOf[Platform].getName
    s"""
        if ($keyBytesHolderVarTerm == null || $keyHolderCapacityTerm <

          $numKeyBytesVar + $numValueBytes) {
           //$keyBytesHolderVarTerm =
           //$allocatorTerm.allocate($numKeyBytesVar + $numValueBytes, "SHA");

          //$baseKeyObject = $allocatorTerm.baseObject($keyBytesHolderVarTerm);
          //$baseKeyHolderOffset = $allocatorTerm.baseOffset($keyBytesHolderVarTerm);
           $keyHolderCapacityTerm = $numKeyBytesVar + $numValueBytes;
           $keyBytesHolderVarTerm = $byteBufferClass.allocate($keyHolderCapacityTerm);
           $baseKeyObject = $keyBytesHolderVarTerm.array();
           $baseKeyHolderOffset = $plaformClass.BYTE_ARRAY_OFFSET;
           ${storedKeyNullBitsTerm.map(x => s"$x = -1;").getOrElse("")}
        }

        long $currentOffset = $baseKeyHolderOffset;
        // first write key data
        ${ writeKeyOrValue(baseKeyObject, currentOffset, keysDataType, keyVars,
          nullKeysBitsetTerm, numBytesForNullKeyBits, true, numBytesForNullKeyBits == 0)
        }
       // write value data
       ${"" /* writeKeyOrValue(baseKeyObject, currentOffset, aggregatesDataType, valueInitVars,
          nullAggsBitsetTerm, numBytesForNullAggBits, false, false) */
        }
    """.stripMargin
  }

  def writeNullBitsAt(baseObjectTerm: String, offsetToWriteTerm: String,
    nullBitsTerm: String, numBytesForNullBits: Int): String = {
    val plaformClass = classOf[Platform].getName
    if (numBytesForNullBits == 0) {
      ""
    } else if (numBytesForNullBits == 1) {
      s"$plaformClass.putByte($baseObjectTerm, $offsetToWriteTerm, $nullBitsTerm);"
    } else if (numBytesForNullBits == 2) {
      s"$plaformClass.putShort($baseObjectTerm, $offsetToWriteTerm, $nullBitsTerm);"
    } else if (numBytesForNullBits <= 4) {
      s"$plaformClass.putInt($baseObjectTerm, $offsetToWriteTerm, $nullBitsTerm);"
    } else if (numBytesForNullBits <= 8) {
      s"$plaformClass.putLong($baseObjectTerm, $offsetToWriteTerm, $nullBitsTerm);"
    } else {
      s"$plaformClass.copyMemory($nullBitsTerm, ${Platform.BYTE_ARRAY_OFFSET}," +
        s" $baseObjectTerm, $offsetToWriteTerm, $numBytesForNullBits);"
    }
  }



  def generateKeySizeCode(keyVars: Seq[ExprCode], keysDataType: Seq[DataType],
    numBytesForNullBits: Int, nestingLevel: Int = 0): String = {
    val unsafeRowClass = classOf[UnsafeRow].getName
    val unsafeArrayDataClass = classOf[UnsafeArrayData].getName

    keysDataType.zip(keyVars).zipWithIndex.map { case ((dt, expr), i) =>
      val nullVar = expr.isNull
      val notNullSizeExpr = if (TypeUtilities.isFixedWidth(dt)) {
        (dt.defaultSize + (dt match {
          case dec: DecimalType if (dec.precision > Decimal.MAX_LONG_DIGITS) => 1
          case _ => 0
        })).toString
      } else {
        dt match {
          case StringType =>
            val strPart = s"${expr.value}.numBytes()"
            if (nestingLevel == 0 && i == skipLenForAttribIndex) {
              strPart
            } else {
              s"($strPart + 4)"
            }
          case BinaryType => s"(${expr.value}.length + 4) "
          case st: StructType => val (childKeysVars, childDataTypes) =
            getExplodedExprCodeAndDataTypeForStruct(expr.value, st, nestingLevel)
            val explodedStructSizeCode = generateKeySizeCode(childKeysVars, childDataTypes,
              SHAMapAccessor.calculateNumberOfBytesForNullBits(st.length), nestingLevel + 1)
            val unexplodedStructSizeCode = s"(($unsafeRowClass) ${expr.value}).getSizeInBytes() + 4"

            "1 + " + (if (alwaysExplode) {
              explodedStructSizeCode
            } else {
              s"""(${expr.value} instanceof $unsafeRowClass ? $unexplodedStructSizeCode
                                                            |: $explodedStructSizeCode)
            """.stripMargin
            }
            )

          case at@ArrayType(elementType, containsNull) =>
            // The array serialization format is following
            /**
             *           Boolean (exploded or not)
             *             |
             *        --------------------------------------
             *   False|                                     | true
             * 4 bytes for num bytes                     ----------
             * all bytes                         no null |           | may be null
             *                                    allowed            | 4 bytes for total elements
             *                                        |              + num bytes for null bit mask
             *                                     4 bytes for       + inidividual not null elements
             *                                     num elements
             *                                     + each element
             *                                     serialzied
             *
             */
            val (isFixedWidth, unitSize) = if (TypeUtilities.isFixedWidth(elementType)) {
              (true, dt.defaultSize + (dt match {
                case dec: DecimalType if (dec.precision > Decimal.MAX_LONG_DIGITS) => 1
                case _ => 0
              }))

            } else {
              (false, 0)
            }
            val snippetNullBitsSizeCode =
              s"""${expr.value}.numElements()/8 + (${expr.value}.numElements() % 8 > 0 ? 1 : 0)
              """.stripMargin

            val snippetNotNullFixedWidth = s"4 + ${expr.value}.numElements() * $unitSize"
            val snippetNotNullVarWidth =
              s"""4 + (int)($sizeAndNumNotNullFuncForStringArr(${expr.value}, true) >>> 32L)
               """.stripMargin
            val snippetNullVarWidth = s" $snippetNullBitsSizeCode + $snippetNotNullVarWidth"
            val snippetNullFixedWidth =
              s"""4 + $snippetNullBitsSizeCode +
                 |$unitSize * (int)($sizeAndNumNotNullFuncForStringArr(
                 |${expr.value}, false) & 0xffffffffL)
            """.stripMargin

            "( 1 + " + (if (alwaysExplode) {
              if (isFixedWidth) {
                if (containsNull) {
                  snippetNullFixedWidth
                } else {
                  snippetNotNullFixedWidth
                }
              } else {
                if (containsNull) {
                  snippetNullVarWidth
                } else {
                  snippetNotNullVarWidth
                }
              }
            } else {
              s"""(${expr.value} instanceof $unsafeArrayDataClass ?
                      |(($unsafeArrayDataClass) ${expr.value}).getSizeInBytes() + 4
                      |: ${ if (isFixedWidth) {
                       s"""$containsNull ? ($snippetNullFixedWidth)
                                         |: ($snippetNotNullFixedWidth))
                       """.stripMargin
                      } else {
                       s"""$containsNull ? ($snippetNullVarWidth)
                                         |: ($snippetNotNullVarWidth))
                       """.stripMargin
                     }
                  }
             """.stripMargin
            }) + ")"

        }
      }
      if (nullVar.isEmpty || nullVar == "false") {
        notNullSizeExpr
      } else {
        s"($nullVar? 0 : $notNullSizeExpr)"
      }
    }.mkString(" + ") + s" + ${SHAMapAccessor.sizeForNullBits(numBytesForNullBits)}"
  }

  def getExplodedExprCodeAndDataTypeForStruct(parentStructVarName: String, st: StructType,
    nestingLevel: Int): (Seq[ExprCode], Seq[DataType]) = st.zipWithIndex.map {
    case (sf, index) => val (varName, nullVarName) =
      SHAMapAccessor.generateExplodedStructFieldVars(parentStructVarName, nestingLevel, index)
      ExprCode("", nullVarName, varName) -> sf.dataType
  }.unzip



  def generateCustomSHAMapClass(className: String, numUtf8StringParams: Int): String = {
    val shaMapClass = classOf[SHAMap].getName
    val byteArrayEqualsClass = classOf[ByteArrayMethods].getName
    val params = Array.fill[String](numUtf8StringParams)(ctx.freshName("utf8param"))
    val utf8StringClass = classOf[UTF8String].getName
    val args = params.map(prm => s"$utf8StringClass $prm").mkString(",")
    val platformClass = classOf[Platform].getName
    val columnEncodingClass = ColumnEncoding.getClass.getName + ".MODULE$"
    val bbDataClass = classOf[ByteBufferData].getName
    val nullKeyBitsParamName = if (numBytesForNullKeyBits == 0) "" else ctx.freshName("nullKeyBits")
    val nullKeyBitsArg = if (numBytesForNullKeyBits == 0) ""
    else s", ${SHAMapAccessor.getNullBitsCastTerm(numBytesForNullKeyBits)}  $nullKeyBitsParamName"
    val nullKeyBitsParam = if (numBytesForNullKeyBits == 0) ""
    else s", $nullKeyBitsParamName"
    def generatePutIfAbsent(): String =
        s"""
           | public int putBufferIfAbsent($args, int numKeyBytes, int numBytes, int hash
           |  $nullKeyBitsArg) {
           |    $bbDataClass keyData = this.keyData();
           |    Object mapKeyObject = keyData.baseObject();
           |    long mapKeyBaseOffset = keyData.baseOffset();
           |    int fixedKeySizeLocal = fixedKeySize();
           |    int localMask = this.mask();
           |    int pos = hash & localMask;
           |    int delta = 1;
           |    while (true) {
           |      long mapKeyOffset = mapKeyBaseOffset + fixedKeySizeLocal * pos;
           |      long mapKey = $platformClass.getLong(mapKeyObject, mapKeyOffset);
           |      // offset will at least be 4 so mapKey can never be zero when occupied
           |      if (mapKey != 0L) {
           |        // first compare the hash codes followed by "equalsSize" that will
           |        // include the check for 4 bytes of numKeyBytes itself
           |        int valueStartOffset = (int)(mapKey >>> 32L) - 4;
           |        if (hash == (int)mapKey && equalsSize(valueStartOffset,
           |         ${params.mkString(",")}, numKeyBytes $nullKeyBitsParam)) {
           |          return handleExisting(mapKeyObject, mapKeyOffset, valueStartOffset + 4);
           |        } else {
           |          // quadratic probing (increase delta)
           |          pos = (pos + delta) & localMask;
           |          delta += 1;
           |        }
           |      } else {
           |        // insert into the map and rehash if required
           |        long relativeOffset = customNewInsert(${params.mkString(",")}, numKeyBytes,
           |         numBytes $nullKeyBitsParam);
           |        $platformClass.putLong(mapKeyObject, mapKeyOffset,
           |          (relativeOffset << 32L) | (hash & 0xffffffffL));
           |        return handleNew(mapKeyObject, mapKeyOffset, (int)relativeOffset);
           |      }
           |    }
           |   // return 0; // not expected to reach
           |  }
       """.stripMargin


    def generateCustomNewInsert(): String = {
      val sizeOfNullKeyBits = SHAMapAccessor.sizeForNullBits(numBytesForNullKeyBits)
      val snippet0 = if (sizeOfNullKeyBits == 0) ""
      else if (sizeOfNullKeyBits == 1) {
        s"""$platformClass.putByte(valueBaseObject, position, $nullKeyBitsParamName);
            position += 1;
         """
      } else if (sizeOfNullKeyBits == 2) {
        s"""$platformClass.putShort(valueBaseObject, position, $nullKeyBitsParamName);
            position += 2;
         """
      } else if (sizeOfNullKeyBits == 4) {
        s"""$platformClass.putInt(valueBaseObject, position, $nullKeyBitsParamName);
            position += 4;
         """
      } else if (sizeOfNullKeyBits == 8) {
        s"""$platformClass.putLong(valueBaseObject, position, $nullKeyBitsParamName);
            position += 8;
         """
      } else {
        s"""$platformClass.copyMemory($nullKeyBitsParamName, ${Platform.BYTE_ARRAY_OFFSET},
              valueBaseObject, position, $sizeOfNullKeyBits);
            position += $sizeOfNullKeyBits;
         """
      }


      val snippet1 = params.take(params.length -1).map(param => {
      val partLen = ctx.freshName("partLength")
        s"""
           |if ($param != null) {
             |int $partLen = $param.numBytes();
             |$platformClass.putInt(valueBaseObject, position, $partLen);
             |position += 4;
             |$platformClass.copyMemory($param.getBaseObject(), $param.getBaseOffset(),
              |valueBaseObject, position, $partLen);
             |position += $partLen;
           |}
        """.stripMargin
      } ).mkString("\n")
      val partLen2 = ctx.freshName("partLength")
      val lastParam = params.last
      val snippet2 =
        s"""
           |if ($lastParam != null) {
             |int $partLen2 = $lastParam.numBytes();
             |$platformClass.copyMemory($lastParam.getBaseObject(), $lastParam.getBaseOffset(),
              |valueBaseObject, position, $partLen2);
             |position += $partLen2;
           |}
        """.stripMargin
      s"""
         |public int customNewInsert($args, int numKeyBytes, int numBytes $nullKeyBitsArg ) {
           |long position = valueDataPosition();
           |$bbDataClass valueDataLocal = this.valueData();
           |long dataSize = position - valueDataLocal.baseOffset();
           |if (position + numBytes + 4 > valueDataLocal.endPosition()) {
             |valueDataLocal = valueDataLocal.resize(numBytes + 4, allocator());
             |valueData_$$eq(valueDataLocal);
             |position = valueDataLocal.baseOffset() + dataSize;
           |}
           |Object valueBaseObject = valueDataLocal.baseObject();
           |// write the key size followed by the full key+value bytes
           |$columnEncodingClass.writeInt(valueBaseObject, position, numKeyBytes);
           |position += 4;
           |long startPosition = position;
           |$snippet0
           |$snippet1
           |$snippet2
           |valueDataPosition_$$eq(startPosition + numBytes);
           |// return the relative offset to the start excluding numKeyBytes
           |return (int)(dataSize + 4);
         |}
       """.stripMargin
    }

    def generateEqualSize(): String = {
      val sizeOfNullKeyBits = SHAMapAccessor.sizeForNullBits(numBytesForNullKeyBits)
      val nullKeyBitsCheck = if (sizeOfNullKeyBits == 0) ""
      else if (sizeOfNullKeyBits == 1) {
        s" && $nullKeyBitsParamName == $platformClass.getByte(baseObject, offset + 4) "
      } else if (sizeOfNullKeyBits == 2) {
        s" && $nullKeyBitsParamName == $platformClass.getShort(baseObject, offset + 4) "
      } else if (sizeOfNullKeyBits == 4) {
        s" && $nullKeyBitsParamName == $platformClass.getInt(baseObject, offset + 4) "
      } else if (sizeOfNullKeyBits == 8) {
        s" && $nullKeyBitsParamName == $platformClass.getLong(baseObject, offset + 4) "
      } else {
        s""" && $byteArrayEqualsClass.arrayEquals($nullKeyBitsParamName,
              ${Platform.BYTE_ARRAY_OFFSET}, baseObject, offset + 4, $sizeOfNullKeyBits)"""
      }

      s"""
         |public boolean equalsSize(int srcOffset, $args, int size $nullKeyBitsArg) {
           |$bbDataClass valueData = this.valueData();
           |Object baseObject = valueData.baseObject();
           |long offset = valueData.baseOffset() + srcOffset;
           |// below is ColumnEncoding.readInt and not Platform.readInt because the
           |// write is using ColumnEncoding.writeUTF8String which writes the size
           |// using former (which respects endianness)
           |return $columnEncodingClass.readInt(baseObject, offset) == size $nullKeyBitsCheck &&
           | stringEquals(baseObject, offset + 4 + $sizeOfNullKeyBits, ${params.mkString(",")});
           |
         |}
       """.stripMargin
    }

    def generateStringEquals(): String = {
      val snippet1 = params.take(params.length -1).map(param => {
        val partLen = ctx.freshName("partLength")
        s"""
          |if ($param != null) {
            |int $partLen = $param.numBytes();
            |if ($partLen != $platformClass.getInt(leftBase,
              |currentLeftOffset)) {
              |return false;
            |}
            |currentLeftOffset += 4;
            |if (!$byteArrayEqualsClass.arrayEquals(leftBase, currentLeftOffset,
              |$param.getBaseObject(), $param.getBaseOffset(), $partLen)) {
              |return false;
            |}
            |currentLeftOffset += $partLen;
          |}
        """.stripMargin
      } ).mkString("\n")

      val partLen2 = ctx.freshName("partLength")
      val lastParam = params.last
      val snippet2 =
        s"""
           |if ($lastParam != null) {
             |int $partLen2 = $lastParam.numBytes();
             |if (!$byteArrayEqualsClass.arrayEquals(leftBase, currentLeftOffset,
               $lastParam.getBaseObject(), $lastParam.getBaseOffset(), $partLen2)) {
               |return false;
             |}
           |}
           |return true;
        """.stripMargin


      s"""
         |public boolean stringEquals(Object leftBase, long leftOffset, $args) {
           |long currentLeftOffset = leftOffset;
           |$snippet1
           |$snippet2
         |}
       """.stripMargin

    }

    s"""
       |static class $className extends $shaMapClass {
       |   public $className(int valueSize) {
       |     super(valueSize);
       |   }
       |${generatePutIfAbsent()}
       |${generateCustomNewInsert()}
       |${generateEqualSize()}
       |${generateStringEquals()}
       |}
     """.stripMargin

  }


  /**
   * Generate code to calculate the hash code for given column variables that
   * correspond to the key columns in this class.
   */
  def generateHashCode(hashVar: Array[String], keyVars: Seq[ExprCode],
    keyExpressions: Seq[Expression], keysDataType: Seq[DataType],
    skipDeclaration: Boolean = false, register: Boolean = true): String = {
    var hash = hashVar(0)
    val hashDeclaration = if (skipDeclaration) "" else s"int $hash = 0;\n"
    // check if hash has already been generated for keyExpressions
    var doRegister = register
    val vars = keyVars.map(_.value)
    val (prefix, suffix) = session.getHashVar(ctx, vars) match {
      case Some(h) =>
        hashVar(0) = h
        hash = h
        doRegister = false
        (s"if ($hash == 0) {\n", "}\n")
      case _ => (hashDeclaration, "")
    }

    // register the hash variable for the key expressions
    if (doRegister) {
      session.addHashVar(ctx, vars, hash)
    }

    // optimize for first column to use fast hashing
    val expr = keyVars.head
    val colVar = expr.value
    val nullVar = expr.isNull
    val firstColumnHash = keysDataType.head match {
      case BooleanType =>
        hashSingleInt(s"($colVar) ? 1 : 0", nullVar, hash)
      case ByteType | ShortType | IntegerType | DateType =>
        hashSingleInt(colVar, nullVar, hash)
      case LongType | TimestampType =>
        hashSingleLong(colVar, nullVar, hash)
      case FloatType =>
        hashSingleInt(s"Float.floatToIntBits($colVar)", nullVar, hash)
      case BinaryType =>
        hashBinary(colVar, nullVar, hash)
      case DoubleType =>
        hashSingleLong(s"Double.doubleToLongBits($colVar)", nullVar, hash)
      case _: DecimalType =>
        hashSingleInt(s"$colVar.fastHashCode()", nullVar, hash)
      // single column types that use murmur hash already,
      // so no need to further apply mixing on top of it
      case _: StringType | _: ArrayType | _: StructType =>
        s"$hash = ${hashCodeSingleInt(s"$colVar.hashCode()", nullVar)};\n"
      case _ =>
        hashSingleInt(s"$colVar.hashCode()", nullVar, hash)
    }
    if (keyVars.length > 1) {
      keysDataType.tail.zip(keyVars.tail).map {
        case (BooleanType, ev) =>
          addHashInt(s"${ev.value} ? 1 : 0", ev.isNull, hash)
        case (ByteType | ShortType | IntegerType | DateType, ev) =>
          addHashInt(ev.value, ev.isNull, hash)
        case (BinaryType, ev) =>
          hashBinary(ev.value, ev.isNull, hash)
        case (LongType | TimestampType, ev) =>
          addHashLong(ctx, ev.value, ev.isNull, hash)
        case (FloatType, ev) =>
          addHashInt(s"Float.floatToIntBits(${ev.value})", ev.isNull, hash)
        case (DoubleType, ev) =>
          addHashLong(ctx, s"Double.doubleToLongBits(${ev.value})", ev.isNull,
            hash)
        case (_: DecimalType, ev) =>
          addHashInt(s"${ev.value}.fastHashCode()", ev.isNull, hash)
        case (_, ev) =>
          addHashInt(s"${ev.value}.hashCode()", ev.isNull, hash)
      }.mkString(prefix + firstColumnHash, "", suffix)
    } else prefix + firstColumnHash + suffix
  }


  private def hashSingleInt(colVar: String, nullVar: String,
    hashVar: String): String = {
    if (nullVar.isEmpty || nullVar == "false") {
      s"$hashVar = $hashingClass.fastHashInt($colVar);\n"
    } else {
      s"$hashVar = ($nullVar) ? -1 : $hashingClass.fastHashInt($colVar);\n"
    }
  }

  private def hashCodeSingleInt(hashExpr: String, nullVar: String): String = {
    if (nullVar.isEmpty || nullVar == "false") hashExpr
    else s"($nullVar) ? -1 : $hashExpr"
  }

  private def hashSingleLong(colVar: String, nullVar: String,
    hashVar: String): String = {
    if (nullVar.isEmpty || nullVar == "false") {
      s"$hashVar = $hashingClass.fastHashLong($colVar);\n"
    } else {
      s"$hashVar = ($nullVar) ? -1 : $hashingClass.fastHashLong($colVar);\n"
    }
  }

  private def hashBinary(colVar: String, nullVar: String,
    hashVar: String): String = {
    if (nullVar.isEmpty || nullVar == "false") {
      s"$hashVar = $hashingClass.addBytesToHash($colVar, $hashVar);\n"
    } else {
      s"$hashVar = ($nullVar) ? -1 : $hashingClass.addBytesToHash($colVar, $hashVar);\n"
    }
  }

  private def addHashInt(hashExpr: String, nullVar: String,
    hashVar: String): String = {
    if (nullVar.isEmpty || nullVar == "false") {
      s"""
        $hashVar = ($hashVar ^ 0x9e3779b9) + ($hashExpr) +
            ($hashVar << 6) + ($hashVar >>> 2);
      """
    } else {
      s"""
        $hashVar = ($hashVar ^ 0x9e3779b9) + (($nullVar) ? -1 : ($hashExpr)) +
            ($hashVar << 6) + ($hashVar >>> 2);
      """
    }
  }

  private def addHashLong(ctx: CodegenContext, hashExpr: String, nullVar: String,
    hashVar: String): String = {
    val longVar = ctx.freshName("longVar")
    if (nullVar.isEmpty || nullVar == "false") {
      s"""
        final long $longVar = $hashExpr;
        $hashVar = ($hashVar ^ 0x9e3779b9) + (int)($longVar ^ ($longVar >>> 32)) +
            ($hashVar << 6) + ($hashVar >>> 2);
      """
    } else {
      s"""
        final long $longVar;
        $hashVar = ($hashVar ^ 0x9e3779b9) + (($nullVar) ? -1
            : (int)(($longVar = ($hashExpr)) ^ ($longVar >>> 32))) +
            ($hashVar << 6) + ($hashVar >>> 2);
      """
    }
  }

}

object SHAMapAccessor {

  val nullVarSuffix = "_isNull"
  val supportedDataTypes: DataType => Boolean = dt =>
    dt match {
      case _: MapType => false
      case _: UserDefinedType[_] => false
      case CalendarIntervalType => false
      case NullType => false
      case _: ObjectType => false
      case ArrayType(elementType, _) => elementType match {
        case _: StructType => false
        case _ => true
      }
      case _ => true

      // includes atomic types, string type, array type
      // ( depends on element type) , struct type ( depends on fields)
    }

  def initNullBitsetCode(nullBitsetTerm: String,
    numBytesForNullBits: Int): String = if (numBytesForNullBits == 0) {
    ""
  } else if (numBytesForNullBits == 1) {
    s"byte $nullBitsetTerm = 0;"
  } else if (numBytesForNullBits == 2) {
    s"short $nullBitsetTerm = 0;"
  } else if (numBytesForNullBits <= 4) {
    s"int $nullBitsetTerm = 0;"
  } else if (numBytesForNullBits <= 8) {
    s"long $nullBitsetTerm = 0l;"
  } else {
    s"""
        |for( int i = 0 ; i < $numBytesForNullBits; ++i) {
          |$nullBitsetTerm[i] = 0;
        |}""".stripMargin
  }

  def resetNullBitsetCode(nullBitsetTerm: String,
    numBytesForNullBits: Int): String = if (numBytesForNullBits == 0) {
    ""
  } else if (numBytesForNullBits <= 8) {
    s"$nullBitsetTerm = 0; \n"
  } else {
    s"""
       for( int i = 0 ; i < $numBytesForNullBits; ++i) {
         $nullBitsetTerm[i] = 0;
       }

     """.stripMargin
  }

  def calculateNumberOfBytesForNullBits(numAttributes: Int): Int = numAttributes / 8 +
    (if (numAttributes % 8 > 0) 1 else 0)

  def generateNullKeysBitTermForStruct(structName: String): String = s"${structName}_nullKeysBitset"

  def generateVarNameForStructField(parentVar: String,
    nestingLevel: Int, index: Int): String = s"${parentVar}_${nestingLevel}_$index"

  def generateExplodedStructFieldVars(parentVar: String,
    nestingLevel: Int, index: Int): (String, String) = {
    val varName = generateVarNameForStructField(parentVar, nestingLevel, index)
    val isNullVarName = s"${varName}_isNull"
    (varName, isNullVarName)
  }

  def isByteArrayNeededForNullBits(numBytes: Int): Boolean = numBytes > 8

  def sizeForNullBits(numBytesForNullBits: Int): Int =
    if (numBytesForNullBits == 0) {
      0
    } else if (numBytesForNullBits < 3 || numBytesForNullBits > 8) {
      numBytesForNullBits
    } else if (numBytesForNullBits <= 4) {
      4
    } else {
      8
    }


   def getExpressionForNullEvalFromMask(i: Int, numBytesForNullBits: Int,
     nullBitTerm: String ): String = {
     val castTerm = getNullBitsCastTerm(numBytesForNullBits)
     if (numBytesForNullBits <= 8) {
       s"""($nullBitTerm & ((($castTerm)0x01) << $i)) != 0"""
     } else {
       val remainder = i % 8
       val index = i / 8
       s"""($nullBitTerm[$index] & (0x01 << $remainder)) != 0"""
     }
   }

  def getSizeOfValueBytes(aggDataTypes: Seq[DataType], numBytesForNullAggBits: Int): Int = {
    aggDataTypes.foldLeft(0)((size, dt) => size + dt.defaultSize + (dt match {
      case dec: DecimalType if (dec.precision > Decimal.MAX_LONG_DIGITS) => 1
      case _ => 0
    })
    ) + SHAMapAccessor.sizeForNullBits(numBytesForNullAggBits)
  }

  def getNullBitsCastTerm(numBytesForNullBits: Int): String = if (numBytesForNullBits == 1) {
    "byte"
  } else if (numBytesForNullBits == 2) {
    "short"
  } else if (numBytesForNullBits <= 4) {
    "int"
  } else if (numBytesForNullBits <= 8) {
    "long"
  } else {
    "byte[]"
  }

  def getOffsetIncrementCodeForNullAgg(offsetTerm: String, dt: DataType): String = {
    s"""$offsetTerm += ${
      dt.defaultSize + (dt match {
        case dec: DecimalType  if (dec.precision > Decimal.MAX_LONG_DIGITS) => 1
        case _ => 0
      })
    };"""
  }

  def evaluateNullBitsAndEmbedWrite(numBytesForNullBits: Int, expr: ExprCode,
    i: Int, nullBitsTerm: String, offsetTerm: String, dt: DataType,
    isKey: Boolean, writingCodeToEmbed: String): String = {
    val castTerm = SHAMapAccessor.getNullBitsCastTerm(numBytesForNullBits)
    val nullVar = expr.isNull
    if (numBytesForNullBits > 8) {
      val remainder = i % 8
      val index = i / 8
      if (nullVar.isEmpty || nullVar == "false") {
        s"""$writingCodeToEmbed"""
      } else if (nullVar == "true") {
        s"""
        |$nullBitsTerm[$index] |= (byte)((0x01 << $remainder));
        ${
          if (isKey) {
            ""
          } else {
            SHAMapAccessor.getOffsetIncrementCodeForNullAgg(offsetTerm, dt)
          }
        }
        """.stripMargin
      }
      else {
        s""" if ($nullVar) {
               |$nullBitsTerm[$index] |= (byte)((0x01 << $remainder));
               |${
                   if (isKey) ""
                   else SHAMapAccessor.getOffsetIncrementCodeForNullAgg(offsetTerm, dt)
                }
             } else {
               |$writingCodeToEmbed
             }
         """.stripMargin
      }
    }
    else {
      if (nullVar.isEmpty || nullVar == "false") {
        s"""$writingCodeToEmbed"""
      } else if (nullVar == "true") {
        s""""$nullBitsTerm |= ($castTerm)(( (($castTerm)0x01) << $i));
            |${ if (isKey) ""
                else SHAMapAccessor.getOffsetIncrementCodeForNullAgg(offsetTerm, dt)
             }
         """.stripMargin

      } else {
       s"""
          |if ($nullVar) {
            |$nullBitsTerm |= ($castTerm)(( (($castTerm)0x01) << $i));
            |${ if (isKey) ""
                else SHAMapAccessor.getOffsetIncrementCodeForNullAgg(offsetTerm, dt)
              }
          |} else {
          | $writingCodeToEmbed
          |}
        """.stripMargin
      }
    }
  }

}<|MERGE_RESOLUTION|>--- conflicted
+++ resolved
@@ -48,17 +48,11 @@
   keyBytesHolderVarTerm: String, baseKeyObject: String,
   baseKeyHolderOffset: String, keyExistedTerm: String,
   skipLenForAttribIndex: Int, codeForLenOfSkippedTerm: String,
-<<<<<<< HEAD
-   valueDataCapacityTerm: String,
-  storedAggNullBitsTerm: Option[String], aggregateBufferVars: Seq[String],
-keyHolderCapacityTerm: String, allStringGroupKeys: Boolean) extends CodegenSupport {
-
-=======
-  valueDataCapacityTerm: String, storedAggNullBitsTerm: Option[String],
-  storedKeyNullBitsTerm: Option[String],
-  aggregateBufferVars: Seq[String], keyHolderCapacityTerm: String)
-  extends CodegenSupport {
->>>>>>> 35fcaa6e
+   valueDataCapacityTerm: String, storedAggNullBitsTerm: Option[String],
+  storedKeyNullBitsTerm: Option[String],aggregateBufferVars: Seq[String],
+  keyHolderCapacityTerm: String, allStringGroupKeys: Boolean) extends CodegenSupport {
+
+
 
   private val alwaysExplode = Property.TestExplodeComplexDataTypeInSHA.
     get(session.sessionState.conf)
