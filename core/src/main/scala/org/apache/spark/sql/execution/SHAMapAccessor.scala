--- conflicted
+++ resolved
@@ -45,12 +45,9 @@
   nullAggsBitsetTerm: String, sizeAndNumNotNullFuncForStringArr: String,
   keyBytesHolderVarTerm: String, baseKeyObject: String,
   baseKeyHolderOffset: String, keyExistedTerm: String,
-<<<<<<< HEAD
   skipLenForAttribIndex: Int, codeForLenOfSkippedTerm: String,
-  multiBytesWrapperTerm: String)
-=======
-  skipLenForAttribIndex: Int, codeForLenOfSkippedTerm: String, valueDataCapacityTerm: String)
->>>>>>> 6dcb51ec
+  multiBytesWrapperTerm: String, valueDataCapacityTerm: String)
+
   extends CodegenSupport {
 
   private val alwaysExplode = Property.TestExplodeComplexDataTypeInSHA.
