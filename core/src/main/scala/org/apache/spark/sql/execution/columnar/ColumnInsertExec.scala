/*
 * Copyright (c) 2016 SnappyData, Inc. All rights reserved.
 *
 * Licensed under the Apache License, Version 2.0 (the "License"); you
 * may not use this file except in compliance with the License. You
 * may obtain a copy of the License at
 *
 * http://www.apache.org/licenses/LICENSE-2.0
 *
 * Unless required by applicable law or agreed to in writing, software
 * distributed under the License is distributed on an "AS IS" BASIS,
 * WITHOUT WARRANTIES OR CONDITIONS OF ANY KIND, either express or
 * implied. See the License for the specific language governing
 * permissions and limitations under the License. See accompanying
 * LICENSE file.
 */
package org.apache.spark.sql.execution.columnar

import scala.collection.mutable.ArrayBuffer

import io.snappydata.Property

import org.apache.spark.TaskContext
import org.apache.spark.sql.catalyst.expressions.codegen.{CodegenContext, ExprCode, GenerateUnsafeProjection}
import org.apache.spark.sql.catalyst.expressions.{Attribute, BoundReference, Expression, Literal}
import org.apache.spark.sql.catalyst.util.{SerializedArray, SerializedMap, SerializedRow}
import org.apache.spark.sql.collection.Utils
import org.apache.spark.sql.execution.columnar.encoding.{ColumnEncoder, ColumnEncoding, ColumnStatsSchema}
import org.apache.spark.sql.execution.{SparkPlan, TableExec}
import org.apache.spark.sql.sources.DestroyRelation
import org.apache.spark.sql.types._
import org.apache.spark.unsafe.bitset.BitSetMethods
import org.apache.spark.util.TaskCompletionListener

/**
 * Generated code plan for bulk insertion into a column table.
 */
case class ColumnInsertExec(child: SparkPlan, partitionColumns: Seq[String],
    partitionExpressions: Seq[Expression], numBuckets: Int,
    relation: Option[DestroyRelation], batchParams: (Int, Int, String),
    columnTable: String, onExecutor: Boolean, tableSchema: StructType,
    externalStore: ExternalStore, useMemberVariables: Boolean)
<<<<<<< HEAD
    extends TableInsertExec(partitionColumns, tableSchema, relation, onExecutor) {
=======
    extends TableExec(_child, partitionColumns, _partitionExpressions,
      _numBuckets, relationSchema, relation, onExecutor) {
>>>>>>> bfe5a24e

  def this(child: SparkPlan, partitionColumns: Seq[String],
      partitionExpressions: Seq[Expression],
      relation: JDBCAppendableRelation, table: String) = {
    // TODO: add compression for binary/complex types
    this(child, partitionColumns, partitionExpressions, relation.numBuckets,
      Some(relation), relation.getColumnBatchParams, table, onExecutor = false,
      relation.schema, relation.externalStore, useMemberVariables = false)
  }

  @transient private var encoderCursorTerms: Seq[(String, String)] = _
  @transient private var maxDeltaRowsTerm: String = _
  @transient private var batchSizeTerm: String = _
  @transient private var defaultBatchSizeTerm: String = _
  @transient private var numInsertions: String = _
  @transient private var schemaTerm: String = _
  @transient private var storeColumnBatch: String = _
  @transient private var storeColumnBatchArgs: String = _
  @transient private var initEncoders: String = _

  @transient private val MAX_CURSOR_DECLARATIONS = 30
  @transient private var cursorsArrayTerm: String = _
  @transient private var cursorsArrayCreate: String = _
  @transient private var encoderArrayTerm: String = _
  @transient private var cursorArrayTerm: String = _

  @transient private[sql] var batchIdRef = -1

  @transient private var batchBucketIdTerm: Option[String] = None

  def columnBatchSize: Int = batchParams._1

  def columnMaxDeltaRows: Int = batchParams._2

  /** Frequency of rows to check for total size exceeding batch size. */
  private val (checkFrequency, checkMask) = {
    val batchSize = columnBatchSize
    if (batchSize >= 16 * 1024 * 1024) ("16", "0x0f")
    else if (batchSize >= 8 * 1024 * 1024)  ("8", "0x07")
    else if (batchSize >= 4 * 1024 * 1024)  ("4", "0x03")
    else if (batchSize >= 2 * 1024 * 1024)  ("2", "0x01")
    else ("1", "0x0")
  }

  def loop(code: String, numTimes: Int): String = {
    s"""
      for (int i = 0;i < $numTimes; i++) {
          $code
      }"""
  }

  /**
   * Add a task listener to close encoders as part of defining
   * "defaultBatchSizeTerm". Also return a string as a fallback check
   * to be added at the end of doProduce code before returning in case
   * this is generated on executor that has no TaskContext.
   */
  private def addBatchSizeAndCloseEncoders(ctx: CodegenContext,
      closeEncoders: String): String = {
    val closeEncodersFunction = ctx.freshName("closeEncoders")
    ctx.addNewFunction(closeEncodersFunction,
      s"""
         |private void $closeEncodersFunction() {
         |  $closeEncoders
         |}
      """.stripMargin)
    // add a task completion listener to close the encoders
    val contextClass = classOf[TaskContext].getName
    val listenerClass = classOf[TaskCompletionListener].getName
    val context = ctx.freshName("taskContext")
    ctx.addMutableState("int", defaultBatchSizeTerm,
      s"""
         |final $contextClass $context = $contextClass.get();
         |if ($context != null) {
         |  $context.addTaskCompletionListener(new $listenerClass() {
         |    @Override
         |    public void onTaskCompletion($contextClass context) {
         |      if ($numInsertions >= 0) $closeEncodersFunction();
         |    }
         |  });
         |}
      """.stripMargin)
    s"""
       |if ($numInsertions >= 0 && $contextClass.get() == null) {
       |  $closeEncodersFunction();
       |}""".stripMargin
  }

  /**
    * This method will be used when column count exceeds 30 to avoid
    * the 64K size limit of JVM. Most of the code which generated big codes, has been
    * chaunked or put in an array/row to avoid huge code blocks.
    * This will impact the performance, but code gen will not fail till store column limit of 1012.
    */
  private def doProduceWideTable(ctx: CodegenContext): String = {
    val encodingClass = classOf[ColumnEncoding].getName
    val encoderClass = classOf[ColumnEncoder].getName
    val numInsertedRowsMetric = if (onExecutor) null
    else metricTerm(ctx, "numInsertedRows")
    schemaTerm = ctx.addReferenceObj("schema", tableSchema,
      classOf[StructType].getName)

    val schemaLength = tableSchema.length
    encoderArrayTerm = ctx.freshName("encoderArray")
    cursorArrayTerm = ctx.freshName("cursorArray")
    numInsertions = ctx.freshName("numInsertions")
    ctx.addMutableState("long", numInsertions, s"$numInsertions = -1L;")
    maxDeltaRowsTerm = ctx.freshName("maxDeltaRows")
    batchSizeTerm = ctx.freshName("currentBatchSize")
    val batchSizeDeclaration = if (true) {
      ctx.addMutableState("int", batchSizeTerm, s"$batchSizeTerm = 0;")
      ""
    } else {
      s"int $batchSizeTerm = 0;"
    }
    defaultBatchSizeTerm = ctx.freshName("defaultBatchSize")
    val defaultRowSize = ctx.freshName("defaultRowSize")
    val childProduce = doChildProduce(ctx)

    child match {
      case c: CallbackColumnInsert =>
        ctx.addNewFunction(c.resetInsertions,
          s"""
             |public final void ${c.resetInsertions}() {
             |  $batchSizeTerm = 0;
             |  $numInsertions = -1;
             |}
          """.stripMargin)
        batchBucketIdTerm = Some(c.bucketIdTerm)
      case _ =>
    }

    val initEncoderCode =
      s"""
         |this.$encoderArrayTerm[i] = $encodingClass$$.MODULE$$.getColumnEncoder(
         |           |  $schemaTerm.fields()[i]);
       """.stripMargin

    val initEncoderArray = loop(initEncoderCode, schemaLength)

    ctx.addMutableState(s"$encoderClass[]",
      encoderArrayTerm,
      s"""
         |this.$encoderArrayTerm =
         | new $encoderClass[$schemaLength];
         |$initEncoderArray
        """.stripMargin)

    ctx.addMutableState("long[]", cursorArrayTerm,
      s"""
         |this.$cursorArrayTerm = new long[$schemaLength];
        """.stripMargin)

    val encoderLoopCode = s"$defaultRowSize += " +
      s"$encoderArrayTerm[i].defaultSize($schemaTerm.fields()[i].dataType());"

    val declarations = loop(encoderLoopCode, schemaLength)

    val checkEnd = if (useMemberVariables) {
      "if (!currentRows.isEmpty()) return"
    } else {
      s"if ($numInsertions >= 0) return"
    }
    // no need to stop in iteration at any point
    ctx.addNewFunction("shouldStop",
      s"""
         |@Override
         |protected final boolean shouldStop() {
         |  return false;
         |}
      """.stripMargin)

    val closeEncoders = loop(
      s"if ($encoderArrayTerm[i] != null) $encoderArrayTerm[i].close();",
      relationSchema.length)
    val closeForNoContext = addBatchSizeAndCloseEncoders(ctx, closeEncoders)
    s"""
       |$checkEnd; // already done
       |$batchSizeDeclaration
       |if ($numInsertions < 0) {
       |  $numInsertions = 0;
       |  int $defaultRowSize = 0;
       |  $declarations
       |  $defaultBatchSizeTerm = Math.max(
       |    (${math.abs(columnBatchSize)} - 8) / $defaultRowSize, 16);
       |  // ceil to nearest multiple of $checkFrequency since size is checked
       |  // every $checkFrequency rows
       |  $defaultBatchSizeTerm = ((($defaultBatchSizeTerm - 1) / $checkFrequency) + 1)
       |      * $checkFrequency;
       |  $initEncoders
       |  $childProduce
       |}
       |if ($batchSizeTerm > 0) {
       |  $storeColumnBatch($columnMaxDeltaRows / 2, $storeColumnBatchArgs);
       |  $batchSizeTerm = 0;
       |}
       |$closeForNoContext
       |${if (numInsertedRowsMetric eq null) ""
        else s"$numInsertedRowsMetric.${metricAdd(numInsertions)};"}
       |${consume(ctx, Seq(ExprCode("", "false", numInsertions)))}
    """.stripMargin
  }

  override protected def doProduce(ctx: CodegenContext): String = {
    if (tableSchema.length > MAX_CURSOR_DECLARATIONS) {
      return doProduceWideTable(ctx)
    }
    val encodingClass = classOf[ColumnEncoding].getName
    val encoderClass = classOf[ColumnEncoder].getName
    val numInsertedRowsMetric = if (onExecutor) null
    else metricTerm(ctx, "numInsertedRows")
    schemaTerm = ctx.addReferenceObj("schema", tableSchema,
      classOf[StructType].getName)
    encoderCursorTerms = tableSchema.map { _ =>
      (ctx.freshName("encoder"), ctx.freshName("cursor"))
    }
    numInsertions = ctx.freshName("numInsertions")
    ctx.addMutableState("long", numInsertions, s"$numInsertions = -1L;")
    maxDeltaRowsTerm = ctx.freshName("maxDeltaRows")
    batchSizeTerm = ctx.freshName("currentBatchSize")
    val batchSizeDeclaration = if (useMemberVariables) {
      ctx.addMutableState("int", batchSizeTerm, s"$batchSizeTerm = 0;")
      ""
    } else {
      s"int $batchSizeTerm = 0;"
    }
    defaultBatchSizeTerm = ctx.freshName("defaultBatchSize")
    val defaultRowSize = ctx.freshName("defaultRowSize")

    val childProduce = doChildProduce(ctx)
    child match {
      case c: CallbackColumnInsert =>
        ctx.addNewFunction(c.resetInsertions,
          s"""
             |public final void ${c.resetInsertions}() {
             |  $batchSizeTerm = 0;
             |  $numInsertions = -1;
             |}
          """.stripMargin)
        batchBucketIdTerm = Some(c.bucketIdTerm)
      case _ =>
    }

    val closeEncoders = new StringBuilder
    val (declarations, cursorDeclarations) = encoderCursorTerms.indices.map { i =>
      val (encoder, cursor) = encoderCursorTerms(i)
      ctx.addMutableState(encoderClass, encoder,
        s"""
           |this.$encoder = $encodingClass$$.MODULE$$.getColumnEncoder(
           |  $schemaTerm.fields()[$i]);
        """.stripMargin)
      val cursorDeclaration = if (useMemberVariables) {
        ctx.addMutableState("long", cursor, s"$cursor = 0L;")
        ""
      } else s"long $cursor = 0L;"
      val declaration =
        s"""
           |final $encoderClass $encoder = this.$encoder;
           |$defaultRowSize += $encoder.defaultSize($schemaTerm.fields()[$i].dataType());
        """.stripMargin
      closeEncoders.append(s"if ($encoder != null) $encoder.close();\n")
      (declaration, cursorDeclaration)
    }.unzip
    val checkEnd = if (useMemberVariables) {
      "if (!currentRows.isEmpty()) return"
    } else {
      s"if ($numInsertions >= 0) return"
    }
    // no need to stop in iteration at any point
    ctx.addNewFunction("shouldStop",
      s"""
         |@Override
         |protected final boolean shouldStop() {
         |  return false;
         |}
      """.stripMargin)
    val closeForNoContext = addBatchSizeAndCloseEncoders(ctx, closeEncoders.toString())
    s"""
       |$checkEnd; // already done
       |$batchSizeDeclaration
       |${cursorDeclarations.mkString("\n")}
       |if ($numInsertions < 0) {
       |  $numInsertions = 0;
       |  int $defaultRowSize = 0;
       |  ${declarations.mkString("\n")}
       |  $defaultBatchSizeTerm = Math.max(
       |    (${math.abs( if (columnBatchSize > 0) columnBatchSize else Property.ColumnBatchSize.
            defaultValue.get)} - 8) / $defaultRowSize, 16);
       |  // ceil to nearest multiple of $checkFrequency since size is checked
       |  // every $checkFrequency rows
       |  $defaultBatchSizeTerm = ((($defaultBatchSizeTerm - 1) / $checkFrequency) + 1)
       |      * $checkFrequency;
       |  $initEncoders
       |  $childProduce
       |}
       |if ($batchSizeTerm > 0) {
       |  $cursorsArrayCreate
       |  $storeColumnBatch($columnMaxDeltaRows, $storeColumnBatchArgs);
       |  $batchSizeTerm = 0;
       |}
       |$closeForNoContext
       |${if (numInsertedRowsMetric eq null) ""
          else s"$numInsertedRowsMetric.${metricAdd(numInsertions)};"}
       |${consume(ctx, Seq(ExprCode("", "false", numInsertions)))}
    """.stripMargin
  }

  /**
    * Generate multiple methods in java class based
    * on the size and returns the calling code to invoke them
    */
  private def genMethodsColumnWriter(ctx: CodegenContext,
                                     methodName: String,
                                     size: Int,
                                     code: IndexedSeq[String],
                                     inputs: Seq[ExprCode],
                                     row: String = ""): String = {


    val blocks = new ArrayBuffer[String]()
    val blockBuilder = new StringBuilder()
    val writeCodeWithIndex = code.zipWithIndex
    for ((code, index) <- writeCodeWithIndex) {
      // We can't know how many bytecode will be generated, so use the length of source code
      // as metric. A method should not go beyond 8K, otherwise it will not be JITted, should
      // also not be too small, or it will have many function calls (for wide table), see the
      // results in BenchmarkWideTable.
      if (blockBuilder.length > 1024) {
        blocks.append(blockBuilder.toString())
        blockBuilder.clear()
      }
      val expr = inputs(index)
      val writeCode =
        s"""
           ${evaluateVariables(Seq(expr))}
           $code
         """.stripMargin
      blockBuilder.append(s"$writeCode\n")
    }

    blocks.append(blockBuilder.toString())
    val apply = ctx.freshName(methodName)
    val functions = blocks.zipWithIndex.map { case (body, i) =>
      val name = s"${apply}_$i"
      val code =
        s"""
           |private void $name() {
           |  $body
           |}
         """.stripMargin
      ctx.addNewFunction(name, code)
      name
    }
    s"""
       |${functions.map(name => s"$name();").mkString("\n")}
     """.stripMargin
  }

  /**
    * Generate multiple methods in java class based
    * on the size and returns the calling code to invoke them
    * Not using ctx.splitExpressions as that depends on a row which is declared as a member
    * variable.
    */
  private def genMultipleStatsMethods(ctx: CodegenContext,
                                      methodName: String,
                                      statsCode: IndexedSeq[String],
                                      schema: IndexedSeq[Seq[Attribute]],
                                      statsAttrs: IndexedSeq[Attribute],
                                      exprs: IndexedSeq[Seq[ExprCode]]): (String, String) = {


    val statsRowTerm = ctx.freshName("statsRow")
    val statsSchema = StructType.fromAttributes(statsAttrs)
    val statsSchemaVar = ctx.addReferenceObj("statsSchema", statsSchema)
    ctx.addMutableState("SpecificInternalRow", statsRowTerm,
      s"$statsRowTerm = new SpecificInternalRow($statsSchemaVar);")

    val blocks = new ArrayBuffer[String]()
    val blockBuilder = new StringBuilder()
    val statsCodeWithIndex = statsCode.zipWithIndex
    var ordinal = 1

    blockBuilder.append(s"$statsRowTerm.setInt(0, $batchSizeTerm);\n")
    for ((code, index) <- statsCodeWithIndex) {
      // We can't know how many bytecode will be generated, so use the length of source code
      // as metric. A method should not go beyond 8K, otherwise it will not be JITted, should
      // also not be too small, or it will have many function calls (for wide table), see the
      // results in BenchmarkWideTable.
      if (blockBuilder.length > 1024) {
        blocks.append(blockBuilder.toString())
        blockBuilder.clear()
      }
      blockBuilder.append(s"$code\n")
      val expr = exprs(index).zip(schema(index))
      for (e <- expr) {
        val writerCode =
          s"""
          if (${e._1.isNull}) {
             $statsRowTerm.setNullAt($ordinal);
          } else {
             ${setColumn(ctx, statsRowTerm, e._2.dataType, ordinal, e._1.value)};
          }
         """.stripMargin
        blockBuilder.append(s"$writerCode\n")
        ordinal += 1
      }
    }

    blocks.append(blockBuilder.toString())
    val apply = ctx.freshName(methodName)
    val functions = blocks.zipWithIndex.map { case (body, i) =>
      val name = s"${apply}_$i"
      val code =
        s"""
           |private void $name() {
           |  $body
           |}
         """.stripMargin
      ctx.addNewFunction(name, code)
      name
    }
    (s"""
       |${functions.map(name => s"$name();").mkString("\n")}
     """.stripMargin, statsRowTerm)

  }

  /**
   * Returns the code to update a column in Row for a given DataType.
   */
  private def setColumn(ctx: CodegenContext, row: String, dataType: DataType,
      ordinal: Int, value: String): String = {
    val jt = ctx.javaType(dataType)
    dataType match {
      case _ if ctx.isPrimitiveType(jt) =>
        s"$row.set${ctx.primitiveTypeName(jt)}($ordinal, $value)"
      case t: DecimalType => s"$row.setDecimal($ordinal, $value, ${t.precision})"
      case udt: UserDefinedType[_] => setColumn(ctx, row, udt.sqlType, ordinal, value)
      case _ => s"$row.update($ordinal, $value)"
    }
  }

  private def doConsumeWideTables(ctx: CodegenContext, input: Seq[ExprCode],
                                  row: ExprCode): String = {
    val schema = tableSchema
    val externalStoreTerm = ctx.addReferenceObj("externalStore", externalStore)
    val buffers = ctx.freshName("buffers")
    val columnBatch = ctx.freshName("columnBatch")
    val sizeTerm = ctx.freshName("size")
    cursorsArrayTerm = ctx.freshName("cursors")

    val mutableRow = ctx.freshName("mutableRow")
<<<<<<< HEAD
    ctx.addMutableState("MutableRow", mutableRow,
      s"$mutableRow = new GenericMutableRow(${schema.length});")
=======

    ctx.addMutableState("SpecificInternalRow", mutableRow,
      s"$mutableRow = new SpecificInternalRow($schemaTerm);")
>>>>>>> bfe5a24e

    val rowWriteExprs = schema.indices.map { i =>
      val field = schema(i)
      val dataType = field.dataType
      val evaluationCode = input(i)
      evaluationCode.code +
        s"""
         if (${evaluationCode.isNull}) {
           $mutableRow.setNullAt($i);
         } else {
           ${setColumn(ctx, mutableRow, dataType, i, evaluationCode.value)};
         }
      """
    }
    val allRowWriteExprs = ctx.splitExpressions(ctx.INPUT_ROW, rowWriteExprs)
    ctx.INPUT_ROW = mutableRow

    val rowReadExprs = schema.zipWithIndex.map { case (field, ordinal) =>
      ExprCode("", s"${ctx.INPUT_ROW}.isNullAt($ordinal)",
        ctx.getValue(ctx.INPUT_ROW, field.dataType, ordinal.toString))
    }

    val columnWrite = schema.indices.map { i =>
      val field = schema(i)
      genCodeColumnWrite(ctx, field.dataType, field.nullable, s"$encoderArrayTerm[$i]",
        s"$cursorArrayTerm[$i]", rowReadExprs(i))
    }

    val columnStats = schema.indices.map { i =>
      val encoderTerm = s"$encoderArrayTerm[$i]"
      val field = schema(i)
      genCodeColumnStats(ctx, field, encoderTerm)
    }

    val cursorLoopCode =
      s"""
         |$cursorArrayTerm[i]  = $encoderArrayTerm[i].initialize(
         |          $schemaTerm.fields()[i], $defaultBatchSizeTerm, true);
       """.stripMargin

    val encoderLoopCode = s"$sizeTerm += $encoderArrayTerm[i].sizeInBytes($cursorArrayTerm[i]);"

    initEncoders = loop(cursorLoopCode, schema.length)
    val calculateSize = loop(encoderLoopCode, schema.length)
    val columnBatchClass = classOf[ColumnBatch].getName
    batchIdRef = ctx.references.length
    val batchUUID = ctx.addReferenceObj("batchUUID", None,
      classOf[Option[_]].getName)
    val partitionIdCode = if (partitioned) "partitionIndex"
    else {
      // check for bucketId variable if available
      batchBucketIdTerm.getOrElse(
        // add as a reference object which can be updated by caller if required
        s"${ctx.addReferenceObj("partitionId", -1, "Integer")}.intValue()")
    }
    val tableName = ctx.addReferenceObj("columnTable", columnTable,
      "java.lang.String")
    val (statsCode, statsSchema, stats) = columnStats.unzip3
    val statsVars = ExprCode("", "false", batchSizeTerm) +: stats.flatten
    val statsAttrs = ColumnStatsSchema.COUNT_ATTRIBUTE +: statsSchema.flatten
    val statsExprs = statsAttrs.zipWithIndex.map { case (a, i) =>
      a.dataType match {
        // some types will always be null so avoid unnecessary generated code
        case _ if statsVars(i).isNull == "true" => Literal(null, NullType)
        case _ => BoundReference(i, a.dataType, a.nullable)
      }
    }

    val bufferLoopCode =
      s"""$buffers[i] = $encoderArrayTerm[i].finish($cursorArrayTerm[i]);\n""".stripMargin
    val buffersCode = loop(bufferLoopCode, schema.length)

    val (statsSplitCode, statsRowTerm) = genMultipleStatsMethods(ctx,
      "writeStats", statsCode, statsSchema, statsAttrs, stats)

    ctx.INPUT_ROW = statsRowTerm
    ctx.currentVars = null
    val statsEv = GenerateUnsafeProjection.createCode(ctx, statsExprs)
    val statsRow = statsEv.value

    storeColumnBatch = ctx.freshName("storeColumnBatch")
    ctx.addNewFunction(storeColumnBatch,
      s"""
         |private final void $storeColumnBatch(int $maxDeltaRowsTerm,
         |    int $batchSizeTerm, long[] $cursorArrayTerm) {
         |  // create statistics row
         |  $statsSplitCode
         |  ${statsEv.code.trim}
         |  // create ColumnBatch and insert
         |  final java.nio.ByteBuffer[] $buffers =
         |      new java.nio.ByteBuffer[${schema.length}];
         |  $buffersCode
         |  final $columnBatchClass $columnBatch = $columnBatchClass.apply(
         |      $batchSizeTerm, $buffers, $statsRow.getBytes());
         |  $externalStoreTerm.storeColumnBatch($tableName, $columnBatch,
         |      $partitionIdCode, $batchUUID, $maxDeltaRowsTerm);
         |  $numInsertions += $batchSizeTerm;
         |}
      """.stripMargin)
    // no shouldStop check required
    if (!ctx.addedFunctions.contains("shouldStop")) {
      ctx.addNewFunction("shouldStop",
        s"""
          @Override
          protected final boolean shouldStop() {
            return false;
          }
        """)
    }

    storeColumnBatchArgs = s"$batchSizeTerm, $cursorArrayTerm"

    val writeColumns = genMethodsColumnWriter(ctx, "writeToEncoder",
      MAX_CURSOR_DECLARATIONS, columnWrite, rowReadExprs, mutableRow)

    s"""
       |if ($columnBatchSize > 0 && ($batchSizeTerm & $checkMask) == 0 &&
       |    $batchSizeTerm > 0) {
       |  // check if batch size has exceeded max allowed
       |  long $sizeTerm = 0L;
       |  $calculateSize
       |  if ($sizeTerm >= $columnBatchSize) {
       |    $storeColumnBatch(-1, $storeColumnBatchArgs);
       |    $batchSizeTerm = 0;
       |    $initEncoders
       |  }
       |}
       |$allRowWriteExprs
       |$writeColumns
       |$batchSizeTerm++;
    """.stripMargin
  }

  override def doConsume(ctx: CodegenContext, input: Seq[ExprCode],
      row: ExprCode): String = {

    if (tableSchema.length > MAX_CURSOR_DECLARATIONS) {
      return doConsumeWideTables(ctx, input, row)
    }
    val schema = tableSchema
    val externalStoreTerm = ctx.addReferenceObj("externalStore", externalStore)

    val buffers = ctx.freshName("buffers")
    val columnBatch = ctx.freshName("columnBatch")
    val sizeTerm = ctx.freshName("size")

    val encoderClass = classOf[ColumnEncoder].getName
    val buffersCode = new StringBuilder
    val encoderCursorDeclarations = new StringBuilder
    val batchFunctionDeclarations = new StringBuilder
    val batchFunctionCall = new StringBuilder
    val calculateSize = new StringBuilder
    val (encodersInit, columnsWrite, columnStats) = schema.indices.map { i =>
      val (encoderTerm, cursorTerm) = encoderCursorTerms(i)
      val field = schema(i)
      val init = s"$cursorTerm = $encoderTerm.initialize(" +
          s"$schemaTerm.fields()[$i], $defaultBatchSizeTerm, true);"
      buffersCode.append(
        s"$buffers[$i] = $encoderTerm.finish($cursorTerm);\n")
      encoderCursorDeclarations.append(
        s"final $encoderClass $encoderTerm = this.$encoderTerm;\n")

      batchFunctionDeclarations.append(s"long $cursorTerm,\n")
      batchFunctionCall.append(s"$cursorTerm,\n")
      calculateSize.append(
        s"$sizeTerm += $encoderTerm.sizeInBytes($cursorTerm);\n")
      (init, genCodeColumnWrite(ctx, field.dataType, field.nullable, encoderTerm,
        cursorTerm, input(i)), genCodeColumnStats(ctx, field, encoderTerm))
    }.unzip3

    initEncoders = encodersInit.mkString("\n")

    batchFunctionDeclarations.setLength(
        batchFunctionDeclarations.length - 2)
    batchFunctionCall.setLength(batchFunctionCall.length - 2)
    cursorsArrayCreate = ""

    val columnBatchClass = classOf[ColumnBatch].getName
    batchIdRef = ctx.references.length
    val batchUUID = ctx.addReferenceObj("batchUUID", None,
      classOf[Option[_]].getName)
    val partitionIdCode = if (partitioned) "partitionIndex"
    else {
      // check for bucketId variable if available
      batchBucketIdTerm.getOrElse(
        // add as a reference object which can be updated by caller if required
        s"${ctx.addReferenceObj("partitionId", -1, "Integer")}.intValue()")
    }
    val tableName = ctx.addReferenceObj("columnTable", columnTable,
      "java.lang.String")
    val (statsCode, statsSchema, stats) = columnStats.unzip3
    val statsVars = ExprCode("", "false", batchSizeTerm) +: stats.flatten
    val statsExprs = (ColumnStatsSchema.COUNT_ATTRIBUTE +: statsSchema.flatten)
        .zipWithIndex.map { case (a, i) =>
      a.dataType match {
        // some types will always be null so avoid unnecessary generated code
        case _ if statsVars(i).isNull == "true" => Literal(null, NullType)
        case _ => BoundReference(i, a.dataType, a.nullable)
      }
    }
    ctx.INPUT_ROW = null
    ctx.currentVars = statsVars
    val statsEv = GenerateUnsafeProjection.createCode(ctx, statsExprs)
    val statsRow = statsEv.value
    storeColumnBatch = ctx.freshName("storeColumnBatch")
    ctx.addNewFunction(storeColumnBatch,
      s"""
         |private final void $storeColumnBatch(int $maxDeltaRowsTerm,
         |    int $batchSizeTerm, ${batchFunctionDeclarations.toString()}) {
         |  $encoderCursorDeclarations
         |  // create statistics row
         |  ${statsCode.mkString("\n")}
         |  ${statsEv.code.trim}
         |  // create ColumnBatch and insert
         |  final java.nio.ByteBuffer[] $buffers =
         |      new java.nio.ByteBuffer[${schema.length}];
         |  ${buffersCode.toString()}
         |  final $columnBatchClass $columnBatch = $columnBatchClass.apply(
         |      $batchSizeTerm, $buffers, $statsRow.getBytes());
         |  $externalStoreTerm.storeColumnBatch($tableName, $columnBatch,
         |      $partitionIdCode, $batchUUID, $maxDeltaRowsTerm);
         |  $numInsertions += $batchSizeTerm;
         |}
      """.stripMargin)
    storeColumnBatchArgs = s"$batchSizeTerm, ${batchFunctionCall.toString()}"
    s"""
       |if ($columnBatchSize > 0 && ($batchSizeTerm & $checkMask) == 0 &&
       |    $batchSizeTerm > 0) {
       |  // check if batch size has exceeded max allowed
       |  long $sizeTerm = 0L;
       |  ${calculateSize.toString()}
       |  if ($sizeTerm >= $columnBatchSize) {
       |    $cursorsArrayCreate
       |    $storeColumnBatch(-1, $storeColumnBatchArgs);
       |    $batchSizeTerm = 0;
       |    $initEncoders
       |  }
       |}
       |${evaluateVariables(input)}
       |${columnsWrite.mkString("\n")}
       |$batchSizeTerm++;
    """.stripMargin
  }

  private def genCodeColumnWrite(ctx: CodegenContext, dataType: DataType,
      nullable: Boolean, encoder: String, cursorTerm: String,
      ev: ExprCode): String = {
    ColumnWriter.genCodeColumnWrite(ctx, dataType, nullable, encoder,
      cursorTerm, ev, batchSizeTerm)
  }

  private def genCodeColumnStats(ctx: CodegenContext, field: StructField,
      encoder: String): (String, Seq[Attribute], Seq[ExprCode]) = {
    val lower = ctx.freshName("lower")
    val upper = ctx.freshName("upper")
    var lowerIsNull = "false"
    var upperIsNull = "false"
    var canBeNull = false
    val nullCount = ctx.freshName("nullCount")
    val sqlType = Utils.getSQLDataType(field.dataType)
    val jt = ctx.javaType(sqlType)
    val boundsCode = sqlType match {
      case BooleanType =>
        s"""
           |final boolean $lower = $encoder.lowerLong() > 0;
           |final boolean $upper = $encoder.upperLong() > 0;""".stripMargin
      case ByteType | ShortType | IntegerType | LongType |
           DateType | TimestampType =>
        s"""
           |final $jt $lower = ($jt)$encoder.lowerLong();
           |final $jt $upper = ($jt)$encoder.upperLong();""".stripMargin
      case StringType =>
        canBeNull = true
        s"""
           |final UTF8String $lower = $encoder.lowerString();
           |final UTF8String $upper = $encoder.upperString();""".stripMargin
      case FloatType | DoubleType =>
        s"""
           |final $jt $lower = ($jt)$encoder.lowerDouble();
           |final $jt $upper = ($jt)$encoder.upperDouble();""".stripMargin
      case d: DecimalType if d.precision <= Decimal.MAX_LONG_DIGITS =>
        s"""
           |final Decimal $lower = Decimal.createUnsafe($encoder.lowerLong(),
           |  ${d.precision}, ${d.scale});
           |final Decimal $upper = Decimal.createUnsafe($encoder.upperLong(),
           |  ${d.precision}, ${d.scale});""".stripMargin
      case _: DecimalType =>
        canBeNull = true
        s"""
           |final Decimal $lower = $encoder.lowerDecimal();
           |final Decimal $upper = $encoder.upperDecimal();""".stripMargin
      case _ =>
        lowerIsNull = "true"
        upperIsNull = "true"
        canBeNull = false
        s"""
           |final $jt $lower = null;
           |final $jt $upper = null;""".stripMargin
    }
    val nullsCode = if (canBeNull) {
      lowerIsNull = ctx.freshName("lowerIsNull")
      upperIsNull = ctx.freshName("upperIsNull")
      s"""
         |final boolean $lowerIsNull = $lower == null;
         |final boolean $upperIsNull = $upper == null;""".stripMargin
    } else ""
    val code =
      s"""
         |$boundsCode
         |$nullsCode
         |final int $nullCount = $encoder.nullCount();""".stripMargin

    (code, ColumnStatsSchema(field.name, field.dataType).schema, Seq(
      ExprCode("", lowerIsNull, lower),
      ExprCode("", upperIsNull, upper),
      ExprCode("", "false", nullCount)))
  }
}

object ColumnWriter {

  def genCodeColumnWrite(ctx: CodegenContext, dataType: DataType,
      nullable: Boolean, encoder: String, cursorTerm: String, ev: ExprCode,
      batchSizeTerm: String, offsetTerm: String = null,
      baseOffsetTerm: String = null): String = {
    val sqlType = Utils.getSQLDataType(dataType)
    val jt = ctx.javaType(sqlType)
    var isNull = ev.isNull
    val input = ev.value
    val writeValue = sqlType match {
      case _ if ctx.isPrimitiveType(jt) =>
        val typeName = ctx.primitiveTypeName(jt)
        if (offsetTerm eq null) {
          s"$cursorTerm = $encoder.write$typeName($cursorTerm, $input);"
        } else {
          // offsetTerm is non-null for recursive writes of StructType
          s"$encoder.write${typeName}Unchecked($encoder.baseOffset() + " +
              s"$offsetTerm, $input);"
        }
      case StringType =>
        if (offsetTerm eq null) {
          s"$cursorTerm = $encoder.writeUTF8String($cursorTerm, $input);"
        } else {
          s"$cursorTerm = $encoder.writeStructUTF8String($cursorTerm," +
              s" $input, $offsetTerm, $baseOffsetTerm);"
        }
      case d: DecimalType if d.precision <= Decimal.MAX_LONG_DIGITS =>
        if (offsetTerm eq null) {
          s"$cursorTerm = $encoder.writeLongDecimal($cursorTerm, " +
              s"$input, $batchSizeTerm, ${d.precision}, ${d.scale});"
        } else {
          // assume caller has already ensured matching precision+scale
          s"$encoder.writeLongUnchecked($encoder.baseOffset() + " +
              s"$offsetTerm, $input.toUnscaledLong());"
        }
      case d: DecimalType =>
        if (offsetTerm eq null) {
          s"$cursorTerm = $encoder.writeDecimal($cursorTerm, $input, " +
              s"$batchSizeTerm, ${d.precision}, ${d.scale});"
        } else {
          // assume caller has already ensured matching precision+scale
          s"$cursorTerm = $encoder.writeStructDecimal($cursorTerm, " +
              s"$input, $offsetTerm, $baseOffsetTerm);"
        }
      case CalendarIntervalType =>
        if (offsetTerm eq null) {
          s"$cursorTerm = $encoder.writeInterval($cursorTerm, $input);"
        } else {
          s"$cursorTerm = $encoder.writeStructInterval($cursorTerm, " +
              s"$input, $offsetTerm, $baseOffsetTerm);"
        }
      case BinaryType =>
        if (offsetTerm eq null) {
          s"$cursorTerm = $encoder.writeBinary($cursorTerm, $input);"
        } else {
          s"$cursorTerm = $encoder.writeStructBinary($cursorTerm, " +
              s"$input, $offsetTerm, $baseOffsetTerm);"
        }

      // TODO: see if it can be proved that SPARK PR#10725 causes no degradation
      // and get it accepted upstream, then explicit endian checks can be
      // removed completely from ColumnEncoder/ColumnDecoder classes
      // TODO: MapObjects creates new variables every time so leads to new
      // plans being compiled for every Dataset being inserted into the
      // same table. Change it to generate variables using CodegenContext.
      case a: ArrayType =>
        genCodeArrayWrite(ctx, a, encoder, cursorTerm, input,
          batchSizeTerm, offsetTerm, baseOffsetTerm)
      case s: StructType =>
        genCodeStructWrite(ctx, s, encoder, cursorTerm, input,
          batchSizeTerm, offsetTerm, baseOffsetTerm)
      case m: MapType =>
        genCodeMapWrite(ctx, m, encoder, cursorTerm, input,
          batchSizeTerm, offsetTerm, baseOffsetTerm)

      case NullType => isNull = "true"; ""
      case _ =>
        throw new UnsupportedOperationException(s"unknown type $sqlType")
    }
    if (nullable) {
      s"""
         |if ($isNull) {
         |  $encoder.writeIsNull($batchSizeTerm);
         |} else {
         |  $writeValue
         |}""".stripMargin
    } else writeValue
  }

  def genCodeMapWrite(ctx: CodegenContext, m: MapType, encoder: String,
      cursorTerm: String, input: String, batchSizeTerm: String,
      offsetTerm: String = null, baseOffsetTerm: String = null): String = {
    val keys = ctx.freshName("keys")
    val values = ctx.freshName("values")
    val serializedMapClass = classOf[SerializedMap].getName
    val writeOffset = if (offsetTerm eq null) ""
    else s"$encoder.setOffsetAndSize($cursorTerm, $offsetTerm, $baseOffsetTerm, 0);"
    s"""
       |if ($input instanceof $serializedMapClass) {
       |  final $serializedMapClass map = ($serializedMapClass)($input);
       |  $cursorTerm = $encoder.writeUnsafeData($cursorTerm,
       |    map.getBaseObject(), map.getBaseOffset(), map.getSizeInBytes());
       |} else {
       |  final ArrayData $keys = $input.keyArray();
       |  final ArrayData $values = $input.valueArray();
       |
       |  // at least 16 bytes for the size+numElements for keys and values
       |  $cursorTerm = $encoder.ensureCapacity($cursorTerm, 16);
       |  $writeOffset
       |  // write the keys with its size and numElements
       |  ${genCodeArrayWrite(ctx, ArrayType(m.keyType,
            containsNull = false), encoder, cursorTerm, keys, batchSizeTerm,
            offsetTerm = null, baseOffsetTerm = null)}
       |  // write the values with its size and numElements
       |  ${genCodeArrayWrite(ctx, ArrayType(m.valueType,
            m.valueContainsNull), encoder, cursorTerm, values, batchSizeTerm,
            offsetTerm = null, baseOffsetTerm = null)}
       |}
    """.stripMargin
  }

  def genCodeArrayWrite(ctx: CodegenContext, a: ArrayType, encoder: String,
      cursorTerm: String, input: String, batchSizeTerm: String,
      offsetTerm: String = null, baseOffsetTerm: String = null): String = {
    val serializedArrayClass = classOf[SerializedArray].getName
    // this is relative offset since re-allocation could mean that initial
    // cursor position is no longer valid (e.g. for off-heap allocator)
    val baseOffset = ctx.freshName("baseOffset")
    val baseDataOffset = ctx.freshName("baseDataOffset")
    val totalSize = ctx.freshName("totalSize")
    val longSize = ctx.freshName("longSize")
    val data = ctx.freshName("data")
    // skip either both size and numElements or only numElements
    val skipBytes = if (offsetTerm eq null) 8 else 4
    val numElements = ctx.freshName("numElements")
    val index = ctx.freshName("index")

    // check if total size needs to be written at the start or
    // offset+size needs to be written at provided position (for nested types)
    val writeSizeCode = if (offsetTerm eq null) {
      s"$encoder.writeIntUnchecked($cursorTerm - $totalSize, $totalSize);"
    } else {
      s"$encoder.setOffsetAndSize($cursorTerm - $totalSize, $offsetTerm, " +
          s"$baseOffsetTerm, $totalSize);"
    }
    s"""
       |final int $totalSize;
       |final $serializedArrayClass $data;
       |if (($input instanceof $serializedArrayClass) &&
       |    ($data = ($serializedArrayClass)$input).getSkipBytes() == $skipBytes) {
       |  $totalSize = $data.getSizeInBytes();
       |  $cursorTerm = $encoder.writeUnsafeData($cursorTerm,
       |      $data.getBaseObject(), $data.getBaseOffset(), $totalSize);
       |} else {
       |  final int $numElements = $input.numElements();
       |  $cursorTerm = $encoder.initializeComplexType($cursorTerm,
       |      $numElements, $skipBytes, true);
       |  final long $baseOffset = $encoder.getBaseTypeOffset();
       |  final long $baseDataOffset = $encoder.getBaseDataOffset();
       |  for (int $index = 0; $index < $numElements; $index++) {
       |    ${serializeElement(ctx, a.elementType, a.containsNull, index,
              input, encoder, cursorTerm, batchSizeTerm, baseOffset,
              baseDataOffset, skipBytes)}
       |  }
       |  // finally write the total size of data at the start
       |  final long $longSize = $encoder.offset($cursorTerm) - $baseOffset;
       |  if ($longSize > Integer.MAX_VALUE) {
       |    throw new java.nio.BufferOverflowException();
       |  }
       |  $totalSize = (int)$longSize;
       |}
       |$writeSizeCode
    """.stripMargin
  }

  def genCodeStructWrite(ctx: CodegenContext, s: StructType, encoder: String,
      cursorTerm: String, input: String, batchSizeTerm: String,
      offsetTerm: String = null, baseOffsetTerm: String = null): String = {
    val serializedRowClass = classOf[SerializedRow].getName
    // this is relative offset since re-allocation could mean that initial
    // cursor position is no longer valid (e.g. for off-heap allocator)
    val baseOffset = ctx.freshName("baseOffset")
    val baseDataOffset = ctx.freshName("baseDataOffset")
    val totalSize = ctx.freshName("totalSize")
    val longSize = ctx.freshName("longSize")
    val data = ctx.freshName("data")
    // skip 4 bytes for size if required
    val skipBytes = if (offsetTerm eq null) 4 else 0

    val serializeElements = s.indices.map { index =>
      val f = s(index)
      serializeElement(ctx, f.dataType, f.nullable, Integer.toString(index),
        input, encoder, cursorTerm, batchSizeTerm, baseOffset,
        baseDataOffset, skipBytes)
    }.mkString("")
    // check if total size needs to be written at the start or
    // offset+size needs to be written at provided position (for nested types)
    val writeSizeCode = if (offsetTerm eq null) {
      s"$encoder.writeIntUnchecked($cursorTerm - $totalSize, $totalSize);"
    } else {
      s"$encoder.setOffsetAndSize($cursorTerm - $totalSize, $offsetTerm, " +
          s"$baseOffsetTerm, $totalSize);"
    }
    s"""
       |final int $totalSize;
       |final $serializedRowClass $data;
       |if (($input instanceof $serializedRowClass) &&
       |    ($data = ($serializedRowClass)$input).getSkipBytes() == $skipBytes) {
       |  $totalSize = $data.getSizeInBytes();
       |  $cursorTerm = $encoder.writeUnsafeData($cursorTerm,
       |      $data.getBaseObject(), $data.getBaseOffset(), $totalSize);
       |} else {
       |  $cursorTerm = $encoder.initializeComplexType($cursorTerm,
       |      ${s.length}, $skipBytes, false);
       |  final long $baseOffset = $encoder.getBaseTypeOffset();
       |  final long $baseDataOffset = $encoder.getBaseDataOffset();
       |  $serializeElements
       |  // finally write the total size of data at the start
       |  final long $longSize = $encoder.offset($cursorTerm) - $baseOffset;
       |  if ($longSize > Integer.MAX_VALUE) {
       |    throw new java.nio.BufferOverflowException();
       |  }
       |  $totalSize = (int)$longSize;
       |}
       |$writeSizeCode
    """.stripMargin
  }

  // scalastyle:off
  private def serializeElement(ctx: CodegenContext, dt: DataType,
      nullable: Boolean, index: String, input: String, encoder: String,
      cursorTerm: String, batchSizeTerm: String, baseOffset: String,
      baseDataOffset: String, skipBytes: Int): String = {
    // scalastyle:on

    val getter = ctx.getValue(input, dt, index)
    val bitSetMethodsClass = classOf[BitSetMethods].getName
    val fieldOffset = ctx.freshName("fieldOffset")
    val value = ctx.freshName("value")
    var canBeNull = nullable
    val serializeValue =
      s"""
         |final long $fieldOffset = $baseDataOffset + ($index << 3);
         |${genCodeColumnWrite(ctx, dt, nullable = false, encoder,
            cursorTerm, ExprCode("", "false", value), batchSizeTerm,
            fieldOffset, baseOffset)}
      """.stripMargin
    val (checkNull, assignValue) = dt match {
      case d: DecimalType => val checkNull =
        s"""
           |$input.isNullAt($index) ||
           |  !($value = $getter).changePrecision(${d.precision}, ${d.scale})
          """.stripMargin
        canBeNull = true
        (checkNull, "")
      case _ => (s"$input.isNullAt($index)", s"\n$value = $getter;")
    }
    if (canBeNull) {
      s"""
         |final ${ctx.javaType(dt)} $value;
         |if ($checkNull) {
         |  $bitSetMethodsClass.set($encoder.buffer(),
         |      $encoder.baseOffset() + $baseOffset, $index + ${skipBytes << 3});
         |} else {$assignValue$serializeValue}
        """.stripMargin
    } else {
      s"final ${ctx.javaType(dt)} $value = $getter;$serializeValue"
    }
  }
}<|MERGE_RESOLUTION|>--- conflicted
+++ resolved
@@ -40,12 +40,7 @@
     relation: Option[DestroyRelation], batchParams: (Int, Int, String),
     columnTable: String, onExecutor: Boolean, tableSchema: StructType,
     externalStore: ExternalStore, useMemberVariables: Boolean)
-<<<<<<< HEAD
-    extends TableInsertExec(partitionColumns, tableSchema, relation, onExecutor) {
-=======
-    extends TableExec(_child, partitionColumns, _partitionExpressions,
-      _numBuckets, relationSchema, relation, onExecutor) {
->>>>>>> bfe5a24e
+    extends TableExec(partitionColumns, tableSchema, relation, onExecutor) {
 
   def this(child: SparkPlan, partitionColumns: Seq[String],
       partitionExpressions: Seq[Expression],
@@ -499,14 +494,9 @@
     cursorsArrayTerm = ctx.freshName("cursors")
 
     val mutableRow = ctx.freshName("mutableRow")
-<<<<<<< HEAD
-    ctx.addMutableState("MutableRow", mutableRow,
-      s"$mutableRow = new GenericMutableRow(${schema.length});")
-=======
 
     ctx.addMutableState("SpecificInternalRow", mutableRow,
       s"$mutableRow = new SpecificInternalRow($schemaTerm);")
->>>>>>> bfe5a24e
 
     val rowWriteExprs = schema.indices.map { i =>
       val field = schema(i)
