/*
 * Copyright (c) 2016 SnappyData, Inc. All rights reserved.
 *
 * Licensed under the Apache License, Version 2.0 (the "License"); you
 * may not use this file except in compliance with the License. You
 * may obtain a copy of the License at
 *
 * http://www.apache.org/licenses/LICENSE-2.0
 *
 * Unless required by applicable law or agreed to in writing, software
 * distributed under the License is distributed on an "AS IS" BASIS,
 * WITHOUT WARRANTIES OR CONDITIONS OF ANY KIND, either express or
 * implied. See the License for the specific language governing
 * permissions and limitations under the License. See accompanying
 * LICENSE file.
 */
package org.apache.spark.sql.execution.columnar

import scala.collection.mutable.ArrayBuffer

import io.snappydata.Property

import org.apache.spark.TaskContext
import org.apache.spark.sql.catalyst.expressions.codegen.{CodegenContext, ExprCode, GenerateUnsafeProjection}
import org.apache.spark.sql.catalyst.expressions.{Attribute, BoundReference, Expression, Literal, UnsafeRow}
import org.apache.spark.sql.catalyst.util.{SerializedArray, SerializedMap, SerializedRow}
import org.apache.spark.sql.collection.Utils
import org.apache.spark.sql.execution.columnar.encoding.{ColumnEncoder, ColumnEncoding, ColumnStatsSchema}
import org.apache.spark.sql.execution.{SparkPlan, TableInsertExec}
import org.apache.spark.sql.sources.DestroyRelation
import org.apache.spark.sql.types._
import org.apache.spark.unsafe.bitset.BitSetMethods
import org.apache.spark.util.TaskCompletionListener

import scala.collection.mutable.ArrayBuffer

/**
 * Generated code plan for bulk insertion into a column table.
 */
case class ColumnInsertExec(_child: SparkPlan, partitionColumns: Seq[String],
    _partitionExpressions: Seq[Expression], _numBuckets: Int,
    relation: Option[DestroyRelation], batchParams: (Int, Int, String),
    columnTable: String, onExecutor: Boolean, relationSchema: StructType,
    externalStore: ExternalStore, useMemberVariables: Boolean)
    extends TableInsertExec(_child, partitionColumns, _partitionExpressions,
      _numBuckets, relationSchema, relation, onExecutor) {

  def this(child: SparkPlan, partitionColumns: Seq[String],
      partitionExpressions: Seq[Expression],
      relation: JDBCAppendableRelation, table: String) = {
    // TODO: add compression for binary/complex types
    this(child, partitionColumns, partitionExpressions, relation.numBuckets,
      Some(relation), relation.getColumnBatchParams, table, onExecutor = false,
      relation.schema, relation.externalStore, useMemberVariables = false)
  }

  @transient private var encoderCursorTerms: Seq[(String, String)] = _
  @transient private var maxDeltaRowsTerm: String = _
  @transient private var batchSizeTerm: String = _
  @transient private var defaultBatchSizeTerm: String = _
  @transient private var numInsertions: String = _
  @transient private var schemaTerm: String = _
  @transient private var storeColumnBatch: String = _
  @transient private var storeColumnBatchArgs: String = _
  @transient private var initEncoders: String = _

  @transient private val MAX_CURSOR_DECLARATIONS = 30
  @transient private var cursorsArrayTerm: String = _
  @transient private var cursorsArrayCreate: String = _
  @transient private var encoderArrayTerm: String = _
  @transient private var cursorArrayTerm: String = _

  @transient private[sql] var batchIdRef = -1

  @transient private var batchBucketIdTerm: Option[String] = None

  def columnBatchSize: Int = batchParams._1

  def columnMaxDeltaRows: Int = batchParams._2

  /** Frequency of rows to check for total size exceeding batch size. */
  private val (checkFrequency, checkMask) = {
    val batchSize = columnBatchSize
    if (batchSize >= 16 * 1024 * 1024) ("16", "0x0f")
    else if (batchSize >= 8 * 1024 * 1024)  ("8", "0x07")
    else if (batchSize >= 4 * 1024 * 1024)  ("4", "0x03")
    else if (batchSize >= 2 * 1024 * 1024)  ("2", "0x01")
    else ("1", "0x0")
  }

  def loop(code: String, numTimes: Int): String = {
    s"""
      for(int i=0;i< $numTimes; i++){
          $code
      }"""
  }

  /**
    * This method will be used when column count exceeds 30 to avoid
    * the 64K size limit of JVM. Most of the code which generated big codes, has been
    * chaunked or put in an array/row to avoid huge code blocks.
    * This will impact the performance, but code gen will not fail till store column limit of 1012.
    */
  private def doProduceWideTable(ctx: CodegenContext): String = {
    val encodingClass = classOf[ColumnEncoding].getName
    val encoderClass = classOf[ColumnEncoder].getName
    val numInsertedRowsMetric = if (onExecutor) null
    else metricTerm(ctx, "numInsertedRows")
    schemaTerm = ctx.addReferenceObj("schema", relationSchema,
      classOf[StructType].getName)

    val schemaLength = relationSchema.length
    encoderArrayTerm = ctx.freshName("encoderArray")
    cursorArrayTerm = ctx.freshName("cursorArray")
    numInsertions = ctx.freshName("numInsertions")
    ctx.addMutableState("long", numInsertions, s"$numInsertions = -1L;")
    maxDeltaRowsTerm = ctx.freshName("maxDeltaRows")
    batchSizeTerm = ctx.freshName("currentBatchSize")
    val batchSizeDeclaration = if (true) {
      ctx.addMutableState("int", batchSizeTerm, s"$batchSizeTerm = 0;")
      ""
    } else {
      s"int $batchSizeTerm = 0;"
    }
    defaultBatchSizeTerm = ctx.freshName("defaultBatchSize")
    ctx.addMutableState("int", defaultBatchSizeTerm, "")
    val defaultRowSize = ctx.freshName("defaultRowSize")
    val childProduce = doChildProduce(ctx)

    child match {
      case c: CallbackColumnInsert =>
        ctx.addNewFunction(c.resetInsertions,
          s"""
             |public final void ${c.resetInsertions}() {
             |  $batchSizeTerm = 0;
             |  $numInsertions = -1;
             |}
          """.stripMargin)
        batchBucketIdTerm = Some(c.bucketIdTerm)
      case _ =>
    }

    val initEncoderCode =
      s"""
         |this.$encoderArrayTerm[i] = $encodingClass$$.MODULE$$.getColumnEncoder(
         |           |  $schemaTerm.fields()[i]);
       """.stripMargin

    val initEncoderArray = loop(initEncoderCode, relationSchema.length)

    ctx.addMutableState(s"$encoderClass[]",
      encoderArrayTerm,
      s"""
         |this.$encoderArrayTerm =
         | new $encoderClass[$schemaLength];
         |$initEncoderArray
        """.stripMargin)

    ctx.addMutableState("long[]", cursorArrayTerm,
      s"""
         |this.$cursorArrayTerm = new long[$schemaLength];
        """.stripMargin)

    val encoderLoopCode = s"$defaultRowSize += " +
      s"$encoderArrayTerm[i].defaultSize($schemaTerm.fields()[i].dataType());"

    val declarations = loop(encoderLoopCode, relationSchema.length)

    val checkEnd = if (useMemberVariables) {
      "if (!currentRows.isEmpty()) return"
    } else {
      s"if ($numInsertions >= 0) return"
    }
    // no need to stop in iteration at any point
    ctx.addNewFunction("shouldStop",
      s"""
         |@Override
         |protected final boolean shouldStop() {
         |  return false;
         |}
      """.stripMargin)

    s"""
       |$checkEnd; // already done
       |$batchSizeDeclaration
       |if ($numInsertions < 0) {
       |  $numInsertions = 0;
       |  int $defaultRowSize = 0;
       |  $declarations
       |  $defaultBatchSizeTerm = Math.max(
       |    (${math.abs(columnBatchSize)} - 8) / $defaultRowSize, 16);
       |  // ceil to nearest multiple of $checkFrequency since size is checked
       |  // every $checkFrequency rows
       |  $defaultBatchSizeTerm = ((($defaultBatchSizeTerm - 1) / $checkFrequency) + 1)
       |      * $checkFrequency;
       |  $initEncoders
       |  $childProduce
       |}
       |if ($batchSizeTerm > 0) {
       |  $storeColumnBatch(-1, $storeColumnBatchArgs);
       |  $batchSizeTerm = 0;
       |}
       |${if (numInsertedRowsMetric eq null) ""
        else s"$numInsertedRowsMetric.${metricAdd(numInsertions)};"}
       |${consume(ctx, Seq(ExprCode("", "false", numInsertions)))}
    """.stripMargin
  }

  override protected def doProduce(ctx: CodegenContext): String = {
    if (relationSchema.length > MAX_CURSOR_DECLARATIONS) {
      return doProduceWideTable(ctx)
    }
    val encodingClass = classOf[ColumnEncoding].getName
    val encoderClass = classOf[ColumnEncoder].getName
    val numInsertedRowsMetric = if (onExecutor) null
    else metricTerm(ctx, "numInsertedRows")
    schemaTerm = ctx.addReferenceObj("schema", relationSchema,
      classOf[StructType].getName)
    encoderCursorTerms = relationSchema.map { _ =>
      (ctx.freshName("encoder"), ctx.freshName("cursor"))
    }
    numInsertions = ctx.freshName("numInsertions")
    ctx.addMutableState("long", numInsertions, s"$numInsertions = -1L;")
    maxDeltaRowsTerm = ctx.freshName("maxDeltaRows")
    batchSizeTerm = ctx.freshName("currentBatchSize")
    val batchSizeDeclaration = if (useMemberVariables) {
      ctx.addMutableState("int", batchSizeTerm, s"$batchSizeTerm = 0;")
      ""
    } else {
      s"int $batchSizeTerm = 0;"
    }
    defaultBatchSizeTerm = ctx.freshName("defaultBatchSize")
    val defaultRowSize = ctx.freshName("defaultRowSize")

    val childProduce = doChildProduce(ctx)
    child match {
      case c: CallbackColumnInsert =>
        ctx.addNewFunction(c.resetInsertions,
          s"""
             |public final void ${c.resetInsertions}() {
             |  $batchSizeTerm = 0;
             |  $numInsertions = -1;
             |}
          """.stripMargin)
        batchBucketIdTerm = Some(c.bucketIdTerm)
      case _ =>
    }

    val closeEncoders = new StringBuilder
    val (declarations, cursorDeclarations) = encoderCursorTerms.indices.map { i =>
      val (encoder, cursor) = encoderCursorTerms(i)
      ctx.addMutableState(encoderClass, encoder,
        s"""
           |this.$encoder = $encodingClass$$.MODULE$$.getColumnEncoder(
           |  $schemaTerm.fields()[$i]);
        """.stripMargin)
      val cursorDeclaration = if (useMemberVariables) {
        ctx.addMutableState("long", cursor, s"$cursor = 0L;")
        ""
      } else s"long $cursor = 0L;"
      val declaration =
        s"""
           |final $encoderClass $encoder = this.$encoder;
           |$defaultRowSize += $encoder.defaultSize($schemaTerm.fields()[$i].dataType());
        """.stripMargin
      closeEncoders.append(s"if ($encoder != null) $encoder.close();\n")
      (declaration, cursorDeclaration)
    }.unzip
    val checkEnd = if (useMemberVariables) {
      "if (!currentRows.isEmpty()) return"
    } else {
      s"if ($numInsertions >= 0) return"
    }
    // no need to stop in iteration at any point
    ctx.addNewFunction("shouldStop",
      s"""
         |@Override
         |protected final boolean shouldStop() {
         |  return false;
         |}
      """.stripMargin)
    val closeEncodersFunction = ctx.freshName("closeEncoders")
    ctx.addNewFunction(closeEncodersFunction,
      s"""
         |private void $closeEncodersFunction() {
         |  $closeEncoders
         |}
      """.stripMargin)
    // add a task completion listener to close the encoders
    val contextClass = classOf[TaskContext].getName
    val listenerClass = classOf[TaskCompletionListener].getName
    val context = ctx.freshName("taskContext")
    ctx.addMutableState("int", defaultBatchSizeTerm,
      s"""
         |final $contextClass $context = $contextClass.get();
         |if ($context != null) {
         |  $context.addTaskCompletionListener(new $listenerClass() {
         |    @Override
         |    public void onTaskCompletion($contextClass context) {
         |      if ($numInsertions >= 0) $closeEncodersFunction();
         |    }
         |  });
         |}
      """.stripMargin)
    s"""
       |$checkEnd; // already done
       |$batchSizeDeclaration
       |${cursorDeclarations.mkString("\n")}
       |if ($numInsertions < 0) {
       |  $numInsertions = 0;
       |  int $defaultRowSize = 0;
       |  ${declarations.mkString("\n")}
       |  $defaultBatchSizeTerm = Math.max(
       |    (${math.abs( if (columnBatchSize > 0) columnBatchSize else Property.ColumnBatchSize.
            defaultValue.get)} - 8) / $defaultRowSize, 16);
       |  // ceil to nearest multiple of $checkFrequency since size is checked
       |  // every $checkFrequency rows
       |  $defaultBatchSizeTerm = ((($defaultBatchSizeTerm - 1) / $checkFrequency) + 1)
       |      * $checkFrequency;
       |  $initEncoders
       |  $childProduce
       |}
       |if ($batchSizeTerm > 0) {
       |  $cursorsArrayCreate
       |  $storeColumnBatch($columnMaxDeltaRows, $storeColumnBatchArgs);
       |  $batchSizeTerm = 0;
       |}
       |if ($numInsertions >= 0 && $contextClass.get() == null) {
       |  $closeEncodersFunction();
       |}
       |${if (numInsertedRowsMetric eq null) ""
          else s"$numInsertedRowsMetric.${metricAdd(numInsertions)};"}
       |${consume(ctx, Seq(ExprCode("", "false", numInsertions)))}
    """.stripMargin
  }

<<<<<<< HEAD
  private def genCodeFiledWiseColumnStats(ctx: CodegenContext, field: StructField,
                                  encoder: String): (String, Seq[Attribute], Seq[ExprCode]) = {
    genCodeColumnStats(ctx, field, encoder)
  }

=======
>>>>>>> d6176cd1
  /**
    * Generate multiple methods in java class based
    * on the size and returns the calling code to invoke them
    */
  private def genMethodsColumnWriter(ctx: CodegenContext,
                                     methodName: String,
                                     size: Int,
                                     code: IndexedSeq[String],
                                     inputs: Seq[ExprCode],
                                     row: String = ""): String = {


    val blocks = new ArrayBuffer[String]()
    val blockBuilder = new StringBuilder()
    val writeCodeWithIndex = code.zipWithIndex
    for ((code, index) <- writeCodeWithIndex) {
      // We can't know how many bytecode will be generated, so use the length of source code
      // as metric. A method should not go beyond 8K, otherwise it will not be JITted, should
      // also not be too small, or it will have many function calls (for wide table), see the
      // results in BenchmarkWideTable.
      if (blockBuilder.length > 1024) {
        blocks.append(blockBuilder.toString())
        blockBuilder.clear()
      }
      val expr = inputs(index)
      val writeCode =
        s"""
           ${evaluateVariables(Seq(expr))}
           $code
         """.stripMargin
      blockBuilder.append(s"$writeCode\n")
    }

    blocks.append(blockBuilder.toString())
    val apply = ctx.freshName(methodName)
    val functions = blocks.zipWithIndex.map { case (body, i) =>
      val name = s"${apply}_$i"
      val code =
        s"""
           |private void $name() {
           |  $body
           |}
         """.stripMargin
      ctx.addNewFunction(name, code)
      name
    }
    s"""
       |${functions.map(name => s"$name();").mkString("\n")}
     """.stripMargin
  }

  /**
    * Generate multiple methods in java class based
    * on the size and returns the calling code to invoke them
    * Not using ctx.splitExpressions as that depends on a row which is declared as a member
    * variable.
    */
  private def genMultipleStatsMethods(ctx: CodegenContext,
                                      methodName: String,
                                      statsCode: IndexedSeq[String],
                                      schema : IndexedSeq[Seq[Attribute]],
                                      exprs: IndexedSeq[Seq[ExprCode]]): (String, String) = {


    val statsRowTerm = ctx.freshName("statsRow")
    ctx.addMutableState("MutableRow", statsRowTerm,
      s"$statsRowTerm = new GenericMutableRow(${schema.flatten.length});")


    val blocks = new ArrayBuffer[String]()
    val blockBuilder = new StringBuilder()
    val statsCodeWithIndex = statsCode.zipWithIndex
    var ordinal = 0
    for ((code, index) <- statsCodeWithIndex) {
      // We can't know how many bytecode will be generated, so use the length of source code
      // as metric. A method should not go beyond 8K, otherwise it will not be JITted, should
      // also not be too small, or it will have many function calls (for wide table), see the
      // results in BenchmarkWideTable.
      if (blockBuilder.length > 1024) {
        blocks.append(blockBuilder.toString())
        blockBuilder.clear()
      }
      blockBuilder.append(s"$code\n")
      val expr = exprs(index).zip(schema(index))
      for (e <- expr) {
        val writerCode =
          s"""
          if (${e._1.isNull}) {
             $statsRowTerm.setNullAt($ordinal);
          } else {
             ${ctx.setColumn(statsRowTerm, e._2.dataType, ordinal, e._1.value)};
          }
         """.stripMargin
        blockBuilder.append(s"$writerCode\n")
        ordinal += 1
      }
    }

    blocks.append(blockBuilder.toString())
    val apply = ctx.freshName(methodName)
    val functions = blocks.zipWithIndex.map { case (body, i) =>
      val name = s"${apply}_$i"
      val code =
        s"""
           |private void $name() {
           |  $body
           |}
         """.stripMargin
      ctx.addNewFunction(name, code)
      name
    }
    (s"""
       |${functions.map(name => s"$name();").mkString("\n")}
     """.stripMargin, statsRowTerm)

  }


  private def doConsumeWideTables(ctx: CodegenContext, input: Seq[ExprCode],
                                  row: ExprCode): String = {
    val schema = relationSchema
    val externalStoreTerm = ctx.addReferenceObj("externalStore", externalStore)
    val buffers = ctx.freshName("buffers")
    val columnBatch = ctx.freshName("columnBatch")
    val sizeTerm = ctx.freshName("size")
    cursorsArrayTerm = ctx.freshName("cursors")

    val mutableRow = ctx.freshName("mutableRow")
    ctx.addMutableState("MutableRow", mutableRow,
      s"$mutableRow = new GenericMutableRow(${relationSchema.length});")

    val rowWriteExprs = schema.indices.map { i =>
      val field = schema(i)
      val dataType = field.dataType
      val evaluationCode = input(i)
      evaluationCode.code +
        s"""
         if (${evaluationCode.isNull}) {
           $mutableRow.setNullAt($i);
         } else {
           ${ctx.setColumn(mutableRow, dataType, i, evaluationCode.value)};
         }
      """
    }
    val allRowWriteExprs = ctx.splitExpressions(ctx.INPUT_ROW, rowWriteExprs)
    ctx.INPUT_ROW = mutableRow

    val rowReadExprs = schema.zipWithIndex.map { case (field, ordinal) =>
      ExprCode("", s"${ctx.INPUT_ROW}.isNullAt($ordinal)",
        ctx.getValue(ctx.INPUT_ROW, field.dataType, ordinal.toString))
    }

    val columnWrite = schema.indices.map { i =>
      val field = schema(i)
      genCodeColumnWrite(ctx, field.dataType, field.nullable, s"$encoderArrayTerm[$i]",
        s"$cursorArrayTerm[$i]", rowReadExprs(i))
    }

    val columnStats = schema.indices.map { i =>
      val encoderTerm = s"$encoderArrayTerm[$i]"
      val field = schema(i)
      genCodeColumnStats(ctx, field, encoderTerm)
    }

    val cursorLoopCode =
      s"""
         |$cursorArrayTerm[i]  = $encoderArrayTerm[i].initialize(
         |          $schemaTerm.fields()[i], $defaultBatchSizeTerm, true);
       """.stripMargin

    val encoderLoopCode = s"$sizeTerm += $encoderArrayTerm[i].sizeInBytes($cursorArrayTerm[i]);"

    initEncoders = loop(cursorLoopCode, relationSchema.length)
    val calculateSize = loop(encoderLoopCode, relationSchema.length)
    val columnBatchClass = classOf[ColumnBatch].getName
    batchIdRef = ctx.references.length
    val batchUUID = ctx.addReferenceObj("batchUUID", None,
      classOf[Option[_]].getName)
    val partitionIdCode = if (partitioned) "partitionIndex"
    else {
      // check for bucketId variable if available
      batchBucketIdTerm.getOrElse(
        // add as a reference object which can be updated by caller if required
        s"${ctx.addReferenceObj("partitionId", -1, "Integer")}.intValue()")
    }
    val tableName = ctx.addReferenceObj("columnTable", columnTable,
      "java.lang.String")
    val (statsCode, statsSchema, stats) = columnStats.unzip3
    val statsVars = stats.flatten
    val statsExprs = statsSchema.flatten.zipWithIndex.map { case (a, i) =>
      a.dataType match {
        // some types will always be null so avoid unnecessary generated code
        case _ if statsVars(i).isNull == "true" => Literal(null, NullType)
        case _ => BoundReference(i, a.dataType, a.nullable)
      }
    }

    val bufferLoopCode =
      s"""$buffers[i] = $encoderArrayTerm[i].finish($cursorArrayTerm[i]);\n""".stripMargin
    val buffersCode = loop(bufferLoopCode, relationSchema.length)

    val (statsSplitCode, statsRowTerm) =
      genMultipleStatsMethods(ctx, "writeStats", statsCode, statsSchema, stats)

    ctx.INPUT_ROW = statsRowTerm
    ctx.currentVars = null
    val statsEv = GenerateUnsafeProjection.createCode(ctx, statsExprs)
    val statsRow = statsEv.value

    storeColumnBatch = ctx.freshName("storeColumnBatch")
    ctx.addNewFunction(storeColumnBatch,
      s"""
         |private final void $storeColumnBatch(int $maxDeltaRowsTerm,
         |    int $batchSizeTerm, long[] $cursorArrayTerm) {
         |  // create statistics row
         |  $statsSplitCode
         |  ${statsEv.code.trim}
         |  // create ColumnBatch and insert
         |  final java.nio.ByteBuffer[] $buffers =
         |      new java.nio.ByteBuffer[${schema.length}];
<<<<<<< HEAD
         |  ${buffersCode.toString()}
=======
         |  $buffersCode
>>>>>>> d6176cd1
         |  final $columnBatchClass $columnBatch = $columnBatchClass.apply(
         |      $batchSizeTerm, $buffers, $statsRow.getBytes());
         |  $externalStoreTerm.storeColumnBatch($tableName, $columnBatch,
         |      $partitionIdCode, $batchUUID, $maxDeltaRowsTerm);
         |  $numInsertions += $batchSizeTerm;
         |}
      """.stripMargin)
    // no shouldStop check required
    if (!ctx.addedFunctions.contains("shouldStop")) {
      ctx.addNewFunction("shouldStop",
        s"""
          @Override
          protected final boolean shouldStop() {
            return false;
          }
        """)
    }

<<<<<<< HEAD
    storeColumnBatchArgs = s"$batchSizeTerm, ${cursorArrayTerm}"
=======
    storeColumnBatchArgs = s"$batchSizeTerm, $cursorArrayTerm"
>>>>>>> d6176cd1

    val writeColumns = genMethodsColumnWriter(ctx, "writeToEncoder",
      MAX_CURSOR_DECLARATIONS, columnWrite, rowReadExprs, mutableRow)

    s"""
       |if ($columnBatchSize > 0 && ($batchSizeTerm & $checkMask) == 0 &&
       |    $batchSizeTerm > 0) {
       |  // check if batch size has exceeded max allowed
       |  long $sizeTerm = 0L;
<<<<<<< HEAD
       |  ${calculateSize.toString()}
=======
       |  $calculateSize
>>>>>>> d6176cd1
       |  if ($sizeTerm >= $columnBatchSize) {
       |    $storeColumnBatch(-1, $storeColumnBatchArgs);
       |    $batchSizeTerm = 0;
       |    $initEncoders
       |  }
       |}
       |$allRowWriteExprs
       |$writeColumns
       |$batchSizeTerm++;
    """.stripMargin
  }

  override def doConsume(ctx: CodegenContext, input: Seq[ExprCode],
      row: ExprCode): String = {

    if (relationSchema.length > MAX_CURSOR_DECLARATIONS) {
      return doConsumeWideTables(ctx, input, row)
    }
    val schema = relationSchema
    val externalStoreTerm = ctx.addReferenceObj("externalStore", externalStore)


    val buffers = ctx.freshName("buffers")
    val columnBatch = ctx.freshName("columnBatch")
    val sizeTerm = ctx.freshName("size")

    val encoderClass = classOf[ColumnEncoder].getName
    val buffersCode = new StringBuilder
    val encoderCursorDeclarations = new StringBuilder
    val batchFunctionDeclarations = new StringBuilder
    val batchFunctionCall = new StringBuilder
    val calculateSize = new StringBuilder
    val (encodersInit, columnsWrite, columnStats) = schema.indices.map { i =>
      val (encoderTerm, cursorTerm) = encoderCursorTerms(i)
      val field = schema(i)
      val init = s"$cursorTerm = $encoderTerm.initialize(" +
          s"$schemaTerm.fields()[$i], $defaultBatchSizeTerm, true);"
      buffersCode.append(
        s"$buffers[$i] = $encoderTerm.finish($cursorTerm);\n")
      encoderCursorDeclarations.append(
        s"final $encoderClass $encoderTerm = this.$encoderTerm;\n")

      batchFunctionDeclarations.append(s"long $cursorTerm,\n")
      batchFunctionCall.append(s"$cursorTerm,\n")
      calculateSize.append(
        s"$sizeTerm += $encoderTerm.sizeInBytes($cursorTerm);\n")
      (init, genCodeColumnWrite(ctx, field.dataType, field.nullable, encoderTerm,
        cursorTerm, input(i)), genCodeColumnStats(ctx, field, encoderTerm))
    }.unzip3

    initEncoders = encodersInit.mkString("\n")

    batchFunctionDeclarations.setLength(
        batchFunctionDeclarations.length - 2)
    batchFunctionCall.setLength(batchFunctionCall.length - 2)
    cursorsArrayCreate = ""

    val columnBatchClass = classOf[ColumnBatch].getName
    batchIdRef = ctx.references.length
    val batchUUID = ctx.addReferenceObj("batchUUID", None,
      classOf[Option[_]].getName)
    val partitionIdCode = if (partitioned) "partitionIndex"
    else {
      // check for bucketId variable if available
      batchBucketIdTerm.getOrElse(
        // add as a reference object which can be updated by caller if required
        s"${ctx.addReferenceObj("partitionId", -1, "Integer")}.intValue()")
    }
    val tableName = ctx.addReferenceObj("columnTable", columnTable,
      "java.lang.String")
    val (statsCode, statsSchema, stats) = columnStats.unzip3
    val statsVars = stats.flatten
    val statsExprs = statsSchema.flatten.zipWithIndex.map { case (a, i) =>
      a.dataType match {
        // some types will always be null so avoid unnecessary generated code
        case _ if statsVars(i).isNull == "true" => Literal(null, NullType)
        case _ => BoundReference(i, a.dataType, a.nullable)
      }
    }
    ctx.INPUT_ROW = null
    ctx.currentVars = statsVars
    val statsEv = GenerateUnsafeProjection.createCode(ctx, statsExprs)
    val statsRow = statsEv.value
    storeColumnBatch = ctx.freshName("storeColumnBatch")
    ctx.addNewFunction(storeColumnBatch,
      s"""
         |private final void $storeColumnBatch(int $maxDeltaRowsTerm,
         |    int $batchSizeTerm, ${batchFunctionDeclarations.toString()}) {
         |  $encoderCursorDeclarations
         |  // create statistics row
         |  ${statsCode.mkString("\n")}
         |  ${statsEv.code.trim}
         |  // create ColumnBatch and insert
         |  final java.nio.ByteBuffer[] $buffers =
         |      new java.nio.ByteBuffer[${schema.length}];
         |  ${buffersCode.toString()}
         |  final $columnBatchClass $columnBatch = $columnBatchClass.apply(
         |      $batchSizeTerm, $buffers, $statsRow.getBytes());
         |  $externalStoreTerm.storeColumnBatch($tableName, $columnBatch,
         |      $partitionIdCode, $batchUUID, $maxDeltaRowsTerm);
         |  $numInsertions += $batchSizeTerm;
         |}
      """.stripMargin)
    // no shouldStop check required
    if (!ctx.addedFunctions.contains("shouldStop")) {
      ctx.addNewFunction("shouldStop",
        s"""
          @Override
          protected final boolean shouldStop() {
            return false;
          }
        """)
    }
    storeColumnBatchArgs = s"$batchSizeTerm, ${batchFunctionCall.toString()}"
    s"""
       |if ($columnBatchSize > 0 && ($batchSizeTerm & $checkMask) == 0 &&
       |    $batchSizeTerm > 0) {
       |  // check if batch size has exceeded max allowed
       |  long $sizeTerm = 0L;
       |  ${calculateSize.toString()}
       |  if ($sizeTerm >= $columnBatchSize) {
       |    $cursorsArrayCreate
       |    $storeColumnBatch(-1, $storeColumnBatchArgs);
       |    $batchSizeTerm = 0;
       |    $initEncoders
       |  }
       |}
       |${evaluateVariables(input)}
       |${columnsWrite.mkString("\n")}
       |$batchSizeTerm++;
    """.stripMargin
  }

  private def genCodeColumnWrite(ctx: CodegenContext, dataType: DataType,
      nullable: Boolean, encoder: String, cursorTerm: String,
      ev: ExprCode): String = {
    ColumnWriter.genCodeColumnWrite(ctx, dataType, nullable, encoder,
      cursorTerm, ev, batchSizeTerm)
  }

  private def genCodeColumnStats(ctx: CodegenContext, field: StructField,
      encoder: String): (String, Seq[Attribute], Seq[ExprCode]) = {
    val lower = ctx.freshName("lower")
    val upper = ctx.freshName("upper")
    var lowerIsNull = "false"
    var upperIsNull = "false"
    var canBeNull = false
    val nullCount = ctx.freshName("nullCount")
    val count = ctx.freshName("count")
    val sqlType = Utils.getSQLDataType(field.dataType)
    val jt = ctx.javaType(sqlType)
    val boundsCode = sqlType match {
      case BooleanType =>
        s"""
           |final boolean $lower = $encoder.lowerLong() > 0;
           |final boolean $upper = $encoder.upperLong() > 0;""".stripMargin
      case ByteType | ShortType | IntegerType | LongType |
           DateType | TimestampType =>
        s"""
           |final $jt $lower = ($jt)$encoder.lowerLong();
           |final $jt $upper = ($jt)$encoder.upperLong();""".stripMargin
      case StringType =>
        canBeNull = true
        s"""
           |final UTF8String $lower = $encoder.lowerString();
           |final UTF8String $upper = $encoder.upperString();""".stripMargin
      case FloatType | DoubleType =>
        s"""
           |final $jt $lower = ($jt)$encoder.lowerDouble();
           |final $jt $upper = ($jt)$encoder.upperDouble();""".stripMargin
      case d: DecimalType if d.precision <= Decimal.MAX_LONG_DIGITS =>
        s"""
           |final Decimal $lower = Decimal.createUnsafe($encoder.lowerLong(),
           |  ${d.precision}, ${d.scale});
           |final Decimal $upper = Decimal.createUnsafe($encoder.upperLong(),
           |  ${d.precision}, ${d.scale});""".stripMargin
      case _: DecimalType =>
        canBeNull = true
        s"""
           |final Decimal $lower = $encoder.lowerDecimal();
           |final Decimal $upper = $encoder.upperDecimal();""".stripMargin
      case _ =>
        lowerIsNull = "true"
        upperIsNull = "true"
        canBeNull = false
        s"""
           |final $jt $lower = null;
           |final $jt $upper = null;""".stripMargin
    }
    val nullsCode = if (canBeNull) {
      lowerIsNull = ctx.freshName("lowerIsNull")
      upperIsNull = ctx.freshName("upperIsNull")
      s"""
         |final boolean $lowerIsNull = $lower == null;
         |final boolean $upperIsNull = $upper == null;""".stripMargin
    } else ""
    val code =
      s"""
         |$boundsCode
         |$nullsCode
         |final int $nullCount = $encoder.nullCount();
         |final int $count = $encoder.count();""".stripMargin

    (code, ColumnStatsSchema(field.name, field.dataType).schema, Seq(
      ExprCode("", lowerIsNull, lower),
      ExprCode("", upperIsNull, upper),
      ExprCode("", "false", nullCount),
      ExprCode("", "false", count)))
  }
}

object ColumnWriter {

  def genCodeColumnWrite(ctx: CodegenContext, dataType: DataType,
      nullable: Boolean, encoder: String, cursorTerm: String, ev: ExprCode,
      batchSizeTerm: String, offsetTerm: String = null,
      baseOffsetTerm: String = null): String = {
    val sqlType = Utils.getSQLDataType(dataType)
    val jt = ctx.javaType(sqlType)
    var isNull = ev.isNull
    val input = ev.value
    val writeValue = sqlType match {
      case _ if ctx.isPrimitiveType(jt) =>
        val typeName = ctx.primitiveTypeName(jt)
        if (offsetTerm eq null) {
          s"$cursorTerm = $encoder.write$typeName($cursorTerm, $input);"
        } else {
          // offsetTerm is non-null for recursive writes of StructType
          s"$encoder.write${typeName}Unchecked($encoder.baseOffset() + " +
              s"$offsetTerm, $input);"
        }
      case StringType =>
        if (offsetTerm eq null) {
          s"$cursorTerm = $encoder.writeUTF8String($cursorTerm, $input);"
        } else {
          s"$cursorTerm = $encoder.writeStructUTF8String($cursorTerm," +
              s" $input, $offsetTerm, $baseOffsetTerm);"
        }
      case d: DecimalType if d.precision <= Decimal.MAX_LONG_DIGITS =>
        if (offsetTerm eq null) {
          s"$cursorTerm = $encoder.writeLongDecimal($cursorTerm, " +
              s"$input, $batchSizeTerm, ${d.precision}, ${d.scale});"
        } else {
          // assume caller has already ensured matching precision+scale
          s"$encoder.writeLongUnchecked($encoder.baseOffset() + " +
              s"$offsetTerm, $input.toUnscaledLong());"
        }
      case d: DecimalType =>
        if (offsetTerm eq null) {
          s"$cursorTerm = $encoder.writeDecimal($cursorTerm, $input, " +
              s"$batchSizeTerm, ${d.precision}, ${d.scale});"
        } else {
          // assume caller has already ensured matching precision+scale
          s"$cursorTerm = $encoder.writeStructDecimal($cursorTerm, " +
              s"$input, $offsetTerm, $baseOffsetTerm);"
        }
      case CalendarIntervalType =>
        if (offsetTerm eq null) {
          s"$cursorTerm = $encoder.writeInterval($cursorTerm, $input);"
        } else {
          s"$cursorTerm = $encoder.writeStructInterval($cursorTerm, " +
              s"$input, $offsetTerm, $baseOffsetTerm);"
        }
      case BinaryType =>
        if (offsetTerm eq null) {
          s"$cursorTerm = $encoder.writeBinary($cursorTerm, $input);"
        } else {
          s"$cursorTerm = $encoder.writeStructBinary($cursorTerm, " +
              s"$input, $offsetTerm, $baseOffsetTerm);"
        }

      // TODO: see if it can be proved that SPARK PR#10725 causes no degradation
      // and get it accepted upstream, then explicit endian checks can be
      // removed completely from ColumnEncoder/ColumnDecoder classes
      // TODO: MapObjects creates new variables every time so leads to new
      // plans being compiled for every Dataset being inserted into the
      // same table. Change it to generate variables using CodegenContext.
      case a: ArrayType =>
        genCodeArrayWrite(ctx, a, encoder, cursorTerm, input,
          batchSizeTerm, offsetTerm, baseOffsetTerm)
      case s: StructType =>
        genCodeStructWrite(ctx, s, encoder, cursorTerm, input,
          batchSizeTerm, offsetTerm, baseOffsetTerm)
      case m: MapType =>
        genCodeMapWrite(ctx, m, encoder, cursorTerm, input,
          batchSizeTerm, offsetTerm, baseOffsetTerm)

      case NullType => isNull = "true"; ""
      case _ =>
        throw new UnsupportedOperationException(s"unknown type $sqlType")
    }
    if (nullable) {
      s"""
         |if ($isNull) {
         |  $encoder.writeIsNull($batchSizeTerm);
         |} else {
         |  $writeValue
         |}""".stripMargin
    } else writeValue
  }

  def genCodeMapWrite(ctx: CodegenContext, m: MapType, encoder: String,
      cursorTerm: String, input: String, batchSizeTerm: String,
      offsetTerm: String = null, baseOffsetTerm: String = null): String = {
    val keys = ctx.freshName("keys")
    val values = ctx.freshName("values")
    val serializedMapClass = classOf[SerializedMap].getName
    val writeOffset = if (offsetTerm eq null) ""
    else s"$encoder.setOffsetAndSize($cursorTerm, $offsetTerm, $baseOffsetTerm, 0);"
    s"""
       |if ($input instanceof $serializedMapClass) {
       |  final $serializedMapClass map = ($serializedMapClass)($input);
       |  $cursorTerm = $encoder.writeUnsafeData($cursorTerm,
       |    map.getBaseObject(), map.getBaseOffset(), map.getSizeInBytes());
       |} else {
       |  final ArrayData $keys = $input.keyArray();
       |  final ArrayData $values = $input.valueArray();
       |
       |  // at least 16 bytes for the size+numElements for keys and values
       |  $cursorTerm = $encoder.ensureCapacity($cursorTerm, 16);
       |  $writeOffset
       |  // write the keys with its size and numElements
       |  ${genCodeArrayWrite(ctx, ArrayType(m.keyType,
            containsNull = false), encoder, cursorTerm, keys, batchSizeTerm,
            offsetTerm = null, baseOffsetTerm = null)}
       |  // write the values with its size and numElements
       |  ${genCodeArrayWrite(ctx, ArrayType(m.valueType,
            m.valueContainsNull), encoder, cursorTerm, values, batchSizeTerm,
            offsetTerm = null, baseOffsetTerm = null)}
       |}
    """.stripMargin
  }

  def genCodeArrayWrite(ctx: CodegenContext, a: ArrayType, encoder: String,
      cursorTerm: String, input: String, batchSizeTerm: String,
      offsetTerm: String = null, baseOffsetTerm: String = null): String = {
    val serializedArrayClass = classOf[SerializedArray].getName
    // this is relative offset since re-allocation could mean that initial
    // cursor position is no longer valid (e.g. for off-heap allocator)
    val baseOffset = ctx.freshName("baseOffset")
    val baseDataOffset = ctx.freshName("baseDataOffset")
    val totalSize = ctx.freshName("totalSize")
    val longSize = ctx.freshName("longSize")
    val data = ctx.freshName("data")
    // skip either both size and numElements or only numElements
    val skipBytes = if (offsetTerm eq null) 8 else 4
    val numElements = ctx.freshName("numElements")
    val index = ctx.freshName("index")

    // check if total size needs to be written at the start or
    // offset+size needs to be written at provided position (for nested types)
    val writeSizeCode = if (offsetTerm eq null) {
      s"$encoder.writeIntUnchecked($cursorTerm - $totalSize, $totalSize);"
    } else {
      s"$encoder.setOffsetAndSize($cursorTerm - $totalSize, $offsetTerm, " +
          s"$baseOffsetTerm, $totalSize);"
    }
    s"""
       |final int $totalSize;
       |final $serializedArrayClass $data;
       |if (($input instanceof $serializedArrayClass) &&
       |    ($data = ($serializedArrayClass)$input).getSkipBytes() == $skipBytes) {
       |  $totalSize = $data.getSizeInBytes();
       |  $cursorTerm = $encoder.writeUnsafeData($cursorTerm,
       |      $data.getBaseObject(), $data.getBaseOffset(), $totalSize);
       |} else {
       |  final int $numElements = $input.numElements();
       |  $cursorTerm = $encoder.initializeComplexType($cursorTerm,
       |      $numElements, $skipBytes, true);
       |  final long $baseOffset = $encoder.getBaseTypeOffset();
       |  final long $baseDataOffset = $encoder.getBaseDataOffset();
       |  for (int $index = 0; $index < $numElements; $index++) {
       |    ${serializeElement(ctx, a.elementType, a.containsNull, index,
              input, encoder, cursorTerm, batchSizeTerm, baseOffset,
              baseDataOffset, skipBytes)}
       |  }
       |  // finally write the total size of data at the start
       |  final long $longSize = $encoder.offset($cursorTerm) - $baseOffset;
       |  if ($longSize > Integer.MAX_VALUE) {
       |    throw new java.nio.BufferOverflowException();
       |  }
       |  $totalSize = (int)$longSize;
       |}
       |$writeSizeCode
    """.stripMargin
  }

  def genCodeStructWrite(ctx: CodegenContext, s: StructType, encoder: String,
      cursorTerm: String, input: String, batchSizeTerm: String,
      offsetTerm: String = null, baseOffsetTerm: String = null): String = {
    val serializedRowClass = classOf[SerializedRow].getName
    // this is relative offset since re-allocation could mean that initial
    // cursor position is no longer valid (e.g. for off-heap allocator)
    val baseOffset = ctx.freshName("baseOffset")
    val baseDataOffset = ctx.freshName("baseDataOffset")
    val totalSize = ctx.freshName("totalSize")
    val longSize = ctx.freshName("longSize")
    val data = ctx.freshName("data")
    // skip 4 bytes for size if required
    val skipBytes = if (offsetTerm eq null) 4 else 0

    val serializeElements = s.indices.map { index =>
      val f = s(index)
      serializeElement(ctx, f.dataType, f.nullable, Integer.toString(index),
        input, encoder, cursorTerm, batchSizeTerm, baseOffset,
        baseDataOffset, skipBytes)
    }.mkString("")
    // check if total size needs to be written at the start or
    // offset+size needs to be written at provided position (for nested types)
    val writeSizeCode = if (offsetTerm eq null) {
      s"$encoder.writeIntUnchecked($cursorTerm - $totalSize, $totalSize);"
    } else {
      s"$encoder.setOffsetAndSize($cursorTerm - $totalSize, $offsetTerm, " +
          s"$baseOffsetTerm, $totalSize);"
    }
    s"""
       |final int $totalSize;
       |final $serializedRowClass $data;
       |if (($input instanceof $serializedRowClass) &&
       |    ($data = ($serializedRowClass)$input).getSkipBytes() == $skipBytes) {
       |  $totalSize = $data.getSizeInBytes();
       |  $cursorTerm = $encoder.writeUnsafeData($cursorTerm,
       |      $data.getBaseObject(), $data.getBaseOffset(), $totalSize);
       |} else {
       |  $cursorTerm = $encoder.initializeComplexType($cursorTerm,
       |      ${s.length}, $skipBytes, false);
       |  final long $baseOffset = $encoder.getBaseTypeOffset();
       |  final long $baseDataOffset = $encoder.getBaseDataOffset();
       |  $serializeElements
       |  // finally write the total size of data at the start
       |  final long $longSize = $encoder.offset($cursorTerm) - $baseOffset;
       |  if ($longSize > Integer.MAX_VALUE) {
       |    throw new java.nio.BufferOverflowException();
       |  }
       |  $totalSize = (int)$longSize;
       |}
       |$writeSizeCode
    """.stripMargin
  }

  // scalastyle:off
  private def serializeElement(ctx: CodegenContext, dt: DataType,
      nullable: Boolean, index: String, input: String, encoder: String,
      cursorTerm: String, batchSizeTerm: String, baseOffset: String,
      baseDataOffset: String, skipBytes: Int): String = {
    // scalastyle:on

    val getter = ctx.getValue(input, dt, index)
    val bitSetMethodsClass = classOf[BitSetMethods].getName
    val fieldOffset = ctx.freshName("fieldOffset")
    val value = ctx.freshName("value")
    var canBeNull = nullable
    val serializeValue =
      s"""
         |final long $fieldOffset = $baseDataOffset + ($index << 3);
         |${genCodeColumnWrite(ctx, dt, nullable = false, encoder,
            cursorTerm, ExprCode("", "false", value), batchSizeTerm,
            fieldOffset, baseOffset)}
      """.stripMargin
    val (checkNull, assignValue) = dt match {
      case d: DecimalType => val checkNull =
        s"""
           |$input.isNullAt($index) ||
           |  !($value = $getter).changePrecision(${d.precision}, ${d.scale})
          """.stripMargin
        canBeNull = true
        (checkNull, "")
      case _ => (s"$input.isNullAt($index)", s"\n$value = $getter;")
    }
    if (canBeNull) {
      s"""
         |final ${ctx.javaType(dt)} $value;
         |if ($checkNull) {
         |  $bitSetMethodsClass.set($encoder.buffer(),
         |      $encoder.baseOffset() + $baseOffset, $index + ${skipBytes << 3});
         |} else {$assignValue$serializeValue}
        """.stripMargin
    } else {
      s"final ${ctx.javaType(dt)} $value = $getter;$serializeValue"
    }
  }
}<|MERGE_RESOLUTION|>--- conflicted
+++ resolved
@@ -22,7 +22,7 @@
 
 import org.apache.spark.TaskContext
 import org.apache.spark.sql.catalyst.expressions.codegen.{CodegenContext, ExprCode, GenerateUnsafeProjection}
-import org.apache.spark.sql.catalyst.expressions.{Attribute, BoundReference, Expression, Literal, UnsafeRow}
+import org.apache.spark.sql.catalyst.expressions.{Attribute, BoundReference, Expression, Literal}
 import org.apache.spark.sql.catalyst.util.{SerializedArray, SerializedMap, SerializedRow}
 import org.apache.spark.sql.collection.Utils
 import org.apache.spark.sql.execution.columnar.encoding.{ColumnEncoder, ColumnEncoding, ColumnStatsSchema}
@@ -31,8 +31,6 @@
 import org.apache.spark.sql.types._
 import org.apache.spark.unsafe.bitset.BitSetMethods
 import org.apache.spark.util.TaskCompletionListener
-
-import scala.collection.mutable.ArrayBuffer
 
 /**
  * Generated code plan for bulk insertion into a column table.
@@ -334,14 +332,6 @@
     """.stripMargin
   }
 
-<<<<<<< HEAD
-  private def genCodeFiledWiseColumnStats(ctx: CodegenContext, field: StructField,
-                                  encoder: String): (String, Seq[Attribute], Seq[ExprCode]) = {
-    genCodeColumnStats(ctx, field, encoder)
-  }
-
-=======
->>>>>>> d6176cd1
   /**
     * Generate multiple methods in java class based
     * on the size and returns the calling code to invoke them
@@ -562,11 +552,7 @@
          |  // create ColumnBatch and insert
          |  final java.nio.ByteBuffer[] $buffers =
          |      new java.nio.ByteBuffer[${schema.length}];
-<<<<<<< HEAD
-         |  ${buffersCode.toString()}
-=======
          |  $buffersCode
->>>>>>> d6176cd1
          |  final $columnBatchClass $columnBatch = $columnBatchClass.apply(
          |      $batchSizeTerm, $buffers, $statsRow.getBytes());
          |  $externalStoreTerm.storeColumnBatch($tableName, $columnBatch,
@@ -585,11 +571,7 @@
         """)
     }
 
-<<<<<<< HEAD
-    storeColumnBatchArgs = s"$batchSizeTerm, ${cursorArrayTerm}"
-=======
     storeColumnBatchArgs = s"$batchSizeTerm, $cursorArrayTerm"
->>>>>>> d6176cd1
 
     val writeColumns = genMethodsColumnWriter(ctx, "writeToEncoder",
       MAX_CURSOR_DECLARATIONS, columnWrite, rowReadExprs, mutableRow)
@@ -599,11 +581,7 @@
        |    $batchSizeTerm > 0) {
        |  // check if batch size has exceeded max allowed
        |  long $sizeTerm = 0L;
-<<<<<<< HEAD
-       |  ${calculateSize.toString()}
-=======
        |  $calculateSize
->>>>>>> d6176cd1
        |  if ($sizeTerm >= $columnBatchSize) {
        |    $storeColumnBatch(-1, $storeColumnBatchArgs);
        |    $batchSizeTerm = 0;
