--- conflicted
+++ resolved
@@ -415,16 +415,12 @@
 
 
     val statsRowTerm = ctx.freshName("statsRow")
-<<<<<<< HEAD
-=======
+    ctx.addMutableState("InternalRow", statsRowTerm,
+      s"$statsRowTerm = new GenericInternalRow(${schema.flatten.length} + 1);")
     val statsSchema = StructType.fromAttributes(statsAttrs)
     val statsSchemaVar = ctx.addReferenceObj("statsSchema", statsSchema)
-    ctx.addMutableState("SpecificMutableRow", statsRowTerm,
-      s"$statsRowTerm = new SpecificMutableRow($statsSchemaVar);")
->>>>>>> 27814644
-
-    ctx.addMutableState("InternalRow", statsRowTerm,
-      s"$statsRowTerm = new GenericInternalRow(${schema.flatten.length} + 1);")
+    ctx.addMutableState("SpecificInternalRow", statsRowTerm,
+      s"$statsRowTerm = new SpecificInternalRow($statsSchemaVar);")
 
     val blocks = new ArrayBuffer[String]()
     val blockBuilder = new StringBuilder()
@@ -501,13 +497,9 @@
     cursorsArrayTerm = ctx.freshName("cursors")
 
     val mutableRow = ctx.freshName("mutableRow")
-<<<<<<< HEAD
-    ctx.addMutableState("InternalRow", mutableRow,
-      s"$mutableRow = new GenericInternalRow(${relationSchema.length});")
-=======
-    ctx.addMutableState("SpecificMutableRow", mutableRow,
-      s"$mutableRow = new SpecificMutableRow($schemaTerm);")
->>>>>>> 27814644
+
+    ctx.addMutableState("SpecificInternalRow", mutableRow,
+      s"$mutableRow = new SpecificInternalRow($schemaTerm);")
 
     val rowWriteExprs = schema.indices.map { i =>
       val field = schema(i)
