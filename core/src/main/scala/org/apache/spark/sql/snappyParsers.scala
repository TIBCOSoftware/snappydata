/*
 * Copyright (c) 2016 SnappyData, Inc. All rights reserved.
 *
 * Licensed under the Apache License, Version 2.0 (the "License"); you
 * may not use this file except in compliance with the License. You
 * may obtain a copy of the License at
 *
 * http://www.apache.org/licenses/LICENSE-2.0
 *
 * Unless required by applicable law or agreed to in writing, software
 * distributed under the License is distributed on an "AS IS" BASIS,
 * WITHOUT WARRANTIES OR CONDITIONS OF ANY KIND, either express or
 * implied. See the License for the specific language governing
 * permissions and limitations under the License. See accompanying
 * LICENSE file.
 */
package org.apache.spark.sql

import java.sql.SQLException
import java.util.regex.Pattern

import org.apache.spark.sql.execution.SubqueryExec
import org.apache.spark.sql.internal.SnappySessionState

import scala.language.implicitConversions

import org.parboiled2._
import shapeless.{::, HNil}

import org.apache.spark.sql.SnappyParserConsts.{plusOrMinus, trueFn}
import org.apache.spark.sql.catalyst.analysis.{UnresolvedAlias, UnresolvedAttribute, UnresolvedExtractValue, UnresolvedFunction, UnresolvedRelation, UnresolvedStar}
import org.apache.spark.sql.catalyst.expressions._
import org.apache.spark.sql.catalyst.expressions.aggregate.{AggregateExpression, Complete, Count, HyperLogLogPlusPlus}
import org.apache.spark.sql.catalyst.plans.logical._
import org.apache.spark.sql.catalyst.plans.{FullOuter, Inner, JoinType, LeftOuter, LeftSemi, RightOuter}
import org.apache.spark.sql.catalyst.{TableIdentifier}
import org.apache.spark.sql.collection.Utils
import org.apache.spark.sql.execution.columnar.ExternalStoreUtils
<<<<<<< HEAD
import org.apache.spark.sql.execution.command.RunnableCommand
import org.apache.spark.sql.execution.datasources.{DataSource, CreateTableUsing, CreateTableUsingAsSelect}
import org.apache.spark.sql.hive.{SnappyStoreHiveCatalog, QualifiedTableName}
import org.apache.spark.sql.sources.{JdbcExtendedUtils, ExternalSchemaRelationProvider, PutIntoTable}
=======
import org.apache.spark.sql.execution.datasources.{CreateTableUsing, CreateTableUsingAsSelect, DDLException, DDLParser, ResolvedDataSource}
import org.apache.spark.sql.sources.{ExternalSchemaRelationProvider, PutIntoTable}
>>>>>>> 92d1ef8c
import org.apache.spark.sql.streaming.{StreamPlanProvider, WindowLogicalPlan}
import org.apache.spark.sql.types._
import org.apache.spark.streaming.{Duration, Milliseconds, Minutes, Seconds, SnappyStreamingContext}
import org.apache.spark.unsafe.types.CalendarInterval

class SnappyParser(session: SnappySession)
    extends SnappyBaseParser(session) {

  private[this] final var _input: ParserInput = _

  override final def input: ParserInput = _input

  private[sql] final def input_=(in: ParserInput): Unit = {
    reset()
    _input = in
  }

  final def ALL = rule { keyword(SnappyParserConsts.ALL) }
  final def AND = rule { keyword(SnappyParserConsts.AND) }
  final def APPROXIMATE = rule { keyword(SnappyParserConsts.APPROXIMATE) }
  final def AS = rule { keyword(SnappyParserConsts.AS) }
  final def ASC = rule { keyword(SnappyParserConsts.ASC) }
  final def BETWEEN = rule { keyword(SnappyParserConsts.BETWEEN) }
  final def BY = rule { keyword(SnappyParserConsts.BY) }
  final def CASE = rule { keyword(SnappyParserConsts.CASE) }
  final def CAST = rule { keyword(SnappyParserConsts.CAST) }
  final def DELETE = rule { keyword(SnappyParserConsts.DELETE) }
  final def DESC = rule { keyword(SnappyParserConsts.DESC) }
  final def DISTINCT = rule { keyword(SnappyParserConsts.DISTINCT) }
  final def ELSE = rule { keyword(SnappyParserConsts.ELSE) }
  final def END = rule { keyword(SnappyParserConsts.END) }
  final def EXCEPT = rule { keyword(SnappyParserConsts.EXCEPT) }
  final def EXISTS = rule { keyword(SnappyParserConsts.EXISTS) }
  final def FALSE = rule { keyword(SnappyParserConsts.FALSE) }
  final def FROM = rule { keyword(SnappyParserConsts.FROM) }
  final def FULL = rule { keyword(SnappyParserConsts.FULL) }
  final def GROUP = rule { keyword(SnappyParserConsts.GROUP) }
  final def HAVING = rule { keyword(SnappyParserConsts.HAVING) }
  final def IN = rule { keyword(SnappyParserConsts.IN) }
  final def INNER = rule { keyword(SnappyParserConsts.INNER) }
  final def INSERT = rule { keyword(SnappyParserConsts.INSERT) }
  final def INTERSECT = rule { keyword(SnappyParserConsts.INTERSECT) }
  final def INTERVAL = rule { keyword(SnappyParserConsts.INTERVAL) }
  final def INTO = rule { keyword(SnappyParserConsts.INTO) }
  final def IS = rule { keyword(SnappyParserConsts.IS) }
  final def JOIN = rule { keyword(SnappyParserConsts.JOIN) }
  final def LEFT = rule { keyword(SnappyParserConsts.LEFT) }
  final def LIKE = rule { keyword(SnappyParserConsts.LIKE) }
  final def LIMIT = rule { keyword(SnappyParserConsts.LIMIT) }
  final def NOT = rule { keyword(SnappyParserConsts.NOT) }
  final def NULL = rule { keyword(SnappyParserConsts.NULL) }
  final def ON = rule { keyword(SnappyParserConsts.ON) }
  final def OR = rule { keyword(SnappyParserConsts.OR) }
  final def ORDER = rule { keyword(SnappyParserConsts.ORDER) }
  final def OUTER = rule { keyword(SnappyParserConsts.OUTER) }
  final def OVERWRITE = rule { keyword(SnappyParserConsts.OVERWRITE) }
  final def PUT = rule { keyword(SnappyParserConsts.PUT) }
  final def REGEXP = rule { keyword(SnappyParserConsts.REGEXP) }
  final def RIGHT = rule { keyword(SnappyParserConsts.RIGHT) }
  final def RLIKE = rule { keyword(SnappyParserConsts.RLIKE) }
  final def SELECT = rule { keyword(SnappyParserConsts.SELECT) }
  final def SEMI = rule { keyword(SnappyParserConsts.SEMI) }
  final def SORT = rule { keyword(SnappyParserConsts.SORT) }
  final def TABLE = rule { keyword(SnappyParserConsts.TABLE) }
  final def THEN = rule { keyword(SnappyParserConsts.THEN) }
  final def TO = rule { keyword(SnappyParserConsts.TO) }
  final def TRUE = rule { keyword(SnappyParserConsts.TRUE) }
  final def UNION = rule { keyword(SnappyParserConsts.UNION) }
  final def UPDATE = rule { keyword(SnappyParserConsts.UPDATE) }
  final def WHEN = rule { keyword(SnappyParserConsts.WHEN) }
  final def WHERE = rule { keyword(SnappyParserConsts.WHERE) }
  final def WITH = rule { keyword(SnappyParserConsts.WITH) }
  // interval units are not reserved (handled in SnappyParserConsts singleton)
  final def DAY = rule { intervalUnit(SnappyParserConsts.DAY) }
  final def HOUR = rule { intervalUnit(SnappyParserConsts.HOUR) }
  final def MICROSECOND = rule { intervalUnit(SnappyParserConsts.MICROSECOND) }
  final def MILLISECOND = rule { intervalUnit(SnappyParserConsts.MILLISECOND) }
  final def MINUTE = rule { intervalUnit(SnappyParserConsts.MINUTE) }
  final def MONTH = rule { intervalUnit(SnappyParserConsts.MONTH) }
  final def SECOND = rule { intervalUnit(SnappyParserConsts.SECOND) }
  final def WEEK = rule { intervalUnit(SnappyParserConsts.WEEK) }
  final def YEAR = rule { intervalUnit(SnappyParserConsts.YEAR) }
  // Added for streaming window CQs
  final def DURATION = rule { keyword(SnappyParserConsts.DURATION) }
  final def SLIDE = rule { keyword(SnappyParserConsts.SLIDE) }
  final def WINDOW = rule { keyword(SnappyParserConsts.WINDOW) }

  private def toDecimalOrDoubleLiteral(s: String,
      scientific: Boolean): Literal = {
    // follow the behavior in MS SQL Server
    // https://msdn.microsoft.com/en-us/library/ms179899.aspx
    if (scientific) {
      Literal(s.toDouble)
    } else {
      Literal(new java.math.BigDecimal(s, BigDecimal.defaultMathContext))
    }
  }

  private def toNumericLiteral(s: String): Literal = {
    // quick pass through the string to check for floats
    var decimal = false
    var index = 0
    val len = s.length
    while (index < len) {
      val c = s.charAt(index)
      if (!decimal) {
        if (c == '.') {
          decimal = true
        } else if (c == 'e' || c == 'E') {
          return toDecimalOrDoubleLiteral(s, scientific = true)
        }
      } else if (c == 'e' || c == 'E') {
        return toDecimalOrDoubleLiteral(s, scientific = true)
      }
      index += 1
    }
    if (decimal) {
      toDecimalOrDoubleLiteral(s, scientific = false)
    } else {
      // case of integral value
      // most cases should be handled by Long, so try that first
      try {
        val longValue = java.lang.Long.parseLong(s)
        if (longValue >= Int.MinValue && longValue <= Int.MaxValue) {
          Literal(longValue.toInt)
        } else {
          Literal(longValue)
        }
      } catch {
        case nfe: NumberFormatException =>
          val decimal = BigDecimal(s)
          if (decimal.isValidInt) {
            Literal(decimal.toIntExact)
          } else if (decimal.isValidLong) {
            Literal(decimal.toLongExact)
          } else {
            Literal(decimal)
          }
      }
    }
  }

  protected final def booleanLiteral: Rule1[Literal] = rule {
    TRUE ~> (() => Literal.create(true, BooleanType)) |
    FALSE ~> (() => Literal.create(false, BooleanType))
  }

  protected final def numericLiteral: Rule1[Literal] = rule {
    capture(plusOrMinus.? ~ SnappyParserConsts.numeric.+) ~ delimiter ~>
        ((s: String) => toNumericLiteral(s))
  }

  protected final def literal: Rule1[Literal] = rule {
    stringLiteral ~> ((s: String) => Literal.create(s, StringType)) |
    numericLiteral |
    booleanLiteral |
    NULL ~> (() => Literal.create(null, NullType)) |
    intervalLiteral
  }

  private def intervalUnit(k: Keyword): Rule0 = rule {
    atomic(ignoreCase(k.lower) ~ SnappyParserConsts.plural.?) ~ delimiter
  }

  protected def month: Rule1[Int] = rule {
    integral ~ MONTH ~> ((num: String) => num.toInt)
  }

  protected def year: Rule1[Int] = rule {
    integral ~ YEAR ~> ((num: String) => num.toInt * 12)
  }

  protected def microsecond: Rule1[Long] = rule {
    integral ~ MICROSECOND ~> ((num: String) => num.toLong)
  }

  protected def millisecond: Rule1[Long] = rule {
    integral ~ MILLISECOND ~> ((num: String) =>
      num.toLong * CalendarInterval.MICROS_PER_MILLI)
  }

  protected def second: Rule1[Long] = rule {
    integral ~ SECOND ~> ((num: String) =>
      num.toLong * CalendarInterval.MICROS_PER_SECOND)
  }

  protected def minute: Rule1[Long] = rule {
    integral ~ MINUTE ~> ((num: String) =>
      num.toLong * CalendarInterval.MICROS_PER_MINUTE)
  }

  protected def hour: Rule1[Long] = rule {
    integral ~ HOUR ~> ((num: String) =>
      num.toLong * CalendarInterval.MICROS_PER_HOUR)
  }

  protected def day: Rule1[Long] = rule {
    integral ~ DAY ~> ((num: String) =>
      num.toLong * CalendarInterval.MICROS_PER_DAY)
  }

  protected def week: Rule1[Long] = rule {
    integral ~ WEEK ~> ((num: String) =>
      num.toLong * CalendarInterval.MICROS_PER_WEEK)
  }

  protected def intervalLiteral: Rule1[Literal] = rule {
    INTERVAL ~ (
        stringLiteral ~ (
            YEAR ~ TO ~ MONTH ~> ((s: String) =>
              Literal(CalendarInterval.fromYearMonthString(s))) |
            DAY ~ TO ~ SECOND ~> ((s: String) =>
              Literal(CalendarInterval.fromDayTimeString(s))) |
            YEAR ~> ((s: String) =>
              Literal(CalendarInterval.fromSingleUnitString("year", s))) |
            MONTH ~> ((s: String) =>
              Literal(CalendarInterval.fromSingleUnitString("month", s))) |
            DAY ~> ((s: String) =>
              Literal(CalendarInterval.fromSingleUnitString("day", s))) |
            HOUR ~> ((s: String) =>
              Literal(CalendarInterval.fromSingleUnitString("hour", s))) |
            MINUTE ~> ((s: String) =>
              Literal(CalendarInterval.fromSingleUnitString("minute", s))) |
            SECOND ~> ((s: String) =>
              Literal(CalendarInterval.fromSingleUnitString("second", s)))
        ) |
        year.? ~ month.? ~ week.? ~ day.? ~ hour.? ~ minute.? ~
            second.? ~ millisecond.? ~ microsecond.? ~> { (y: Option[Int],
            m: Option[Int], w: Option[Long], d: Option[Long], h: Option[Long],
            min: Option[Long], s: Option[Long], millis: Option[Long],
            micros: Option[Long]) =>
          if (!Seq(y, m, w, d, h, min, s, millis, micros).exists(_.isDefined)) {
            throw Utils.analysisException(
              "at least one time unit should be given for interval literal")
          }
          val months = Seq(y, m).map(_.getOrElse(0)).sum
          val microseconds = Seq(w, d, h, min, s, millis, micros)
              .map(_.getOrElse(0L)).sum
          Literal(new CalendarInterval(months, microseconds))
        }
    )
  }

  protected final def unsignedFloat: Rule1[String] = rule {
    capture(
      CharPredicate.Digit.* ~ '.' ~ CharPredicate.Digit.+ ~
          scientificNotation.? |
      CharPredicate.Digit.+ ~ scientificNotation
    ) ~ ws
  }

  protected final def projection: Rule1[Expression] = rule {
    expression ~ (
        AS.? ~ identifier ~> ((e: Expression, a: String) => Alias(e, a)()) |
        MATCH.asInstanceOf[Rule[Expression::HNil, Expression::HNil]]
    )
  }

  protected final def expression: Rule1[Expression] = rule {
    andExpression ~ (OR ~ andExpression ~>
        ((e1: Expression, e2: Expression) => Or(e1, e2))).*
  }

  protected final def andExpression: Rule1[Expression] = rule {
    notExpression ~ (AND ~ notExpression ~>
        ((e1: Expression, e2: Expression) => And(e1, e2))).*
  }

  protected final def notExpression: Rule1[Expression] = rule {
    (NOT ~> trueFn).? ~ comparisonExpression ~> ((not: Option[Boolean],
        e: Expression) => if (not.isEmpty) e else Not(e))
  }

  protected final def comparisonExpression: Rule1[Expression] = rule {
    termExpression ~ (
        '=' ~ ws ~ termExpression ~>
            ((e1: Expression, e2: Expression) => EqualTo(e1, e2)) |
        '>' ~ (
          '=' ~ ws ~ termExpression ~>
              ((e1: Expression, e2: Expression) => GreaterThanOrEqual(e1, e2)) |
          ws ~ termExpression ~>
              ((e1: Expression, e2: Expression) => GreaterThan(e1, e2))
        ) |
        '<' ~ (
          "=>" ~ ws ~ termExpression ~>
              ((e1: Expression, e2: Expression) => EqualNullSafe(e1, e2)) |
          '=' ~ ws  ~ termExpression ~>
              ((e1: Expression, e2: Expression) => LessThanOrEqual(e1, e2)) |
          '>' ~ ws ~ termExpression ~>
              ((e1: Expression, e2: Expression) => Not(EqualTo(e1, e2))) |
          ws ~ termExpression ~>
              ((e1: Expression, e2: Expression) => LessThan(e1, e2))
        ) |
        '!' ~ '=' ~ ws ~ termExpression ~>
            ((e1: Expression, e2: Expression) => Not(EqualTo(e1, e2))) |
        IN ~ '(' ~ ws ~ (termExpression * (',' ~ ws)) ~ ')' ~ ws ~>
            ((e1: Expression, e2: Seq[Expression]) => In(e1, e2)) |
        LIKE ~ termExpression ~>
            ((e1: Expression, e2: Expression) => Like(e1, e2)) |
        IS ~ (NOT ~> trueFn).? ~ NULL ~>
            ((e: Expression, not: Option[Boolean]) =>
              if (not.isEmpty) IsNull(e) else IsNotNull(e)) |
        BETWEEN ~ termExpression ~ AND ~ termExpression ~>
            ((e: Expression, el: Expression, eu: Expression) =>
              And(GreaterThanOrEqual(e, el), LessThanOrEqual(e, eu))) |
        NOT ~ (
            IN ~ '(' ~ ws ~ (termExpression * (',' ~ ws)) ~ ')' ~ ws ~>
                ((e1: Expression, e2: Seq[Expression]) => Not(In(e1, e2))) |
            LIKE ~ termExpression ~>
                ((e1: Expression, e2: Expression) => Not(Like(e1, e2))) |
            BETWEEN ~ termExpression ~ AND ~ termExpression ~>
                ((e: Expression, el: Expression, eu: Expression) =>
                  Not(And(GreaterThanOrEqual(e, el), LessThanOrEqual(e, eu))))
        ) |
        comparisonExpression1 |
        MATCH.asInstanceOf[Rule[Expression::HNil, Expression::HNil]]
    )
  }

  protected def comparisonExpression1: Rule[Expression :: HNil,
      Expression :: HNil] = rule {
    (RLIKE | REGEXP) ~ termExpression ~>
        ((e1: Expression, e2: Expression) => RLike(e1, e2))
  }

  protected final def termExpression: Rule1[Expression] = rule {
    productExpression ~ (capture(plusOrMinus) ~ ws ~ productExpression ~>
        ((e1: Expression, op: String, e2: Expression) =>
          if (op.charAt(0) == '+') Add(e1, e2) else Subtract(e1, e2))).*
  }

  protected final def productExpression: Rule1[Expression] = rule {
    baseExpression ~ (
        "||" ~ ws ~ baseExpression ~> ((e1: Expression, e2: Expression) =>
          e1 match {
            case Concat(children) => Concat(children :+ e2)
            case _ => Concat(Seq(e1, e2))
          }) |
        capture(SnappyParserConsts.arithmeticOperator) ~ ws ~
            baseExpression ~> ((e1: Expression, op: String, e2: Expression) =>
          op.charAt(0) match {
            case '*' => Multiply(e1, e2)
            case '/' => Divide(e1, e2)
            case '%' => Remainder(e1, e2)
            case '&' => BitwiseAnd(e1, e2)
            case '|' => BitwiseOr(e1, e2)
            case '^' => BitwiseXor(e1, e2)
            case c => throw new IllegalStateException(
              s"unexpected operation '$c'")
          }) |
        '[' ~ ws ~ baseExpression ~ ']' ~ ws ~> ((base: Expression,
            ordinal: Expression) => UnresolvedExtractValue(base, ordinal)) |
        '.' ~ ws ~ identifier ~> ((base: Expression, fieldName: String) =>
          UnresolvedExtractValue(base, Literal(fieldName)))
    ).*
  }

  protected def durationUnit: Rule1[Duration] = rule {
    integral ~ (
        MILLISECOND ~> ((s: String) => Milliseconds(s.toInt)) |
        SECOND ~> ((s: String) => Seconds(s.toInt)) |
        MINUTE ~> ((s: String) => Minutes(s.toInt))
    )
  }

  protected def windowOptions: Rule1[(Duration, Option[Duration])] = rule {
    WINDOW ~ '(' ~ ws ~ DURATION ~ durationUnit ~ (',' ~ ws ~
        SLIDE ~ durationUnit).? ~ ')' ~ ws ~>
        ((d: Duration, s: Option[Duration]) => (d, s))
  }

  protected final def relationFactor: Rule1[LogicalPlan] = rule {
    tableIdentifier ~ windowOptions.? ~ (AS.? ~ identifier).? ~>
        ((tableIdent: TableIdentifier,
            window: Option[(Duration, Option[Duration])],
            alias: Option[String]) => window match {
          case None => UnresolvedRelation(tableIdent, alias)
          case Some(win) => WindowLogicalPlan(win._1, win._2,
            UnresolvedRelation(tableIdent, alias))
        }) |
    '(' ~ ws ~ start ~ ')' ~ ws ~ windowOptions.? ~ AS.? ~ identifier ~>
        ((child: LogicalPlan, window: Option[(Duration, Option[Duration])],
            alias: String) => window match {
          case None => SubqueryAlias(alias, child)
          case Some(win) => WindowLogicalPlan(win._1, win._2,
            SubqueryAlias(alias, child))
        })
  }

  protected final def joinConditions: Rule1[Expression] = rule {
    ON ~ expression
  }

  protected final def joinType: Rule1[JoinType] = rule {
    INNER ~> (() => Inner) |
    LEFT ~ SEMI ~> (() => LeftSemi) |
    LEFT ~ OUTER.? ~> (() => LeftOuter) |
    RIGHT ~ OUTER.? ~> (() => RightOuter) |
    FULL ~ OUTER.? ~> (() => FullOuter)
  }

  protected final def sortDirection: Rule1[SortDirection] = rule {
    ASC ~> (() => Ascending) | DESC ~> (() => Descending)
  }

  protected final def ordering: Rule1[Seq[SortOrder]] = rule {
    ((expression ~ sortDirection.? ~> ((e: Expression,
        d: Option[SortDirection]) => (e, d))) + (',' ~ ws)) ~>
        ((exps: Seq[(Expression, Option[SortDirection])]) =>
          exps.map(pair => SortOrder(pair._1, pair._2.getOrElse(Ascending))))
  }

  protected final def sortType: Rule1[LogicalPlan => LogicalPlan] = rule {
    ORDER ~ BY ~ ordering ~> ((o: Seq[SortOrder]) =>
      (l: LogicalPlan) => Sort(o, global = true, l)) |
    SORT ~ BY ~ ordering ~> ((o: Seq[SortOrder]) =>
      (l: LogicalPlan) => Sort(o, global = false, l))
  }

  protected final def relation: Rule1[LogicalPlan] = rule {
    relationFactor ~ (
        (joinType.? ~ JOIN ~ relationFactor ~
            joinConditions.? ~> ((t: Option[JoinType], r: LogicalPlan,
            j: Option[Expression]) => (t, r, j))).+ ~> ((r1: LogicalPlan,
            joins: Seq[(Option[JoinType], LogicalPlan, Option[Expression])]) =>
          joins.foldLeft(r1) { case (lhs, (jt, rhs, cond)) =>
            Join(lhs, rhs, joinType = jt.getOrElse(Inner), cond)
          }) |
        MATCH.asInstanceOf[Rule[LogicalPlan::HNil, LogicalPlan::HNil]]
    )
  }

  protected final def relations: Rule1[LogicalPlan] = rule {
    (relation + (',' ~ ws)) ~> ((joins: Seq[LogicalPlan]) =>
      if (joins.size == 1) joins.head
      else joins.tail.foldLeft(joins.head) {
        case (lhs, rel) => Join(lhs, rel, Inner, None)
      })
  }

  protected final def cast: Rule1[Expression] = rule {
    CAST ~ '(' ~ ws ~ expression ~ AS ~ dataType ~ ')' ~ ws ~>
        ((exp: Expression, t: DataType) => Cast(exp, t))
  }

  protected final def keyWhenThenElse: Rule1[Seq[Expression]] = rule {
    (WHEN ~ expression ~ THEN ~ expression ~> ((w: Expression,
        t: Expression) => (w, t))).+ ~ (ELSE ~ expression).? ~ END ~>
        ((altPart: Seq[(Expression, Expression)], elsePart: Option[Expression]) =>
          altPart.flatMap(e => Seq(e._1, e._2)) ++ elsePart)
  }
  protected final def whenThenElse: Rule1[(Seq[(Expression, Expression)], Option[Expression])] = rule {
    (WHEN ~ expression ~ THEN ~ expression ~> ((w: Expression,
        t: Expression) => (w, t))).+ ~ (ELSE ~ expression).? ~ END ~>
        ((altPart: Seq[(Expression, Expression)], elsePart: Option[Expression]) =>
          (altPart, elsePart))
  }



  protected def specialFunction: Rule1[Expression] = rule {
    CASE ~ (
        whenThenElse ~> ((s: (Seq[(Expression, Expression)], Option[Expression])) =>
          CaseWhen(s._1, s._2)) |
        expression ~ keyWhenThenElse ~> ((expr: Expression, s: (Seq[(Expression)])) =>
          CaseKeyWhen (expr, s))
    ) |
    APPROXIMATE ~ ('(' ~ ws ~ unsignedFloat ~ ')' ~ ws).? ~
        identifier ~ '(' ~ ws ~ DISTINCT ~ expression ~ ')' ~ ws ~>
        ((s: Option[String], udfName: String, exp: Expression) =>
          if (udfName == "COUNT") {
            AggregateExpression(
              if (s.isEmpty) HyperLogLogPlusPlus(exp)
              else HyperLogLogPlusPlus(exp, s.get.toDouble),
              mode = Complete, isDistinct = false)
          } else {
            throw Utils.analysisException(
              s"invalid function approximate $udfName")
          })
  }

  protected def primary: Rule1[Expression] = rule {
    identifier ~ (
        '(' ~ ws ~ (
            '*' ~ ws ~ ')' ~ ws ~> ((udfName: String) =>
              if (udfName == "COUNT") {
                AggregateExpression(Count(Literal(1)), mode = Complete,
                  isDistinct = false)
              } else {
                throw Utils.analysisException(s"invalid expression $udfName(*)")
              }) |
            (DISTINCT ~> trueFn).? ~ (expression * (',' ~ ws)) ~ ')' ~ ws ~>
                ((udfName: String, d: Option[Boolean], exprs: Seq[Expression]) =>
              if (d.isEmpty) {
                UnresolvedFunction(udfName, exprs, isDistinct = false)
              } else if (udfName == "COUNT") {
                aggregate.Count(exprs).toAggregateExpression(isDistinct = true)
              } else {
                UnresolvedFunction(udfName, exprs, isDistinct = true)
              })
        ) |
        '.' ~ ws ~ (
            identifier ~ ('.' ~ ws ~ identifier).* ~>
                ((i1: String, i2: String, rest: Seq[String]) =>
                  UnresolvedAttribute(Seq(i1, i2) ++ rest)) |
            (identifier ~ '.' ~ ws).* ~ '*' ~ ws ~>
                ((i1: String, target: Seq[String]) =>
                  UnresolvedStar(Option(i1 +: target)))
        ) |
        MATCH ~> UnresolvedAttribute.quoted _
    ) |
    literal |
    '(' ~ ws ~ expression ~ ')' ~ ws |
    cast |
    specialFunction |
    signedPrimary |
    '~' ~ ws ~ expression ~> BitwiseNot
  }

  protected final def signedPrimary: Rule1[Expression] = rule {
    capture(plusOrMinus) ~ ws ~ primary ~> ((s: String, e: Expression) =>
      if (s.charAt(0) == '-') UnaryMinus(e) else e)
  }

  protected final def baseExpression: Rule1[Expression] = rule {
    '*' ~ ws ~> (() => UnresolvedStar(None)) |
    primary
  }

  protected def select: Rule1[LogicalPlan] = rule {
    SELECT ~ (DISTINCT ~> trueFn).? ~
    (projection + (',' ~ ws)) ~
    (FROM ~ relations).? ~
    (WHERE ~ expression).? ~
    (GROUP ~ BY ~ (expression + (',' ~ ws))).? ~
    (HAVING ~ expression).? ~
    sortType.? ~
    (LIMIT ~ expression).? ~> { (d: Option[Boolean], p: Seq[Expression],
        f: Option[LogicalPlan], w: Option[Expression],
        g: Option[Seq[Expression]], h: Option[Expression],
        s: Option[LogicalPlan => LogicalPlan], l: Option[Expression]) =>
      val base = f.getOrElse(OneRowRelation)
      val withFilter = w.map(Filter(_, base)).getOrElse(base)
      val withProjection = g.map(Aggregate(_, p.map(UnresolvedAlias(_, None)),
        withFilter)).getOrElse(Project(p.map(UnresolvedAlias(_, None)), withFilter))
      val withDistinct =
        if (d.isEmpty) withProjection else Distinct(withProjection)
      val withHaving = h.map(Filter(_, withDistinct)).getOrElse(withDistinct)
      val withOrder = s.map(_ (withHaving)).getOrElse(withHaving)
      val withLimit = l.map(Limit(_, withOrder)).getOrElse(withOrder)
      withLimit
    }
  }

  protected final def select1: Rule1[LogicalPlan] = rule {
    select | ('(' ~ ws ~ select ~ ')' ~ ws)
  }
  protected def query: Rule1[LogicalPlan] = rule {
    select1.named("select") ~ (
        UNION ~ (
            ALL ~ select1.named("select") ~>
                ((q1: LogicalPlan, q2: LogicalPlan) => Union(q1, q2)) |
            DISTINCT.? ~ select1.named("select") ~>
                ((q1: LogicalPlan, q2: LogicalPlan) => Distinct(Union(q1, q2)))
        ) |
        INTERSECT ~ select1.named("select") ~>
            ((q1: LogicalPlan, q2: LogicalPlan) => Intersect(q1, q2)) |
        EXCEPT ~ select1.named("select") ~>
            ((q1: LogicalPlan, q2: LogicalPlan) => Except(q1, q2))
    ).*
  }

  protected def insert: Rule1[LogicalPlan] = rule {
    INSERT ~ ((OVERWRITE ~> (() => true)) | (INTO ~> (() => false))) ~
    TABLE.? ~ relation ~ select ~> ((o: Boolean, r: LogicalPlan,
        s: LogicalPlan) => InsertIntoTable(r, Map.empty[String, Option[String]],
        s, o, ifNotExists = false))
  }

  protected def put: Rule1[LogicalPlan] = rule {
    PUT ~ INTO ~ TABLE.? ~ relation ~ select ~> ((r: LogicalPlan,
        s: LogicalPlan) => PutIntoTable(r, s))
  }

  protected def withIdentifier: Rule1[LogicalPlan] = rule {
    WITH ~ ((identifier ~ AS ~ '(' ~ ws ~ query ~ ')' ~ ws ~>
        ((id: String, p: LogicalPlan) => (id, p))) + (',' ~ ws)) ~
        (query | insert) ~> ((r: Seq[(String, LogicalPlan)], s: LogicalPlan) =>
        With(s, r.map(ns => (ns._1, SubqueryAlias(ns._1, ns._2))).toMap))
  }

  protected def dmlOperation: Rule1[LogicalPlan] = rule {
    (INSERT ~ INTO | PUT ~ INTO | DELETE ~ FROM | UPDATE) ~ tableIdentifier ~
        ANY.* ~> ((r: TableIdentifier) => DMLExternalTable(r,
        UnresolvedRelation(r), input.sliceString(0, input.length)))
  }

  override protected def start: Rule1[LogicalPlan] = rule {
    query.named("select") | insert | put | withIdentifier | dmlOperation
  }
}

/**
 * Snappy dialect uses a much more optimized parser and adds SnappyParser
 * additions to the standard "sql" dialect.
 */
private[sql] class SnappyParserDialect(session: SnappySession)
    extends ParserDialect {

  @transient private[sql] val sqlParser = new SnappyParser(session)

  override def parse(sqlText: String): LogicalPlan = synchronized {
    val sqlParser = this.sqlParser
    sqlParser.input = sqlText
    val plan = sqlParser.parse()
    session.queryHints.clear()
    if (sqlParser.queryHints.nonEmpty) {
      session.queryHints ++= sqlParser.queryHints
    }
    plan
  }
}

final class SnappyLexical(caseSensitive: Boolean) extends SqlLexical {

  protected override def processIdent(name: String) = {
    val token = normalizeKeyword(name)
    if (reserved contains token) Keyword(token)
    else if (caseSensitive) {
      Identifier(name)
    } else {
      Identifier(Utils.toUpperCase(name))
    }
  }
}

/**
 * Snappy DDL extensions for streaming and sampling.
 */
private[sql] class SnappyDDLParser(session: SnappySession,
    parseQuery: String => LogicalPlan) extends DDLParser(parseQuery) {

  override val lexical = new SnappyLexical(session.sessionState.conf.caseSensitiveAnalysis)

  override def parse(input: String): LogicalPlan = synchronized {
    // Initialize the Keywords.
    initLexical
    phrase(start)(new lexical.Scanner(input)) match {
      case Success(plan, _) => plan
      case failureOrError =>
        throw new SQLException(failureOrError.toString, "42X01")
    }
  }

  override def parse(input: String, exceptionOnError: Boolean): LogicalPlan = {

    try {
      parse(input)
    } catch {
      case ddlException: DDLException => throw ddlException
      case t: SQLException if !exceptionOnError =>
        parseQuery(input)
    }
  }

  override protected lazy val ddl: Parser[LogicalPlan] =
    createTable | describeTable | refreshTable | dropTable |
        createStream  | streamContext | truncateTable | createIndex | dropIndex

  protected val EXTERNAL = Keyword("EXTERNAL")
  protected val STREAM = Keyword("STREAM")
  protected val STREAMING = Keyword("STREAMING")
  protected val CONTEXT = Keyword("CONTEXT")
  protected val START = Keyword("START")
  protected val STOP = Keyword("STOP")
  protected val INIT = Keyword("INIT")
  protected val DROP = Keyword("DROP")
  protected val TRUNCATE = Keyword("TRUNCATE")
  protected val INDEX = Keyword("INDEX")
  protected val ON = Keyword("ON")
  protected val GLOBAL = Keyword("GLOBAL")
  protected val HASH = Keyword("HASH")
  protected val UNIQUE = Keyword("UNIQUE")
  protected val ASC = Keyword("ASC")
  protected val DESC = Keyword("DESC")


  protected override lazy val className: Parser[String] =
    repsep(ident, ".") ^^ { case s =>
      // A workaround to address lack of case information at this point.
      // If value is all CAPS then convert to lowercase else preserve case.
      if (s.exists(Utils.hasLowerCase)) s.mkString(".")
      else s.map(Utils.toLowerCase).mkString(".")
    }

  private val DDLEnd = Pattern.compile(s"\\b${USING.str}\\s|" +
      s"\\b${OPTIONS.str}\\s*\\(|\\b${AS.str}\\s|$$", Pattern.CASE_INSENSITIVE)

  protected override lazy val createTable: Parser[LogicalPlan] =
    (CREATE ~> (TEMPORARY | EXTERNAL).? <~ TABLE) ~ (IF ~> NOT <~ EXISTS).? ~
        tableIdentifier ~ externalTableInput ~ (USING ~> className).? ~
        (OPTIONS ~> options).? ~ (AS ~> restInput).? ^^ {
      case tempOrExternal ~ allowExisting ~ tableIdent ~ schemaString ~
          providerName ~ opts ~ query =>

        val options = opts.getOrElse(Map.empty[String, String])
        val provider = providerName.getOrElse(SnappyContext.DEFAULT_SOURCE)
        if (query.isDefined) {
          if (schemaString.length > 0) {
            throw new DDLException("CREATE TABLE AS SELECT statement " +
                "does not allow column definitions.")
          }
          // When IF NOT EXISTS clause appears in the query,
          // the save mode will be ignore.
          val mode = if (allowExisting.isDefined) SaveMode.Ignore
          else SaveMode.ErrorIfExists
          val queryPlan = parseQuery(query.get)

<<<<<<< HEAD
          if (temporary.isDefined) {
            CreateTableUsingAsSelect(tableIdent, provider, temporary = true,
              Array.empty[String], None, mode, options, queryPlan)
          } else {
            CreateMetastoreTableUsingSelect(tableIdent, provider,
              Array.empty[String], mode, options, queryPlan)
=======
          tempOrExternal match {
            case None =>
              CreateMetastoreTableUsingSelect(tableIdent, None, provider,
                Array.empty[String], mode, options, queryPlan,
                isBuiltIn = true)
            case Some(e) if e.equalsIgnoreCase(EXTERNAL.str) =>
              CreateMetastoreTableUsingSelect(tableIdent, None, provider,
                Array.empty[String], mode, options, queryPlan,
                isBuiltIn = false)
            case Some(_) =>
              CreateTableUsingAsSelect(tableIdent, provider, temporary = true,
                Array.empty[String], mode, options, queryPlan)
>>>>>>> 92d1ef8c
          }
        } else {
          val hasExternalSchema = if (tempOrExternal.isDefined) false
          else {
            // check if provider class implements ExternalSchemaRelationProvider
            try {
<<<<<<< HEAD
              val clazz: Class[_] = DataSource(session, provider).providingClass
=======
              val clazz: Class[_] = ResolvedDataSource.lookupDataSource(
                SnappyContext.getProvider(provider, onlyBuiltIn = false))
>>>>>>> 92d1ef8c
              classOf[ExternalSchemaRelationProvider].isAssignableFrom(clazz)
            } catch {
              case ce: ClassNotFoundException =>
                throw new DDLException(ce.toString)
              case t: Throwable => throw t
            }
          }
          val userSpecifiedSchema = if (hasExternalSchema) None
          else {
            phrase(tableCols.?)(new lexical.Scanner(schemaString)) match {
              case Success(columns, _) =>
                columns.flatMap(fields => Some(StructType(fields)))
              case failure =>
                throw new DDLException(failure.toString)
            }
          }
          val schemaDDL = if (hasExternalSchema) Some(schemaString) else None

<<<<<<< HEAD
          if (temporary.isDefined) {
            CreateTableUsing(tableIdent, userSpecifiedSchema, provider,
              temporary = true, options, Array.empty[String], None, allowExisting.isDefined,
              managedIfNoPath = false)
          } else {
            CreateMetastoreTableUsing(tableIdent, userSpecifiedSchema,
              schemaDDL, provider, allowExisting.isDefined, options)
=======
          tempOrExternal match {
            case None =>
              CreateMetastoreTableUsing(tableIdent, None, userSpecifiedSchema,
                schemaDDL, provider, allowExisting.isDefined, options,
                isBuiltIn = true)
            case Some(e) if e.equalsIgnoreCase(EXTERNAL.str) =>
              CreateMetastoreTableUsing(tableIdent, None, userSpecifiedSchema,
                schemaDDL, provider, allowExisting.isDefined, options,
                isBuiltIn = false)
            case Some(_) =>
              CreateTableUsing(tableIdent, userSpecifiedSchema, provider,
                temporary = true, options, allowExisting.isDefined,
                managedIfNoPath = false)
>>>>>>> 92d1ef8c
          }
        }
    }

  // This is the same as tableIdentifier in SnappyParser.
  protected override lazy val tableIdentifier: Parser[TableIdentifier] =
    (ident <~ ".").? ~ ident ^^ {
<<<<<<< HEAD
      case maybeSchemaName ~ tableName => {
        val schemaName = maybeSchemaName match {
          case Some(schema) => schema
          case _ => session.sessionCatalog.getCurrentDatabase
        }
        new QualifiedTableName(Some(SnappyStoreHiveCatalog.processTableIdentifier(schemaName,
          session.sessionState.conf)),
          tableName)
      }

=======
      case maybeSchemaName ~ tableName =>
        TableIdentifier(tableName, maybeSchemaName)
>>>>>>> 92d1ef8c
    }

  protected override lazy val primitiveType: Parser[DataType] =
    "(?i)(?:string|clob)".r ^^^ StringType |
    "(?i)(?:int|integer)".r ^^^ IntegerType |
    "(?i)(?:bigint|long)".r ^^^ LongType |
    fixedDecimalType |
    "(?i)(?:decimal|numeric)".r ^^^ DecimalType.SYSTEM_DEFAULT |
    "(?i)double".r ^^^ DoubleType |
    "(?i)(?:float|real)".r ^^^ FloatType |
    "(?i)(?:binary|blob)".r ^^^ BinaryType |
    "(?i)date".r ^^^ DateType |
    "(?i)timestamp".r ^^^ TimestampType |
    "(?i)(?:smallint|short)".r ^^^ ShortType |
    "(?i)(?:tinyint|byte)".r ^^^ ByteType |
    "(?i)boolean".r ^^^ BooleanType |
    varchar |
    char

  protected override lazy val fixedDecimalType: Parser[DataType] =
    ("(?i)(?:decimal|numeric)".r ~> "(" ~> numericLit) ~ ("," ~> numericLit <~ ")") ^^ {
      case precision ~ scale =>
        DecimalType(precision.toInt, scale.toInt)
    }

  protected override lazy val char: Parser[DataType] =
    "(?i)(?:character|char)".r ~> "(" ~> (numericLit <~ ")") ^^^ StringType

  protected lazy val createIndex: Parser[LogicalPlan] =
    (CREATE ~> (GLOBAL ~ HASH | UNIQUE).? <~ INDEX) ~
      tableIdentifier ~ (ON ~> tableIdentifier) ~
      colWithDirection ~ (OPTIONS ~> options).? ^^ {
      case indexType ~ indexName ~ tableName ~ cols ~ opts =>
        val parameters = opts.getOrElse(Map.empty[String, String])
        if (indexType.isDefined) {
          val typeString = indexType match {
            case Some("unique") =>
              "unique"
            case Some(x) if x.toString.equals("(global~hash)") =>
              "global hash"
          }
          CreateIndex(indexName, tableName,
            cols, parameters + (ExternalStoreUtils.INDEX_TYPE -> typeString))
        } else {
          CreateIndex(indexName, tableName, cols, parameters)
        }

    }

  protected lazy val colWithDirection: Parser[Map[String, Option[SortDirection]]] =
    ("(" ~> repsep(ident ~ direction.?, ",") <~ ")")  ^^ {
    case exp => exp.map(pair => (pair._1, pair._2) ).toMap
  }

  protected lazy val dropIndex: Parser[LogicalPlan] =
    DROP ~> INDEX ~> (IF ~> EXISTS).? ~ tableIdentifier ^^ {
      case ifExists ~ indexName =>
        DropIndex(indexName, ifExists.isDefined)
    }

  protected lazy val direction: Parser[SortDirection] =
    ( ASC  ^^^ Ascending
      | DESC ^^^ Descending
    )


  protected lazy val dropTable: Parser[LogicalPlan] =
    DROP ~> TABLE ~> (IF ~> EXISTS).? ~ tableIdentifier ^^ {
      case allowExisting ~ tableName =>
        DropTable(tableName, allowExisting.isDefined)
    }

  protected lazy val truncateTable: Parser[LogicalPlan] =
    TRUNCATE ~> TABLE ~> tableIdentifier ^^ {
      case tableName => TruncateTable(tableName)
    }

  protected lazy val createStream: Parser[LogicalPlan] =
    (CREATE ~> STREAM ~> TABLE ~> tableIdentifier) ~ (IF ~> NOT <~ EXISTS).? ~
        tableCols.? ~ (USING ~> className) ~ (OPTIONS ~> options) ^^ {
      case streamName ~ allowExisting ~ cols ~ providerName ~ opts =>
        val specifiedSchema = cols.flatMap(fields => Some(StructType(fields)))
        val provider = SnappyContext.getProvider(providerName,
          onlyBuiltIn = false)
        // check that the provider is a stream relation
        val clazz = DataSource(session, provider).providingClass
        if (!classOf[StreamPlanProvider].isAssignableFrom(clazz)) {
          throw Utils.analysisException(s"CREATE STREAM provider $providerName" +
              " does not implement StreamPlanProvider")
        }
        // provider has already been resolved, so isBuiltIn==false allows
        // for both builtin as well as external implementations
        CreateMetastoreTableUsing(streamName, None, specifiedSchema, None,
          provider, allowExisting.isDefined, opts, isBuiltIn = false)
    }

  protected lazy val streamContext: Parser[LogicalPlan] =
    (STREAMING ~>
        (INIT ^^^ 0 | START ^^^ 1 | STOP ^^^ 2) ~ numericLit.?) ^^ {
      case action ~ batchInterval =>
        if (batchInterval.isDefined) {
          StreamOperationsLogicalPlan(action, Some(batchInterval.get.toInt))
        } else {
          StreamOperationsLogicalPlan(action, None)
        }
    }


  protected lazy val externalTableInput: Parser[String] = new Parser[String] {
    def apply(in: Input): ParseResult[String] = {
      val source = in.source
      val remaining = source.subSequence(in.offset, source.length).toString
      val m = DDLEnd.matcher(remaining)
      if (m.find) {
        val index = m.start()
        val externalTableDefinition = remaining.substring(0, index).trim
        val others = remaining.substring(index)
        val reader = new PackratReader(new lexical.Scanner(others))
        Success(externalTableDefinition, reader)
      } else {
        Success(
          in.source.subSequence(in.offset, in.source.length()).toString,
          in.drop(in.source.length()))
      }
    }
  }
}

private[sql] case class CreateMetastoreTableUsing(
    tableIdent: TableIdentifier,
    baseTable: Option[TableIdentifier],
    userSpecifiedSchema: Option[StructType],
    schemaDDL: Option[String],
    provider: String,
    allowExisting: Boolean,
    options: Map[String, String],
    isBuiltIn: Boolean) extends RunnableCommand {

  override def run(session: SparkSession): Seq[Row] = {
    val snc = session.asInstanceOf[SnappySession]
    val mode = if (allowExisting) SaveMode.Ignore else SaveMode.ErrorIfExists
<<<<<<< HEAD
    snc.createTable(
      snc.sessionState.asInstanceOf[SnappySessionState].catalog.newQualifiedTableName(tableIdent), provider,
      userSpecifiedSchema, schemaDDL, mode, options,
      onlyBuiltIn = false, onlyExternal)
=======
    snc.createTable(snc.catalog.newQualifiedTableName(tableIdent), provider,
      userSpecifiedSchema, schemaDDL, mode,
      snc.addBaseTableOption(baseTable, options), isBuiltIn)
>>>>>>> 92d1ef8c
    Seq.empty
  }
}

private[sql] case class CreateMetastoreTableUsingSelect(
    tableIdent: TableIdentifier,
    baseTable: Option[TableIdentifier],
    provider: String,
    partitionColumns: Array[String],
    mode: SaveMode,
    options: Map[String, String],
    query: LogicalPlan,
    isBuiltIn: Boolean) extends RunnableCommand {

<<<<<<< HEAD
  override def run(session: SparkSession): Seq[Row] = {
    val snc = session.asInstanceOf[SnappySession]
    val catalog = snc.sessionState.asInstanceOf[SnappySessionState].catalog
    val qualifiedName = catalog.newQualifiedTableName(tableIdent)
    snc.createTable(qualifiedName, provider, partitionColumns, mode,
      options, query, onlyBuiltIn = false, onlyExternal)
    // refresh cache of the table in catalog
    catalog.invalidateTable(qualifiedName)
=======
  override def run(sqlContext: SQLContext): Seq[Row] = {
    val snc = sqlContext.asInstanceOf[SnappyContext]
    snc.createTable(snc.catalog.newQualifiedTableName(tableIdent), provider,
      partitionColumns, mode, snc.addBaseTableOption(baseTable, options),
      query, isBuiltIn)
>>>>>>> 92d1ef8c
    Seq.empty
  }
}

private[sql] case class DropTable(
    tableIdent: TableIdentifier,
    ifExists: Boolean) extends RunnableCommand {
<<<<<<< HEAD

  override def run(session: SparkSession): Seq[Row] = {
    val snc = session.asInstanceOf[SnappySession]
    snc.dropTable(tableIdent, ifExists)
=======
  override def run(sqlContext: SQLContext): Seq[Row] = {
    val snc = sqlContext.asInstanceOf[SnappyContext]
    snc.dropTable(snc.catalog.newQualifiedTableName(tableIdent), ifExists)
>>>>>>> 92d1ef8c
    Seq.empty
  }
}

private[sql] case class TruncateTable(
    tableIdent: TableIdentifier) extends RunnableCommand {

<<<<<<< HEAD
  override def run(session: SparkSession): Seq[Row] = {
    val snc = session.asInstanceOf[SnappySession]
    snc.truncateTable(tableIdent)
=======
  override def run(sqlContext: SQLContext): Seq[Row] = {
    val snc = sqlContext.asInstanceOf[SnappyContext]
    snc.truncateTable(snc.catalog.newQualifiedTableName(tableIdent))
>>>>>>> 92d1ef8c
    Seq.empty
  }
}

private[sql] case class CreateIndex(indexName: TableIdentifier,
    baseTable: TableIdentifier,
    indexColumns: Map[String, Option[SortDirection]],
    options: Map[String, String]) extends RunnableCommand {

<<<<<<< HEAD
  override def run(session: SparkSession): Seq[Row] = {
    val snc = session.asInstanceOf[SnappySession]
    snc.createIndex(indexName, baseTable.toString,
      indexColumns, options)
=======
  override def run(sqlContext: SQLContext): Seq[Row] = {
    val snc = sqlContext.asInstanceOf[SnappyContext]
    val tableIdent = snc.catalog.newQualifiedTableName(baseTable)
    val indexIdent = snc.catalog.newQualifiedTableName(indexName)
    snc.createIndex(indexIdent, tableIdent, indexColumns, options)
>>>>>>> 92d1ef8c
    Seq.empty
  }
}

private[sql] case class DropIndex(
    indexName: TableIdentifier,
    ifExists : Boolean) extends RunnableCommand {

<<<<<<< HEAD
  override def run(session: SparkSession): Seq[Row] = {
    val snc = session.asInstanceOf[SnappySession]
    snc.dropIndex(indexName, ifExists)
=======
  override def run(sqlContext: SQLContext): Seq[Row] = {
    val snc = sqlContext.asInstanceOf[SnappyContext]
    val indexIdent = snc.catalog.newQualifiedTableName(indexName)
    snc.dropIndex(indexIdent, ifExists)
>>>>>>> 92d1ef8c
    Seq.empty
  }
}

case class DMLExternalTable(
    tableName: TableIdentifier,
    child: LogicalPlan,
    command: String)
    extends LogicalPlan with Command {

  override def children: Seq[LogicalPlan] = child :: Nil

  override def output: Seq[Attribute] = child.output
}

private[sql] case class StreamOperationsLogicalPlan(action: Int,
    batchInterval: Option[Int])
    extends LogicalPlan with Command {

  override def output: Seq[Attribute] = Seq.empty

  /** Returns a Seq of the children of this node */
  override def children: Seq[LogicalPlan] = Seq.empty
}


private[sql] case class SnappyStreamingActionsCommand(action: Int,
    batchInterval: Option[Int])
    extends RunnableCommand {

  override def run(session: SparkSession): Seq[Row] = {

    def creatingFunc(): SnappyStreamingContext = {
      new SnappyStreamingContext(session.sparkContext, Seconds(batchInterval.get))
    }

    action match {
      case 0 =>
        val ssc = SnappyStreamingContext.getInstance()
        ssc match {
          case Some(x) => // TODO .We should create a named Streaming
          // Context and check if the configurations match
          case None => SnappyStreamingContext.getActiveOrCreate(creatingFunc)
        }
      case 1 =>
        val ssc = SnappyStreamingContext.getInstance()
        ssc match {
          case Some(x) => x.start()
          case None => throw Utils.analysisException(
            "Streaming Context has not been initialized")
        }
      case 2 =>
        val ssc = SnappyStreamingContext.getActive()
        ssc match {
          case Some(strCtx) => strCtx.stop(stopSparkContext = false, stopGracefully = true)
          case None => //throw Utils.analysisException(
            //"There is no running Streaming Context to be stopped")
        }
    }
    Seq.empty[Row]
  }
}<|MERGE_RESOLUTION|>--- conflicted
+++ resolved
@@ -19,32 +19,24 @@
 import java.sql.SQLException
 import java.util.regex.Pattern
 
-import org.apache.spark.sql.execution.SubqueryExec
-import org.apache.spark.sql.internal.SnappySessionState
-
 import scala.language.implicitConversions
 
 import org.parboiled2._
 import shapeless.{::, HNil}
 
 import org.apache.spark.sql.SnappyParserConsts.{plusOrMinus, trueFn}
+import org.apache.spark.sql.catalyst.TableIdentifier
 import org.apache.spark.sql.catalyst.analysis.{UnresolvedAlias, UnresolvedAttribute, UnresolvedExtractValue, UnresolvedFunction, UnresolvedRelation, UnresolvedStar}
 import org.apache.spark.sql.catalyst.expressions._
 import org.apache.spark.sql.catalyst.expressions.aggregate.{AggregateExpression, Complete, Count, HyperLogLogPlusPlus}
 import org.apache.spark.sql.catalyst.plans.logical._
 import org.apache.spark.sql.catalyst.plans.{FullOuter, Inner, JoinType, LeftOuter, LeftSemi, RightOuter}
-import org.apache.spark.sql.catalyst.{TableIdentifier}
 import org.apache.spark.sql.collection.Utils
 import org.apache.spark.sql.execution.columnar.ExternalStoreUtils
-<<<<<<< HEAD
 import org.apache.spark.sql.execution.command.RunnableCommand
-import org.apache.spark.sql.execution.datasources.{DataSource, CreateTableUsing, CreateTableUsingAsSelect}
-import org.apache.spark.sql.hive.{SnappyStoreHiveCatalog, QualifiedTableName}
-import org.apache.spark.sql.sources.{JdbcExtendedUtils, ExternalSchemaRelationProvider, PutIntoTable}
-=======
-import org.apache.spark.sql.execution.datasources.{CreateTableUsing, CreateTableUsingAsSelect, DDLException, DDLParser, ResolvedDataSource}
+import org.apache.spark.sql.execution.datasources.{CreateTableUsing, CreateTableUsingAsSelect, DataSource}
+import org.apache.spark.sql.internal.SnappySessionState
 import org.apache.spark.sql.sources.{ExternalSchemaRelationProvider, PutIntoTable}
->>>>>>> 92d1ef8c
 import org.apache.spark.sql.streaming.{StreamPlanProvider, WindowLogicalPlan}
 import org.apache.spark.sql.types._
 import org.apache.spark.streaming.{Duration, Milliseconds, Minutes, Seconds, SnappyStreamingContext}
@@ -62,75 +54,75 @@
     _input = in
   }
 
-  final def ALL = rule { keyword(SnappyParserConsts.ALL) }
-  final def AND = rule { keyword(SnappyParserConsts.AND) }
-  final def APPROXIMATE = rule { keyword(SnappyParserConsts.APPROXIMATE) }
-  final def AS = rule { keyword(SnappyParserConsts.AS) }
-  final def ASC = rule { keyword(SnappyParserConsts.ASC) }
-  final def BETWEEN = rule { keyword(SnappyParserConsts.BETWEEN) }
-  final def BY = rule { keyword(SnappyParserConsts.BY) }
-  final def CASE = rule { keyword(SnappyParserConsts.CASE) }
-  final def CAST = rule { keyword(SnappyParserConsts.CAST) }
-  final def DELETE = rule { keyword(SnappyParserConsts.DELETE) }
-  final def DESC = rule { keyword(SnappyParserConsts.DESC) }
-  final def DISTINCT = rule { keyword(SnappyParserConsts.DISTINCT) }
-  final def ELSE = rule { keyword(SnappyParserConsts.ELSE) }
-  final def END = rule { keyword(SnappyParserConsts.END) }
-  final def EXCEPT = rule { keyword(SnappyParserConsts.EXCEPT) }
-  final def EXISTS = rule { keyword(SnappyParserConsts.EXISTS) }
-  final def FALSE = rule { keyword(SnappyParserConsts.FALSE) }
-  final def FROM = rule { keyword(SnappyParserConsts.FROM) }
-  final def FULL = rule { keyword(SnappyParserConsts.FULL) }
-  final def GROUP = rule { keyword(SnappyParserConsts.GROUP) }
-  final def HAVING = rule { keyword(SnappyParserConsts.HAVING) }
-  final def IN = rule { keyword(SnappyParserConsts.IN) }
-  final def INNER = rule { keyword(SnappyParserConsts.INNER) }
-  final def INSERT = rule { keyword(SnappyParserConsts.INSERT) }
-  final def INTERSECT = rule { keyword(SnappyParserConsts.INTERSECT) }
-  final def INTERVAL = rule { keyword(SnappyParserConsts.INTERVAL) }
-  final def INTO = rule { keyword(SnappyParserConsts.INTO) }
-  final def IS = rule { keyword(SnappyParserConsts.IS) }
-  final def JOIN = rule { keyword(SnappyParserConsts.JOIN) }
-  final def LEFT = rule { keyword(SnappyParserConsts.LEFT) }
-  final def LIKE = rule { keyword(SnappyParserConsts.LIKE) }
-  final def LIMIT = rule { keyword(SnappyParserConsts.LIMIT) }
-  final def NOT = rule { keyword(SnappyParserConsts.NOT) }
-  final def NULL = rule { keyword(SnappyParserConsts.NULL) }
-  final def ON = rule { keyword(SnappyParserConsts.ON) }
-  final def OR = rule { keyword(SnappyParserConsts.OR) }
-  final def ORDER = rule { keyword(SnappyParserConsts.ORDER) }
-  final def OUTER = rule { keyword(SnappyParserConsts.OUTER) }
-  final def OVERWRITE = rule { keyword(SnappyParserConsts.OVERWRITE) }
-  final def PUT = rule { keyword(SnappyParserConsts.PUT) }
-  final def REGEXP = rule { keyword(SnappyParserConsts.REGEXP) }
-  final def RIGHT = rule { keyword(SnappyParserConsts.RIGHT) }
-  final def RLIKE = rule { keyword(SnappyParserConsts.RLIKE) }
-  final def SELECT = rule { keyword(SnappyParserConsts.SELECT) }
-  final def SEMI = rule { keyword(SnappyParserConsts.SEMI) }
-  final def SORT = rule { keyword(SnappyParserConsts.SORT) }
-  final def TABLE = rule { keyword(SnappyParserConsts.TABLE) }
-  final def THEN = rule { keyword(SnappyParserConsts.THEN) }
-  final def TO = rule { keyword(SnappyParserConsts.TO) }
-  final def TRUE = rule { keyword(SnappyParserConsts.TRUE) }
-  final def UNION = rule { keyword(SnappyParserConsts.UNION) }
-  final def UPDATE = rule { keyword(SnappyParserConsts.UPDATE) }
-  final def WHEN = rule { keyword(SnappyParserConsts.WHEN) }
-  final def WHERE = rule { keyword(SnappyParserConsts.WHERE) }
-  final def WITH = rule { keyword(SnappyParserConsts.WITH) }
+  final def ALL: Rule0 = rule { keyword(SnappyParserConsts.ALL) }
+  final def AND: Rule0 = rule { keyword(SnappyParserConsts.AND) }
+  final def APPROXIMATE: Rule0 = rule { keyword(SnappyParserConsts.APPROXIMATE) }
+  final def AS: Rule0 = rule { keyword(SnappyParserConsts.AS) }
+  final def ASC: Rule0 = rule { keyword(SnappyParserConsts.ASC) }
+  final def BETWEEN: Rule0 = rule { keyword(SnappyParserConsts.BETWEEN) }
+  final def BY: Rule0 = rule { keyword(SnappyParserConsts.BY) }
+  final def CASE: Rule0 = rule { keyword(SnappyParserConsts.CASE) }
+  final def CAST: Rule0 = rule { keyword(SnappyParserConsts.CAST) }
+  final def DELETE: Rule0 = rule { keyword(SnappyParserConsts.DELETE) }
+  final def DESC: Rule0 = rule { keyword(SnappyParserConsts.DESC) }
+  final def DISTINCT: Rule0 = rule { keyword(SnappyParserConsts.DISTINCT) }
+  final def ELSE: Rule0 = rule { keyword(SnappyParserConsts.ELSE) }
+  final def END: Rule0 = rule { keyword(SnappyParserConsts.END) }
+  final def EXCEPT: Rule0 = rule { keyword(SnappyParserConsts.EXCEPT) }
+  final def EXISTS: Rule0 = rule { keyword(SnappyParserConsts.EXISTS) }
+  final def FALSE: Rule0 = rule { keyword(SnappyParserConsts.FALSE) }
+  final def FROM: Rule0 = rule { keyword(SnappyParserConsts.FROM) }
+  final def FULL: Rule0 = rule { keyword(SnappyParserConsts.FULL) }
+  final def GROUP: Rule0 = rule { keyword(SnappyParserConsts.GROUP) }
+  final def HAVING: Rule0 = rule { keyword(SnappyParserConsts.HAVING) }
+  final def IN: Rule0 = rule { keyword(SnappyParserConsts.IN) }
+  final def INNER: Rule0 = rule { keyword(SnappyParserConsts.INNER) }
+  final def INSERT: Rule0 = rule { keyword(SnappyParserConsts.INSERT) }
+  final def INTERSECT: Rule0 = rule { keyword(SnappyParserConsts.INTERSECT) }
+  final def INTERVAL: Rule0 = rule { keyword(SnappyParserConsts.INTERVAL) }
+  final def INTO: Rule0 = rule { keyword(SnappyParserConsts.INTO) }
+  final def IS: Rule0 = rule { keyword(SnappyParserConsts.IS) }
+  final def JOIN: Rule0 = rule { keyword(SnappyParserConsts.JOIN) }
+  final def LEFT: Rule0 = rule { keyword(SnappyParserConsts.LEFT) }
+  final def LIKE: Rule0 = rule { keyword(SnappyParserConsts.LIKE) }
+  final def LIMIT: Rule0 = rule { keyword(SnappyParserConsts.LIMIT) }
+  final def NOT: Rule0 = rule { keyword(SnappyParserConsts.NOT) }
+  final def NULL: Rule0 = rule { keyword(SnappyParserConsts.NULL) }
+  final def ON: Rule0 = rule { keyword(SnappyParserConsts.ON) }
+  final def OR: Rule0 = rule { keyword(SnappyParserConsts.OR) }
+  final def ORDER: Rule0 = rule { keyword(SnappyParserConsts.ORDER) }
+  final def OUTER: Rule0 = rule { keyword(SnappyParserConsts.OUTER) }
+  final def OVERWRITE: Rule0 = rule { keyword(SnappyParserConsts.OVERWRITE) }
+  final def PUT: Rule0 = rule { keyword(SnappyParserConsts.PUT) }
+  final def REGEXP: Rule0 = rule { keyword(SnappyParserConsts.REGEXP) }
+  final def RIGHT: Rule0 = rule { keyword(SnappyParserConsts.RIGHT) }
+  final def RLIKE: Rule0 = rule { keyword(SnappyParserConsts.RLIKE) }
+  final def SELECT: Rule0 = rule { keyword(SnappyParserConsts.SELECT) }
+  final def SEMI: Rule0 = rule { keyword(SnappyParserConsts.SEMI) }
+  final def SORT: Rule0 = rule { keyword(SnappyParserConsts.SORT) }
+  final def TABLE: Rule0 = rule { keyword(SnappyParserConsts.TABLE) }
+  final def THEN: Rule0 = rule { keyword(SnappyParserConsts.THEN) }
+  final def TO: Rule0 = rule { keyword(SnappyParserConsts.TO) }
+  final def TRUE: Rule0 = rule { keyword(SnappyParserConsts.TRUE) }
+  final def UNION: Rule0 = rule { keyword(SnappyParserConsts.UNION) }
+  final def UPDATE: Rule0 = rule { keyword(SnappyParserConsts.UPDATE) }
+  final def WHEN: Rule0 = rule { keyword(SnappyParserConsts.WHEN) }
+  final def WHERE: Rule0 = rule { keyword(SnappyParserConsts.WHERE) }
+  final def WITH: Rule0 = rule { keyword(SnappyParserConsts.WITH) }
   // interval units are not reserved (handled in SnappyParserConsts singleton)
-  final def DAY = rule { intervalUnit(SnappyParserConsts.DAY) }
-  final def HOUR = rule { intervalUnit(SnappyParserConsts.HOUR) }
-  final def MICROSECOND = rule { intervalUnit(SnappyParserConsts.MICROSECOND) }
-  final def MILLISECOND = rule { intervalUnit(SnappyParserConsts.MILLISECOND) }
-  final def MINUTE = rule { intervalUnit(SnappyParserConsts.MINUTE) }
-  final def MONTH = rule { intervalUnit(SnappyParserConsts.MONTH) }
-  final def SECOND = rule { intervalUnit(SnappyParserConsts.SECOND) }
-  final def WEEK = rule { intervalUnit(SnappyParserConsts.WEEK) }
-  final def YEAR = rule { intervalUnit(SnappyParserConsts.YEAR) }
+  final def DAY: Rule0 = rule { intervalUnit(SnappyParserConsts.DAY) }
+  final def HOUR: Rule0 = rule { intervalUnit(SnappyParserConsts.HOUR) }
+  final def MICROSECOND: Rule0 = rule { intervalUnit(SnappyParserConsts.MICROSECOND) }
+  final def MILLISECOND: Rule0 = rule { intervalUnit(SnappyParserConsts.MILLISECOND) }
+  final def MINUTE: Rule0 = rule { intervalUnit(SnappyParserConsts.MINUTE) }
+  final def MONTH: Rule0 = rule { intervalUnit(SnappyParserConsts.MONTH) }
+  final def SECOND: Rule0 = rule { intervalUnit(SnappyParserConsts.SECOND) }
+  final def WEEK: Rule0 = rule { intervalUnit(SnappyParserConsts.WEEK) }
+  final def YEAR: Rule0 = rule { intervalUnit(SnappyParserConsts.YEAR) }
   // Added for streaming window CQs
-  final def DURATION = rule { keyword(SnappyParserConsts.DURATION) }
-  final def SLIDE = rule { keyword(SnappyParserConsts.SLIDE) }
-  final def WINDOW = rule { keyword(SnappyParserConsts.WINDOW) }
+  final def DURATION: Rule0 = rule { keyword(SnappyParserConsts.DURATION) }
+  final def SLIDE: Rule0 = rule { keyword(SnappyParserConsts.SLIDE) }
+  final def WINDOW: Rule0 = rule { keyword(SnappyParserConsts.WINDOW) }
 
   private def toDecimalOrDoubleLiteral(s: String,
       scientific: Boolean): Literal = {
@@ -370,6 +362,29 @@
         ((e1: Expression, e2: Expression) => RLike(e1, e2))
   }
 
+  /*
+  TODO: SW: Add support for IN and EXISTS
+  override protected def comparisonExpression1: Rule[Expression :: HNil,
+      Expression :: HNil] = rule {
+    super.comparisonExpression1 |
+    IN ~ query ~> ((e: Expression, subQuery: LogicalPlan) =>
+      InSubquery(e, subQuery, positive = true)) |
+    NOT ~ IN ~ query ~> ((e: Expression, subQuery: LogicalPlan) =>
+      InSubquery(e, subQuery, positive = false)) |
+    '=' ~ ws ~ query ~> ((e: Expression, subQuery: LogicalPlan) =>
+      InSubquery(e, subQuery, positive = true))
+  }
+
+  override protected def primary: Rule1[Expression] = rule {
+    super.primary |
+    EXISTS ~ query ~> ((subQuery: LogicalPlan) =>
+      Exists(subQuery, positive = true)) |
+    NOT ~ EXISTS ~ query ~> ((subQuery: LogicalPlan) =>
+      Exists(subQuery, positive = false))
+
+  }
+  */
+
   protected final def termExpression: Rule1[Expression] = rule {
     productExpression ~ (capture(plusOrMinus) ~ ws ~ productExpression ~>
         ((e1: Expression, op: String, e2: Expression) =>
@@ -763,14 +778,6 @@
           else SaveMode.ErrorIfExists
           val queryPlan = parseQuery(query.get)
 
-<<<<<<< HEAD
-          if (temporary.isDefined) {
-            CreateTableUsingAsSelect(tableIdent, provider, temporary = true,
-              Array.empty[String], None, mode, options, queryPlan)
-          } else {
-            CreateMetastoreTableUsingSelect(tableIdent, provider,
-              Array.empty[String], mode, options, queryPlan)
-=======
           tempOrExternal match {
             case None =>
               CreateMetastoreTableUsingSelect(tableIdent, None, provider,
@@ -780,22 +787,16 @@
               CreateMetastoreTableUsingSelect(tableIdent, None, provider,
                 Array.empty[String], mode, options, queryPlan,
                 isBuiltIn = false)
-            case Some(_) =>
-              CreateTableUsingAsSelect(tableIdent, provider, temporary = true,
-                Array.empty[String], mode, options, queryPlan)
->>>>>>> 92d1ef8c
+            case Some(_) => throw new DDLException(
+              "CREATE TEMPORARY TABLE ... USING ... does not allow AS query")
           }
         } else {
           val hasExternalSchema = if (tempOrExternal.isDefined) false
           else {
             // check if provider class implements ExternalSchemaRelationProvider
             try {
-<<<<<<< HEAD
-              val clazz: Class[_] = DataSource(session, provider).providingClass
-=======
-              val clazz: Class[_] = ResolvedDataSource.lookupDataSource(
-                SnappyContext.getProvider(provider, onlyBuiltIn = false))
->>>>>>> 92d1ef8c
+              val clazz: Class[_] = DataSource(session, SnappyContext
+                .getProvider(provider, onlyBuiltIn = false)).providingClass
               classOf[ExternalSchemaRelationProvider].isAssignableFrom(clazz)
             } catch {
               case ce: ClassNotFoundException =>
@@ -814,15 +815,6 @@
           }
           val schemaDDL = if (hasExternalSchema) Some(schemaString) else None
 
-<<<<<<< HEAD
-          if (temporary.isDefined) {
-            CreateTableUsing(tableIdent, userSpecifiedSchema, provider,
-              temporary = true, options, Array.empty[String], None, allowExisting.isDefined,
-              managedIfNoPath = false)
-          } else {
-            CreateMetastoreTableUsing(tableIdent, userSpecifiedSchema,
-              schemaDDL, provider, allowExisting.isDefined, options)
-=======
           tempOrExternal match {
             case None =>
               CreateMetastoreTableUsing(tableIdent, None, userSpecifiedSchema,
@@ -834,9 +826,8 @@
                 isBuiltIn = false)
             case Some(_) =>
               CreateTableUsing(tableIdent, userSpecifiedSchema, provider,
-                temporary = true, options, allowExisting.isDefined,
-                managedIfNoPath = false)
->>>>>>> 92d1ef8c
+                temporary = true, options, Array.empty[String], None,
+                allowExisting.isDefined, managedIfNoPath = false)
           }
         }
     }
@@ -844,21 +835,8 @@
   // This is the same as tableIdentifier in SnappyParser.
   protected override lazy val tableIdentifier: Parser[TableIdentifier] =
     (ident <~ ".").? ~ ident ^^ {
-<<<<<<< HEAD
-      case maybeSchemaName ~ tableName => {
-        val schemaName = maybeSchemaName match {
-          case Some(schema) => schema
-          case _ => session.sessionCatalog.getCurrentDatabase
-        }
-        new QualifiedTableName(Some(SnappyStoreHiveCatalog.processTableIdentifier(schemaName,
-          session.sessionState.conf)),
-          tableName)
-      }
-
-=======
       case maybeSchemaName ~ tableName =>
         TableIdentifier(tableName, maybeSchemaName)
->>>>>>> 92d1ef8c
     }
 
   protected override lazy val primitiveType: Parser[DataType] =
@@ -1000,16 +978,9 @@
   override def run(session: SparkSession): Seq[Row] = {
     val snc = session.asInstanceOf[SnappySession]
     val mode = if (allowExisting) SaveMode.Ignore else SaveMode.ErrorIfExists
-<<<<<<< HEAD
-    snc.createTable(
-      snc.sessionState.asInstanceOf[SnappySessionState].catalog.newQualifiedTableName(tableIdent), provider,
-      userSpecifiedSchema, schemaDDL, mode, options,
-      onlyBuiltIn = false, onlyExternal)
-=======
-    snc.createTable(snc.catalog.newQualifiedTableName(tableIdent), provider,
-      userSpecifiedSchema, schemaDDL, mode,
-      snc.addBaseTableOption(baseTable, options), isBuiltIn)
->>>>>>> 92d1ef8c
+    snc.createTable(snc.sessionState.asInstanceOf[SnappySessionState].catalog
+        .newQualifiedTableName(tableIdent), provider, userSpecifiedSchema,
+      schemaDDL, mode, snc.addBaseTableOption(baseTable, options), isBuiltIn)
     Seq.empty
   }
 }
@@ -1024,22 +995,12 @@
     query: LogicalPlan,
     isBuiltIn: Boolean) extends RunnableCommand {
 
-<<<<<<< HEAD
   override def run(session: SparkSession): Seq[Row] = {
     val snc = session.asInstanceOf[SnappySession]
     val catalog = snc.sessionState.asInstanceOf[SnappySessionState].catalog
-    val qualifiedName = catalog.newQualifiedTableName(tableIdent)
-    snc.createTable(qualifiedName, provider, partitionColumns, mode,
-      options, query, onlyBuiltIn = false, onlyExternal)
-    // refresh cache of the table in catalog
-    catalog.invalidateTable(qualifiedName)
-=======
-  override def run(sqlContext: SQLContext): Seq[Row] = {
-    val snc = sqlContext.asInstanceOf[SnappyContext]
-    snc.createTable(snc.catalog.newQualifiedTableName(tableIdent), provider,
+    snc.createTable(catalog.newQualifiedTableName(tableIdent), provider,
       partitionColumns, mode, snc.addBaseTableOption(baseTable, options),
       query, isBuiltIn)
->>>>>>> 92d1ef8c
     Seq.empty
   }
 }
@@ -1047,16 +1008,11 @@
 private[sql] case class DropTable(
     tableIdent: TableIdentifier,
     ifExists: Boolean) extends RunnableCommand {
-<<<<<<< HEAD
 
   override def run(session: SparkSession): Seq[Row] = {
     val snc = session.asInstanceOf[SnappySession]
-    snc.dropTable(tableIdent, ifExists)
-=======
-  override def run(sqlContext: SQLContext): Seq[Row] = {
-    val snc = sqlContext.asInstanceOf[SnappyContext]
-    snc.dropTable(snc.catalog.newQualifiedTableName(tableIdent), ifExists)
->>>>>>> 92d1ef8c
+    val catalog = snc.sessionState.asInstanceOf[SnappySessionState].catalog
+    snc.dropTable(catalog.newQualifiedTableName(tableIdent), ifExists)
     Seq.empty
   }
 }
@@ -1064,15 +1020,10 @@
 private[sql] case class TruncateTable(
     tableIdent: TableIdentifier) extends RunnableCommand {
 
-<<<<<<< HEAD
   override def run(session: SparkSession): Seq[Row] = {
     val snc = session.asInstanceOf[SnappySession]
-    snc.truncateTable(tableIdent)
-=======
-  override def run(sqlContext: SQLContext): Seq[Row] = {
-    val snc = sqlContext.asInstanceOf[SnappyContext]
-    snc.truncateTable(snc.catalog.newQualifiedTableName(tableIdent))
->>>>>>> 92d1ef8c
+    val catalog = snc.sessionState.asInstanceOf[SnappySessionState].catalog
+    snc.truncateTable(catalog.newQualifiedTableName(tableIdent))
     Seq.empty
   }
 }
@@ -1082,18 +1033,12 @@
     indexColumns: Map[String, Option[SortDirection]],
     options: Map[String, String]) extends RunnableCommand {
 
-<<<<<<< HEAD
   override def run(session: SparkSession): Seq[Row] = {
     val snc = session.asInstanceOf[SnappySession]
-    snc.createIndex(indexName, baseTable.toString,
-      indexColumns, options)
-=======
-  override def run(sqlContext: SQLContext): Seq[Row] = {
-    val snc = sqlContext.asInstanceOf[SnappyContext]
-    val tableIdent = snc.catalog.newQualifiedTableName(baseTable)
-    val indexIdent = snc.catalog.newQualifiedTableName(indexName)
+    val catalog = snc.sessionState.asInstanceOf[SnappySessionState].catalog
+    val tableIdent = catalog.newQualifiedTableName(baseTable)
+    val indexIdent = catalog.newQualifiedTableName(indexName)
     snc.createIndex(indexIdent, tableIdent, indexColumns, options)
->>>>>>> 92d1ef8c
     Seq.empty
   }
 }
@@ -1102,16 +1047,11 @@
     indexName: TableIdentifier,
     ifExists : Boolean) extends RunnableCommand {
 
-<<<<<<< HEAD
   override def run(session: SparkSession): Seq[Row] = {
     val snc = session.asInstanceOf[SnappySession]
-    snc.dropIndex(indexName, ifExists)
-=======
-  override def run(sqlContext: SQLContext): Seq[Row] = {
-    val snc = sqlContext.asInstanceOf[SnappyContext]
-    val indexIdent = snc.catalog.newQualifiedTableName(indexName)
+    val catalog = snc.sessionState.asInstanceOf[SnappySessionState].catalog
+    val indexIdent = catalog.newQualifiedTableName(indexName)
     snc.dropIndex(indexIdent, ifExists)
->>>>>>> 92d1ef8c
     Seq.empty
   }
 }
