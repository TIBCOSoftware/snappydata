--- conflicted
+++ resolved
@@ -24,11 +24,8 @@
 import com.esotericsoftware.kryo.io.{Input, Output}
 import com.esotericsoftware.kryo.{Kryo, KryoSerializable}
 import com.gemstone.gemfire.internal.shared.ClientResolverUtils
-<<<<<<< HEAD
 import com.gemstone.gemfire.internal.shared.unsafe.UnsafeHolder
 
-=======
->>>>>>> b2eccded
 import org.apache.spark.memory.{MemoryConsumer, MemoryMode, TaskMemoryManager}
 import org.apache.spark.serializer.StructTypeSerializer
 import org.apache.spark.sql.catalyst.CatalystTypeConverters._
@@ -209,7 +206,6 @@
     ev.copy(initCode, isNullLocal, valueLocal)
   }
 
-<<<<<<< HEAD
   // noinspection ScalaUnusedSymbol
   private def writeReplace(): AnyRef = ParamLiteral(literalValue.value, dataType, pos)
 
@@ -225,14 +221,14 @@
     UnsafeHolder.getUnsafe.putObject(this, ParamLiteral.typeOffset,
       StructTypeSerializer.readType(kryo, input))
     pos = input.readVarInt(true)
-=======
+  }
+
   private[sql] var currentValue: Any = value
 
   override def toString: String = currentValue match {
     case null => "null"
     case binary: Array[Byte] => "0x" + DatatypeConverter.printHexBinary(binary)
     case other => other.toString
->>>>>>> b2eccded
   }
 }
 
