/*
 * Copyright (c) 2017-2019 TIBCO Software Inc. All rights reserved.
 *
 * Licensed under the Apache License, Version 2.0 (the "License"); you
 * may not use this file except in compliance with the License. You
 * may obtain a copy of the License at
 *
 * http://www.apache.org/licenses/LICENSE-2.0
 *
 * Unless required by applicable law or agreed to in writing, software
 * distributed under the License is distributed on an "AS IS" BASIS,
 * WITHOUT WARRANTIES OR CONDITIONS OF ANY KIND, either express or
 * implied. See the License for the specific language governing
 * permissions and limitations under the License. See accompanying
 * LICENSE file.
 */

package org.apache.spark.sql.catalyst.expressions

import java.util
import javax.xml.bind.DatatypeConverter

import scala.collection.mutable

import com.esotericsoftware.kryo.io.{Input, Output}
import com.esotericsoftware.kryo.{Kryo, KryoSerializable}
import com.gemstone.gemfire.internal.shared.ClientResolverUtils
import org.eclipse.collections.impl.map.mutable.UnifiedMap
import org.json4s.JsonAST.JField

import org.apache.spark.memory.{MemoryMode, TaskMemoryManager}
import org.apache.spark.serializer.StructTypeSerializer
import org.apache.spark.sql.SparkSupport
import org.apache.spark.sql.catalyst.CatalystTypeConverters._
import org.apache.spark.sql.catalyst.InternalRow
import org.apache.spark.sql.catalyst.expressions.codegen.{CodegenContext, ExprCode}
import org.apache.spark.sql.collection.Utils
import org.apache.spark.sql.types._
import org.apache.spark.unsafe.types.UTF8String

case class TermValues(literalValueRef: String, isNull: String, valueTerm: String)

// A marker interface to extend usage of Literal case matching.
// A literal that can change across multiple query execution.
trait DynamicReplacableConstant extends Expression with SparkSupport {

  @transient private lazy val termMap =
    java.util.Collections.synchronizedMap(new util.HashMap[CodegenContext, TermValues]())

  def value: Any

  /**
   * Used only for checking types and can be overridden by implementations to return
   * dummy result (like null) whose [[value]] evaluation can be potentially expensive.
   */
  private[sql] def getValueForTypeCheck: Any = {
    val value = this.value
    assert(value != null || nullable, "Expected nullable as true when value is null")
    value
  }

  override final lazy val deterministic: Boolean = true

  private def checkValueType(value: Any, expectedClass: Class[_]): Unit = {
    val valueClass = if (value != null) value.getClass else null
    assert((valueClass eq expectedClass) || (valueClass eq null),
      s"Unexpected data type $dataType for value type: $valueClass")
  }

  override final def doGenCode(ctx: CodegenContext, ev: ExprCode): ExprCode = {
    // change the isNull and primitive to consts, to inline them
    val value = getValueForTypeCheck
    val addMutableState = !ctx.references.exists(_.asInstanceOf[AnyRef] eq this)
    val termValues = if (addMutableState) {
      val literalValueRef = ctx.addReferenceObj("literal", this,
        classOf[DynamicReplacableConstant].getName)
      val isNull = ctx.freshName("isNull")
      val valueTerm = ctx.freshName("value")
      val tv = TermValues(literalValueRef, isNull, valueTerm)
      termMap.put(ctx, tv)
      tv
    } else {
      val tv = termMap.get(ctx)
      assert(tv != null)
      tv
    }
    // temporary variable for storing value() result for cases where it can be
    // potentially expensive (e.g. for DynamicFoldableExpression)
    val valueResult = ctx.freshName("valueResult")
    val isNullLocal = ev.isNull
    val valueLocal = ev.value
    val dataType = Utils.getSQLDataType(this.dataType)
    val javaType = ctx.javaType(dataType)
    // get values from map
    val isNull = termValues.isNull
    val valueTerm = termValues.valueTerm
    val literalValueRef = termValues.literalValueRef
    val initCode =
      s"""
         |final boolean $isNullLocal = $isNull;
         |final $javaType $valueLocal = $valueTerm;
      """.stripMargin

    if (!addMutableState) {
      // use the already added fields
      return ev.copy(initCode, isNullLocal, valueLocal)
    }
    val valueRef = literalValueRef
    val box = ctx.boxedType(javaType)

    val unbox = dataType match {
      case BooleanType =>
        checkValueType(value, classOf[java.lang.Boolean])
        ".booleanValue()"
      case FloatType =>
        checkValueType(value, classOf[java.lang.Float])
        ".floatValue()"
      case DoubleType =>
        checkValueType(value, classOf[java.lang.Double])
        ".doubleValue()"
      case ByteType =>
        checkValueType(value, classOf[java.lang.Byte])
        ".byteValue()"
      case ShortType =>
        checkValueType(value, classOf[java.lang.Short])
        ".shortValue()"
      case _: IntegerType | _: DateType =>
        checkValueType(value, classOf[java.lang.Integer])
        ".intValue()"
      case _: TimestampType | _: LongType =>
        checkValueType(value, classOf[java.lang.Long])
        ".longValue()"
      case StringType =>
        // allocate UTF8String on off-heap so that Native can be used if possible
        checkValueType(value, classOf[UTF8String])

        val getContext = Utils.genTaskContextFunction(ctx)
        val memoryManagerClass = classOf[TaskMemoryManager].getName
        val memoryModeClass = classOf[MemoryMode].getName
        val consumerClass = classOf[DirectStringConsumer].getName
        internals.addClassField(ctx, javaType, valueTerm, _ =>
          s"""
             |Object $valueResult = $valueRef.value();
             |if (($isNull = ($valueResult == null))) {
             |  $valueTerm = ${ctx.defaultValue(dataType)};
             |} else {
             |  $valueTerm = ($box)$valueResult;
             |  if (com.gemstone.gemfire.internal.cache.GemFireCacheImpl.hasNewOffHeap() &&
             |      $getContext() != null) {
             |    // convert to off-heap value if possible
             |    $memoryManagerClass mm = $getContext().taskMemoryManager();
             |    if (mm.getTungstenMemoryMode() == $memoryModeClass.OFF_HEAP) {
             |      $consumerClass consumer = new $consumerClass(mm);
             |      $valueTerm = consumer.copyUTF8String($valueTerm);
             |    }
             |  }
             |}
          """.stripMargin, forceInline = true, useFreshName = false)
        // indicate that code for valueTerm has already been generated
        null.asInstanceOf[String]
      case _ => ""
    }
    internals.addClassField(ctx, "boolean", isNull, forceInline = true, useFreshName = false)
    if (unbox ne null) {
      internals.addClassField(ctx, javaType, valueTerm, _ =>
        s"""
           |Object $valueResult = $valueRef.value();
           |$isNull = $valueResult == null;
           |$valueTerm = $isNull ? ${ctx.defaultValue(dataType)} : (($box)$valueResult)$unbox;
        """.stripMargin, forceInline = true, useFreshName = false)
    }
    ev.copy(initCode, isNullLocal, valueLocal)
  }
}

trait TokenizedLiteral extends LeafExpression with DynamicReplacableConstant {

  protected final var _foldable: Boolean = _

  // avoid constant folding and let it be done by TokenizedLiteralFolding
  // so that generated code does not embed constants when there are constant
  // expressions (common case being a CAST when literal type does not match exactly)
  override final def foldable: Boolean = _foldable

  def valueString: String

  final def markFoldable(b: Boolean): TokenizedLiteral = {
    _foldable = b
    this
  }

  override final def makeCopy(newArgs: Array[AnyRef]): Expression = {
    assert(newArgs.length == 0)
    this
  }

  override final def withNewChildren(newChildren: Seq[Expression]): Expression = {
    assert(newChildren.isEmpty)
    this
  }
}

/**
 * A Literal that passes its value as a reference object in generated code instead
 * of embedding as a constant to allow generated code reuse.
 */
final class TokenLiteral(_value: Any, _dataType: DataType)
    extends Literal(_value, _dataType) with TokenizedLiteral with KryoSerializable {

  override def valueString: String = toString()

  override def jsonFields: List[JField] = super.jsonFields

  override def equals(other: Any): Boolean = other match {
    case l: Literal => foldable == l.foldable && super.equals(other)
    case _ => super.equals(other)
  }

  override def write(kryo: Kryo, output: Output): Unit = {
    kryo.writeClassAndObject(output, value)
    StructTypeSerializer.writeType(kryo, output, dataType)
  }

  override def read(kryo: Kryo, input: Input): Unit = {
    TokenLiteral.valueField.set(this, kryo.readClassAndObject(input))
    TokenLiteral.dataTypeField.set(this, StructTypeSerializer.readType(kryo, input))
  }
}

/**
 * In addition to [[TokenLiteral]], this class can also be used in plan caching
 * so allows for internal value to be updated in subsequent runs when the
 * plan is re-used with different constants. For that reason this does not
 * extend Literal (to avoid Analyzer/Optimizer etc doing constant propagation
 * for example) and its hash/equals ignores the value matching and only the position
 * of the literal in the plan is used with the data type.
 *
 * Where ever ParamLiteral case matching is required, it must match
 * for DynamicReplacableConstant and use .eval(..) for code generation.
 * see SNAP-1597 for more details. For cases of common-subexpression elimination
 * that depend on constant values being equal in different parts of the tree,
 * a new RefParamLiteral has been added that points to a ParamLiteral and is always
 * equal to it, see SNAP-2462 for more details.
 */
case class ParamLiteral(var value: Any, var dataType: DataType,
    var pos: Int, @transient private[sql] val execId: Int,
    private[sql] var tokenized: Boolean = false,
    private[sql] var positionIndependent: Boolean = false,
    @transient private[sql] var valueEquals: Boolean = false)
    extends TokenizedLiteral with KryoSerializable {

  override def nullable: Boolean = dataType eq NullType

  override def eval(input: InternalRow): Any = value

  override def nodeName: String = "ParamLiteral"

  override def prettyName: String = "ParamLiteral"

  def asLiteral: TokenLiteral = new TokenLiteral(value, dataType)

  override protected[sql] def jsonFields: List[JField] = asLiteral.jsonFields

  override def sql: String = asLiteral.sql

  override def hashCode(): Int = {
    if (tokenized) {
      if (positionIndependent) dataType.hashCode()
      else ClientResolverUtils.addIntToHashOpt(pos, dataType.hashCode())
    } else {
      val valueHashCode = value match {
        case null => 0
        case binary: Array[Byte] => java.util.Arrays.hashCode(binary)
        case other => other.hashCode()
      }
      ClientResolverUtils.addIntToHashOpt(valueHashCode, dataType.hashCode())
    }
  }

  override def equals(obj: Any): Boolean = obj match {
    case a: AnyRef if this eq a => true
    case r: RefParamLiteral if r.param ne null => r.referenceEquals(this)
    case l: ParamLiteral =>
      // match by position only if "tokenized" else value comparison (no-caching case)
      if (tokenized && !valueEquals) pos == l.pos && dataType == l.dataType
      else dataType == l.dataType && valueEquals(l)
    case _ => false
  }

  override def semanticEquals(other: Expression): Boolean = equals(other)

  private def valueEquals(p: ParamLiteral): Boolean = value match {
    case null => p.value == null
    case a: Array[Byte] => p.value match {
      case b: Array[Byte] => java.util.Arrays.equals(a, b)
      case _ => false
    }
    case _ => value.equals(p.value)
  }

  override def write(kryo: Kryo, output: Output): Unit = {
    kryo.writeClassAndObject(output, value)
    StructTypeSerializer.writeType(kryo, output, dataType)
    output.writeVarInt(pos, true)
    output.writeBoolean(tokenized)
    output.writeBoolean(positionIndependent)
  }

  override def read(kryo: Kryo, input: Input): Unit = {
    value = kryo.readClassAndObject(input)
    dataType = StructTypeSerializer.readType(kryo, input)
    pos = input.readVarInt(true)
    tokenized = input.readBoolean()
    positionIndependent = input.readBoolean()
  }

  override def valueString: String = value match {
    case null => "null"
    case binary: Array[Byte] => "0x" + DatatypeConverter.printHexBinary(binary)
    case other => other.toString
  }

  override def toString: String = {
    // add the length of value in string for easy replace later
    val sb = new StringBuilder
    sb.append(TokenLiteral.PARAMLITERAL_START).append(pos).append(',').append(execId)
    val valStr = valueString
    sb.append('#').append(valStr.length).append(',').append(valStr)
    sb.toString()
  }
}

/**
 * This class is used as a substitution for ParamLiteral when two
 * ParamLiterals have same constant values during parsing.
 * This behaves like being equal to the ParamLiteral it points
 * to in all respects but will be different from other ParamLiterals.
 * Two RefParamLiterals will be equal iff their respective ParamLiterals are.
 *
 * The above policy allows an expression like "a = 4 and b = 4" to be equal to
 * "a = 5 and b = 5" after tokenization but will be different from
 * "a = 5 and b = 6". This distinction is required because former can
 * lead to a different execution plan after common-subexpression processing etc
 * that can apply on because the actual values for the two tokenized values are equal
 * in this instance. Hence it can lead to a different plan in case where actual constants
 * are different, so after tokenization they should act as different expressions.
 * See TPCH Q19 for an example where equal values in two different positions
 * lead to an optimized plan due to common-subexpression being pulled out of
 * OR conditions as a separate AND condition which leads to further filter
 * push down which is not possible if the actual values are different.
 *
 * Note: This class maintains its own copy of value since it can change
 * in execution (e.g. ROUND can change precision of underlying Decimal value)
 * which should not lead to a change of value of referenced ParamLiteral or vice-versa.
 * However, during planning, code generation and other phases before runJob,
 * the value and dataType should match exactly which is checked by referenceEquals.
 * After deserialization on remote executor, the class no longer maintains a reference
 * and falls back to behaving like a regular ParamLiteral since the required analysis and
 * other phases are already done, and final code generation requires a copy of the values.
 */
final class RefParamLiteral(val param: ParamLiteral, _value: Any, _dataType: DataType, _pos: Int)
    extends ParamLiteral(_value, _dataType, _pos, execId = param.execId) {

  assert(!param.isInstanceOf[RefParamLiteral])

  private[sql] def referenceEquals(p: ParamLiteral): Boolean = {
    if (param eq p) {
      // Check that value and dataType should also be equal at this point.
      // These can potentially change during execution due to application
      // of functions on the value like ROUND.
      assert(value == p.value)
      assert(dataType == p.dataType)
      true
    } else false
  }

  override def hashCode(): Int = if (param ne null) param.hashCode() else super.hashCode()

  override def equals(obj: Any): Boolean = {
    if (param ne null) obj match {
      case a: AnyRef if this eq a => true
      case r: RefParamLiteral => param == r.param
      case l: ParamLiteral => referenceEquals(l)
      case _ => false
    } else super.equals(obj)
  }
}

object TokenLiteral {

  private val valueField = {
    val f = classOf[Literal].getDeclaredField("value")
    f.setAccessible(true)
    f
  }
  private val dataTypeField = {
    val f = classOf[Literal].getDeclaredField("dataType")
    f.setAccessible(true)
    f
  }

  val PARAMLITERAL_START = "ParamLiteral:"

  def unapply(expression: Expression): Option[Any] = expression match {
    case l: DynamicReplacableConstant => Some(convertToScala(l.value, l.dataType))
    case Literal(v, t) => Some(convertToScala(v, t))
    case _ => None
  }

  def isConstant(expression: Expression): Boolean = expression match {
    case _: DynamicReplacableConstant | _: Literal => true
    case c: Cast =>
      val isConstant = c.child match {
        case _: DynamicReplacableConstant | _: Literal => true
        case _ => false
      }
      isConstant && c.dataType.isInstanceOf[AtomicType]
    case _ => false
  }

  def newToken(value: Any): TokenLiteral = {
    val l = Literal(value)
    new TokenLiteral(l.value, l.dataType)
  }
}

trait ParamLiteralHolder {

  @transient
  private final val parameterizedConstants = new mutable.ArrayBuffer[ParamLiteral](4)
  @transient
  private final var paramConstantMap: UnifiedMap[(DataType, Any), ParamLiteral] = _
  @transient
  protected final var paramListId = 0

  private[sql] final def getAllLiterals: Array[ParamLiteral] = parameterizedConstants.toArray

  private[sql] final def getCurrentParamsId: Int = paramListId

  /**
   * Find existing ParamLiteral with given value and DataType. This should
   * never return a RefParamLiteral.
   */
  private def findExistingParamLiteral(value: Any, dataType: DataType,
      numConstants: Int): Option[ParamLiteral] = {
    // for size >= 4 use a lookup map to search for same constant else linear search
    if (numConstants >= 4) {
      if (paramConstantMap eq null) {
        // populate the map while checking for a match
        paramConstantMap = UnifiedMap.newMap(8)
        var i = 0
        var existing: Option[ParamLiteral] = None
        while (i < numConstants) {
          parameterizedConstants(i) match {
            case _: RefParamLiteral => // skip
            case param =>
              if (existing.isEmpty && dataType == param.dataType && value == param.value) {
                existing = Some(param)
              }
              paramConstantMap.put(param.dataType -> param.value, param)
          }
          i += 1
        }
        existing
      } else Option(paramConstantMap.get(dataType -> value))
    } else {
      var i = 0
      while (i < numConstants) {
        parameterizedConstants(i) match {
          case _: RefParamLiteral => // skip
          case param =>
            if (dataType == param.dataType && value == param.value) {
              return Some(param)
            }
        }
        i += 1
      }
      None
    }
  }

  private[sql] final def addParamLiteralToContext(value: Any,
      dataType: DataType): ParamLiteral = {
    val numConstants = parameterizedConstants.length
    findExistingParamLiteral(value, dataType, numConstants) match {
      case None =>
        val p = ParamLiteral(value, dataType, numConstants, paramListId)
        parameterizedConstants += p
        if (paramConstantMap ne null) paramConstantMap.put(dataType -> value, p)
        p
      case Some(existing) =>
        // Add to parameterizedConstants list so that its position can be updated
        // if required (e.g. if a ParamLiteral is reverted to a Literal for
        //   functions that require so as in SnappyParserConsts.FOLDABLE_FUNCTIONS)
        // In addition RefParamLiteral maintains its own copy of value to avoid updating
        // the referenced ParamLiteral's value by functions like ROUND, so that needs to
        // be changed too when a plan with updated tokens is created.
        val ref = new RefParamLiteral(existing, value, dataType, numConstants)
        parameterizedConstants += ref
        ref
    }
  }

  private[sql] final def removeIfParamLiteralFromContext(l: TokenizedLiteral): Unit = l match {
    case pl: ParamLiteral => removeParamLiteralFromContext(pl)
    case _ =>
  }

  private[sql] final def removeParamLiteralFromContext(p: ParamLiteral): Unit = {
    val paramConstants = parameterizedConstants
    var pos = p.pos
    assert(paramConstants(pos) eq p)
    val newLen = paramConstants.length - 1
    if (pos == newLen) paramConstants.reduceToSize(pos)
    else {
      paramConstants.remove(pos)
      // correct the positions of ParamLiterals beyond this position
      while (pos < newLen) {
        val p = paramConstants(pos)
        p.pos -= 1
        assert(p.pos == pos)
        pos += 1
      }
    }
    if ((paramConstantMap ne null) && !p.isInstanceOf[RefParamLiteral]) {
      assert(paramConstantMap.remove(p.dataType -> p.value) eq p)
    }
  }

  private[sql] final def clearConstants(): Unit = {
    parameterizedConstants.clear()
    if (paramConstantMap ne null) paramConstantMap = null
    paramListId += 1
  }
<<<<<<< HEAD
}

final class DirectStringConsumer(memoryManager: TaskMemoryManager, pageSize: Int)
    extends MemoryConsumer(memoryManager, pageSize, MemoryMode.OFF_HEAP) {

  def this(memoryManager: TaskMemoryManager) = this(memoryManager, 8)

  override def spill(size: Long, trigger: MemoryConsumer): Long = 0L

  def copyUTF8String(s: UTF8String): UTF8String = {
    if ((s ne null) && (s.getBaseObject ne null)) {
      val size = s.numBytes()
      val page = taskMemoryManager.allocatePage(Math.max(pageSize, size), this)
      if ((page ne null) && page.size >= size) {
        used += page.size
        val ds = UTF8String.fromAddress(null, page.getBaseOffset, size)
        Platform.copyMemory(s.getBaseObject, s.getBaseOffset, null, ds.getBaseOffset, size)
        return ds
      } else if (page ne null) {
        taskMemoryManager.freePage(page, this)
      }
    }
    s
  }
}

/**
 * Wrap any TokenizedLiteral expression with this so that we can invoke literal
 * initialization code within the <code>.init()</code> method of the generated class.
 * <br><br>
 *
 * This pushes itself as reference object and uses a call to eval() on itself for actual
 * evaluation and avoids embedding any generated code. This allows it to keep the
 * generated code identical regardless of the constant expression (and in addition
 *   DynamicReplacableConstant trait casts to itself rather than actual object type).
 * <br><br>
 *
 * We try to locate first foldable expression in a query tree such that all its child is foldable
 * but parent isn't. That way we locate the exact point where an expression is safe to evaluate
 * once instead of evaluating every row.
 * <br><br>
 *
 * Expressions like <code> select c from tab where
 *  case col2 when 1 then col3 else 'y' end = 22 </code>
 * like queries don't convert literal evaluation into init method.
 *
 * @param expr minimal expression tree that can be evaluated only once and turn into a constant.
 */
case class DynamicFoldableExpression(var expr: Expression) extends UnaryExpression
    with DynamicReplacableConstant with KryoSerializable {

  override def checkInputDataTypes(): TypeCheckResult = expr.checkInputDataTypes()

  override def child: Expression = expr

  override def eval(input: InternalRow): Any = expr.eval(input)

  override def dataType: DataType = expr.dataType

  override def value: Any = eval(null)

  override private[sql] def getValueForTypeCheck: Any = null

  override def nodeName: String = "DynamicExpression"

  override def prettyName: String = "DynamicExpression"

  override def toString: String = {
    def removeCast(expr: Expression): Expression = expr match {
      case c: Cast => removeCast(c.child)
      case _ => expr
    }
    "DynExpr(" + removeCast(expr) + ")"
  }

  override def makeCopy(newArgs: Array[AnyRef]): Expression = {
    assert(newArgs.length == 1)
    if (newArgs(0) eq expr) this
    else DynamicFoldableExpression(newArgs(0).asInstanceOf[Expression])
  }

  override def withNewChildren(newChildren: Seq[Expression]): Expression = {
    assert(newChildren.length == 1)
    if (newChildren.head ne expr) expr = newChildren.head
    this
  }

  override def write(kryo: Kryo, output: Output): Unit = {
    kryo.writeClassAndObject(output, value)
    StructTypeSerializer.writeType(kryo, output, dataType)
  }

  override def read(kryo: Kryo, input: Input): Unit = {
    val value = kryo.readClassAndObject(input)
    val dateType = StructTypeSerializer.readType(kryo, input)
    expr = new TokenLiteral(value, dateType)
  }
}

/**
 * Unlike Spark's InSet expression, this allows for TokenizedLiterals that can
 * change dynamically in executions.
 */
case class DynamicInSet(child: Expression, hset: IndexedSeq[Expression])
    extends UnaryExpression with Predicate with SparkSupport {

  require((hset ne null) && hset.nonEmpty, "hset cannot be null or empty")
  // all expressions must be constant types
  require(hset.forall(TokenLiteral.isConstant), "hset can only have constant expressions")

  override def toString: String =
    s"$child DynInSet ${hset.mkString("(", ",", ")")}"

  override def nullable: Boolean = hset.exists(_.nullable)

  @transient private lazy val (hashSet, hasNull) = {
    val m = new java.util.HashMap[AnyRef, AnyRef](hset.length)
    var hasNull = false
    for (e <- hset) {
      val v = e.eval(null).asInstanceOf[AnyRef]
      if (v ne null) {
        m.put(v, v)
      } else if (!hasNull) {
        hasNull = true
      }
    }
    (m, hasNull)
  }

  protected override def nullSafeEval(value: Any): Any = {
    if (hashSet.containsKey(value)) {
      true
    } else if (hasNull) {
      null
    } else {
      false
    }
  }

  override def doGenCode(ctx: CodegenContext, ev: ExprCode): ExprCode = {
    // JDK8 HashMap consistently clocks fastest for gets at small/medium sizes
    // over scala maps, Fastutil/Koloboke and others.
    val setName = classOf[java.util.HashMap[AnyRef, AnyRef]].getName
    val exprClass = classOf[Expression].getName
    val elements = new Array[AnyRef](hset.length)
    val childGen = child.genCode(ctx)
    val elementsTerm = ctx.freshName("elements")
    val idxTerm = ctx.freshName("idx")
    val idx = ctx.references.length
    ctx.references += elements

    for (i <- hset.indices) {
      val e = hset(i)
      val v = e match {
        case d: DynamicReplacableConstant => d
        case _ => e.eval(null).asInstanceOf[AnyRef]
      }
      elements(i) = v
    }

    val hasNullTerm = internals.addClassField(ctx, "boolean", "hasNull")
    val hsetTerm = internals.addClassField(ctx, setName, "hset", hsetVar =>
      s"""
         |Object[] $elementsTerm = (Object[])references[$idx];
         |$hsetVar = new $setName($elementsTerm.length, 0.7f);
         |for (int $idxTerm = 0; $idxTerm < $elementsTerm.length; $idxTerm++) {
         |  Object e = $elementsTerm[$idxTerm];
         |  if (e instanceof $exprClass) e = (($exprClass)e).eval(null);
         |  if (e != null) {
         |    $hsetVar.put(e, e);
         |  } else if (!$hasNullTerm) {
         |    $hasNullTerm = true;
         |  }
         |}
      """.stripMargin)

    ev.copy(code = s"""
      ${childGen.code}
      boolean ${ev.isNull} = ${childGen.isNull};
      boolean ${ev.value} = false;
      if (!${ev.isNull}) {
        ${ev.value} = $hsetTerm.containsKey(${childGen.value});
        if (!${ev.value} && $hasNullTerm) {
          ${ev.isNull} = true;
        }
      }
     """)
  }

  override def sql: String = {
    val valueSQL = child.sql
    val listSQL = hset.map(_.eval(null)).mkString(", ")
    s"($valueSQL IN ($listSQL))"
  }
=======
>>>>>>> a7295f4c
}<|MERGE_RESOLUTION|>--- conflicted
+++ resolved
@@ -532,201 +532,4 @@
     if (paramConstantMap ne null) paramConstantMap = null
     paramListId += 1
   }
-<<<<<<< HEAD
-}
-
-final class DirectStringConsumer(memoryManager: TaskMemoryManager, pageSize: Int)
-    extends MemoryConsumer(memoryManager, pageSize, MemoryMode.OFF_HEAP) {
-
-  def this(memoryManager: TaskMemoryManager) = this(memoryManager, 8)
-
-  override def spill(size: Long, trigger: MemoryConsumer): Long = 0L
-
-  def copyUTF8String(s: UTF8String): UTF8String = {
-    if ((s ne null) && (s.getBaseObject ne null)) {
-      val size = s.numBytes()
-      val page = taskMemoryManager.allocatePage(Math.max(pageSize, size), this)
-      if ((page ne null) && page.size >= size) {
-        used += page.size
-        val ds = UTF8String.fromAddress(null, page.getBaseOffset, size)
-        Platform.copyMemory(s.getBaseObject, s.getBaseOffset, null, ds.getBaseOffset, size)
-        return ds
-      } else if (page ne null) {
-        taskMemoryManager.freePage(page, this)
-      }
-    }
-    s
-  }
-}
-
-/**
- * Wrap any TokenizedLiteral expression with this so that we can invoke literal
- * initialization code within the <code>.init()</code> method of the generated class.
- * <br><br>
- *
- * This pushes itself as reference object and uses a call to eval() on itself for actual
- * evaluation and avoids embedding any generated code. This allows it to keep the
- * generated code identical regardless of the constant expression (and in addition
- *   DynamicReplacableConstant trait casts to itself rather than actual object type).
- * <br><br>
- *
- * We try to locate first foldable expression in a query tree such that all its child is foldable
- * but parent isn't. That way we locate the exact point where an expression is safe to evaluate
- * once instead of evaluating every row.
- * <br><br>
- *
- * Expressions like <code> select c from tab where
- *  case col2 when 1 then col3 else 'y' end = 22 </code>
- * like queries don't convert literal evaluation into init method.
- *
- * @param expr minimal expression tree that can be evaluated only once and turn into a constant.
- */
-case class DynamicFoldableExpression(var expr: Expression) extends UnaryExpression
-    with DynamicReplacableConstant with KryoSerializable {
-
-  override def checkInputDataTypes(): TypeCheckResult = expr.checkInputDataTypes()
-
-  override def child: Expression = expr
-
-  override def eval(input: InternalRow): Any = expr.eval(input)
-
-  override def dataType: DataType = expr.dataType
-
-  override def value: Any = eval(null)
-
-  override private[sql] def getValueForTypeCheck: Any = null
-
-  override def nodeName: String = "DynamicExpression"
-
-  override def prettyName: String = "DynamicExpression"
-
-  override def toString: String = {
-    def removeCast(expr: Expression): Expression = expr match {
-      case c: Cast => removeCast(c.child)
-      case _ => expr
-    }
-    "DynExpr(" + removeCast(expr) + ")"
-  }
-
-  override def makeCopy(newArgs: Array[AnyRef]): Expression = {
-    assert(newArgs.length == 1)
-    if (newArgs(0) eq expr) this
-    else DynamicFoldableExpression(newArgs(0).asInstanceOf[Expression])
-  }
-
-  override def withNewChildren(newChildren: Seq[Expression]): Expression = {
-    assert(newChildren.length == 1)
-    if (newChildren.head ne expr) expr = newChildren.head
-    this
-  }
-
-  override def write(kryo: Kryo, output: Output): Unit = {
-    kryo.writeClassAndObject(output, value)
-    StructTypeSerializer.writeType(kryo, output, dataType)
-  }
-
-  override def read(kryo: Kryo, input: Input): Unit = {
-    val value = kryo.readClassAndObject(input)
-    val dateType = StructTypeSerializer.readType(kryo, input)
-    expr = new TokenLiteral(value, dateType)
-  }
-}
-
-/**
- * Unlike Spark's InSet expression, this allows for TokenizedLiterals that can
- * change dynamically in executions.
- */
-case class DynamicInSet(child: Expression, hset: IndexedSeq[Expression])
-    extends UnaryExpression with Predicate with SparkSupport {
-
-  require((hset ne null) && hset.nonEmpty, "hset cannot be null or empty")
-  // all expressions must be constant types
-  require(hset.forall(TokenLiteral.isConstant), "hset can only have constant expressions")
-
-  override def toString: String =
-    s"$child DynInSet ${hset.mkString("(", ",", ")")}"
-
-  override def nullable: Boolean = hset.exists(_.nullable)
-
-  @transient private lazy val (hashSet, hasNull) = {
-    val m = new java.util.HashMap[AnyRef, AnyRef](hset.length)
-    var hasNull = false
-    for (e <- hset) {
-      val v = e.eval(null).asInstanceOf[AnyRef]
-      if (v ne null) {
-        m.put(v, v)
-      } else if (!hasNull) {
-        hasNull = true
-      }
-    }
-    (m, hasNull)
-  }
-
-  protected override def nullSafeEval(value: Any): Any = {
-    if (hashSet.containsKey(value)) {
-      true
-    } else if (hasNull) {
-      null
-    } else {
-      false
-    }
-  }
-
-  override def doGenCode(ctx: CodegenContext, ev: ExprCode): ExprCode = {
-    // JDK8 HashMap consistently clocks fastest for gets at small/medium sizes
-    // over scala maps, Fastutil/Koloboke and others.
-    val setName = classOf[java.util.HashMap[AnyRef, AnyRef]].getName
-    val exprClass = classOf[Expression].getName
-    val elements = new Array[AnyRef](hset.length)
-    val childGen = child.genCode(ctx)
-    val elementsTerm = ctx.freshName("elements")
-    val idxTerm = ctx.freshName("idx")
-    val idx = ctx.references.length
-    ctx.references += elements
-
-    for (i <- hset.indices) {
-      val e = hset(i)
-      val v = e match {
-        case d: DynamicReplacableConstant => d
-        case _ => e.eval(null).asInstanceOf[AnyRef]
-      }
-      elements(i) = v
-    }
-
-    val hasNullTerm = internals.addClassField(ctx, "boolean", "hasNull")
-    val hsetTerm = internals.addClassField(ctx, setName, "hset", hsetVar =>
-      s"""
-         |Object[] $elementsTerm = (Object[])references[$idx];
-         |$hsetVar = new $setName($elementsTerm.length, 0.7f);
-         |for (int $idxTerm = 0; $idxTerm < $elementsTerm.length; $idxTerm++) {
-         |  Object e = $elementsTerm[$idxTerm];
-         |  if (e instanceof $exprClass) e = (($exprClass)e).eval(null);
-         |  if (e != null) {
-         |    $hsetVar.put(e, e);
-         |  } else if (!$hasNullTerm) {
-         |    $hasNullTerm = true;
-         |  }
-         |}
-      """.stripMargin)
-
-    ev.copy(code = s"""
-      ${childGen.code}
-      boolean ${ev.isNull} = ${childGen.isNull};
-      boolean ${ev.value} = false;
-      if (!${ev.isNull}) {
-        ${ev.value} = $hsetTerm.containsKey(${childGen.value});
-        if (!${ev.value} && $hasNullTerm) {
-          ${ev.isNull} = true;
-        }
-      }
-     """)
-  }
-
-  override def sql: String = {
-    val valueSQL = child.sql
-    val listSQL = hset.map(_.eval(null)).mkString(", ")
-    s"($valueSQL IN ($listSQL))"
-  }
-=======
->>>>>>> a7295f4c
 }