/*
 * Copyright (c) 2016 SnappyData, Inc. All rights reserved.
 *
 * Licensed under the Apache License, Version 2.0 (the "License"); you
 * may not use this file except in compliance with the License. You
 * may obtain a copy of the License at
 *
 * http://www.apache.org/licenses/LICENSE-2.0
 *
 * Unless required by applicable law or agreed to in writing, software
 * distributed under the License is distributed on an "AS IS" BASIS,
 * WITHOUT WARRANTIES OR CONDITIONS OF ANY KIND, either express or
 * implied. See the License for the specific language governing
 * permissions and limitations under the License. See accompanying
 * LICENSE file.
 */

package org.apache.spark.sql.catalyst.expressions

import java.util.Objects

import com.esotericsoftware.kryo.io.{Input, Output}
import com.esotericsoftware.kryo.{Kryo, KryoSerializable}
import org.json4s.JsonAST.JValue

import org.apache.spark.sql.catalyst.CatalystTypeConverters._
import org.apache.spark.sql.catalyst.InternalRow
import org.apache.spark.sql.catalyst.expressions.codegen.{CodegenContext, ExprCode}
import org.apache.spark.sql.types._

// A marker interface to extend usage of Literal case matching.
// A literal that can change across multiple query execution.
trait DynamicReplacableConstant {
  def eval(input: InternalRow = null): Any

  def convertedLiteral: Any
}

// whereever ParamLiteral case matching is required, it must match
// for DynamicReplacableConstant and use .eval(..) for code generation.
// see SNAP-1597 for more details.
class ParamLiteral(_value: Any, _dataType: DataType, val pos: Int)
    extends Literal(_value, _dataType) with DynamicReplacableConstant {

  // override def toString: String = s"ParamLiteral ${super.toString}"

  private[this] var _foldable = false

  private[this] var literalValueRef: String = _

  private[this] val literalValue: LiteralValue = LiteralValue(value, dataType, pos)()

  private[this] def lv(ctx: CodegenContext) = if (ctx.references.exists(_ equals literalValue)) {
    assert(literalValueRef != null)
    literalValueRef
  } else {
    literalValueRef = ctx.addReferenceObj("literal", literalValue)
    literalValueRef
  }

  override def nullable: Boolean = super.nullable

  override def eval(input: InternalRow): Any = literalValue.value

  def convertedLiteral: Any = literalValue.converter(literalValue.value)

  override def foldable: Boolean = _foldable

  def markFoldable(param: Boolean): Unit = _foldable = param

//  override def toString: String = s"pl[${super.toString}]"

  override def hashCode(): Int = {
    31 * (31 * Objects.hashCode(dataType)) + Objects.hashCode(pos)
  }

  override def equals(obj: Any): Boolean = obj match {
    case a: AnyRef if this eq a => true
    case pl: ParamLiteral =>
      pl.dataType == dataType && pl.pos == pos
    case _ => false
  }

  override def productElement(n: Int): Any = {
    val parentFields = super.productArity
    if (n < parentFields) {
      super.productElement(n)
    } else {
      n match {
        case v if v == parentFields => pos
      }
    }
  }

  override def productArity: Int = super.productArity + 1

  override def doGenCode(ctx: CodegenContext, ev: ExprCode): ExprCode = {
    // change the isNull and primitive to consts, to inline them
    val value = this.value
    dataType match {
      case BooleanType =>
        val isNull = ctx.freshName("isNull")
        assert(value.isInstanceOf[Boolean], s"unexpected type $dataType instead of BooleanType")
        val valueRef = lv(ctx)
        val valueTerm = ctx.freshName("value")
        ev.copy(
          s"""
             |final boolean $isNull = $valueRef.value() == null;
             |final boolean $valueTerm = $isNull ? ${ctx.defaultValue(dataType)}
             |    : ((Boolean)$valueRef.value()).booleanValue();
           """.stripMargin, isNull, valueTerm)
      case FloatType =>
        val isNull = ctx.freshName("isNull")
        assert(value.isInstanceOf[Float], s"unexpected type $dataType instead of FloatType")
        val valueRef = lv(ctx)
        val valueTerm = ctx.freshName("value")
        ev.copy(
          s"""
             |final boolean $isNull = $valueRef.value() == null;
             |final float $valueTerm = $isNull ? ${ctx.defaultValue(dataType)}
             |    : ((Float)$valueRef.value()).floatValue();
           """.stripMargin, isNull, valueTerm)
      case DoubleType =>
        val isNull = ctx.freshName("isNull")
        assert(value.isInstanceOf[Double], s"unexpected type $dataType instead of DoubleType")
        val valueRef = lv(ctx)
        val valueTerm = ctx.freshName("value")
        ev.copy(
          s"""
             |final boolean $isNull = $valueRef.value() == null;
             |final double $valueTerm = $isNull ? ${ctx.defaultValue(dataType)}
             |    : ((Double)$valueRef.value()).doubleValue();
           """.stripMargin, isNull, valueTerm)
      case ByteType =>
        val isNull = ctx.freshName("isNull")
        assert(value.isInstanceOf[Byte], s"unexpected type $dataType instead of ByteType")
        val valueRef = lv(ctx)
        val valueTerm = ctx.freshName("value")
        ev.copy(
          s"""
             |final boolean $isNull = $valueRef.value() == null;
             |final byte $valueTerm = $isNull ? ${ctx.defaultValue(dataType)}
             |    : ((Byte)$valueRef.value()).byteValue();
           """.stripMargin, isNull, valueTerm)
      case ShortType =>
        val isNull = ctx.freshName("isNull")
        assert(value.isInstanceOf[Short], s"unexpected type $dataType instead of ShortType")
        val valueRef = lv(ctx)
        val valueTerm = ctx.freshName("value")
        ev.copy(
          s"""
             |final boolean $isNull = $valueRef.value() == null;
             |final short $valueTerm = $isNull ? ${ctx.defaultValue(dataType)}
             |    : ((Short)$valueRef.value()).shortValue();
           """.stripMargin, isNull, valueTerm)
      case t@(IntegerType | DateType) =>
        val isNull = ctx.freshName("isNull")
        assert(value.isInstanceOf[Int], s"unexpected type $dataType instead of $t")
        val valueRef = lv(ctx)
        val valueTerm = ctx.freshName("value")
        ev.copy(
          s"""
             |final boolean $isNull = $valueRef.value() == null;
             |final int $valueTerm = $isNull ? ${ctx.defaultValue(dataType)}
             |    : ((Integer)$valueRef.value()).intValue();
           """.stripMargin, isNull, valueTerm)
      case t@(TimestampType | LongType) =>
        val isNull = ctx.freshName("isNull")
        assert(value.isInstanceOf[Long], s"unexpected type $dataType instead of $t")
        val valueRef = lv(ctx)
        val valueTerm = ctx.freshName("value")
        ev.copy(
          s"""
             |final boolean $isNull = $valueRef.value() == null;
             |final long $valueTerm = $isNull ? ${ctx.defaultValue(dataType)}
             |    : ((Long)$valueRef.value()).longValue();
           """.stripMargin, isNull, valueTerm)
      case NullType =>
        val valueTerm = ctx.freshName("value")
        ev.copy(s"final Object $valueTerm = null")
      case _ =>
        val valueRef = lv(ctx)
        val isNull = ctx.freshName("isNull")
        val valueTerm = ctx.freshName("value")
        val objectTerm = ctx.freshName("obj")
        ev.copy(code =
            s"""
          Object $objectTerm = $valueRef.value();
          final boolean $isNull = $objectTerm == null;
          ${ctx.javaType(this.dataType)} $valueTerm = $objectTerm != null
             ? (${ctx.boxedType(this.dataType)})$objectTerm : null;
          """, isNull, valueTerm)
    }
  }

}

object ParamLiteral {
  def apply(_value: Any, _dataType: DataType, pos: Int): ParamLiteral =
    new ParamLiteral(_value, _dataType, pos)

  def unapply(arg: ParamLiteral): Option[(Any, DataType, Int)] =
    Some((arg.value, arg.dataType, arg.pos))
}

case class LiteralValue(var value: Any, var dataType: DataType, var position: Int)
    (var converter: Any => Any = createToScalaConverter(dataType))
    extends KryoSerializable {

  @transient var collectedForPlanCaching = false

  override def write(kryo: Kryo, output: Output): Unit = {
    kryo.writeClassAndObject(output, value)
    kryo.writeClassAndObject(output, dataType.jsonValue)
    output.writeVarInt(position, true)
  }

  override def read(kryo: Kryo, input: Input): Unit = {
    value = kryo.readClassAndObject(input)
    dataType = DataType.parseDataType(kryo.readClassAndObject(input).asInstanceOf[JValue])
    position = input.readVarInt(true)
    converter = createToScalaConverter(dataType)
  }
}


/**
 * Wrap any ParamLiteral expression with this so that we can generate literal initialization code
 * within the <code>.init()</code> method of the generated class.
 * <br><br>
 *
 * We try to locate first foldable expression in a query tree such that all its child is foldable
 * but parent isn't. That way we locate the exact point where an expression is safe to evalute
 * once instead of evaluating every row.
 * <br><br>
 *
 * Expressions like <code> select c from tab where
 *  case col2 when 1 then col3 else 'y' end = 22 </code>
 * like queries doesn't converts literal evaluation into init method.
 *
 * @param expr minimal expression tree that can be evaluated only once and turn into a constant.
 */
case class DynamicFoldableExpression(expr: Expression) extends Expression
    with DynamicReplacableConstant {
  override def nullable: Boolean = expr.nullable

  override def eval(input: InternalRow): Any = expr.eval(input)

  def convertedLiteral: Any = createToScalaConverter(dataType)(eval(null))

  override protected def doGenCode(ctx: CodegenContext, ev: ExprCode): ExprCode = {
    val eval = expr.genCode(ctx)
    val newVar = ctx.freshName("paramLiteralExpr")
    val newVarIsNull = ctx.freshName("paramLiteralExprIsNull")
    val comment = ctx.registerComment(expr.toString)
<<<<<<< HEAD
    ctx.addMutableState("boolean", newVarIsNull, "")
    ctx.addMutableState(ctx.javaType(expr.dataType), newVar,
      s"$comment\n${eval.code}\n$newVar = ${eval.value};\n$newVarIsNull = ${eval.isNull};")

=======
    // initialization for both variable and isNull is being done together
    // due to dependence of latter on the variable and the two get
    // separated due to Spark's splitExpressions -- SNAP-1794
    ctx.addMutableState(ctx.javaType(expr.dataType), newVar,
      s"$comment\n${eval.code}\n$newVar = ${eval.value};\n" +
        s"$newVarIsNull = ${eval.isNull};")
    ctx.addMutableState("boolean", newVarIsNull, "")
>>>>>>> c5320580
    ev.copy(code = "", value = newVar, isNull = newVarIsNull)
  }

  override def dataType: DataType = expr.dataType

  override def children: Seq[Expression] = Seq(expr)

  override def canEqual(that: Any): Boolean = that match {
    case thatExpr: DynamicFoldableExpression => expr.canEqual(thatExpr.expr)
    case other => expr.canEqual(other)
  }

  override def nodeName: String = "DynamicExpression"

  override def prettyName: String = "DynamicExpression"
}<|MERGE_RESOLUTION|>--- conflicted
+++ resolved
@@ -253,12 +253,6 @@
     val newVar = ctx.freshName("paramLiteralExpr")
     val newVarIsNull = ctx.freshName("paramLiteralExprIsNull")
     val comment = ctx.registerComment(expr.toString)
-<<<<<<< HEAD
-    ctx.addMutableState("boolean", newVarIsNull, "")
-    ctx.addMutableState(ctx.javaType(expr.dataType), newVar,
-      s"$comment\n${eval.code}\n$newVar = ${eval.value};\n$newVarIsNull = ${eval.isNull};")
-
-=======
     // initialization for both variable and isNull is being done together
     // due to dependence of latter on the variable and the two get
     // separated due to Spark's splitExpressions -- SNAP-1794
@@ -266,7 +260,6 @@
       s"$comment\n${eval.code}\n$newVar = ${eval.value};\n" +
         s"$newVarIsNull = ${eval.isNull};")
     ctx.addMutableState("boolean", newVarIsNull, "")
->>>>>>> c5320580
     ev.copy(code = "", value = newVar, isNull = newVarIsNull)
   }
 
