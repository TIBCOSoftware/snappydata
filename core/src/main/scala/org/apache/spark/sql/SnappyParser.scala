--- conflicted
+++ resolved
@@ -37,15 +37,9 @@
 import org.apache.spark.sql.catalyst.plans.logical.{LogicalPlan, _}
 import org.apache.spark.sql.catalyst.{CatalystTypeConverters, FunctionIdentifier, TableIdentifier}
 import org.apache.spark.sql.execution.command._
-<<<<<<< HEAD
-import org.apache.spark.sql.execution.{ShowSnappyTablesCommand, ShowViewsCommand}
+import org.apache.spark.sql.execution.{PutIntoValuesColumnTable, ShowSnappyTablesCommand, ShowViewsCommand}
 import org.apache.spark.sql.internal.LikeEscapeSimplification
 import org.apache.spark.sql.sources.{Delete, DeleteFromTable, PutIntoTable, Update}
-=======
-import org.apache.spark.sql.execution.{PutIntoValuesColumnTable, ShowSnappyTablesCommand, ShowViewsCommand}
-import org.apache.spark.sql.internal.{LikeEscapeSimplification, LogicalPlanWithHints}
-import org.apache.spark.sql.sources.{Delete, DeleteFromTable, Insert, PutIntoTable, Update}
->>>>>>> f604868a
 import org.apache.spark.sql.streaming.WindowLogicalPlan
 import org.apache.spark.sql.types._
 import org.apache.spark.sql.{SnappyParserConsts => Consts}
@@ -345,25 +339,15 @@
     ) ~ ws
   }
 
-<<<<<<< HEAD
-  protected final def identifierList: Rule1[Seq[String]] = rule {
-     '(' ~ ws ~ (identifier + commaSep) ~ ')' ~ ws
-  }
-
-  final def alias: Rule1[Seq[String]] = rule {
-    AS ~ (identifier ~> ((id: String) => id :: Nil) | identifierList) | identifierList |
-      strictIdentifier ~> ((id: String) => id :: Nil)
-=======
   final def alias: Rule1[String] = rule {
     AS ~ identifierExt | strictIdentifier
->>>>>>> f604868a
   }
 
   final def namedExpression: Rule1[Expression] = rule {
     expression ~ alias.? ~> ((e: Expression, a: Any) => {
-      a.asInstanceOf[Option[Seq[String]]] match {
+      a.asInstanceOf[Option[String]] match {
         case None => e
-        case Some(ids) => if (ids.length == 1) Alias(e, ids.head)() else MultiAlias(e, ids)
+        case Some(n) => Alias(e, n)()
       }
     })
   }
@@ -573,6 +557,21 @@
       (d, s.asInstanceOf[Option[Duration]]))
   }
 
+  protected final def extractGroupingSet(
+      child: LogicalPlan,
+      aggregations: Seq[NamedExpression],
+      groupByExprs: Seq[Expression],
+      groupingSets: Seq[Seq[Expression]]): GroupingSets = {
+    val keyMap = groupByExprs.zipWithIndex.toMap
+    val numExpressions = keyMap.size
+    val mask = (1 << numExpressions) - 1
+    val bitmasks: Seq[Int] = groupingSets.map(set => set.foldLeft(mask)((bitmap, col) => {
+      require(keyMap.contains(col), s"$col doesn't show up in the GROUP BY list")
+      bitmap & ~(1 << (numExpressions - 1 - keyMap(col)))
+    }))
+    GroupingSets(bitmasks, groupByExprs, child, aggregations)
+  }
+
   protected final def groupingSetExpr: Rule1[Seq[Expression]] = rule {
     expressionList |
     (expression + commaSep)
@@ -691,14 +690,8 @@
 
   protected final def relationLeaf: Rule1[LogicalPlan] = rule {
     tableIdentifier ~ (
-<<<<<<< HEAD
-        '(' ~ ws ~ (expression * commaSep) ~ ')' ~ ws ~>
-            ((ident: TableIdentifier, e: Any) => internals.newUnresolvedTableValuedFunction(
-              ident.unquotedString, e.asInstanceOf[Seq[Expression]], Nil)) |
-=======
         expressionList ~> ((ident: TableIdentifier, e: Seq[Expression]) =>
           UnresolvedTableValuedFunction(ident.unquotedString, e)) |
->>>>>>> f604868a
         streamWindowOptions.? ~> ((tableIdent: TableIdentifier, window: Any) =>
           window.asInstanceOf[Option[(Duration, Option[Duration])]] match {
             case None => internals.newUnresolvedRelation(tableIdent, None)
@@ -716,14 +709,10 @@
 
   protected final def inlineTable: Rule1[LogicalPlan] = rule {
     VALUES ~ push(tokenize) ~ push(canTokenize) ~ DISABLE_TOKENIZE ~
-<<<<<<< HEAD
-    (expression + commaSep) ~ tableAlias.? ~>
-=======
     (expression + commaSep) ~ alias.? ~ identifierList.? ~>
->>>>>>> f604868a
-        ((tokenized: Boolean, canTokenized: Boolean,
-        valuesExpr: Seq[Expression], a: Any) => {
-          canTokenize = canTokenized
+        ((tokenized: Boolean, hasTokenized: Boolean,
+        valuesExpr: Seq[Expression], alias: Any, identifiers: Any) => {
+          canTokenize = hasTokenized
           tokenize = tokenized
           val rows = valuesExpr.map {
             // e.g. values (1), (2), (3)
@@ -731,17 +720,11 @@
             // e.g. values 1, 2, 3
             case child => Seq(child)
           }
-          val (alias, identifiers) = a match {
-            case None => (None, Nil)
-            case Some(s) =>
-              val p = s.asInstanceOf[(String, Seq[String])]
-              (Some(p._1), p._2)
-          }
           val aliases = identifiers match {
-            case l if l.isEmpty => Seq.tabulate(rows.head.size)(i => s"col${i + 1}")
-            case _ => identifiers
-          }
-          alias match {
+            case None => Seq.tabulate(rows.head.size)(i => s"col${i + 1}")
+            case Some(ids) => ids.asInstanceOf[Seq[String]]
+          }
+          alias.asInstanceOf[Option[String]] match {
             case None => UnresolvedInlineTable(aliases, rows)
             case Some(id) => internals.newSubqueryAlias(id, UnresolvedInlineTable(aliases, rows))
           }
@@ -1033,8 +1016,8 @@
             } else {
               UnresolvedAttribute(i1 +: rest.asInstanceOf[Seq[String]])
             }
-        } | '*' ~ ws ~> { (i1: String) => UnresolvedStar(Some(Seq(i1)))
-        }) |
+        } | '*' ~ ws ~> ((i1: String) => UnresolvedStar(Some(Seq(i1))))
+        ) |
         MATCH ~> UnresolvedAttribute.quoted _
     ) |
     literal | paramLiteralQuestionMark |
@@ -1062,7 +1045,8 @@
         (expression + commaSep) ~ ')' ~ ws ~> ((exprs: Seq[Expression]) =>
           if (exprs.length == 1) exprs.head else CreateStruct(exprs)
         ) |
-        query ~ ')' ~ ws ~> { plan: LogicalPlan =>
+        // noinspection ScalaUnnecessaryParentheses
+        query ~ ')' ~ ws ~> { (plan: LogicalPlan) =>
           session.planCaching = false // never cache scalar subquery plans
           ScalarSubquery(plan)
         }
@@ -1097,7 +1081,7 @@
         g: Any, h: Any, q: LogicalPlan => LogicalPlan) =>
       val base = f match {
         case Some(plan) => plan.asInstanceOf[LogicalPlan]
-        case _ => if (_fromRelations.isEmpty) internals.newOneRowRelation() else _fromRelations.top
+        case _ => if (_fromRelations.isEmpty) OneRowRelation else _fromRelations.top
       }
       val withFilter = (child: LogicalPlan) => w match {
         case Some(expr) => Filter(expr.asInstanceOf[Expression], child)
@@ -1106,18 +1090,8 @@
       val expressions = p.map(named)
       val gr = g.asInstanceOf[Option[(Seq[Expression], Seq[Seq[Expression]], String)]]
       val withProjection = gr match {
-        case Some((groupByExprs, groupingSets, groupType)) => groupType match {
+        case Some(x) => x._3 match {
           // group by cols with rollup
-<<<<<<< HEAD
-          case "ROLLUP" => Aggregate(Seq(Rollup(groupByExprs)), expressions, withFilter)
-          // group by cols with cube
-          case "CUBE" => Aggregate(Seq(Cube(groupByExprs)), expressions, withFilter)
-          // group by cols with grouping sets()()
-          case "GROUPINGSETS" => internals.newGroupingSet(
-            groupingSets, groupByExprs, withFilter, expressions)
-          // just "group by cols"
-          case _ => Aggregate(groupByExprs, expressions, withFilter)
-=======
           case "ROLLUP" => Aggregate(Seq(Rollup(x._1)), expressions, withFilter(base))
           // group by cols with cube
           case "CUBE" => Aggregate(Seq(Cube(x._1)), expressions, withFilter(base))
@@ -1130,7 +1104,6 @@
             else Project(expressions, newPlan)
           // just "group by cols"
           case _ => Aggregate(x._1, expressions, withFilter(base))
->>>>>>> f604868a
         }
         case _ => Project(expressions, withFilter(base))
       }
@@ -1170,6 +1143,7 @@
     ).*
   }
 
+  // noinspection ScalaUnnecessaryParentheses
   protected final def query: Rule1[LogicalPlan] = rule {
     select0 |
     FROM ~ relations ~> (_fromRelations.push(_): Unit) ~
@@ -1205,11 +1179,7 @@
             case Some(s) => s.map(UnresolvedAttribute.apply)
             case None => Nil
           }
-<<<<<<< HEAD
-          internals.newGeneratePlan(UnresolvedGenerator(functionName, expressions),
-=======
-          Generate(UnresolvedGenerator(functionName, e), join = true,
->>>>>>> f604868a
+          internals.newGeneratePlan(UnresolvedGenerator(functionName, e),
             outer = o.asInstanceOf[Option[Boolean]].isDefined, Some(tableName),
             columnNames, child)
         })
@@ -1231,9 +1201,9 @@
 
   protected final def insert: Rule1[LogicalPlan] = rule {
     INSERT ~ ((OVERWRITE ~ push(true)) | (INTO ~ push(false))) ~
-        TABLE.? ~ baseRelation ~ subSelectQuery ~> ((overwrite: Boolean, r: LogicalPlan,
+    TABLE.? ~ baseRelation ~ subSelectQuery ~> ((overwrite: Boolean, r: LogicalPlan,
         s: LogicalPlan) => internals.newInsertPlanWithCountOutput(
-      r, Map.empty[String, Option[String]], s, overwrite, ifNotExists = false))
+        r, Map.empty[String, Option[String]], s, overwrite, ifNotExists = false))
   }
 
   protected final def put: Rule1[LogicalPlan] = rule {
@@ -1278,14 +1248,9 @@
   }
 
   protected def dmlOperation: Rule1[LogicalPlan] = rule {
-<<<<<<< HEAD
-    capture(INSERT ~ INTO | PUT ~ INTO) ~ tableIdentifier ~
-        capture(ANY.*) ~> ((c: String, r: TableIdentifier, s: String) => DMLExternalTable(r,
-        internals.newUnresolvedRelation(r, None), s"$c ${quotedUppercaseId(r)} $s"))
-=======
     capture(INSERT ~ INTO) ~ tableIdentifier ~
         capture(ANY.*) ~> ((c: String, r: TableIdentifier, s: String) => DMLExternalTable(
-      UnresolvedRelation(r), s"$c ${quotedUppercaseId(r)} $s"))
+      internals.newUnresolvedRelation(r, None), s"$c ${quotedUppercaseId(r)} $s"))
   }
 
   protected def putValuesOperation: Rule1[LogicalPlan] = rule {
@@ -1306,10 +1271,10 @@
             PutIntoValuesColumnTable(db, tableName, colNames, valueExpr1.head)
           }
           else {
-            DMLExternalTable(UnresolvedRelation(r), s"$c ${quotedUppercaseId(r)} $s")
+            DMLExternalTable(internals.newUnresolvedRelation(r, None),
+              s"$c ${quotedUppercaseId(r)} $s")
           }
         })
->>>>>>> f604868a
   }
 
   // It can be the following patterns:
@@ -1452,7 +1417,7 @@
 
   override protected def parseSQL[T](sqlText: String, parseRule: => Try[T]): T = {
     val plan = parseSQLOnly(sqlText, parseRule)
-    if (!queryHints.isEmpty) {
+    if (!queryHints.isEmpty && (session ne null)) {
       session.queryHints.putAll(queryHints)
     }
     plan
