--- conflicted
+++ resolved
@@ -34,13 +34,8 @@
 import org.apache.spark.sql.catalyst.plans._
 import org.apache.spark.sql.catalyst.plans.logical.{LogicalPlan, _}
 import org.apache.spark.sql.catalyst.{CatalystTypeConverters, FunctionIdentifier, TableIdentifier}
-<<<<<<< HEAD
-import org.apache.spark.sql.execution.command._
-import org.apache.spark.sql.internal.LikeEscapeSimplification
-=======
 import org.apache.spark.sql.execution.command.{ShowColumnsCommand, ShowCreateTableCommand, ShowDatabasesCommand, ShowFunctionsCommand, ShowTablePropertiesCommand, ShowTablesCommand}
 import org.apache.spark.sql.internal.{LikeEscapeSimplification, LogicalPlanWithHints}
->>>>>>> 736b0290
 import org.apache.spark.sql.sources.{Delete, Insert, PutIntoTable, Update}
 import org.apache.spark.sql.streaming.WindowLogicalPlan
 import org.apache.spark.sql.types._
@@ -1182,7 +1177,6 @@
     SHOW ~ CREATE ~ TABLE ~ tableIdentifier ~> ShowCreateTableCommand
   }
 
-<<<<<<< HEAD
   protected final def explain: Rule1[LogicalPlan] = rule {
     EXPLAIN ~ (EXTENDED ~ push(true) | CODEGEN ~ push(false)).? ~ start ~> ((flagVal: Any,
         plan: LogicalPlan) => plan match {
@@ -1194,8 +1188,6 @@
     })
   }
 
-=======
->>>>>>> 736b0290
   private var tokenize = false
 
   private var canTokenize = false
@@ -1219,11 +1211,7 @@
   override protected def start: Rule1[LogicalPlan] = rule {
     (ENABLE_TOKENIZE ~ (query.named("select") | insert | put | update | delete | ctes)) |
         (DISABLE_TOKENIZE ~ (dmlOperation | ddl | show | set | reset | cache | uncache |
-<<<<<<< HEAD
             deployPackages | explain))
-=======
-            deployPackages))
->>>>>>> 736b0290
   }
 
   final def parse[T](sqlText: String, parseRule: => Try[T],
