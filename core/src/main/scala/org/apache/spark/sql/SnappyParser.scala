/*
 * Copyright (c) 2018 SnappyData, Inc. All rights reserved.
 *
 * Licensed under the Apache License, Version 2.0 (the "License"); you
 * may not use this file except in compliance with the License. You
 * may obtain a copy of the License at
 *
 * http://www.apache.org/licenses/LICENSE-2.0
 *
 * Unless required by applicable law or agreed to in writing, software
 * distributed under the License is distributed on an "AS IS" BASIS,
 * WITHOUT WARRANTIES OR CONDITIONS OF ANY KIND, either express or
 * implied. See the License for the specific language governing
 * permissions and limitations under the License. See accompanying
 * LICENSE file.
 */
package org.apache.spark.sql

import java.util.function.BiConsumer

import scala.language.implicitConversions
import scala.util.{Failure, Success, Try}

import com.gemstone.gemfire.internal.shared.ClientSharedUtils
import com.google.common.primitives.Ints
import io.snappydata.{Property, QueryHint}
import org.parboiled2._
import shapeless.{::, HNil}

import org.apache.spark.sql.SnappyParserConsts.plusOrMinus
import org.apache.spark.sql.catalyst.analysis._
import org.apache.spark.sql.catalyst.expressions._
import org.apache.spark.sql.catalyst.expressions.aggregate.{AggregateExpression, Complete, Count}
import org.apache.spark.sql.catalyst.plans._
import org.apache.spark.sql.catalyst.plans.logical.{LogicalPlan, _}
import org.apache.spark.sql.catalyst.{CatalystTypeConverters, FunctionIdentifier, TableIdentifier}
import org.apache.spark.sql.collection.Utils
import org.apache.spark.sql.execution.ShowTablesHiveCommand
import org.apache.spark.sql.execution.command._
import org.apache.spark.sql.internal.LikeEscapeSimplification
import org.apache.spark.sql.sources.{Delete, DeleteFromTable, PutIntoTable, Update}
import org.apache.spark.sql.streaming.WindowLogicalPlan
import org.apache.spark.sql.types._
import org.apache.spark.sql.{SnappyParserConsts => Consts}
import org.apache.spark.streaming.Duration
import org.apache.spark.unsafe.types.{CalendarInterval, UTF8String}

class SnappyParser(session: SnappySession)
    extends SnappyDDLParser(session) with ParamLiteralHolder {

  private[this] final var _input: ParserInput = _

  protected final var _questionMarkCounter: Int = _
  protected final var _isPreparePhase: Boolean = _
  protected final var _parameterValueSet: Option[_] = None

  override final def input: ParserInput = _input

  final def questionMarkCounter: Int = _questionMarkCounter

  private[sql] final def input_=(in: ParserInput): Unit = {
    clearQueryHints()
    _input = in
    clearConstants()
    _questionMarkCounter = 0
    tokenize = false
  }

  private[sql] def setPreparedQuery(preparePhase: Boolean, paramSet: Option[_]): Unit = {
    _isPreparePhase = preparePhase
    _parameterValueSet = paramSet
  }

  protected final type WhenElseType = (Seq[(Expression, Expression)],
      Option[Expression])
  protected final type JoinRuleType = (Option[JoinType], LogicalPlan,
      Option[Expression])

  private def toDecimalLiteral(s: String, checkExactNumeric: Boolean): Expression = {
    val decimal = BigDecimal(s)
    if (checkExactNumeric) {
      try {
        return newTokenizedLiteral(decimal.toIntExact, IntegerType)
      } catch {
        case _: ArithmeticException =>
          try {
            return newTokenizedLiteral(decimal.toLongExact, LongType)
          } catch {
            case _: ArithmeticException =>
          }
      }
    }
    val precision = decimal.precision
    val scale = decimal.scale
    val sysDefaultType = DecimalType.SYSTEM_DEFAULT
    if (precision == sysDefaultType.precision &&
        scale == sysDefaultType.scale) {
      newTokenizedLiteral(Decimal(decimal), sysDefaultType)
    } else {
      newTokenizedLiteral(Decimal(decimal), DecimalType(Math.max(precision, scale), scale))
    }
  }

  private def toNumericLiteral(s: String): Expression = {
    // quick pass through the string to check for floats
    var noDecimalPoint = true
    var index = 0
    val len = s.length
    // use double if ending with D/d, float for F/f and long for L/l

    s.charAt(len - 1) match {
      case 'D' | 'd' =>
        if (s.length > 2) {
          s.charAt(len - 2) match {
            case 'B' | 'b' => return toDecimalLiteral(s.substring(0, len - 2),
              checkExactNumeric = false)
            case c if Character.isDigit(c) => return newTokenizedLiteral(
              java.lang.Double.parseDouble(s.substring(0, len - 1)), DoubleType)
            case _ => throw new ParseException(s"Found non numeric token $s")
          }
        } else {
          return newTokenizedLiteral(
            java.lang.Double.parseDouble(s.substring(0, len - 1)), DoubleType)
        }
      case 'F' | 'f' => if (Character.isDigit(s.charAt(len - 2))) {
        return newTokenizedLiteral(
          java.lang.Float.parseFloat(s.substring(0, len - 1)), FloatType)
      } else {
        throw new ParseException(s"Found non numeric token $s")
      }
      case 'L' | 'l' => if (Character.isDigit(s.charAt(len - 2))) {
        return newTokenizedLiteral(
          java.lang.Long.parseLong(s.substring(0, len - 1)), LongType)
      } else {
        throw new ParseException(s"Found non numeric token $s")
      }
      case _ =>
    }
    while (index < len) {
      val c = s.charAt(index)
      if (noDecimalPoint && c == '.') {
        noDecimalPoint = false
      } else if (c == 'e' || c == 'E') {
        // follow the behavior in MS SQL Server
        // https://msdn.microsoft.com/en-us/library/ms179899.aspx
        return newTokenizedLiteral(java.lang.Double.parseDouble(s), DoubleType)
      }
      index += 1
    }
    if (noDecimalPoint) {
      // case of integral value
      // most cases should be handled by Long, so try that first
      try {
        val longValue = java.lang.Long.parseLong(s)
        if (longValue >= Int.MinValue && longValue <= Int.MaxValue) {
          newTokenizedLiteral(longValue.toInt, IntegerType)
        } else {
          newTokenizedLiteral(longValue, LongType)
        }
      } catch {
        case _: NumberFormatException =>
          toDecimalLiteral(s, checkExactNumeric = true)
      }
    } else {
      toDecimalLiteral(s, checkExactNumeric = false)
    }

  }

  private def updatePerTableQueryHint(tableIdent: TableIdentifier,
      optAlias: Option[(String, Seq[String])]): Unit = {
    if (queryHints.isEmpty) return
    val indexHint = queryHints.remove(QueryHint.Index.toString)
    if (indexHint ne null) {
      val table = optAlias match {
        case Some((alias, _)) => alias
        case _ => tableIdent.unquotedString
      }
      queryHints.put(QueryHint.Index.toString + table, indexHint)
    }
  }

  private final def assertNoQueryHint(hint: QueryHint.Value, msg: => String): Unit = {
    if (!queryHints.isEmpty) {
      val hintStr = hint.toString
      queryHints.forEach(new BiConsumer[String, String] {
        override def accept(key: String, value: String): Unit = {
          if (key.startsWith(hintStr)) throw new ParseException(msg)
        }
      })
    }
  }

  protected final def booleanLiteral: Rule1[Expression] = rule {
    TRUE ~> (() => newTokenizedLiteral(true, BooleanType)) |
    FALSE ~> (() => newTokenizedLiteral(false, BooleanType))
  }

  protected final def numericLiteral: Rule1[Expression] = rule {
    capture(plusOrMinus.? ~ Consts.numeric. + ~ (Consts.exponent ~
        plusOrMinus.? ~ CharPredicate.Digit. +).? ~ Consts.numericSuffix.? ~
        Consts.numericSuffix.?) ~ delimiter ~> ((s: String) => toNumericLiteral(s))
  }

  protected final def literal: Rule1[Expression] = rule {
    stringLiteral ~> ((s: String) => newTokenizedLiteral(UTF8String.fromString(s), StringType)) |
    numericLiteral |
    booleanLiteral |
    NULL ~> (() => Literal(null, NullType)) // no tokenization for nulls
  }

  protected final def paramLiteralQuestionMark: Rule1[Expression] = rule {
    questionMark ~> (() => {
      _questionMarkCounter += 1
      if (_isPreparePhase) {
        ParamLiteral(Row(_questionMarkCounter), NullType, 0, execId = -1, tokenized = true)
      } else {
        assert(_parameterValueSet.isDefined,
          "For Prepared Statement, Parameter constants are not provided")
        val (scalaTypeVal, dataType) = session.getParameterValue(
          _questionMarkCounter, _parameterValueSet.get)
        val catalystTypeVal = CatalystTypeConverters.convertToCatalyst(scalaTypeVal)
        newTokenizedLiteral(catalystTypeVal, dataType)
      }
    })
  }

  private[sql] final def addTokenizedLiteral(v: Any, dataType: DataType): TokenizedLiteral = {
    if (session.planCaching) addParamLiteralToContext(v, dataType)
    else new TokenLiteral(v, dataType)
  }

  protected final def newTokenizedLiteral(v: Any, dataType: DataType): Expression = {
    if (tokenize) addTokenizedLiteral(v, dataType) else Literal(v, dataType)
  }

  protected final def newLiteral(v: Any, dataType: DataType): Expression = {
    if (tokenize) new TokenLiteral(v, dataType).markFoldable(true) else Literal(v, dataType)
  }

  protected final def month: Rule1[Int] = rule {
    integral ~ MONTH ~> ((num: String) => num.toInt)
  }

  protected final def year: Rule1[Int] = rule {
    integral ~ YEAR ~> ((num: String) => num.toInt)
  }

  protected final def microsecond: Rule1[Long] = rule {
    integral ~ (MICROS | MICROSECOND) ~> ((num: String) => num.toLong)
  }

  protected final def millisecond: Rule1[Long] = rule {
    integral ~ (MILLIS | MILLISECOND) ~> ((num: String) => num.toLong)
  }

  protected final def second: Rule1[Long] = rule {
    integral ~ (SECS | SECOND) ~> ((num: String) => num.toLong)
  }

  protected final def minute: Rule1[Long] = rule {
    integral ~ (MINS | MINUTE) ~> ((num: String) => num.toLong)
  }

  protected final def hour: Rule1[Long] = rule {
    integral ~ HOUR ~> ((num: String) => num.toLong)
  }

  protected final def day: Rule1[Long] = rule {
    integral ~ DAY ~> ((num: String) => num.toLong)
  }

  protected final def week: Rule1[Long] = rule {
    integral ~ WEEK ~> ((num: String) => num.toLong)
  }

  protected final def intervalType: Rule1[DataType] = rule {
    INTERVAL ~> (() => CalendarIntervalType)
  }

  protected def intervalLiteral: Rule1[Expression] = rule {
    INTERVAL ~ (
        stringLiteral ~ (
            YEAR ~ TO ~ MONTH ~> ((s: String) => newTokenizedLiteral(
              CalendarInterval.fromYearMonthString(s), CalendarIntervalType)) |
            DAY ~ TO ~ (SECS | SECOND) ~> ((s: String) => newTokenizedLiteral(
              CalendarInterval.fromDayTimeString(s), CalendarIntervalType)) |
            YEAR ~> ((s: String) => newTokenizedLiteral(
              CalendarInterval.fromSingleUnitString("year", s), CalendarIntervalType)) |
            MONTH ~> ((s: String) => newTokenizedLiteral(
              CalendarInterval.fromSingleUnitString("month", s), CalendarIntervalType)) |
            DAY ~> ((s: String) => newTokenizedLiteral(
              CalendarInterval.fromSingleUnitString("day", s), CalendarIntervalType)) |
            HOUR ~> ((s: String) => newTokenizedLiteral(
              CalendarInterval.fromSingleUnitString("hour", s), CalendarIntervalType)) |
            (MINS | MINUTE) ~> ((s: String) => newTokenizedLiteral(
              CalendarInterval.fromSingleUnitString("minute", s), CalendarIntervalType)) |
            (SECS | SECOND) ~> ((s: String) => newTokenizedLiteral(
              CalendarInterval.fromSingleUnitString("second", s), CalendarIntervalType))
        ) |
        year.? ~ month.? ~ week.? ~ day.? ~ hour.? ~ minute.? ~
            second.? ~ millisecond.? ~ microsecond.? ~> { (y: Any, m: Any,
            w: Any, d: Any, h: Any, m2: Any, s: Any, m3: Any, m4: Any) =>
          val year = y.asInstanceOf[Option[Int]]
          val month = m.asInstanceOf[Option[Int]]
          val week = w.asInstanceOf[Option[Long]]
          val day = d.asInstanceOf[Option[Long]]
          val hour = h.asInstanceOf[Option[Long]]
          val minute = m2.asInstanceOf[Option[Long]]
          val second = s.asInstanceOf[Option[Long]]
          val millis = m3.asInstanceOf[Option[Long]]
          val micros = m4.asInstanceOf[Option[Long]]
          if (!Seq(year, month, week, day, hour, minute, second, millis,
            micros).exists(_.isDefined)) {
            throw new ParseException(
              "No interval can be constructed, at least one" +
                  " time unit should be given for interval literal")
          }
          val months = year.map(_ * 12).getOrElse(0) + month.getOrElse(0)
          val microseconds =
            week.map(_ * CalendarInterval.MICROS_PER_WEEK).getOrElse(0L) +
            day.map(_ * CalendarInterval.MICROS_PER_DAY).getOrElse(0L) +
            hour.map(_ * CalendarInterval.MICROS_PER_HOUR).getOrElse(0L) +
            minute.map(_ * CalendarInterval.MICROS_PER_MINUTE).getOrElse(0L) +
            second.map(_ * CalendarInterval.MICROS_PER_SECOND).getOrElse(0L) +
            millis.map(_ * CalendarInterval.MICROS_PER_MILLI).getOrElse(0L) +
            micros.getOrElse(0L)
          newTokenizedLiteral(new CalendarInterval(months, microseconds), CalendarIntervalType)
        }
    )
  }

  protected final def unsignedFloat: Rule1[String] = rule {
    capture(
      CharPredicate.Digit.* ~ '.' ~ CharPredicate.Digit. + ~
          scientificNotation.? |
      CharPredicate.Digit. + ~ scientificNotation
    ) ~ ws
  }

<<<<<<< HEAD
  protected final def identifierList: Rule1[Seq[String]] = rule {
     '(' ~ ws ~ (identifier + commaSep) ~ ')' ~ ws
  }

  final def namedExpression: Rule1[Expression] = rule {
    expression ~ (
        AS ~ (
            identifierList ~> ((e: Expression, ids: Seq[String]) => MultiAlias(e, ids)) |
            identifier ~> ((e: Expression, a: String) => Alias(e, a)())
        ) |
        identifierList ~> ((e: Expression, ids: Seq[String]) => MultiAlias(e, ids)) |
        strictIdentifier ~> ((e: Expression, a: String) => Alias(e, a)()) |
        MATCH.asInstanceOf[Rule[Expression::HNil, Expression::HNil]]
    )
=======
  final def alias: Rule1[String] = rule {
    AS ~ identifier | strictIdentifier
  }

  final def namedExpression: Rule1[Expression] = rule {
    expression ~ alias.? ~> ((e: Expression, a: Any) => {
      a.asInstanceOf[Option[String]] match {
        case None => e
        case Some(n) => Alias(e, n)()
      }
    })
>>>>>>> 1eff5d8c
  }

  final def parsedDataType: Rule1[DataType] = rule {
    ws ~ dataType ~ EOI
  }

  final def parsedExpression: Rule1[Expression] = rule {
    ws ~ namedExpression ~ EOI
  }

  final def parsedTableIdentifier: Rule1[TableIdentifier] = rule {
    ws ~ tableIdentifier ~ EOI
  }

  protected final def expression: Rule1[Expression] = rule {
    andExpression ~ (OR ~ andExpression ~>
        ((e1: Expression, e2: Expression) => Or(e1, e2))).*
  }

  protected final def expressionNoTokens: Rule1[Expression] = rule {
    push(tokenize) ~ TOKENIZE_END ~ expression ~> { (tokenized: Boolean, e: Expression) =>
      tokenize = tokenized
      e
    }
  }

  protected final def andExpression: Rule1[Expression] = rule {
    notExpression ~ (AND ~ notExpression ~>
        ((e1: Expression, e2: Expression) => And(e1, e2))).*
  }

  protected final def notExpression: Rule1[Expression] = rule {
    (NOT ~ push(true)).? ~ comparisonExpression ~> ((not: Any, e: Expression) =>
      if (not.asInstanceOf[Option[Boolean]].isEmpty) e else Not(e))
  }

  protected final def comparisonExpression: Rule1[Expression] = rule {
    termExpression ~ (
        '=' ~ ws ~ termExpression ~> EqualTo |
        '>' ~ (
          '=' ~ ws ~ termExpression ~> GreaterThanOrEqual |
          '>' ~ (
            '>' ~ ws ~ termExpression ~> ShiftRightUnsigned |
            ws ~ termExpression ~> ShiftRight
          ) |
          ws ~ termExpression ~> GreaterThan
        ) |
        '<' ~ (
          '=' ~ (
            '>' ~ ws ~ termExpression ~> EqualNullSafe |
            ws ~ termExpression ~> LessThanOrEqual
          ) |
          '>' ~ ws ~ termExpression ~>
              ((e1: Expression, e2: Expression) => Not(EqualTo(e1, e2))) |
          '<' ~ ws ~ termExpression ~> ShiftLeft |
          ws ~ termExpression ~> LessThan
        ) |
        '!' ~ '=' ~ ws ~ termExpression ~>
            ((e1: Expression, e2: Expression) => Not(EqualTo(e1, e2))) |
        invertibleExpression |
        IS ~ (
            (NOT ~ push(true)).? ~ NULL ~> ((e: Expression, not: Any) =>
              if (not.asInstanceOf[Option[Boolean]].isEmpty) IsNull(e)
              else IsNotNull(e)) |
            (NOT ~ push(true)).? ~ DISTINCT ~ FROM ~
                termExpression ~> ((e1: Expression, not: Any, e2: Expression) =>
              if (not.asInstanceOf[Option[Boolean]].isDefined) EqualNullSafe(e1, e2)
              else Not(EqualNullSafe(e1, e2)))
        ) |
        NOT ~ invertibleExpression ~> Not |
        MATCH.asInstanceOf[Rule[Expression::HNil, Expression::HNil]]
    )
  }

  protected final def likeExpression(left: Expression, right: TokenizedLiteral): Expression = {
    val pattern = right.valueString
    removeIfParamLiteralFromContext(right)
    if (Consts.optimizableLikePattern.matcher(pattern).matches()) {
      val size = pattern.length
      val expression = if (pattern.charAt(0) == '%') {
        if (pattern.charAt(size - 1) == '%') {
          Contains(left, addTokenizedLiteral(
            UTF8String.fromString(pattern.substring(1, size - 1)), StringType))
        } else {
          EndsWith(left, addTokenizedLiteral(
            UTF8String.fromString(pattern.substring(1)), StringType))
        }
      } else if (pattern.charAt(size - 1) == '%') {
        StartsWith(left, addTokenizedLiteral(
          UTF8String.fromString(pattern.substring(0, size - 1)), StringType))
      } else {
        // check for startsWith and endsWith
        val wildcardIndex = pattern.indexOf('%')
        if (wildcardIndex != -1) {
          val prefix = pattern.substring(0, wildcardIndex)
          val postfix = pattern.substring(wildcardIndex + 1)
          val prefixLiteral = addTokenizedLiteral(UTF8String.fromString(prefix), StringType)
          val suffixLiteral = addTokenizedLiteral(UTF8String.fromString(postfix), StringType)
          And(GreaterThanOrEqual(Length(left),
            addTokenizedLiteral(prefix.length + postfix.length, IntegerType)),
            And(StartsWith(left, prefixLiteral), EndsWith(left, suffixLiteral)))
        } else {
          // no wildcards
          EqualTo(left, addTokenizedLiteral(UTF8String.fromString(pattern), StringType))
        }
      }
      expression
    } else {
      LikeEscapeSimplification.simplifyLike(this,
        Like(left, newLiteral(right.value, right.dataType)), left, pattern)
    }
  }

  /**
    * Expressions which can be preceeded by a NOT. This assumes one expression
    * already pushed on stack which it will pop and then push back the result
    * Expression (hence the slightly odd looking type)
    */
  protected final def invertibleExpression: Rule[Expression :: HNil,
      Expression :: HNil] = rule {
    LIKE ~ termExpression ~>
        ((e1: Expression, e2: Expression) => e2 match {
          case l: TokenizedLiteral if !l.value.isInstanceOf[Row] => likeExpression(e1, l)
          case _ => Like(e1, e2)
        }) |
    IN ~ '(' ~ ws ~ (
        (termExpression * commaSep) ~ ')' ~ ws ~> ((e: Expression, es: Any) =>
          In(e, es.asInstanceOf[Seq[Expression]])) |
        query ~ ')' ~ ws ~> ((e1: Expression, plan: LogicalPlan) =>
          In(e1, Seq(ListQuery(plan))))
        ) |
    BETWEEN ~ termExpression ~ AND ~ termExpression ~>
        ((e: Expression, el: Expression, eu: Expression) =>
          And(GreaterThanOrEqual(e, el), LessThanOrEqual(e, eu))) |
    (RLIKE | REGEXP) ~ termExpression ~>
        ((e1: Expression, e2: Expression) => e2 match {
          case l: TokenizedLiteral if !l.value.isInstanceOf[Row] =>
            removeIfParamLiteralFromContext(l)
            RLike(e1, newLiteral(l.value, l.dataType))
          case _ => RLike(e1, e2)
        })
  }

  protected final def termExpression: Rule1[Expression] = rule {
    productExpression ~ (capture(plusOrMinus) ~ ws ~ productExpression ~>
        ((e1: Expression, op: String, e2: Expression) =>
          if (op.charAt(0) == '+') Add(e1, e2) else Subtract(e1, e2))).*
  }

  protected final def productExpression: Rule1[Expression] = rule {
    baseExpression ~ (
        "||" ~ ws ~ baseExpression ~> ((e1: Expression, e2: Expression) =>
          e1 match {
            case Concat(children) => Concat(children :+ e2)
            case _ => Concat(Seq(e1, e2))
          }) |
        capture(Consts.arithmeticOperator) ~ ws ~ baseExpression ~>
            ((e1: Expression, op: String, e2: Expression) =>
          op.charAt(0) match {
            case '*' => Multiply(e1, e2)
            case '/' => Divide(e1, e2)
            case '%' => Remainder(e1, e2)
            case '&' => BitwiseAnd(e1, e2)
            case '|' => BitwiseOr(e1, e2)
            case '^' => BitwiseXor(e1, e2)
            case c => throw new IllegalStateException(
              s"unexpected operation '$c'")
          }) |
        '[' ~ ws ~ baseExpression ~ ']' ~ ws ~> ((base: Expression,
            extraction: Expression) => {
          // extraction should be a literal if type is string (integer can be ParamLiteral)
          val ord = extraction match {
            case l: TokenizedLiteral if l.dataType == StringType =>
              removeIfParamLiteralFromContext(l)
              newLiteral(l.value, l.dataType)
            case o => o
          }
          UnresolvedExtractValue(base, ord)
        }) |
        '.' ~ ws ~ identifier ~> ((base: Expression, fieldName: String) =>
          UnresolvedExtractValue(base, newLiteral(UTF8String.fromString(fieldName), StringType)))
    ).*
  }

  protected final def streamWindowOptions: Rule1[(Duration,
      Option[Duration])] = rule {
    WINDOW ~ '(' ~ ws ~ DURATION ~ durationUnit ~ (commaSep ~
        SLIDE ~ durationUnit).? ~ ')' ~ ws ~> ((d: Duration, s: Any) =>
      (d, s.asInstanceOf[Option[Duration]]))
  }

  protected final def groupingSetExpr: Rule1[Seq[Expression]] = rule {
    '(' ~ ws ~ (expression * commaSep) ~ ')' ~ ws ~>
        ((e: Any) => e.asInstanceOf[Seq[Expression]]) |
    (expression + commaSep)
  }

  protected final def cubeRollUpGroupingSet: Rule1[
      (Seq[Seq[Expression]], String)] = rule {
    WITH ~ (
        CUBE ~> (() => (Seq(Seq[Expression]()), "CUBE")) |
        ROLLUP ~> (() => (Seq(Seq[Expression]()), "ROLLUP"))
    ) |
    GROUPING ~ SETS ~ ('(' ~ ws ~ (groupingSetExpr + commaSep) ~ ')' ~ ws)  ~>
        ((gs: Seq[Seq[Expression]]) => (gs, "GROUPINGSETS"))
  }

  protected final def groupBy: Rule1[(Seq[Expression],
      Seq[Seq[Expression]], String)] = rule {
    GROUP ~ BY ~ (expression + commaSep) ~ cubeRollUpGroupingSet.? ~>
        ((g: Any, crgs: Any) => {
          // change top-level tokenized literals to literals for GROUP BY 1 kind of queries
          val groupingExprs = g.asInstanceOf[Seq[Expression]].map {
            case p: ParamLiteral => removeParamLiteralFromContext(p); p.asLiteral
            case l: TokenLiteral => l
            case e => e
          }
          val cubeRollupGrSetExprs = crgs.asInstanceOf[Option[(Seq[
              Seq[Expression]], String)]] match {
            case None => (Seq(Nil), "")
            case Some(e) => e
          }
          (groupingExprs, cubeRollupGrSetExprs._1, cubeRollupGrSetExprs._2)
        })
  }

<<<<<<< HEAD
  protected final def tableAlias: Rule1[(String, Seq[String])] = rule {
    (AS ~ identifier | strictIdentifier) ~ identifierList.? ~>
        ((alias: String, columnAliases: Any) => columnAliases match {
          case None => (alias, Nil)
          case Some(aliases: Seq[_]) => (alias, aliases.asInstanceOf[Seq[String]])
        })
  }

  protected final def handleSubqueryAlias(aliasSpec: Option[(String, Seq[String])],
      child: LogicalPlan): LogicalPlan = aliasSpec match {
    case None => child
    case Some((alias, columnAliases)) =>
      internals.newUnresolvedColumnAliases(columnAliases, internals.newSubqueryAlias(alias, child))
  }

  protected final def handleWindowSpec(window: Option[(Duration, Option[Duration])],
      child: LogicalPlan, alias: Option[(String, Seq[String])],
      isSubquery: Boolean = true): LogicalPlan = {
    if (isSubquery) {
      assertNoQueryHint(QueryHint.Index,
        s"${QueryHint.Index} cannot be applied to derived table $alias")
    }
    window match {
      case None => child
      case Some(win) => WindowLogicalPlan(win._1, win._2, child)
=======
  protected final def relationFactor: Rule1[LogicalPlan] = rule {
    tableIdentifier ~ (
        '(' ~ ws ~ (expression * commaSep) ~ ')' ~ ws ~ alias.? ~>
            ((ident: TableIdentifier, e: Any, a: Any) => a.asInstanceOf[Option[String]] match {
              case None => UnresolvedTableValuedFunction(
                Utils.toLowerCase(ident.unquotedString), e.asInstanceOf[Seq[Expression]])
              case Some(n) => SubqueryAlias(n, UnresolvedTableValuedFunction(
                Utils.toLowerCase(ident.unquotedString), e.asInstanceOf[Seq[Expression]]), None)
            }) |
        streamWindowOptions.? ~ alias.? ~> ((tableIdent: TableIdentifier,
            window: Any, alias: Any) => window.asInstanceOf[Option[
            (Duration, Option[Duration])]] match {
          case None =>
            val optAlias = alias.asInstanceOf[Option[String]]
            updatePerTableQueryHint(tableIdent, optAlias)
            UnresolvedRelation(tableIdent, optAlias)
          case Some(win) =>
            val optAlias = alias.asInstanceOf[Option[String]]
            updatePerTableQueryHint(tableIdent, optAlias)
            WindowLogicalPlan(win._1, win._2,
              UnresolvedRelation(tableIdent, optAlias))
        })
    ) |
    '(' ~ ws ~ start ~ ')' ~ ws ~ streamWindowOptions.? ~
        alias.? ~> { (child: LogicalPlan, w: Any, alias: Any) =>
      val aliasPlan = alias.asInstanceOf[Option[String]] match {
        case None => child
        case Some(name) => SubqueryAlias(name, child, None)
      }
      w.asInstanceOf[Option[(Duration, Option[Duration])]] match {
        case None =>
          assertNoQueryHint(QueryHint.Index,
            s"${QueryHint.Index} cannot be applied to derived table $alias")
          aliasPlan
        case Some(win) =>
          assertNoQueryHint(QueryHint.Index,
            s"${QueryHint.Index} cannot be applied to derived table $alias")
          WindowLogicalPlan(win._1, win._2, aliasPlan)
      }
>>>>>>> 1eff5d8c
    }
  }

  protected final def baseRelation: Rule1[LogicalPlan] = rule {
    tableIdentifier ~ streamWindowOptions.? ~ tableAlias.? ~>
        ((tableIdent: TableIdentifier, w: Any, a: Any) => {
          val optAlias = a.asInstanceOf[Option[(String, Seq[String])]]
          updatePerTableQueryHint(tableIdent, optAlias)
          val window = w.asInstanceOf[Option[(Duration, Option[Duration])]]
          val plan = optAlias match {
            case None => internals.newUnresolvedRelation(tableIdent, None)
            case Some((alias, columnAliases)) =>
              internals.newUnresolvedColumnAliases(columnAliases,
                internals.newUnresolvedRelation(tableIdent, Some(alias)))
          }
          handleWindowSpec(window, plan, optAlias, isSubquery = false)
        }) |
    '(' ~ ws ~ (
        start ~ ')' ~ ws ~ streamWindowOptions.? ~ tableAlias.? ~> { (child: LogicalPlan,
            w: Any, a: Any) =>
          val alias = a.asInstanceOf[Option[(String, Seq[String])]]
          val plan = handleSubqueryAlias(alias, child)
          handleWindowSpec(w.asInstanceOf[Option[(Duration, Option[Duration])]], plan, alias)
        } |
        relation ~ ')' ~ ws ~ streamWindowOptions.? ~ tableAlias.? ~> { (child: LogicalPlan,
            w: Any, a: Any) =>
          val alias = a.asInstanceOf[Option[(String, Seq[String])]]
          val plan = handleSubqueryAlias(alias, child)
          handleWindowSpec(w.asInstanceOf[Option[(Duration, Option[Duration])]], plan, alias)
        }
    )
  }

  protected final def inlineTable: Rule1[LogicalPlan] = rule {
    VALUES ~ push(tokenize) ~ push(canTokenize) ~ DISABLE_TOKENIZE ~
<<<<<<< HEAD
    (expression + commaSep) ~ tableAlias.? ~>
=======
    (expression + commaSep) ~ alias.? ~
    ('(' ~ ws ~ (identifier + commaSep) ~ ')' ~ ws).? ~>
>>>>>>> 1eff5d8c
        ((tokenized: Boolean, canTokenized: Boolean,
        valuesExpr: Seq[Expression], a: Any) => {
          canTokenize = canTokenized
          tokenize = tokenized
          val rows = valuesExpr.map {
            // e.g. values (1), (2), (3)
            case struct: CreateNamedStruct => struct.valExprs
            // e.g. values 1, 2, 3
            case child => Seq(child)
          }
          val (alias, identifiers) = a match {
            case None => (None, Nil)
            case Some((id: String, ids: Seq[_])) => (Some(id), ids.asInstanceOf[Seq[String]])
          }
          val aliases = identifiers match {
            case l if l.isEmpty => Seq.tabulate(rows.head.size)(i => s"col${i + 1}")
            case _ => identifiers
          }
          alias match {
            case None => UnresolvedInlineTable(aliases, rows)
            case Some(id) => internals.newSubqueryAlias(id, UnresolvedInlineTable(aliases, rows))
          }
        })
  }

  protected final def joinType: Rule1[JoinType] = rule {
    INNER ~> (() => Inner) |
    LEFT ~ (
        SEMI ~> (() => LeftSemi) |
        ANTI ~> (() => LeftAnti) |
        OUTER.? ~> (() => LeftOuter)
    ) |
    RIGHT ~ OUTER.? ~> (() => RightOuter) |
    FULL ~ OUTER.? ~> (() => FullOuter) |
    ANTI ~> (() => LeftAnti) |
    CROSS ~> (() => Cross)
  }

  protected final def ordering: Rule1[Seq[SortOrder]] = rule {
    ((expression ~ sortDirection.? ~ (NULLS ~ (FIRST ~ push(true) | LAST ~ push(false))).? ~>
        ((e: Expression, d: Any, n: Any) => (e, d, n))) + commaSep) ~> ((exprs: Any) =>
      exprs.asInstanceOf[Seq[(Expression, Option[SortDirection], Option[Boolean])]].map {
        case (c, d, n) =>
          // change top-level tokenized literals to literals for ORDER BY 1 kind of queries
          val child = c match {
            case p: ParamLiteral => removeParamLiteralFromContext(p); p.asLiteral
            case l: TokenLiteral => l
            case _ => c
          }
          val direction = d match {
            case Some(v) => v
            case None => Ascending
          }
          val nulls = n match {
            case Some(false) => NullsLast
            case Some(true) => NullsFirst
            case None => direction.defaultNullOrdering
          }
          internals.newSortOrder(child, direction, nulls)
      })
  }

  protected final def queryOrganization: Rule1[LogicalPlan =>
      LogicalPlan] = rule {
    (ORDER ~ BY ~ ordering ~> ((o: Seq[SortOrder]) =>
      (l: LogicalPlan) => Sort(o, global = true, l)) |
    SORT ~ BY ~ ordering ~ distributeBy.? ~> ((o: Seq[SortOrder], d: Any) =>
      (l: LogicalPlan) => Sort(o, global = false, d.asInstanceOf[Option[
          LogicalPlan => LogicalPlan]].map(_ (l)).getOrElse(l))) |
    distributeBy |
    CLUSTER ~ BY ~ (expression + commaSep) ~> ((e: Seq[Expression]) =>
      (l: LogicalPlan) => Sort(e.map(SortOrder(_, Ascending)), global = false,
        internals.newRepartitionByExpression(e,
          session.sessionState.conf.numShufflePartitions, l)))).? ~
    (WINDOW ~ ((identifier ~ AS ~ windowSpec ~>
        ((id: String, w: WindowSpec) => id -> w)) + commaSep)).? ~
    ((LIMIT ~ expressionNoTokens) | fetchExpression).? ~> {
      (o: Any, w: Any, e: Any) => (l: LogicalPlan) =>
      val withOrder = o.asInstanceOf[Option[LogicalPlan => LogicalPlan]]
          .map(_ (l)).getOrElse(l)
      val window = w.asInstanceOf[Option[Seq[(String, WindowSpec)]]].map { ws =>
        val baseWindowMap = ws.toMap
        val windowMapView = baseWindowMap.mapValues {
          case WindowSpecReference(name) =>
            baseWindowMap.get(name) match {
              case Some(spec: WindowSpecDefinition) => spec
              case Some(_) => throw new ParseException(
                s"Window reference '$name' is not a window specification")
              case None => throw new ParseException(
                s"Cannot resolve window reference '$name'")
            }
          case spec: WindowSpecDefinition => spec
        }

        // Note that mapValues creates a view, so force materialization.
        WithWindowDefinition(windowMapView.map(identity), withOrder)
      }.getOrElse(withOrder)
      e.asInstanceOf[Option[Expression]].map(Limit(_, window)).getOrElse(window)
    }
  }

  protected final def fetchExpression: Rule1[Expression] = rule {
    FETCH ~ FIRST ~ push(tokenize) ~ TOKENIZE_END ~ integral.? ~ ((ROW | ROWS) ~ ONLY) ~>
      ((tokenized: Boolean, f: Any) => {
        tokenize = tokenized
        f.asInstanceOf[Option[String]] match {
          case None => Literal(1)
          case Some(s) => Literal(s.toInt)
        }
      })
  }

  protected final def distributeBy: Rule1[LogicalPlan => LogicalPlan] = rule {
    DISTRIBUTE ~ BY ~ (expression + commaSep) ~> ((e: Seq[Expression]) =>
      (l: LogicalPlan) => internals.newRepartitionByExpression(
        e, session.sessionState.conf.numShufflePartitions, l))
  }

  protected final def windowSpec: Rule1[WindowSpec] = rule {
    '(' ~ ws ~ ((PARTITION | DISTRIBUTE | CLUSTER) ~ BY ~ (expression +
        commaSep)).? ~ ((ORDER | SORT) ~ BY ~ ordering).? ~ windowFrame.? ~ ')' ~
        ws ~> ((p: Any, o: Any, w: Any) =>
      WindowSpecDefinition(
        p.asInstanceOf[Option[Seq[Expression]]].getOrElse(Nil),
        o.asInstanceOf[Option[Seq[SortOrder]]].getOrElse(Nil),
        w.asInstanceOf[Option[SpecifiedWindowFrame]]
          .getOrElse(UnspecifiedFrame))) |
    identifier ~> WindowSpecReference
  }

  protected final def windowFrame: Rule1[SpecifiedWindowFrame] = rule {
    (RANGE ~> (() => RangeFrame) | ROWS ~> (() => RowFrame)) ~ (
        BETWEEN ~ frameBound ~ AND ~ frameBound ~> ((t: FrameType,
            s: Any, e: Any) => internals.newSpecifiedWindowFrame(t, s, e)) |
    frameBound ~> ((t: FrameType, s: Any) =>
      internals.newSpecifiedWindowFrame(t, s, CurrentRow))
    )
  }

  protected final def frameBound: Rule1[Any] = rule {
    UNBOUNDED ~ (
        PRECEDING ~> (() => internals.newFrameBoundary(FrameBoundaryType.UnboundedPreceding)) |
        FOLLOWING ~> (() => internals.newFrameBoundary(FrameBoundaryType.UnboundedFollowing))
    ) |
    CURRENT ~ ROW ~> (() => internals.newFrameBoundary(FrameBoundaryType.CurrentRow)) |
    integral ~ (
        PRECEDING ~> ((num: String) =>
          internals.newFrameBoundary(FrameBoundaryType.ValuePreceding, Some(Literal(num)))) |
        FOLLOWING ~> ((num: String) =>
          internals.newFrameBoundary(FrameBoundaryType.ValueFollowing, Some(Literal(num))))
    ) |
    expression ~ (
        PRECEDING ~> ((num: Expression) =>
          internals.newFrameBoundary(FrameBoundaryType.ValuePreceding, Some(num))) |
        FOLLOWING ~> ((num: Expression) =>
          internals.newFrameBoundary(FrameBoundaryType.ValueFollowing, Some(num)))
    )
  }

<<<<<<< HEAD
  protected final def tableValuedFunctionExpressions: Rule1[Seq[Expression]] = rule {
    '(' ~ ws ~ (expression + commaSep).? ~ ')' ~>
      ((e: Any) => e.asInstanceOf[Option[Seq[Expression]]] match {
        case Some(ve) => ve
        case _ => Nil
      })
  }

  protected final def relationPrimary: Rule1[LogicalPlan] = rule {
    inlineTable | baseRelation |
    identifier ~ '(' ~ ws ~ (expression + commaSep) ~ ')' ~ ws ~ tableAlias.? ~>
        ((name: String, args: Seq[Expression], a: Any) => a match {
          case None => internals.newUnresolvedTableValuedFunction(name, args, Nil)
          case Some((alias: String, columnAliases: Seq[_])) =>
            internals.newSubqueryAlias(alias, internals.newUnresolvedTableValuedFunction(
              name, args, columnAliases.asInstanceOf[Seq[String]]))
        })
=======
  protected final def relationWithExternal: Rule1[LogicalPlan] = rule {
    inlineTable | relationFactor
>>>>>>> 1eff5d8c
  }

  protected final def withHints(plan: LogicalPlan): LogicalPlan = {
    if (hasPlanHints) {
      var newPlan = plan
      val planHints = this.planHints
      while (planHints.size() > 0) {
        newPlan match {
          case p if internals.isHintPlan(p) =>
            newPlan = internals.newLogicalPlanWithHints(p, internals.getHints(p) + planHints.pop())
          case _ => newPlan = internals.newLogicalPlanWithHints(plan, Map(planHints.pop()))
        }
      }
      newPlan
    } else plan
  }

  protected final def relation: Rule1[LogicalPlan] = rule {
<<<<<<< HEAD
    relationPrimary ~> (plan => withHints(plan)) ~ (
        joinType.? ~ JOIN ~ (relationPrimary ~> (plan => withHints(plan))) ~ (
=======
    relationWithExternal ~> (plan => withHints(plan)) ~ (
        joinType.? ~ JOIN ~ (relationWithExternal ~> (plan => withHints(plan))) ~ (
>>>>>>> 1eff5d8c
            ON ~ expression ~> ((l: LogicalPlan, t: Any, r: LogicalPlan, e: Expression) =>
              withHints(Join(l, r, t.asInstanceOf[Option[JoinType]].getOrElse(Inner), Some(e)))) |
            USING ~ '(' ~ ws ~ (identifier + commaSep) ~ ')' ~ ws ~>
                ((l: LogicalPlan, t: Any, r: LogicalPlan, ids: Any) =>
                  withHints(Join(l, r, UsingJoin(t.asInstanceOf[Option[JoinType]]
                      .getOrElse(Inner), ids.asInstanceOf[Seq[String]]), None))) |
            MATCH ~> ((l: LogicalPlan, t: Option[JoinType], r: LogicalPlan) =>
              withHints(Join(l, r, t.getOrElse(Inner), None)))
        ) |
<<<<<<< HEAD
        NATURAL ~ joinType.? ~ JOIN ~ (relationPrimary ~> (plan => withHints(plan))) ~>
            ((l: LogicalPlan, t: Any, r: LogicalPlan) => Join(l, r,
              NaturalJoin(t.asInstanceOf[Option[JoinType]].getOrElse(Inner)), None))
=======
        NATURAL ~ joinType.? ~ JOIN ~ (relationWithExternal ~> (plan => withHints(plan))) ~>
            ((l: LogicalPlan, t: Any, r: LogicalPlan) => withHints(Join(l, r,
              NaturalJoin(t.asInstanceOf[Option[JoinType]].getOrElse(Inner)), None)))
>>>>>>> 1eff5d8c
    ).*
  }

  protected final def relations: Rule1[LogicalPlan] = rule {
    (relation + commaSep) ~ lateralView.* ~> ((joins: Seq[LogicalPlan], views: Any) => {
      val from = if (joins.size == 1) joins.head
      else joins.tail.foldLeft(joins.head) {
        case (lhs, rel) => Join(lhs, rel, Inner, None)
      }
      views.asInstanceOf[Seq[LogicalPlan => LogicalPlan]].foldLeft(from) {
        case (child, view) => view(child)
      }
    })
  }

  protected final def keyWhenThenElse: Rule1[WhenElseType] = rule {
    expression ~ (WHEN ~ expression ~ THEN ~ expression ~> ((w: Expression,
        t: Expression) => (w, t))). + ~ (ELSE ~ expression).? ~ END ~>
        ((key: Expression, altPart: Any, elsePart: Any) =>
          (altPart.asInstanceOf[Seq[(Expression, Expression)]].map(
            e => EqualTo(key, e._1) -> e._2), elsePart).asInstanceOf[WhenElseType])
  }

  protected final def whenThenElse: Rule1[WhenElseType] = rule {
    (WHEN ~ expression ~ THEN ~ expression ~> ((w: Expression,
        t: Expression) => (w, t))). + ~ (ELSE ~ expression).? ~ END ~>
        ((altPart: Any, elsePart: Any) =>
          (altPart, elsePart).asInstanceOf[WhenElseType])
  }

  protected final def foldableFunctionsExpressionHandler(exprs: Seq[Expression],
      fnName: String): Seq[Expression] = Consts.FOLDABLE_FUNCTIONS.get(fnName) match {
      case null => exprs
      case args if args.length == 0 =>
        // disable plan caching for these functions
        session.planCaching = false
        exprs
      case args =>
        exprs.indices.map(index => exprs(index) match {
          case l: TokenizedLiteral if (args(0) == -3 && !Ints.contains(args, index)) ||
              (args(0) != -3 && (Ints.contains(args, index) ||
              // all args          // all odd args
              (args(0) == -10) || (args(0) == -1 && (index & 0x1) == 1) ||
              // all even args
              (args(0) == -2 && (index & 0x1) == 0))) =>
            l match {
              case pl: ParamLiteral  if pl.tokenized && _isPreparePhase =>
                throw new ParseException(s"function $fnName cannot have " +
                    s"parameterized argument at position ${index + 1}")
              case _ =>
            }
            removeIfParamLiteralFromContext(l)
            newLiteral(l.value, l.dataType)
          case e => e
        })
    }


  protected final def primary: Rule1[Expression] = rule {
    intervalLiteral |
    identifier ~ (
      ('.' ~ identifier).? ~ '(' ~ ws ~ (
        '*' ~ ws ~ ')' ~ ws ~> ((n1: String, n2: Option[String]) =>
          if (n1.equalsIgnoreCase("COUNT") && n2.isEmpty) {
            AggregateExpression(Count(Literal(1, IntegerType)),
              mode = Complete, isDistinct = false)
          } else {
            val n2str = if (n2.isEmpty) "" else s".${n2.get}"
            throw new ParseException(s"invalid expression $n1$n2str(*)")
          }) |
          (DISTINCT ~ push(true)).? ~ (expression * commaSep) ~ ')' ~ ws ~
            (OVER ~ windowSpec).? ~> { (n1: String, n2: Any, d: Any, e: Any, w: Any) =>
            val f2 = n2.asInstanceOf[Option[String]]
            val udfName = f2.fold(new FunctionIdentifier(n1))(new FunctionIdentifier(_, Some(n1)))
            val allExprs = e.asInstanceOf[Seq[Expression]]
            val exprs = foldableFunctionsExpressionHandler(allExprs, n1)
            val function = if (d.asInstanceOf[Option[Boolean]].isEmpty) {
              UnresolvedFunction(udfName, exprs, isDistinct = false)
            } else if (udfName.funcName.equalsIgnoreCase("COUNT")) {
              aggregate.Count(exprs).toAggregateExpression(isDistinct = true)
            } else {
              UnresolvedFunction(udfName, exprs, isDistinct = true)
            }
            w.asInstanceOf[Option[WindowSpec]] match {
              case None => function
              case Some(spec: WindowSpecDefinition) =>
                WindowExpression(function, spec)
              case Some(ref: WindowSpecReference) =>
                UnresolvedWindowExpression(function, ref)
            }
          }
        ) |
        '.' ~ ws ~ (identifier. +('.' ~ ws) ~ ('.' ~ ws ~ '*' ~ push(true) ~ ws).? ~> {
          (i1: String, rest: Any, s: Any) =>
            if (s.asInstanceOf[Option[Boolean]].isDefined) {
              UnresolvedStar(Option(i1 +: rest.asInstanceOf[Seq[String]]))
            } else {
              UnresolvedAttribute(i1 +: rest.asInstanceOf[Seq[String]])
            }
<<<<<<< HEAD
        } | '*' ~ ws ~> { i1: String =>
             UnresolvedStar(Some(Seq(i1)))
=======
        } | '*' ~ ws ~> { (i1: String) => UnresolvedStar(Some(Seq(i1)))
>>>>>>> 1eff5d8c
        }) |
        MATCH ~> UnresolvedAttribute.quoted _
    ) |
    literal | paramLiteralQuestionMark |
    '{' ~ ws ~ FN ~ functionIdentifier ~ '(' ~ ws ~ (expression * commaSep) ~ ')' ~
        ws ~ '}' ~ ws ~> { (fn: FunctionIdentifier, e: Any) =>
        val allExprs = e.asInstanceOf[Seq[Expression]].toList
        val exprs = foldableFunctionsExpressionHandler(allExprs, fn.funcName)
        fn match {
          case f if f.funcName.equalsIgnoreCase("TIMESTAMPADD") =>
            assert(exprs.length == 3)
            assert(exprs.head.isInstanceOf[UnresolvedAttribute] &&
                exprs.head.asInstanceOf[UnresolvedAttribute].name.equals("SQL_TSI_DAY"))
            DateAdd(exprs(2), exprs(1))
          case f => UnresolvedFunction(f, exprs, isDistinct = false)
        }
    } |
    CAST ~ '(' ~ ws ~ expression ~ AS ~ (dataType | intervalType) ~ ')' ~ ws ~> (Cast(_, _)) |
    CASE ~ (
        whenThenElse ~> (s => CaseWhen(s._1, s._2)) |
        keyWhenThenElse ~> (s => CaseWhen(s._1, s._2))
    ) |
    EXISTS ~ '(' ~ ws ~ query ~ ')' ~ ws ~> (Exists(_)) |
    CURRENT_DATE ~ ('(' ~ ws ~ ')' ~ ws).? ~> CurrentDate |
    CURRENT_TIMESTAMP ~ ('(' ~ ws ~ ')' ~ ws).? ~> CurrentTimestamp |
    '(' ~ ws ~ (
        (expression + commaSep) ~ ')' ~ ws ~> ((exprs: Seq[Expression]) =>
          if (exprs.length == 1) exprs.head else CreateStruct(exprs)
        ) |
        query ~ ')' ~ ws ~> { plan: LogicalPlan =>
          session.planCaching = false // never cache scalar subquery plans
          ScalarSubquery(plan)
        }
    ) |
    signedPrimary |
    '~' ~ ws ~ expression ~> BitwiseNot
  }

  protected final def signedPrimary: Rule1[Expression] = rule {
    capture(plusOrMinus) ~ ws ~ primary ~> ((s: String, e: Expression) =>
      if (s.charAt(0) == '-') UnaryMinus(e) else e)
  }

  protected final def baseExpression: Rule1[Expression] = rule {
    '*' ~ ws ~> (() => UnresolvedStar(None)) |
    primary
  }

  protected def select: Rule1[LogicalPlan] = rule {
    SELECT ~ (DISTINCT ~ push(true)).? ~
    TOKENIZE_BEGIN ~ (namedExpression + commaSep) ~ TOKENIZE_END ~
    (FROM ~ relations).? ~
    TOKENIZE_BEGIN ~ (WHERE ~ expression).? ~
    groupBy.? ~
    (HAVING ~ expression).? ~
    queryOrganization ~ TOKENIZE_END ~> { (d: Any, p: Any, f: Any, w: Any, g: Any, h: Any,
        q: LogicalPlan => LogicalPlan) =>
      val base = f match {
        case Some(plan) => plan.asInstanceOf[LogicalPlan]
        case _ => internals.newOneRowRelation()
      }
      val withFilter = w match {
        case Some(expr) => Filter(expr.asInstanceOf[Expression], base)
        case _ => base
      }
      val expressions = p.asInstanceOf[Seq[Expression]].map {
        case ne: NamedExpression => ne
        case e => UnresolvedAlias(e)
      }
      val gr = g.asInstanceOf[Option[(Seq[Expression], Seq[Seq[Expression]], String)]]
      val withProjection = gr match {
        case Some((groupByExprs, groupingSets, groupType)) => groupType match {
          // group by cols with rollup
          case "ROLLUP" => Aggregate(Seq(Rollup(groupByExprs)), expressions, withFilter)
          // group by cols with cube
          case "CUBE" => Aggregate(Seq(Cube(groupByExprs)), expressions, withFilter)
          // group by cols with grouping sets()()
          case "GROUPINGSETS" => internals.newGroupingSet(
            groupingSets, groupByExprs, withFilter, expressions)
          // just "group by cols"
          case _ => Aggregate(groupByExprs, expressions, withFilter)
        }
        case _ => Project(expressions, withFilter)
      }
      val withDistinct = d match {
        case None => withProjection
        case Some(_) => Distinct(withProjection)
      }
      val withHaving = h match {
        case None => withDistinct
        case Some(expr) => Filter(expr.asInstanceOf[Expression], withDistinct)
      }
      q(withHaving)
    }
  }

  protected final def select2: Rule1[LogicalPlan] = rule {
    select | ('(' ~ ws ~ select ~ ')' ~ ws)
  }

  protected final def select1: Rule1[LogicalPlan] = rule {
    select2 | inlineTable | ctes
  }

  protected final def query: Rule1[LogicalPlan] = rule {
    select1.named("select") ~ (
        UNION ~ (
            ALL ~ select1.named("select") ~>
                ((q1: LogicalPlan, q2: LogicalPlan) => Union(q1, q2)) |
            DISTINCT.? ~ select1.named("select") ~>
                ((q1: LogicalPlan, q2: LogicalPlan) => Distinct(Union(q1, q2)))
        ) |
        INTERSECT ~ select1.named("select") ~>
            ((q1: LogicalPlan, q2: LogicalPlan) => Intersect(q1, q2)) |
        (EXCEPT | MINUS) ~ select1.named("select") ~>
            ((q1: LogicalPlan, q2: LogicalPlan) => Except(q1, q2))

    ).*
  }

  // TODO: remove once planner allows for null padding for different number
  // of columns being inserted/put either with inlineTable or subselect
  protected final def subSelectQuery: Rule1[LogicalPlan] = rule {
    select2.named("select") ~ (
      UNION ~ (
        ALL ~ select2.named("select") ~>
          ((q1: LogicalPlan, q2: LogicalPlan) => Union(q1, q2)) |
          DISTINCT.? ~ select2.named("select") ~>
            ((q1: LogicalPlan, q2: LogicalPlan) => Distinct(Union(q1, q2)))
        ) |
        INTERSECT ~ select2.named("select") ~>
          ((q1: LogicalPlan, q2: LogicalPlan) => Intersect(q1, q2)) |
        (EXCEPT | MINUS) ~ select2.named("select") ~>
          ((q1: LogicalPlan, q2: LogicalPlan) => Except(q1, q2))
      ).*
  }

  protected final def lateralView: Rule1[LogicalPlan => LogicalPlan] = rule {
    LATERAL ~ VIEW ~ (OUTER ~ push(true)).? ~ functionIdentifier ~ '(' ~ ws ~
        (expression * commaSep) ~ ')' ~ ws ~ identifier ~ (AS.? ~ (identifier + commaSep)).? ~>
        ((o: Any, functionName: FunctionIdentifier, e: Any, tableName: String,
            cols: Any) => (child: LogicalPlan) => {
          val expressions = e.asInstanceOf[Seq[Expression]]
          val columnNames = cols.asInstanceOf[Option[Seq[String]]] match {
            case Some(s) => s.map(UnresolvedAttribute.apply)
            case None => Nil
          }
          internals.newGeneratePlan(UnresolvedGenerator(functionName, expressions),
            outer = o.asInstanceOf[Option[Boolean]].isDefined, Some(tableName),
            columnNames, child)
        })
  }

  protected final def insert: Rule1[LogicalPlan] = rule {
    INSERT ~ ((OVERWRITE ~ push(true)) | (INTO ~ push(false))) ~
        TABLE.? ~ baseRelation ~ subSelectQuery ~> ((overwrite: Boolean, r: LogicalPlan,
        s: LogicalPlan) => internals.newInsertPlanWithCountOutput(
      r, Map.empty[String, Option[String]], s, overwrite, ifNotExists = false))
  }

  protected final def put: Rule1[LogicalPlan] = rule {
    PUT ~ INTO ~ TABLE.? ~ baseRelation ~ subSelectQuery ~> PutIntoTable
  }

  protected final def update: Rule1[LogicalPlan] = rule {
    UPDATE ~ baseRelation ~ SET ~ TOKENIZE_BEGIN ~ (((identifier + ('.' ~ ws)) ~
        '=' ~ ws ~ expression ~> ((cols: Seq[String], e: Expression) =>
      UnresolvedAttribute(cols) -> e)) + commaSep) ~ TOKENIZE_END ~
        (FROM ~ relations).? ~ (WHERE ~ TOKENIZE_BEGIN ~ expression ~ TOKENIZE_END).? ~>
        ((t: Any, updateExprs: Seq[(UnresolvedAttribute,
            Expression)], relations : Any, whereExpr: Any) => {
          val table = t.asInstanceOf[LogicalPlan]
          val base = relations match {
            case Some(plan) => plan.asInstanceOf[LogicalPlan]
            case _ => table
          }
          val withFilter = whereExpr match {
            case Some(expr) => Filter(expr.asInstanceOf[Expression], base)
            case _ => base
          }
          val (updateColumns, updateExpressions) = updateExprs.unzip
          Update(table, withFilter, Nil, updateColumns, updateExpressions)
        })
  }

  protected final def delete: Rule1[LogicalPlan] = rule {
    DELETE ~ FROM ~ baseRelation ~ (
        WHERE ~ TOKENIZE_BEGIN ~ expression ~ TOKENIZE_END ~>
            ((base: LogicalPlan, expr: Expression) => Delete(base, Filter(expr, base), Nil)) |
        query ~> DeleteFromTable |
        MATCH ~> ((base: LogicalPlan) => Delete(base, base, Nil))
    )
  }

  protected final def ctes: Rule1[LogicalPlan] = rule {
    WITH ~ ((identifier ~ AS.? ~ '(' ~ ws ~ query ~ ')' ~ ws ~>
        ((id: String, p: LogicalPlan) => (id, p))) + commaSep) ~
        (query | insert) ~> ((r: Seq[(String, LogicalPlan)], s: LogicalPlan) =>
        With(s, r.map(ns => (ns._1, internals.newSubqueryAlias(ns._1, ns._2)))))
  }

  protected def dmlOperation: Rule1[LogicalPlan] = rule {
    (INSERT ~ INTO | PUT ~ INTO) ~ tableIdentifier ~
        ANY.* ~> ((r: TableIdentifier) => DMLExternalTable(r,
      internals.newUnresolvedRelation(r, None), input.sliceString(0, input.length)))
  }

  // It can be the following patterns:
  // SHOW TABLES IN schema;
  // SHOW DATABASES;
  // SHOW COLUMNS IN table;
  // SHOW TBLPROPERTIES table;
  // SHOW FUNCTIONS;
  // SHOW FUNCTIONS mydb.func1;
  // SHOW FUNCTIONS func1;
  // SHOW FUNCTIONS `mydb.a`.`func1.aa`;
  protected def show: Rule1[LogicalPlan] = rule {
    SHOW ~ TABLES ~ ((FROM | IN) ~ identifier).? ~ (LIKE.? ~ stringLiteral).? ~>
        ((id: Any, pat: Any) => if (Property.HiveCompatible.get(session.sessionState.conf)) {
          ShowTablesHiveCommand(id.asInstanceOf[Option[String]], pat.asInstanceOf[Option[String]])
        } else {
          ShowTablesCommand(id.asInstanceOf[Option[String]], pat.asInstanceOf[Option[String]])
        }) |
    SHOW ~ SCHEMAS ~ (LIKE.? ~ stringLiteral).? ~> ((pat: Any) =>
      ShowDatabasesCommand(pat.asInstanceOf[Option[String]])) |
    SHOW ~ COLUMNS ~ (FROM | IN) ~ tableIdentifier ~ ((FROM | IN) ~ identifier).? ~>
        ((table: TableIdentifier, db: Any) =>
          ShowColumnsCommand(db.asInstanceOf[Option[String]], table)) |
    SHOW ~ TBLPROPERTIES ~ tableIdentifier ~ ('(' ~ ws ~ optionKey ~ ')' ~ ws).? ~>
        ((table: TableIdentifier, propertyKey: Any) =>
          ShowTablePropertiesCommand(table, propertyKey.asInstanceOf[Option[String]])) |
    SHOW ~ MEMBERS ~> (() => {
      val newParser = newInstance()
      val servers = if (ClientSharedUtils.isThriftDefault) "THRIFTSERVERS" else "NETSERVERS"
      newParser.parseSQL(
        s"SELECT ID, HOST, KIND, STATUS, $servers, SERVERGROUPS FROM SYS.MEMBERS",
        newParser.select.run())
    }) |
    SHOW ~ strictIdentifier.? ~ FUNCTIONS ~ (LIKE.? ~
        (functionIdentifier | stringLiteral)).? ~> { (id: Any, nameOrPat: Any) =>
      val (user, system) = id.asInstanceOf[Option[String]]
          .map(_.toLowerCase) match {
        case None | Some("all") => (true, true)
        case Some("system") => (false, true)
        case Some("user") => (true, false)
        case Some(x) =>
          throw new ParseException(s"SHOW $x FUNCTIONS not supported")
      }
      nameOrPat match {
        case Some(name: FunctionIdentifier) => ShowFunctionsCommand(
          name.database, Some(name.funcName), user, system)
        case Some(pat: String) => ShowFunctionsCommand(
          None, Some(pat), user, system)
        case None => ShowFunctionsCommand(None, None, user, system)
        case _ => throw new ParseException(
          s"SHOW FUNCTIONS $nameOrPat unexpected")
      }
    } |
    SHOW ~ CREATE ~ TABLE ~ tableIdentifier ~> ShowCreateTableCommand
  }

  protected final def explain: Rule1[LogicalPlan] = rule {
    EXPLAIN ~ (EXTENDED ~ push(true) | CODEGEN ~ push(false)).? ~ start ~> ((flagVal: Any,
        plan: LogicalPlan) => plan match {
      case _: DescribeTableCommand => ExplainCommand(OneRowRelation)
      case _ =>
        val flag = flagVal.asInstanceOf[Option[Boolean]]
        // ensure plan is sent back as CLOB for large plans especially with CODEGEN
        queryHints.put(QueryHint.ColumnsAsClob.toString, "*")
        ExplainCommand(plan, extended = flag.isDefined && flag.get,
          codegen = flag.isDefined && !flag.get)
    })
  }

  private var tokenize = false

  private var canTokenize = false

  protected final def TOKENIZE_BEGIN: Rule0 = rule {
    MATCH ~> (() => tokenize = SnappySession.tokenize && canTokenize)
  }

  protected final def TOKENIZE_END: Rule0 = rule {
    MATCH ~> (() => tokenize = false)
  }

  protected final def ENABLE_TOKENIZE: Rule0 = rule {
    MATCH ~> (() => canTokenize = true)
  }

  protected final def DISABLE_TOKENIZE: Rule0 = rule {
    MATCH ~> (() => canTokenize = false)
  }

  override protected def start: Rule1[LogicalPlan] = rule {
    (ENABLE_TOKENIZE ~ (query.named("select") | insert | put | update | delete | ctes)) |
        (DISABLE_TOKENIZE ~ (dmlOperation | ddl | show | set | reset | cache | uncache |
            deployPackages | explain))
  }

  final def parse[T](sqlText: String, parseRule: => Try[T],
      clearExecutionData: Boolean = false): T = session.synchronized {
    session.clearQueryData()
    if (clearExecutionData) session.sessionState.clearExecutionData()
    caseSensitive = session.sessionState.conf.caseSensitiveAnalysis
    parseSQL(sqlText, parseRule)
  }

  protected def parseSQL[T](sqlText: String, parseRule: => Try[T]): T = {
    this.input = sqlText
    val plan = parseRule match {
      case Success(p) => p
      case Failure(e: ParseError) =>
        throw new ParseException(formatError(e, new ErrorFormatter(
          showTraces = Property.ParserTraceError.get(session.sessionState.conf))))
      case Failure(e) =>
        throw new ParseException(e.toString, Some(e))
    }
    if (!queryHints.isEmpty) {
      session.queryHints.putAll(queryHints)
    }
    plan
  }

  protected def newInstance(): SnappyParser = new SnappyParser(session)
}<|MERGE_RESOLUTION|>--- conflicted
+++ resolved
@@ -34,7 +34,6 @@
 import org.apache.spark.sql.catalyst.plans._
 import org.apache.spark.sql.catalyst.plans.logical.{LogicalPlan, _}
 import org.apache.spark.sql.catalyst.{CatalystTypeConverters, FunctionIdentifier, TableIdentifier}
-import org.apache.spark.sql.collection.Utils
 import org.apache.spark.sql.execution.ShowTablesHiveCommand
 import org.apache.spark.sql.execution.command._
 import org.apache.spark.sql.internal.LikeEscapeSimplification
@@ -338,34 +337,22 @@
     ) ~ ws
   }
 
-<<<<<<< HEAD
   protected final def identifierList: Rule1[Seq[String]] = rule {
      '(' ~ ws ~ (identifier + commaSep) ~ ')' ~ ws
   }
 
-  final def namedExpression: Rule1[Expression] = rule {
-    expression ~ (
-        AS ~ (
-            identifierList ~> ((e: Expression, ids: Seq[String]) => MultiAlias(e, ids)) |
-            identifier ~> ((e: Expression, a: String) => Alias(e, a)())
-        ) |
-        identifierList ~> ((e: Expression, ids: Seq[String]) => MultiAlias(e, ids)) |
-        strictIdentifier ~> ((e: Expression, a: String) => Alias(e, a)()) |
-        MATCH.asInstanceOf[Rule[Expression::HNil, Expression::HNil]]
-    )
-=======
-  final def alias: Rule1[String] = rule {
-    AS ~ identifier | strictIdentifier
+  final def alias: Rule1[Seq[String]] = rule {
+    AS ~ (identifier ~> (id: String => id :: Nil) | identifierList) | identifierList |
+      strictIdentifier ~> (id: String => id :: Nil)
   }
 
   final def namedExpression: Rule1[Expression] = rule {
     expression ~ alias.? ~> ((e: Expression, a: Any) => {
-      a.asInstanceOf[Option[String]] match {
+      a.asInstanceOf[Option[Seq[String]]] match {
         case None => e
-        case Some(n) => Alias(e, n)()
+        case Some(ids) => if (ids.length == 1) Alias(e, ids)() else MultiAlias(e, ids)
       }
     })
->>>>>>> 1eff5d8c
   }
 
   final def parsedDataType: Rule1[DataType] = rule {
@@ -592,7 +579,6 @@
         })
   }
 
-<<<<<<< HEAD
   protected final def tableAlias: Rule1[(String, Seq[String])] = rule {
     (AS ~ identifier | strictIdentifier) ~ identifierList.? ~>
         ((alias: String, columnAliases: Any) => columnAliases match {
@@ -618,53 +604,21 @@
     window match {
       case None => child
       case Some(win) => WindowLogicalPlan(win._1, win._2, child)
-=======
-  protected final def relationFactor: Rule1[LogicalPlan] = rule {
+    }
+  }
+
+  protected final def baseRelation: Rule1[LogicalPlan] = rule {
     tableIdentifier ~ (
-        '(' ~ ws ~ (expression * commaSep) ~ ')' ~ ws ~ alias.? ~>
-            ((ident: TableIdentifier, e: Any, a: Any) => a.asInstanceOf[Option[String]] match {
-              case None => UnresolvedTableValuedFunction(
-                Utils.toLowerCase(ident.unquotedString), e.asInstanceOf[Seq[Expression]])
-              case Some(n) => SubqueryAlias(n, UnresolvedTableValuedFunction(
-                Utils.toLowerCase(ident.unquotedString), e.asInstanceOf[Seq[Expression]]), None)
+        '(' ~ ws ~ (expression * commaSep) ~ ')' ~ ws ~ tableAlias.? ~>
+            ((ident: TableIdentifier, e: Any, a: Any) => a match {
+              case None => internals.newUnresolvedTableValuedFunction(
+                  ident, e.asInstanceOf[Seq[Expression]], Nil)
+              case Some((alias: String, columnAliases: Seq[_])) =>
+              internals.newSubqueryAlias(alias, internals.newUnresolvedTableValuedFunction(
+                   name, e.asInstanceOf[Seq[Expression]], columnAliases.asInstanceOf[Seq[String]]))
             }) |
-        streamWindowOptions.? ~ alias.? ~> ((tableIdent: TableIdentifier,
-            window: Any, alias: Any) => window.asInstanceOf[Option[
-            (Duration, Option[Duration])]] match {
-          case None =>
-            val optAlias = alias.asInstanceOf[Option[String]]
-            updatePerTableQueryHint(tableIdent, optAlias)
-            UnresolvedRelation(tableIdent, optAlias)
-          case Some(win) =>
-            val optAlias = alias.asInstanceOf[Option[String]]
-            updatePerTableQueryHint(tableIdent, optAlias)
-            WindowLogicalPlan(win._1, win._2,
-              UnresolvedRelation(tableIdent, optAlias))
-        })
-    ) |
-    '(' ~ ws ~ start ~ ')' ~ ws ~ streamWindowOptions.? ~
-        alias.? ~> { (child: LogicalPlan, w: Any, alias: Any) =>
-      val aliasPlan = alias.asInstanceOf[Option[String]] match {
-        case None => child
-        case Some(name) => SubqueryAlias(name, child, None)
-      }
-      w.asInstanceOf[Option[(Duration, Option[Duration])]] match {
-        case None =>
-          assertNoQueryHint(QueryHint.Index,
-            s"${QueryHint.Index} cannot be applied to derived table $alias")
-          aliasPlan
-        case Some(win) =>
-          assertNoQueryHint(QueryHint.Index,
-            s"${QueryHint.Index} cannot be applied to derived table $alias")
-          WindowLogicalPlan(win._1, win._2, aliasPlan)
-      }
->>>>>>> 1eff5d8c
-    }
-  }
-
-  protected final def baseRelation: Rule1[LogicalPlan] = rule {
-    tableIdentifier ~ streamWindowOptions.? ~ tableAlias.? ~>
-        ((tableIdent: TableIdentifier, w: Any, a: Any) => {
+        streamWindowOptions.? ~ tableAlias.? ~> ((tableIdent: TableIdentifier,
+            window: Any, alias: Any) => {
           val optAlias = a.asInstanceOf[Option[(String, Seq[String])]]
           updatePerTableQueryHint(tableIdent, optAlias)
           val window = w.asInstanceOf[Option[(Duration, Option[Duration])]]
@@ -675,7 +629,8 @@
                 internals.newUnresolvedRelation(tableIdent, Some(alias)))
           }
           handleWindowSpec(window, plan, optAlias, isSubquery = false)
-        }) |
+        })
+    ) |
     '(' ~ ws ~ (
         start ~ ')' ~ ws ~ streamWindowOptions.? ~ tableAlias.? ~> { (child: LogicalPlan,
             w: Any, a: Any) =>
@@ -694,12 +649,7 @@
 
   protected final def inlineTable: Rule1[LogicalPlan] = rule {
     VALUES ~ push(tokenize) ~ push(canTokenize) ~ DISABLE_TOKENIZE ~
-<<<<<<< HEAD
     (expression + commaSep) ~ tableAlias.? ~>
-=======
-    (expression + commaSep) ~ alias.? ~
-    ('(' ~ ws ~ (identifier + commaSep) ~ ')' ~ ws).? ~>
->>>>>>> 1eff5d8c
         ((tokenized: Boolean, canTokenized: Boolean,
         valuesExpr: Seq[Expression], a: Any) => {
           canTokenize = canTokenized
@@ -859,28 +809,8 @@
     )
   }
 
-<<<<<<< HEAD
-  protected final def tableValuedFunctionExpressions: Rule1[Seq[Expression]] = rule {
-    '(' ~ ws ~ (expression + commaSep).? ~ ')' ~>
-      ((e: Any) => e.asInstanceOf[Option[Seq[Expression]]] match {
-        case Some(ve) => ve
-        case _ => Nil
-      })
-  }
-
   protected final def relationPrimary: Rule1[LogicalPlan] = rule {
-    inlineTable | baseRelation |
-    identifier ~ '(' ~ ws ~ (expression + commaSep) ~ ')' ~ ws ~ tableAlias.? ~>
-        ((name: String, args: Seq[Expression], a: Any) => a match {
-          case None => internals.newUnresolvedTableValuedFunction(name, args, Nil)
-          case Some((alias: String, columnAliases: Seq[_])) =>
-            internals.newSubqueryAlias(alias, internals.newUnresolvedTableValuedFunction(
-              name, args, columnAliases.asInstanceOf[Seq[String]]))
-        })
-=======
-  protected final def relationWithExternal: Rule1[LogicalPlan] = rule {
-    inlineTable | relationFactor
->>>>>>> 1eff5d8c
+    inlineTable | baseRelation
   }
 
   protected final def withHints(plan: LogicalPlan): LogicalPlan = {
@@ -899,13 +829,8 @@
   }
 
   protected final def relation: Rule1[LogicalPlan] = rule {
-<<<<<<< HEAD
     relationPrimary ~> (plan => withHints(plan)) ~ (
         joinType.? ~ JOIN ~ (relationPrimary ~> (plan => withHints(plan))) ~ (
-=======
-    relationWithExternal ~> (plan => withHints(plan)) ~ (
-        joinType.? ~ JOIN ~ (relationWithExternal ~> (plan => withHints(plan))) ~ (
->>>>>>> 1eff5d8c
             ON ~ expression ~> ((l: LogicalPlan, t: Any, r: LogicalPlan, e: Expression) =>
               withHints(Join(l, r, t.asInstanceOf[Option[JoinType]].getOrElse(Inner), Some(e)))) |
             USING ~ '(' ~ ws ~ (identifier + commaSep) ~ ')' ~ ws ~>
@@ -915,15 +840,9 @@
             MATCH ~> ((l: LogicalPlan, t: Option[JoinType], r: LogicalPlan) =>
               withHints(Join(l, r, t.getOrElse(Inner), None)))
         ) |
-<<<<<<< HEAD
         NATURAL ~ joinType.? ~ JOIN ~ (relationPrimary ~> (plan => withHints(plan))) ~>
-            ((l: LogicalPlan, t: Any, r: LogicalPlan) => Join(l, r,
-              NaturalJoin(t.asInstanceOf[Option[JoinType]].getOrElse(Inner)), None))
-=======
-        NATURAL ~ joinType.? ~ JOIN ~ (relationWithExternal ~> (plan => withHints(plan))) ~>
             ((l: LogicalPlan, t: Any, r: LogicalPlan) => withHints(Join(l, r,
               NaturalJoin(t.asInstanceOf[Option[JoinType]].getOrElse(Inner)), None)))
->>>>>>> 1eff5d8c
     ).*
   }
 
@@ -1023,12 +942,7 @@
             } else {
               UnresolvedAttribute(i1 +: rest.asInstanceOf[Seq[String]])
             }
-<<<<<<< HEAD
-        } | '*' ~ ws ~> { i1: String =>
-             UnresolvedStar(Some(Seq(i1)))
-=======
         } | '*' ~ ws ~> { (i1: String) => UnresolvedStar(Some(Seq(i1)))
->>>>>>> 1eff5d8c
         }) |
         MATCH ~> UnresolvedAttribute.quoted _
     ) |
