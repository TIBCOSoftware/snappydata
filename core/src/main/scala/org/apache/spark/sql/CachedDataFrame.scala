--- conflicted
+++ resolved
@@ -19,24 +19,18 @@
 import java.nio.ByteBuffer
 import java.sql.SQLException
 
-<<<<<<< HEAD
 import scala.collection.mutable
-=======
 import scala.annotation.tailrec
->>>>>>> a8da35b5
+
 import scala.collection.mutable.ArrayBuffer
 import scala.reflect.ClassTag
 
 import com.esotericsoftware.kryo.io.{Input, Output}
 import com.esotericsoftware.kryo.{Kryo, KryoSerializable}
-<<<<<<< HEAD
-
 import org.apache.spark.broadcast.Broadcast
-=======
 import com.gemstone.gemfire.internal.shared.unsafe.UnsafeHolder
 import com.pivotal.gemfirexd.internal.shared.common.reference.SQLState
 
->>>>>>> a8da35b5
 import org.apache.spark.io.CompressionCodec
 import org.apache.spark.rdd.RDD
 import org.apache.spark.sql.backwardcomp.ExecutedCommand
@@ -48,12 +42,11 @@
 import org.apache.spark.sql.execution.aggregate.CollectAggregateExec
 import org.apache.spark.sql.execution.command.ExecutedCommandExec
 import org.apache.spark.sql.execution.ui.{SparkListenerSQLExecutionEnd, SparkListenerSQLExecutionStart}
-<<<<<<< HEAD
 import org.apache.spark.sql.execution._
 import org.apache.spark.sql.execution.joins.{BroadcastHashJoinExec, HashedRelation}
-=======
 import org.apache.spark.sql.execution.{CachedPlanHelperExec, CollectLimitExec, LocalTableScanExec, PartitionedPhysicalScan, SQLExecution, SparkPlanInfo, WholeStageCodegenExec, _}
->>>>>>> a8da35b5
+
+
 import org.apache.spark.sql.types.StructType
 import org.apache.spark.storage.{BlockManager, RDDBlockId, StorageLevel}
 import org.apache.spark.unsafe.Platform
@@ -62,15 +55,10 @@
 
 class CachedDataFrame(df: Dataset[Row],
     cachedRDD: RDD[InternalRow], shuffleDependencies: Array[Int],
-<<<<<<< HEAD
     val rddId: Int, val hasLocalCollectProcessing: Boolean,
     val allLiterals: Array[LiteralValue] = Array.empty,
     val allbcplans: mutable.Map[BroadcastHashJoinExec, ArrayBuffer[Any]] = mutable.Map.empty)
-    extends Dataset[Row](df.sparkSession, df.queryExecution, df.exprEnc) {
-=======
-    val rddId: Int, val hasLocalCollectProcessing: Boolean)
     extends Dataset[Row](df.sparkSession, df.queryExecution, df.exprEnc) with Logging {
->>>>>>> a8da35b5
 
   /**
     * Return true if [[collectWithHandler]] supports partition-wise separate
@@ -197,19 +185,6 @@
     }
   }
 
-<<<<<<< HEAD
-=======
-  private[sql] def replaceConstants(lp: LogicalPlan) = queryExecution.executedPlan match {
-    case WholeStageCodegenExec(cachedPlan) => {
-      cachedPlan match {
-        case cp: CachedPlanHelperExec => cp.replaceConstants(lp)
-        case _ => // do nothing
-      }
-    }
-    case _ => // do nothing
-  }
-
->>>>>>> a8da35b5
   def collectWithHandler[U: ClassTag, R: ClassTag](
       processPartition: (TaskContext, Iterator[InternalRow]) => (U, Int),
       resultHandler: (Int, U) => R,
@@ -297,9 +272,9 @@
       allbcplans.foreach { case (bchj, refs) =>
         val broadcastIndex = refs.indexWhere(_.isInstanceOf[Broadcast[_]])
         val newbchj = bchj.transformAllExpressions {
-          case pl @ ParamLiteral(l, p) => {
+          case pl @ ParamLiteral(v, dt, p) => {
             val np = newpls.find(_.pos == p).getOrElse(pl)
-            ParamLiteral(np.l, p)
+            ParamLiteral(np.value, np.dataType, p)
           }
         }
         val tmpCtx = new CodegenContext
