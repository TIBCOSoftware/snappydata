--- conflicted
+++ resolved
@@ -22,7 +22,7 @@
 import scala.collection.JavaConverters._
 import scala.collection.mutable.ArrayBuffer
 import scala.concurrent.duration.Duration
-import scala.concurrent.{Await, Future}
+import scala.concurrent.{Await, ExecutionContext, Future}
 import scala.reflect.ClassTag
 
 import com.esotericsoftware.kryo.io.{Input, Output}
@@ -31,11 +31,7 @@
 import com.gemstone.gemfire.internal.shared.ClientSharedUtils
 import com.gemstone.gemfire.internal.shared.unsafe.{DirectBufferAllocator, UnsafeHolder}
 import com.gemstone.gemfire.internal.{ByteArrayDataInput, ByteBufferDataOutput}
-<<<<<<< HEAD
 import com.pivotal.gemfirexd.internal.engine.Misc
-import com.pivotal.gemfirexd.internal.shared.common.reference.SQLState
-=======
->>>>>>> c0721473
 import io.snappydata.Constant
 
 import org.apache.spark._
@@ -66,7 +62,7 @@
     shuffleCleanups: Array[Future[Unit]], val rddId: Int, noSideEffects: Boolean,
     val queryHints: java.util.Map[String, String], private[sql] var currentExecutionId: Long,
     private[sql] var planStartTime: Long, private[sql] var planEndTime: Long,
-    val linkPart : Boolean = false)
+    val linkPart: Boolean = false)
     extends Dataset[Row](snappySession, queryExecution, encoder) with Logging {
 
   private[sql] final def isCached: Boolean = cachedRDD ne null
@@ -126,7 +122,7 @@
           while (i < numShuffleDeps) {
             val shuffleDependency = shuffleDependencies(i)
             // Cleaning the  shuffle artifacts asynchronously
-            implicit val executionContext = Utils.executionContext(cache)
+            implicit val executionContext: ExecutionContext = Utils.executionContext(cache)
             shuffleCleanups(i) = Future {
               cleaner.doCleanupShuffle(shuffleDependency, blocking = true)
             }
@@ -448,8 +444,10 @@
     extends ((TaskContext, Iterator[InternalRow]) => PartitionResult)
     with Serializable with KryoSerializable with Logging {
 
-  @transient @volatile var sparkConf: SparkConf = _
-  @transient @volatile var compressionCodec: String = _
+  @transient
+  @volatile var sparkConf: SparkConf = _
+  @transient
+  @volatile var compressionCodec: String = _
 
   override def write(kryo: Kryo, output: Output): Unit = {}
 
