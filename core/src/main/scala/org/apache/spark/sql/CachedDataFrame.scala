/*
 * Copyright (c) 2016 SnappyData, Inc. All rights reserved.
 *
 * Licensed under the Apache License, Version 2.0 (the "License"); you
 * may not use this file except in compliance with the License. You
 * may obtain a copy of the License at
 *
 * http://www.apache.org/licenses/LICENSE-2.0
 *
 * Unless required by applicable law or agreed to in writing, software
 * distributed under the License is distributed on an "AS IS" BASIS,
 * WITHOUT WARRANTIES OR CONDITIONS OF ANY KIND, either express or
 * implied. See the License for the specific language governing
 * permissions and limitations under the License. See accompanying
 * LICENSE file.
 */
package org.apache.spark.sql

import java.nio.ByteBuffer
import java.sql.SQLException

import scala.annotation.tailrec
import scala.collection.mutable
import scala.collection.mutable.ArrayBuffer
import scala.concurrent.ExecutionContext.Implicits.global
import scala.concurrent.Future
import scala.reflect.ClassTag
import scala.util.{Failure, Success}

import com.esotericsoftware.kryo.io.{Input, Output}
import com.esotericsoftware.kryo.{Kryo, KryoSerializable}
import com.gemstone.gemfire.internal.shared.unsafe.UnsafeHolder
import com.pivotal.gemfirexd.internal.shared.common.reference.SQLState

import org.apache.spark.broadcast.Broadcast
import org.apache.spark.io.CompressionCodec
import org.apache.spark.rdd.RDD
import org.apache.spark.sql.backwardcomp.ExecutedCommand
import org.apache.spark.sql.catalyst.InternalRow
import org.apache.spark.sql.catalyst.expressions.codegen.{CodeAndComment, CodegenContext}
import org.apache.spark.sql.catalyst.expressions.{Literal, LiteralValue, ParamLiteral, UnsafeProjection, UnsafeRow}
import org.apache.spark.sql.catalyst.plans.logical.LogicalPlan
import org.apache.spark.sql.collection.Utils
import org.apache.spark.sql.execution._
import org.apache.spark.sql.execution.aggregate.CollectAggregateExec
import org.apache.spark.sql.execution.command.ExecutedCommandExec
import org.apache.spark.sql.execution.joins.BroadcastHashJoinExec
import org.apache.spark.sql.execution.ui.{SparkListenerSQLExecutionEnd, SparkListenerSQLExecutionStart}
import org.apache.spark.sql.types.StructType
import org.apache.spark.storage.{BlockManager, RDDBlockId, StorageLevel}
import org.apache.spark.unsafe.Platform
import org.apache.spark.util.CallSite
import org.apache.spark.{Logging, NarrowDependency, ShuffleDependency, SparkContext, SparkEnv, SparkException, TaskContext}

class CachedDataFrame(df: Dataset[Row], var queryString: String,
    cachedRDD: RDD[InternalRow], shuffleDependencies: Array[Int],
    val rddId: Int, val hasLocalCollectProcessing: Boolean,
    val allLiterals: Array[LiteralValue] = Array.empty,
    val allbcplans: mutable.Map[BroadcastHashJoinExec, ArrayBuffer[Any]] = mutable.Map.empty)
    extends Dataset[Row](df.sparkSession, df.queryExecution, df.exprEnc) with Logging {

  /**
   * Return true if [[collectWithHandler]] supports partition-wise separate
   * result handling by default, else result handler is invoked for a
   * single partition result.
   */
  def hasPartitionWiseHandling: Boolean = cachedRDD ne null

  private lazy val boundEnc = exprEnc.resolveAndBind(logicalPlan.output,
    sparkSession.sessionState.analyzer)

  def queryExecutionString: String = queryExecution.toString()

  def queryPlanInfo: SparkPlanInfo = PartitionedPhysicalScan.getSparkPlanInfo(
    plan = queryExecution.executedPlan transformAllExpressions {
      case pl@ParamLiteral(_v, _dt, _p) =>
        val x = allLiterals.find(_.position == _p)
        val v = x match {
          case Some(LiteralValue(_, _, _)) => x.get.value
          case None => _v
        }
        Literal(v, _dt)
    })

  private lazy val lastShuffleCleanups = new Array[Future[Unit]](
    shuffleDependencies.length)

  private[sql] def clearCachedShuffleDeps(sc: SparkContext): Unit = {
    val numShuffleDeps = shuffleDependencies.length
    if (numShuffleDeps > 0) {
      sc.cleaner match {
        case Some(cleaner) =>
          var i = 0
          while (i < numShuffleDeps) {
            val shuffleDependency = shuffleDependencies(i)
            // Cleaning the  shuffle artifacts synchronously which might not
            // desired for performance. Ticket SNAP-
            cleaner.doCleanupShuffle(shuffleDependency, blocking = true)
            // lastShuffleCleanups(i) = Future {
            //  cleaner.doCleanupShuffle(shuffleDependency, blocking = true)
            // }
            i += 1
          }
        case None =>
      }
    }
  }

  private[sql] def reset(): Unit = clearPartitions(Seq(cachedRDD))
  private lazy val unsafe = UnsafeHolder.getUnsafe
  private lazy val rdd_partitions_ = {
    val _f = classOf[RDD[_]].getDeclaredField("org$apache$spark$rdd$RDD$$partitions_")
    _f.setAccessible(true)
    unsafe.objectFieldOffset(_f)
  }

  @tailrec
  private def clearPartitions(rdd: Seq[RDD[_]]): Unit = {
    val children = rdd.flatMap(r => if (r != null) {
      r.dependencies.map {
        case d: NarrowDependency[_] => d.rdd
        case s: ShuffleDependency[_, _, _] => s.rdd
      }
    } else None)

    rdd.foreach {
      case null =>
      case r: RDD[_] =>
        // f.set(r, null)
        unsafe.putObject(r, rdd_partitions_, null)
    }
    if (children.isEmpty) {
      return
    }
    clearPartitions(children)
  }


  /**
   * Wrap a Dataset action to track the QueryExecution and time cost,
   * then report to the user-registered callback functions.
   */
  private def withCallback[U](name: String)(action: DataFrame => U) = {
    try {
      queryExecution.executedPlan.foreach { plan =>
        plan.resetMetrics()
      }
      val start = System.nanoTime()
      val result = action(this)
      val end = System.nanoTime()
      sparkSession.listenerManager.onSuccess(name, queryExecution,
        end - start)
      result
    } catch {
      case se: SparkException =>
        val (isCatalogStale, sqlexception) = staleCatalogError(se)
        if (isCatalogStale) {
          val snSession = SparkSession.getActiveSession.get.asInstanceOf[SnappySession]
          snSession.sessionCatalog.invalidateAll()
          SnappySession.clearAllCache()
          sparkSession.listenerManager.onFailure(name, queryExecution, se)
          logInfo("Operation needs to be retried ", se)
          throw sqlexception
        } else {
          sparkSession.listenerManager.onFailure(name, queryExecution, se)
          throw se
        }
      case e: Exception =>
        sparkSession.listenerManager.onFailure(name, queryExecution, e)
        throw e
    }
  }

  private def staleCatalogError(se: SparkException): (Boolean, SQLException) = {
    var cause = se.getCause
    while (cause != null) {
      cause match {
        case sqle: SQLException
          if sqle.getSQLState.equals(SQLState.SNAPPY_RELATION_DESTROY_VERSION_MISMATCH) =>
          return (true, sqle)
        case _ =>
          cause = cause.getCause
      }
    }
    (false, null)
  }

  override def collect(): Array[Row] = {
    collectInternal().map(boundEnc.fromRow).toArray
  }

  def collectInternal(): Iterator[InternalRow] = {
    if (hasPartitionWiseHandling) {
      collectWithHandler[Array[Byte], Iterator[UnsafeRow]](CachedDataFrame,
        (_, data) => CachedDataFrame.decodeUnsafeRows(schema.length, data, 0,
          data.length), identity).flatten
    } else {
      // skip double encoding/decoding for the case when underlying plan
      // execution returns an Iterator[InternalRow] itself
      collectWithHandler[InternalRow, InternalRow](null, null, null,
        skipUnpartitionedDataProcessing = true)
    }
  }

  private[sql] def waitForLastShuffleCleanup(): Unit = {
    val numShuffles = lastShuffleCleanups.length
    if (numShuffles > 0) {
      var index = 0
      while (index < numShuffles) {
        val cleanup = lastShuffleCleanups(index)
        if (cleanup ne null) {
          cleanup.onComplete(identity)
          lastShuffleCleanups(index) = null
        }
        index += 1
      }
    }
  }

  def collectWithHandler[U: ClassTag, R: ClassTag](
      processPartition: (TaskContext, Iterator[InternalRow]) => (U, Int),
      resultHandler: (Int, U) => R,
      decodeResult: R => Iterator[InternalRow],
      skipUnpartitionedDataProcessing: Boolean = false,
      skipLocalCollectProcessing: Boolean = false): Iterator[R] = {
    val sc = sparkSession.sparkContext
    val hasLocalCallSite = sc.getLocalProperties.containsKey(CallSite.LONG_FORM)
    val callSite = sc.getCallSite()
    if (!hasLocalCallSite) {
      sc.setCallSite(callSite)
    }
    val trimSize = 100
    val queryShortForm = if (queryString.length > trimSize) {
      queryString.substring(0, trimSize) + "..."
    } else queryString

    def execute(): Iterator[R] = CachedDataFrame.withNewExecutionId(
      sparkSession, queryShortForm, queryString, queryExecutionString, queryPlanInfo) {
      val executedPlan = queryExecution.executedPlan match {
        case WholeStageCodegenExec(CachedPlanHelperExec(plan, _)) => plan
        case plan => plan
      }
      val results = executedPlan match {
        case plan: CollectLimitExec =>
          CachedDataFrame.executeTake(cachedRDD, plan.limit, processPartition,
            resultHandler, decodeResult, schema, sparkSession)
        /* TODO: SW: optimize this case too
        case plan: TakeOrderedAndProjectExec =>
          CachedDataFrame.executeCollect(plan,
            cachedRDD.asInstanceOf[RDD[InternalRow]])
        */

        case plan: CollectAggregateExec =>
          if (skipLocalCollectProcessing) {
            // special case where caller will do processing of the blocks
            // (returns a AggregatePartialDataIterator)
            new AggregatePartialDataIterator(plan.generatedSource,
              plan.generatedReferences, plan.child.schema.length,
              plan.executeCollectData()).asInstanceOf[Iterator[R]]
          } else if (skipUnpartitionedDataProcessing) {
            // no processing required
            plan.executeCollect().iterator.asInstanceOf[Iterator[R]]
          } else {
            // convert to UnsafeRow
            val converter = UnsafeProjection.create(plan.schema)
            Iterator(resultHandler(0, processPartition(TaskContext.get(),
              plan.executeCollect().iterator.map(converter))._1))
          }

        case plan@(_: ExecutedCommandExec | _: LocalTableScanExec
                   | _: ExecutedCommand | _: ExecutePlan) =>
          if (skipUnpartitionedDataProcessing) {
            // no processing required
            plan.executeCollect().iterator.asInstanceOf[Iterator[R]]
          } else {
            // convert to UnsafeRow
            val converter = UnsafeProjection.create(plan.schema)
            Iterator(resultHandler(0, processPartition(TaskContext.get(),
              plan.executeCollect().iterator.map(converter))._1))
          }

        case _ =>
          val rdd = if (cachedRDD ne null) cachedRDD
          else df.queryExecution.executedPlan.execute()
          val numPartitions = rdd.getNumPartitions
          val results = new Array[R](numPartitions)
          sc.runJob(rdd, processPartition, 0 until numPartitions,
            (index: Int, r: (U, Int)) =>
              results(index) = resultHandler(index, r._1))
          results.iterator
      }
      // submit cleanup job for shuffle output
      // clearCachedShuffleDeps(sc)

      results
    }

    try {
      withCallback("collect")(_ => execute())
    } finally {
      if (!hasLocalCallSite) {
        sc.clearCallSite()
      }
    }
  }

  var firstAccess = true

  // Plan caching involving broadcast will be revisited.
  /*
  def reprepareBroadcast(lp: LogicalPlan,
      newpls: mutable.ArrayBuffer[ParamLiteral]): Unit = {
    if (allbcplans.nonEmpty && !firstAccess) {
      allbcplans.foreach { case (bchj, refs) =>
        logDebug(s"Repreparing for bcplan = ${bchj} with new pls = ${newpls.toSet}")
        val broadcastIndex = refs.indexWhere(_.isInstanceOf[Broadcast[_]])
        val newbchj = bchj.transformAllExpressions {
          case pl @ ParamLiteral(v, dt, p) => {
            val np = newpls.find(_.pos == p).getOrElse(pl)
<<<<<<< HEAD
            ParamLiteral(np.value, np.dataType, p)
          }
=======
            val x = ParamLiteral(np.value, np.dataType, p)
            x.considerUnequal = true
            x
>>>>>>> dc4916e5
        }
        val tmpCtx = new CodegenContext
        val parameterType = tmpCtx.getClass()
        val method = newbchj.getClass.getDeclaredMethod("prepareBroadcast", parameterType)
        method.setAccessible(true)
        val bc = method.invoke(newbchj, tmpCtx)
<<<<<<< HEAD
=======
        logDebug(s"replacing bc var = ${refs(broadcastIndex)} with " +
            s"new bc = ${bc.asInstanceOf[Tuple2[Broadcast[_], String]]._1}")
>>>>>>> dc4916e5
        refs(broadcastIndex) = bc.asInstanceOf[Tuple2[Broadcast[_], String]]._1
      }
    }
    firstAccess = false
  }
  */
}

final class AggregatePartialDataIterator(
    val generatedSource: CodeAndComment,
    val generatedReferences: Array[Any], val numFields: Int,
    val partialAggregateResult: Array[Any]) extends Iterator[Any] {

  private val numResults = partialAggregateResult.length

  private var index = 0

  override def hasNext: Boolean = index < numResults

  override def next(): Any = {
    val data = partialAggregateResult(index)
    index += 1
    data
  }
}

object CachedDataFrame
    extends ((TaskContext, Iterator[InternalRow]) => PartitionResult)
    with Serializable with KryoSerializable with Logging {

  override def write(kryo: Kryo, output: Output): Unit = {}

  override def read(kryo: Kryo, input: Input): Unit = {}

  private def flushBufferOutput(bufferOutput: Output, position: Int,
      output: Output, codec: CompressionCodec): Unit = {
    if (position > 0) {
      val compressedBytes = Utils.codecCompress(codec,
        bufferOutput.getBuffer, position)
      val len = compressedBytes.length
      // write the uncompressed length too
      output.writeVarInt(position, true)
      output.writeVarInt(len, true)
      output.writeBytes(compressedBytes, 0, len)
      bufferOutput.clear()
    }
  }

  override def apply(context: TaskContext,
      iter: Iterator[InternalRow]): PartitionResult = {
    var count = 0
    val buffer = new Array[Byte](4 << 10) // 4K
    // final output is written to this buffer
    val output = new Output(4 << 10, -1)
    // holds intermediate bytes which are compressed and flushed to output
    val maxOutputBufferSize = 64 << 10 // 64K
    // can't enforce maxOutputBufferSize due to a row larger than that limit
    val bufferOutput = new Output(4 << 10, -1)
    val codec = CompressionCodec.createCodec(SparkEnv.get.conf)
    while (iter.hasNext) {
      val row = iter.next().asInstanceOf[UnsafeRow]
      val numBytes = row.getSizeInBytes
      // if capacity has been exceeded then compress and store
      val bufferPosition = bufferOutput.position()
      if (maxOutputBufferSize - bufferPosition < numBytes + 5) {
        flushBufferOutput(bufferOutput, bufferPosition, output, codec)
      }
      bufferOutput.writeVarInt(numBytes, true)
      row.writeToStream(bufferOutput, buffer)
      count += 1
    }
    flushBufferOutput(bufferOutput, bufferOutput.position(), output, codec)
    if (count > 0) {
      if (output.position() == output.getBuffer.length) {
        new PartitionResult(output.getBuffer, count)
      } else {
        new PartitionResult(output.toBytes, count)
      }
    } else {
      new PartitionResult(Array.empty, 0)
    }
  }

  /**
   * Minimum size of block beyond which data will be stored in BlockManager
   * before being consumed to store data from multiple partitions safely.
   */
  @transient val MIN_LOCAL_BLOCK_SIZE: Int = 32 * 1024 // 32K

  def localBlockStoreResultHandler(rddId: Int, bm: BlockManager)(
      partitionId: Int, data: Array[Byte]): Any = {
    // put in block manager only if result is large
    if (data.length <= MIN_LOCAL_BLOCK_SIZE) data
    else {
      val blockId = RDDBlockId(rddId, partitionId)
      bm.putBytes(blockId, Utils.newChunkedByteBuffer(Array(ByteBuffer.wrap(
        data))), StorageLevel.MEMORY_AND_DISK_SER, tellMaster = false)
      blockId
    }
  }

  def localBlockStoreDecoder(numFields: Int, bm: BlockManager)(
      block: Any): Iterator[UnsafeRow] = block match {
    case null => Iterator.empty
    case data: Array[Byte] => decodeUnsafeRows(numFields, data, 0, data.length)
    case id: RDDBlockId =>
      val data = Utils.getPartitionData(id, bm)
      // remove the block once a local handle to it has been obtained
      bm.removeBlock(id, tellMaster = false)
      decodeUnsafeRows(numFields, data.array(),
        data.arrayOffset() + data.position(), data.remaining())
  }

  @transient private val nextExecutionIdMethod = {
    val m = SQLExecution.getClass.getDeclaredMethod("nextExecutionId")
    m.setAccessible(true)
    m
  }

  /**
   * Wrap an action that will execute "queryExecution" to track all Spark jobs
   * in the body so that we can connect them with an execution.
   *
   * Custom method to allow passing in cached SparkPlanInfo and queryExecution string.
   */
  def withNewExecutionId[T](sparkSession: SparkSession,
      queryShortForm: String, queryLongForm: String, queryExecutionStr: String,
      queryPlanInfo: SparkPlanInfo)(body: => T): T = {
    val sc = sparkSession.sparkContext
    val oldExecutionId = sc.getLocalProperty(SQLExecution.EXECUTION_ID_KEY)
    if (oldExecutionId == null) {
      val executionId = nextExecutionIdMethod.invoke(SQLExecution).asInstanceOf[Long]
      sc.setLocalProperty(SQLExecution.EXECUTION_ID_KEY, executionId.toString)
      val r = try {
        sparkSession.sparkContext.listenerBus.post(SparkListenerSQLExecutionStart(
          executionId, queryShortForm, queryLongForm, queryExecutionStr,
          queryPlanInfo, System.currentTimeMillis()))
        try {
          body
        } finally {
          sparkSession.sparkContext.listenerBus.post(SparkListenerSQLExecutionEnd(
            executionId, System.currentTimeMillis()))
        }
      } finally {
        sc.setLocalProperty(SQLExecution.EXECUTION_ID_KEY, null)
      }
      r
    } else {
      // Don't support nested `withNewExecutionId`.
      throw new IllegalArgumentException(
        s"${SQLExecution.EXECUTION_ID_KEY} is already set")
    }
  }

  /**
   * Decode the byte arrays back to UnsafeRows and put them into buffer.
   */
  def decodeUnsafeRows(numFields: Int,
      data: Array[Byte], offset: Int, dataLen: Int): Iterator[UnsafeRow] = {
    if (dataLen == 0) return Iterator.empty

    val codec = CompressionCodec.createCodec(SparkEnv.get.conf)
    val input = new Input(data, offset, dataLen)
    val dataLimit = offset + dataLen
    var decompressedLen = input.readVarInt(true)
    var inputLen = input.readVarInt(true)
    val inputPosition = input.position()
    val bufferInput = new Input(Utils.codecDecompress(codec, data,
      inputPosition, inputLen, decompressedLen))
    input.setPosition(inputPosition + inputLen)

    new Iterator[UnsafeRow] {
      private var sizeOfNextRow = bufferInput.readVarInt(true)

      override def hasNext: Boolean = sizeOfNextRow >= 0

      override def next(): UnsafeRow = {
        val row = new UnsafeRow(numFields)
        val position = bufferInput.position()
        row.pointTo(bufferInput.getBuffer,
          position + Platform.BYTE_ARRAY_OFFSET, sizeOfNextRow)
        val newPosition = position + sizeOfNextRow

        sizeOfNextRow = if (newPosition < decompressedLen) {
          bufferInput.setPosition(newPosition)
          bufferInput.readVarInt(true)
        } else if (input.position() < dataLimit) {
          decompressedLen = input.readVarInt(true)
          inputLen = input.readVarInt(true)
          val inputPosition = input.position()
          bufferInput.setBuffer(Utils.codecDecompress(codec, data,
            inputPosition, inputLen, decompressedLen))
          input.setPosition(inputPosition + inputLen)
          bufferInput.readVarInt(true)
        } else -1
        row
      }
    }
  }

  private def takeRows[U, R](n: Int, results: Array[(R, Int)],
      processPartition: (TaskContext, Iterator[InternalRow]) => (U, Int),
      resultHandler: (Int, U) => R,
      decodeResult: R => Iterator[InternalRow]): Iterator[R] = {
    val takeResults = new ArrayBuffer[R](n)
    var numRows = 0
    results.indices.foreach { index =>
      val r = results(index)
      if ((r ne null) && r._1 != null) {
        if (numRows + r._2 <= n) {
          takeResults += r._1
          numRows += r._2
        } else {
          // need to split this partition result to take only remaining rows
          val decoded = decodeResult(r._1).take(n - numRows)
          // encode back and add
          takeResults += resultHandler(index,
            processPartition(TaskContext.get(), decoded)._1)
          return takeResults.iterator
        }
      }
    }
    takeResults.iterator
  }

  /**
   * Runs this query returning the first `n` rows as an array.
   *
   * This is modeled after RDD.take but never runs any job locally on the driver.
   */
  private[sql] def executeTake[U: ClassTag, R](rdd: RDD[InternalRow], n: Int,
      processPartition: (TaskContext, Iterator[InternalRow]) => (U, Int),
      resultHandler: (Int, U) => R, decodeResult: R => Iterator[InternalRow],
      schema: StructType, session: SparkSession): Iterator[R] = {
    if (n == 0) {
      return Iterator.empty
    }

    var numResults = 0
    val totalParts = rdd.partitions.length
    var partsScanned = 0
    val results = new Array[(R, Int)](totalParts)
    while (numResults < n && partsScanned < totalParts) {
      // The number of partitions to try in this iteration. It is ok for this
      // number to be greater than totalParts because we actually cap it at
      // totalParts in runJob.
      var numPartsToTry = 1L
      if (partsScanned > 0) {
        // If we didn't find any rows after the first iteration, just try all
        // partitions next. Otherwise, interpolate the number of partitions
        // we need to try, but overestimate it by 50%.
        if (numResults == 0) {
          numPartsToTry = totalParts - 1
        } else {
          numPartsToTry = (1.5 * n * partsScanned / numResults).toInt
        }
      }
      // guard against negative num of partitions
      numPartsToTry = math.max(0, numPartsToTry)

      val p = partsScanned.until(math.min(partsScanned + numPartsToTry,
        totalParts).toInt)
      val sc = session.sparkContext
      sc.runJob(rdd, processPartition, p, (index: Int, r: (U, Int)) => {
        results(partsScanned + index) = (resultHandler(index, r._1), r._2)
        numResults += r._2
      })

      partsScanned += p.size
    }

    if (numResults > n) {
      takeRows(n, results, processPartition, resultHandler, decodeResult)
    } else {
      results.iterator collect {
        case r if (r ne null) && r._1 != null => r._1
      }
    }
  }

  /*
  def executeCollect(plan: TakeOrderedAndProjectExec,
      rdd: RDD[InternalRow]): Array[InternalRow] = {
    val child = plan.child
    val ord = new LazilyGeneratedOrdering(plan.sortOrder, child.output)
    val data = rdd.map(_.copy()).takeOrdered(plan.limit)(ord)
    if (plan.projectList.isDefined) {
      val proj = UnsafeProjection.create(plan.projectList.get, child.output)
      data.map(r => proj(r).copy())
    } else {
      data
    }
  }
  */

  override def toString(): String =
    s"CachedDataFrame: Iterator[InternalRow] => Array[Byte]"
}

/**
 * Encapsulates result of a partition having data and number of rows.
 *
 * Note: this uses an optimized external serializer for PooledKryoSerializer
 * so any changes to this class need to be reflected in the serializer.
 */
class PartitionResult(_data: Array[Byte], _numRows: Int)
    extends Tuple2[Array[Byte], Int](_data, _numRows) with Serializable<|MERGE_RESOLUTION|>--- conflicted
+++ resolved
@@ -25,21 +25,18 @@
 import scala.concurrent.ExecutionContext.Implicits.global
 import scala.concurrent.Future
 import scala.reflect.ClassTag
-import scala.util.{Failure, Success}
 
 import com.esotericsoftware.kryo.io.{Input, Output}
 import com.esotericsoftware.kryo.{Kryo, KryoSerializable}
 import com.gemstone.gemfire.internal.shared.unsafe.UnsafeHolder
 import com.pivotal.gemfirexd.internal.shared.common.reference.SQLState
 
-import org.apache.spark.broadcast.Broadcast
 import org.apache.spark.io.CompressionCodec
 import org.apache.spark.rdd.RDD
 import org.apache.spark.sql.backwardcomp.ExecutedCommand
 import org.apache.spark.sql.catalyst.InternalRow
-import org.apache.spark.sql.catalyst.expressions.codegen.{CodeAndComment, CodegenContext}
+import org.apache.spark.sql.catalyst.expressions.codegen.CodeAndComment
 import org.apache.spark.sql.catalyst.expressions.{Literal, LiteralValue, ParamLiteral, UnsafeProjection, UnsafeRow}
-import org.apache.spark.sql.catalyst.plans.logical.LogicalPlan
 import org.apache.spark.sql.collection.Utils
 import org.apache.spark.sql.execution._
 import org.apache.spark.sql.execution.aggregate.CollectAggregateExec
@@ -73,7 +70,7 @@
 
   def queryPlanInfo: SparkPlanInfo = PartitionedPhysicalScan.getSparkPlanInfo(
     plan = queryExecution.executedPlan transformAllExpressions {
-      case pl@ParamLiteral(_v, _dt, _p) =>
+      case ParamLiteral(_v, _dt, _p) =>
         val x = allLiterals.find(_.position == _p)
         val v = x match {
           case Some(LiteralValue(_, _, _)) => x.get.value
@@ -315,28 +312,20 @@
         logDebug(s"Repreparing for bcplan = ${bchj} with new pls = ${newpls.toSet}")
         val broadcastIndex = refs.indexWhere(_.isInstanceOf[Broadcast[_]])
         val newbchj = bchj.transformAllExpressions {
-          case pl @ ParamLiteral(v, dt, p) => {
+          case pl @ ParamLiteral(v, dt, p) =>
             val np = newpls.find(_.pos == p).getOrElse(pl)
-<<<<<<< HEAD
-            ParamLiteral(np.value, np.dataType, p)
-          }
-=======
             val x = ParamLiteral(np.value, np.dataType, p)
             x.considerUnequal = true
             x
->>>>>>> dc4916e5
         }
         val tmpCtx = new CodegenContext
         val parameterType = tmpCtx.getClass()
         val method = newbchj.getClass.getDeclaredMethod("prepareBroadcast", parameterType)
         method.setAccessible(true)
         val bc = method.invoke(newbchj, tmpCtx)
-<<<<<<< HEAD
-=======
         logDebug(s"replacing bc var = ${refs(broadcastIndex)} with " +
-            s"new bc = ${bc.asInstanceOf[Tuple2[Broadcast[_], String]]._1}")
->>>>>>> dc4916e5
-        refs(broadcastIndex) = bc.asInstanceOf[Tuple2[Broadcast[_], String]]._1
+            s"new bc = ${bc.asInstanceOf[(Broadcast[_], String)]._1}")
+        refs(broadcastIndex) = bc.asInstanceOf[(Broadcast[_], String)]._1
       }
     }
     firstAccess = false
