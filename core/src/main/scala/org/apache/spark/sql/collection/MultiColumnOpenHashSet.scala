--- conflicted
+++ resolved
@@ -59,11 +59,8 @@
     val numColumns: Int,
     val initialCapacity: Int,
     val loadFactor: Double,
-<<<<<<< HEAD
+
     val qcsColHandlerOption: Option[ColumnHandler])
-=======
-    val qcsSparkPlan: Option[(CodeAndComment, ArrayBuffer[Any], Array[DataType], Array[DataType] )])
->>>>>>> c62e2edb
     extends Iterable[ReusableRow]
     with IterableLike[ReusableRow, MultiColumnOpenHashSet]
     with Growable[Row]
@@ -91,14 +88,8 @@
 
   private var _columnHandler: ColumnHandler = _
   private var _projectionColumnHandler: ColumnHandler = _
-<<<<<<< HEAD
+
   _columnHandler =  qcsColHandlerOption.getOrElse(MultiColumnOpenHashSet.newColumnHandler(columns, types, numColumns))
-=======
-  _columnHandler =  qcsSparkPlan.map(
-    QCSSQLColumnHandler.newSqlHandler(_,
-      MultiColumnOpenHashSet.newColumnHandler(columns, types, numColumns))
-  ).getOrElse( MultiColumnOpenHashSet.newColumnHandler(columns, types, numColumns) )
->>>>>>> c62e2edb
 
   _projectionColumnHandler = newColumnHandler((0 until numColumns).toArray,
     types, numColumns)
@@ -262,11 +253,7 @@
 
   private def newBuilder(from: MultiColumnOpenHashSet) = {
     new MultiColumnOpenHashSet(from.columns, from.types,
-<<<<<<< HEAD
       from.numColumns, from.capacity, from.loadFactor, qcsColHandlerOption)
-=======
-      from.numColumns, from.capacity, from.loadFactor, qcsSparkPlan)
->>>>>>> c62e2edb
   }
 
   override protected[this] def newBuilder = newBuilder(self)
@@ -1132,7 +1119,7 @@
             val buffer = clazz.generate(qcsSparkPlan._2.toArray).asInstanceOf[BufferedRowIterator]
             buffer.init(index, Array(iter))
             new Iterator[InternalRow] {
-<<<<<<< HEAD
+
               override def hasNext(): Boolean =   buffer.hasNext
 
               override def next: InternalRow = {
@@ -1140,12 +1127,6 @@
                 RowToInternalRow.rowHolder.remove()
                 retVal
               }
-=======
-              override def hasNext(): Boolean = buffer.hasNext
-
-              override def next: InternalRow = buffer.next
-
->>>>>>> c62e2edb
             }
         }
         func(0, QCSSQLColumnHandler.iter)
@@ -1168,12 +1149,7 @@
   override def hash(row: Row): Int = {
     RowToInternalRow.rowHolder.set((row, rowToInternalRowConverter))
     threadLocalIter.get.hasNext
-    val retVal = hashColumnHandler.hash(threadLocalIter.get.next())
-<<<<<<< HEAD
-=======
-    RowToInternalRow.rowHolder.set(null)
->>>>>>> c62e2edb
-    retVal
+    hashColumnHandler.hash(threadLocalIter.get.next())
   }
 
   override def hash(row: InternalRow): Int = {
@@ -1204,14 +1180,9 @@
     RowToInternalRow.rowHolder.set((row, rowToInternalRowConverter))
     threadLocalIter.get.hasNext
     val ir = threadLocalIter.get.next()
-<<<<<<< HEAD
+
     InternalRowToRow.rowHolder.set((ir, internalRowToRowConverter, projectedTypes))
     f(InternalRowToRow)
-=======
-    RowToInternalRow.rowHolder.set(null)
-    InternalRowToRoww.rowHolder.set((ir, internalRowToRowConverter, projectedTypes))
-    f(InternalRowToRoww)
->>>>>>> c62e2edb
   }
 }
 
@@ -1223,21 +1194,8 @@
   }
 
   val iter = new Iterator[InternalRow]() {
-<<<<<<< HEAD
     def next: InternalRow =  RowToInternalRow
     def hasNext = RowToInternalRow.rowHolder.get() != null
-
-=======
-    def next: InternalRow = {
-      if (RowToInternalRow.rowHolder.get() != null)
-        RowToInternalRow
-      else null
-    }
-
-    def hasNext = {
-      RowToInternalRow.rowHolder.get() != null
-    }
->>>>>>> c62e2edb
   }
 }
 
@@ -1255,14 +1213,10 @@
 
 }
 
-<<<<<<< HEAD
+
 object InternalRowToRow extends Row {
-=======
-object InternalRowToRoww extends Row {
->>>>>>> c62e2edb
 
   val rowHolder = new ThreadLocal[(InternalRow, Array[Any => Any], Array[DataType])]()
-
 
   override def length: Int = rowHolder.get._2.length
 
