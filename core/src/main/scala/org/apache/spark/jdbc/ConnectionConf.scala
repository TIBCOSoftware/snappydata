/*
 * Copyright (c) 2016 SnappyData, Inc. All rights reserved.
 *
 * Licensed under the Apache License, Version 2.0 (the "License"); you
 * may not use this file except in compliance with the License. You
 * may obtain a copy of the License at
 *
 * http://www.apache.org/licenses/LICENSE-2.0
 *
 * Unless required by applicable law or agreed to in writing, software
 * distributed under the License is distributed on an "AS IS" BASIS,
 * WITHOUT WARRANTIES OR CONDITIONS OF ANY KIND, either express or
 * implied. See the License for the specific language governing
 * permissions and limitations under the License. See accompanying
 * LICENSE file.
 */
package org.apache.spark.jdbc

import java.io.{IOException, ObjectOutputStream}

<<<<<<< HEAD
=======
import scala.collection.mutable

>>>>>>> 7537219e
import org.apache.spark.sql.SnappySession
import org.apache.spark.sql.execution.columnar.ExternalStoreUtils
import org.apache.spark.sql.execution.columnar.ExternalStoreUtils.CaseInsensitiveMutableHashMap
import org.apache.spark.sql.sources.ConnectionProperties
import org.apache.spark.util.Utils

class ConnectionConf(val connProps: ConnectionProperties) extends Serializable {

  // noinspection ScalaUnusedSymbol
  @throws(classOf[IOException])
  private def writeObject(oos: ObjectOutputStream): Unit = Utils.tryOrIOException {
    oos.defaultWriteObject()
  }
}

class ConnectionConfBuilder(session: SnappySession) {

  val URL = "url"
  val DRIVER = "driver"
  val poolProvider = "poolimpl"

  @transient private val connSettings = new mutable.HashMap[String, String]()

  @transient private val poolSettings = new mutable.HashMap[String, String]()

  /**
<<<<<<< HEAD
   * Set the URL for connection. For SnappyData you can skip setting this.
    * SnappyData will automatically set the URL based on the cluster
   * @param url URL for JDBC connection
   */
  def setURL(url: String) : ConnectionConfBuilder = {
=======
   * Set the URL for connection. For SnappyData you can skip setting this. SnappyData will
   * automatically set the URL based on the cluster
   *
   * @param url URL for JDBC connection
   */
  def setURL(url: String): ConnectionConfBuilder = {
>>>>>>> 7537219e
    connSettings.put(URL, url)
    this
  }

  /**
<<<<<<< HEAD
   * Set the driver for the connection. For SnappyData no need to set this.
    * SnappyData will automatically set the driver based on the cluster
   * @param driver driver for the connection
   */
  def setDriver(driver: String) : ConnectionConfBuilder = {
=======
   * Set the driver for the connection. For SnappyData no need to set this. SnappyData will
   * automatically set the driver based on the cluster
   *
   * @param driver driver for the connection
   */
  def setDriver(driver: String): ConnectionConfBuilder = {
>>>>>>> 7537219e
    connSettings.put(DRIVER, driver)
    this
  }

  /**
   * Snappy supports two ConnectionPool implementation "Tomcat" and "Hikari".
   * Set either of the two . Default is Tomcat.
   *
   * @param provider provider name
   */
<<<<<<< HEAD
  def setPoolProvider(provider: String) : ConnectionConfBuilder = {
=======
  def setPoolProvider(provider: String): ConnectionConfBuilder = {
>>>>>>> 7537219e
    connSettings.put(poolProvider, provider)
    this
  }

  /**
   * Sets a property for a pool.
   * For detailed list for Hikari refer
   * https://github.com/brettwooldridge/HikariCP/wiki/Configuration
   * For detailed list for Tomcat refer
<<<<<<< HEAD
   * https://people.apache.org/~fhanik/jdbc-pool/jdbc-pool.html
=======
   * https://tomcat.apache.org/tomcat-8.0-doc/jdbc-pool.html
>>>>>>> 7537219e
   *
   * Even if you don't mention any properties it defaults it to some sensible values
   *
   * @param prop  property name
   * @param value property value
   */
<<<<<<< HEAD
  def setPoolConf(prop: String, value: String) : ConnectionConfBuilder = {
=======
  def setPoolConf(prop: String, value: String): ConnectionConfBuilder = {
>>>>>>> 7537219e
    poolSettings.put(prop, value)
    this
  }

  /**
   * Sets properties for a pool.
   * For detailed list for Hikari refer
   * https://github.com/brettwooldridge/HikariCP/wiki/Configuration
   * For detailed list for Tomcat refer
<<<<<<< HEAD
   * https://people.apache.org/~fhanik/jdbc-pool/jdbc-pool.html
=======
   * https://tomcat.apache.org/tomcat-8.0-doc/jdbc-pool.html
>>>>>>> 7537219e
   *
   * Even if you don't mention any properties it defaults it to some sensible values
   *
   * @param props map of key-value
   */
<<<<<<< HEAD
  def setPoolConfs(props: Map[String, String]) : ConnectionConfBuilder = {
    if (props != null && !props.isEmpty) {
=======
  def setPoolConfs(props: Map[String, String]): ConnectionConfBuilder = {
    if (props != null && props.nonEmpty) {
>>>>>>> 7537219e
      props.map(e => poolSettings.put(e._1, e._2))
    }
    this
  }

  /**
   * Sets any additional information in connection setting
   *
   * @param prop  property name
   * @param value property value
   */
<<<<<<< HEAD
  def setConf(prop: String, value: String) : ConnectionConfBuilder = {
=======
  def setConf(prop: String, value: String): ConnectionConfBuilder = {
>>>>>>> 7537219e
    connSettings.put(prop, value)
    this
  }

  /**
   * Prepares the ConnectionConf to be usable to obtain a connection.
   * See ConnectionUtil for various APIs to get a connection from a
   * ConnectionConf
   */
  def build(): ConnectionConf = {
<<<<<<< HEAD
    if (poolSettings.size > 0){
      val sb = new StringBuilder()
      val poolProperties = poolSettings.map( x => (s"${x._1}=${x._2}")).mkString(",")
=======
    if (poolSettings.nonEmpty) {
      val poolProperties = poolSettings.map(x => s"${x._1}=${x._2}").mkString(",")
>>>>>>> 7537219e
      connSettings.put("poolProperties", poolProperties)
    }

    val connProps = ExternalStoreUtils.validateAndGetAllProps(Some(session),
      new CaseInsensitiveMutableHashMap(connSettings))
    new ConnectionConf(connProps)
  }
}<|MERGE_RESOLUTION|>--- conflicted
+++ resolved
@@ -18,11 +18,8 @@
 
 import java.io.{IOException, ObjectOutputStream}
 
-<<<<<<< HEAD
-=======
+
 import scala.collection.mutable
-
->>>>>>> 7537219e
 import org.apache.spark.sql.SnappySession
 import org.apache.spark.sql.execution.columnar.ExternalStoreUtils
 import org.apache.spark.sql.execution.columnar.ExternalStoreUtils.CaseInsensitiveMutableHashMap
@@ -49,39 +46,21 @@
   @transient private val poolSettings = new mutable.HashMap[String, String]()
 
   /**
-<<<<<<< HEAD
    * Set the URL for connection. For SnappyData you can skip setting this.
-    * SnappyData will automatically set the URL based on the cluster
-   * @param url URL for JDBC connection
-   */
-  def setURL(url: String) : ConnectionConfBuilder = {
-=======
-   * Set the URL for connection. For SnappyData you can skip setting this. SnappyData will
-   * automatically set the URL based on the cluster
-   *
+   * SnappyData will automatically set the URL based on the cluster
    * @param url URL for JDBC connection
    */
   def setURL(url: String): ConnectionConfBuilder = {
->>>>>>> 7537219e
     connSettings.put(URL, url)
     this
   }
 
   /**
-<<<<<<< HEAD
    * Set the driver for the connection. For SnappyData no need to set this.
-    * SnappyData will automatically set the driver based on the cluster
-   * @param driver driver for the connection
-   */
-  def setDriver(driver: String) : ConnectionConfBuilder = {
-=======
-   * Set the driver for the connection. For SnappyData no need to set this. SnappyData will
-   * automatically set the driver based on the cluster
-   *
+   * SnappyData will automatically set the driver based on the cluster
    * @param driver driver for the connection
    */
   def setDriver(driver: String): ConnectionConfBuilder = {
->>>>>>> 7537219e
     connSettings.put(DRIVER, driver)
     this
   }
@@ -92,11 +71,7 @@
    *
    * @param provider provider name
    */
-<<<<<<< HEAD
-  def setPoolProvider(provider: String) : ConnectionConfBuilder = {
-=======
   def setPoolProvider(provider: String): ConnectionConfBuilder = {
->>>>>>> 7537219e
     connSettings.put(poolProvider, provider)
     this
   }
@@ -106,22 +81,14 @@
    * For detailed list for Hikari refer
    * https://github.com/brettwooldridge/HikariCP/wiki/Configuration
    * For detailed list for Tomcat refer
-<<<<<<< HEAD
-   * https://people.apache.org/~fhanik/jdbc-pool/jdbc-pool.html
-=======
    * https://tomcat.apache.org/tomcat-8.0-doc/jdbc-pool.html
->>>>>>> 7537219e
    *
    * Even if you don't mention any properties it defaults it to some sensible values
    *
    * @param prop  property name
    * @param value property value
    */
-<<<<<<< HEAD
   def setPoolConf(prop: String, value: String) : ConnectionConfBuilder = {
-=======
-  def setPoolConf(prop: String, value: String): ConnectionConfBuilder = {
->>>>>>> 7537219e
     poolSettings.put(prop, value)
     this
   }
@@ -131,23 +98,14 @@
    * For detailed list for Hikari refer
    * https://github.com/brettwooldridge/HikariCP/wiki/Configuration
    * For detailed list for Tomcat refer
-<<<<<<< HEAD
-   * https://people.apache.org/~fhanik/jdbc-pool/jdbc-pool.html
-=======
    * https://tomcat.apache.org/tomcat-8.0-doc/jdbc-pool.html
->>>>>>> 7537219e
    *
    * Even if you don't mention any properties it defaults it to some sensible values
    *
    * @param props map of key-value
    */
-<<<<<<< HEAD
-  def setPoolConfs(props: Map[String, String]) : ConnectionConfBuilder = {
-    if (props != null && !props.isEmpty) {
-=======
   def setPoolConfs(props: Map[String, String]): ConnectionConfBuilder = {
     if (props != null && props.nonEmpty) {
->>>>>>> 7537219e
       props.map(e => poolSettings.put(e._1, e._2))
     }
     this
@@ -159,11 +117,7 @@
    * @param prop  property name
    * @param value property value
    */
-<<<<<<< HEAD
-  def setConf(prop: String, value: String) : ConnectionConfBuilder = {
-=======
   def setConf(prop: String, value: String): ConnectionConfBuilder = {
->>>>>>> 7537219e
     connSettings.put(prop, value)
     this
   }
@@ -174,14 +128,8 @@
    * ConnectionConf
    */
   def build(): ConnectionConf = {
-<<<<<<< HEAD
-    if (poolSettings.size > 0){
-      val sb = new StringBuilder()
-      val poolProperties = poolSettings.map( x => (s"${x._1}=${x._2}")).mkString(",")
-=======
     if (poolSettings.nonEmpty) {
       val poolProperties = poolSettings.map(x => s"${x._1}=${x._2}").mkString(",")
->>>>>>> 7537219e
       connSettings.put("poolProperties", poolProperties)
     }
 
