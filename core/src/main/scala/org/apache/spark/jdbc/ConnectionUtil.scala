--- conflicted
+++ resolved
@@ -62,14 +62,10 @@
       case SparkContext.DRIVER_IDENTIFIER => connectionProps.connProps
       case _ => connectionProps.executorConnProps
     }
-<<<<<<< HEAD
-
-    JdbcUtils.createConnectionFactory(connectionProps.url +
-        connectionProps.urlSecureSuffix, connProps)()
-=======
-    val jdbcOptions = new JDBCOptions(connectionProps.url, "", connProps.asScala.toMap)
+    
+    val jdbcOptions = new JDBCOptions(connectionProps.url +
+      connectionProps.urlSecureSuffix, "", connProps.asScala.toMap)
     JdbcUtils.createConnectionFactory(jdbcOptions)()
->>>>>>> 606878e3
   }
 
 }