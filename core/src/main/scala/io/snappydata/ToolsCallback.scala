/*
 * Copyright (c) 2018 SnappyData, Inc. All rights reserved.
 *
 * Licensed under the Apache License, Version 2.0 (the "License"); you
 * may not use this file except in compliance with the License. You
 * may obtain a copy of the License at
 *
 * http://www.apache.org/licenses/LICENSE-2.0
 *
 * Unless required by applicable law or agreed to in writing, software
 * distributed under the License is distributed on an "AS IS" BASIS,
 * WITHOUT WARRANTIES OR CONDITIONS OF ANY KIND, either express or
 * implied. See the License for the specific language governing
 * permissions and limitations under the License. See accompanying
 * LICENSE file.
 */
package io.snappydata

import java.io.File
import java.net.URLClassLoader

import org.apache.spark.SparkContext

trait ToolsCallback {

  def updateUI(sc: SparkContext): Unit

  def removeAddedJar(sc: SparkContext, jarName: String): Unit

  /**
   * Callback to spark Utils to fetch file
   * Download a file or directory to target directory. Supports fetching the file in a variety of
   * ways, including HTTP, Hadoop-compatible filesystems, and files on a standard filesystem, based
   * on the URL parameter. Fetching directories is only supported from Hadoop-compatible
   * filesystems.
   *
   * If `useCache` is true, first attempts to fetch the file to a local cache that's shared
   * across executors running the same application. `useCache` is used mainly for
   * the executors, and not in local mode.
   *
   * Throws SparkException if the target file already exists and has different contents than
   * the requested file.
   */
  def doFetchFile(
      url: String,
      targetDir: File,
      filename: String): File

  def setSessionDependencies(sparkContext: SparkContext,
      appName: String,
      classLoader: ClassLoader): Unit = {
  }

  def addURIs(alias: String, jars: Array[String],
      deploySql: String, isPackage: Boolean = true): Unit

  def addURIsToExecutorClassLoader(jars: Array[String]): Unit

  def getAllGlobalCmnds: Array[String]

  def getGlobalCmndsSet: java.util.Set[java.util.Map.Entry[String, String]]

  def removePackage(alias: String): Unit

  def setLeadClassLoader(): Unit

  def getLeadClassLoader: URLClassLoader

  /**
<<<<<<< HEAD
   * Check whether a user has permission to change the given schema (e.g. add/drop tables)
   *
   * @param schema      the schema name for the permission check
   * @param currentUser the user for the permission check
   * @return if permission is allowed, return the schema owner which can be ldap group
   *         else this throws an appropriate StandardException
=======
   * Check permission to write to given schema for a user. Returns the normalized user or
   * LDAP group name of the schema owner (or passed user itself if security is disabled).
>>>>>>> ccf00d76
   */
  def checkSchemaPermission(schema: String, currentUser: String): String
}<|MERGE_RESOLUTION|>--- conflicted
+++ resolved
@@ -67,17 +67,13 @@
   def getLeadClassLoader: URLClassLoader
 
   /**
-<<<<<<< HEAD
-   * Check whether a user has permission to change the given schema (e.g. add/drop tables)
+   * Check permission to write to given schema for a user. Returns the normalized user or
+   * LDAP group name of the schema owner (or passed user itself if security is disabled).
    *
    * @param schema      the schema name for the permission check
    * @param currentUser the user for the permission check
    * @return if permission is allowed, return the schema owner which can be ldap group
    *         else this throws an appropriate StandardException
-=======
-   * Check permission to write to given schema for a user. Returns the normalized user or
-   * LDAP group name of the schema owner (or passed user itself if security is disabled).
->>>>>>> ccf00d76
    */
   def checkSchemaPermission(schema: String, currentUser: String): String
 }