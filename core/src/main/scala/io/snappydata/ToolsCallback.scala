/*
 * Copyright (c) 2018 SnappyData, Inc. All rights reserved.
 *
 * Licensed under the Apache License, Version 2.0 (the "License"); you
 * may not use this file except in compliance with the License. You
 * may obtain a copy of the License at
 *
 * http://www.apache.org/licenses/LICENSE-2.0
 *
 * Unless required by applicable law or agreed to in writing, software
 * distributed under the License is distributed on an "AS IS" BASIS,
 * WITHOUT WARRANTIES OR CONDITIONS OF ANY KIND, either express or
 * implied. See the License for the specific language governing
 * permissions and limitations under the License. See accompanying
 * LICENSE file.
 */
package io.snappydata

import java.io.File
import java.net.URLClassLoader

import org.apache.spark.SparkContext

trait ToolsCallback {

  def updateUI(sc: SparkContext): Unit

  def removeAddedJar(sc: SparkContext, jarName: String): Unit

  /**
   * Callback to spark Utils to fetch file
   * Download a file or directory to target directory. Supports fetching the file in a variety of
   * ways, including HTTP, Hadoop-compatible filesystems, and files on a standard filesystem, based
   * on the URL parameter. Fetching directories is only supported from Hadoop-compatible
   * filesystems.
   *
   * If `useCache` is true, first attempts to fetch the file to a local cache that's shared
   * across executors running the same application. `useCache` is used mainly for
   * the executors, and not in local mode.
   *
   * Throws SparkException if the target file already exists and has different contents than
   * the requested file.
   */
  def doFetchFile(
      url: String,
      targetDir: File,
      filename: String): File

  def setSessionDependencies(sparkContext: SparkContext,
      appName: String,
      classLoader: ClassLoader): Unit = {
  }

  def addURIs(alias: String, jars: Array[String],
      deploySql: String, isPackage: Boolean = true): Unit

  def removeURIs(uris: Array[String], isPackage: Boolean = true): Unit

  def addURIsToExecutorClassLoader(jars: Array[String]): Unit

<<<<<<< HEAD
  def removeURIsFromExecutorClassLoader(jars: Array[String]): Unit
=======
  def removeFunctionJars(args: Array[String]): Unit
>>>>>>> f83642b5

  def getAllGlobalCmnds: Array[String]

  def getGlobalCmndsSet: java.util.Set[java.util.Map.Entry[String, String]]

  def removePackage(alias: String): Unit

  def setLeadClassLoader(): Unit

  def getLeadClassLoader: URLClassLoader

  /**
   * Check permission to write to given schema for a user. Returns the normalized user or
   * LDAP group name of the schema owner (or passed user itself if security is disabled).
   */
  def checkSchemaPermission(schema: String, currentUser: String): String
}<|MERGE_RESOLUTION|>--- conflicted
+++ resolved
@@ -58,11 +58,9 @@
 
   def addURIsToExecutorClassLoader(jars: Array[String]): Unit
 
-<<<<<<< HEAD
   def removeURIsFromExecutorClassLoader(jars: Array[String]): Unit
-=======
+
   def removeFunctionJars(args: Array[String]): Unit
->>>>>>> f83642b5
 
   def getAllGlobalCmnds: Array[String]
 
