/*
 * Copyright (c) 2018 SnappyData, Inc. All rights reserved.
 *
 * Licensed under the Apache License, Version 2.0 (the "License"); you
 * may not use this file except in compliance with the License. You
 * may obtain a copy of the License at
 *
 * http://www.apache.org/licenses/LICENSE-2.0
 *
 * Unless required by applicable law or agreed to in writing, software
 * distributed under the License is distributed on an "AS IS" BASIS,
 * WITHOUT WARRANTIES OR CONDITIONS OF ANY KIND, either express or
 * implied. See the License for the specific language governing
 * permissions and limitations under the License. See accompanying
 * LICENSE file.
 */

package io.snappydata.sql.catalog

import java.sql.SQLException
import java.util.concurrent.ExecutionException

import scala.collection.mutable

import com.gemstone.gemfire.internal.cache.LocalRegion
import com.google.common.util.concurrent.UncheckedExecutionException
import com.pivotal.gemfirexd.Attribute
import com.pivotal.gemfirexd.internal.engine.diag.SysVTIs
import com.pivotal.gemfirexd.internal.iapi.sql.dictionary.SchemaDescriptor
import com.pivotal.gemfirexd.internal.shared.common.reference.SQLState
import io.snappydata.Constant
import io.snappydata.sql.catalog.SnappyExternalCatalog._

import org.apache.spark.jdbc.{ConnectionConf, ConnectionUtil}
import org.apache.spark.sql.catalyst.catalog.{CatalogDatabase, CatalogStorageFormat, CatalogTable, CatalogTableType, ExternalCatalog}
import org.apache.spark.sql.catalyst.util.CaseInsensitiveMap
import org.apache.spark.sql.catalyst.{FunctionIdentifier, TableIdentifier}
import org.apache.spark.sql.collection.{ToolsCallbackInit, Utils}
import org.apache.spark.sql.collection.Utils.{toUpperCase => upper}
import org.apache.spark.sql.execution.columnar.ExternalStoreUtils
import org.apache.spark.sql.hive.HiveExternalCatalog
import org.apache.spark.sql.internal.SnappySharedState
import org.apache.spark.sql.policy.PolicyProperties
import org.apache.spark.sql.sources.JdbcExtendedUtils
import org.apache.spark.sql.types.StructType
import org.apache.spark.sql.{AnalysisException, RuntimeConfig, SnappyContext, SnappyParserConsts, TableNotFoundException}

trait SnappyExternalCatalog extends ExternalCatalog {

  // Overrides for better exceptions that say "schema" instead of "database"

  protected def schemaNotFoundException(schema: String): AnalysisException =
    Utils.analysisException(s"Schema '$schema' not found")

  override def requireDbExists(schema: String): Unit = {
    if (!databaseExists(schema)) throw schemaNotFoundException(schema)
  }

  override def requireTableExists(schema: String, table: String): Unit = {
    if (!tableExists(schema, table)) {
      throw new TableNotFoundException(schema, table)
    }
  }

  override protected def requireFunctionExists(schema: String, funcName: String): Unit = {
    if (!functionExists(schema, funcName)) {
      throw Utils.analysisException(s"Undefined function '$funcName'. This function is neither " +
          s"a temporary function nor a permanent function registered in the schema '$schema'.")
    }
  }

  override protected def requireFunctionNotExists(schema: String, funcName: String): Unit = {
    if (functionExists(schema, funcName)) {
      throw Utils.analysisException(s"Function '$funcName' already exists in schema '$schema'")
    }
  }

  override def alterDatabase(schemaDefinition: CatalogDatabase): Unit = {
    throw new UnsupportedOperationException("Schema definitions cannot be altered")
  }

  override def getTable(schema: String, table: String): CatalogTable = {
    if (schema == SYS_SCHEMA) {
      // check for a system table/VTI in store
      val session = Utils.getActiveSession
      val conn = ConnectionUtil.getPooledConnection(schema, new ConnectionConf(
        ExternalStoreUtils.validateAndGetAllProps(session, mutable.Map.empty)))
      try {
        if (table == MEMBERS_VTI || JdbcExtendedUtils.tableExistsInMetaData(
          schema, table, conn, SysVTIs.LOCAL_VTI)) {
          val cols = JdbcExtendedUtils.getTableSchema(SYS_SCHEMA, table, conn, session)
          CatalogTable(identifier = TableIdentifier(table, Option(SYS_SCHEMA)),
            tableType = CatalogTableType.EXTERNAL,
            storage = CatalogStorageFormat.empty.copy(
              properties = Map(DBTABLE_PROPERTY -> s"$schema.$table")),
            schema = StructType(cols),
            provider = Some(SnappyParserConsts.ROW_SOURCE),
            partitionColumnNames = Nil,
            owner = "PUBLIC",
            createTime = 0,
            lastAccessTime = 0,
            unsupportedFeatures = Nil)
        } else throw new TableNotFoundException(schema, table)
      } finally {
        conn.close()
      }
    } else {
      try {
        getCachedCatalogTable(schema, table)
      } catch {
        case e@(_: UncheckedExecutionException | _: ExecutionException) => throw e.getCause
      }
    }
  }

  protected def getCachedCatalogTable(schema: String, table: String): CatalogTable

  def systemSchemaDefinition: CatalogDatabase =
    CatalogDatabase(SYS_SCHEMA, "System schema", SYS_SCHEMA, Map.empty) // path is dummy

  /**
   * Get RelationInfo for given table with underlying region in embedded mode.
   */
  def getRelationInfo(schema: String, table: String,
      isRowTable: Boolean): (RelationInfo, Option[LocalRegion])

  /**
   * Get all the dependent objects for a given catalog object.
   */
  def getDependents(schema: String, table: String,
      catalogTable: CatalogTable, includeTypes: Seq[CatalogObjectType.Type],
      excludeTypes: Seq[CatalogObjectType.Type]): Seq[CatalogTable] = {
    // for older releases having TABLETYPE property, use full scan else use dependent relations
    if (catalogTable.properties.contains(TABLETYPE_PROPERTY)) {
      val fullTableName = s"$schema.$table"
      getAllTables().filter { t =>
        val tableType = CatalogObjectType.getTableType(t)
        val include = if (includeTypes.nonEmpty) includeTypes.contains(tableType)
        else if (excludeTypes.nonEmpty) !excludeTypes.contains(tableType) else true
        include && (getBaseTable(t) match {
          case Some(b) if b.equalsIgnoreCase(fullTableName) => true
          case _ => false
        })
      }
    } else {
      // search in the dependent relations property of catalog
      getDependentsFromProperties(schema, catalogTable.properties, includeTypes, excludeTypes)
    }
  }

  /**
   * Get all the dependent objects for a given catalog object. Note that this does not check
   * for older releases that may lack appropriate catalog entries for dependent relations.
   * Use [[getDependents]] for cases where that might be possible.
   */
  def getDependentsFromProperties(schema: String, table: String,
      includeTypes: Seq[CatalogObjectType.Type] = Nil,
      excludeTypes: Seq[CatalogObjectType.Type] = Nil): Seq[CatalogTable] = {
    getDependentsFromProperties(schema, getTable(schema, table).properties,
      includeTypes, excludeTypes)
  }

  protected def getDependentsFromProperties(schema: String, properties: Map[String, String],
      includeTypes: Seq[CatalogObjectType.Type],
      excludeTypes: Seq[CatalogObjectType.Type]): Seq[CatalogTable] = {
    val allDependents = SnappyExternalCatalog.getDependents(properties)
    // scan through dependents even if includes/excludes are empty to skip dependents
    // not present (e.g. intermediate cluster failure before dependent was recorded
    // in base table entry and actual table entry creation)
    val dependents = new mutable.ArrayBuffer[CatalogTable]
    for (dep <- allDependents) {
      val (depSchema, depTable) = getTableWithSchema(dep, schema)
      getTableOption(depSchema, depTable) match {
        case None => // skip tables no longer present
        case Some(t) =>
          val tableType = CatalogObjectType.getTableType(t)
          val include = if (includeTypes.nonEmpty) includeTypes.contains(tableType)
          else if (excludeTypes.nonEmpty) !excludeTypes.contains(tableType) else true
          if (include) dependents += t
      }
    }
    dependents
  }

  def createPolicy(schemaName: String, policyName: String, targetTable: String,
      policyFor: String, policyApplyTo: Seq[String], expandedPolicyApplyTo: Seq[String],
      owner: String, filterString: String): Unit

  /**
   * Get the list of policies defined for a given table
   *
   * @param schema     schema name of the table
   * @param table      name of the table
   * @param properties CatalogTable.properties for the table
   * @return list of policy CatalogTables
   */
  def getPolicies(schema: String, table: String,
      properties: Map[String, String]): Seq[CatalogTable] = {
    // for older releases having TABLETYPE property, use full scan else use dependent relations
    if (properties.contains(TABLETYPE_PROPERTY)) {
      val fullTableName = s"$schema.$table"
      getAllTables().filter(t => CatalogObjectType.isPolicy(t) &&
          t.properties(PolicyProperties.targetTable).equalsIgnoreCase(fullTableName))
    } else {
      // search policies in the dependent relations
      getDependentsFromProperties(schema, properties, CatalogObjectType.Policy :: Nil, Nil)
    }
  }

  override def alterTableSchema(schemaName: String, table: String, schema: StructType): Unit = {
    val catalogTable = getTable(schemaName, table)
    alterTable(catalogTable.copy(schema = schema))
  }

  /**
   * Get all the tables in the catalog skipping given schema names. By default
   * the inbuilt SYS schema is skipped.
   */
<<<<<<< HEAD
  def getAllTables(skipSchemas: Seq[String] = SYS_SCHEMA :: Nil): Seq[CatalogTable] =
    SnappyExternalCatalog.getAllTables(this, skipSchemas)
=======
  def getAllTables(skipSchemas: Seq[String] = SYS_SCHEMA :: Nil): Seq[CatalogTable] = {
    listDatabases().flatMap(schema =>
      if (skipSchemas.nonEmpty && skipSchemas.contains(upper(schema))) Nil
      else listTables(schema).flatMap(table => getTableOption(upper(schema), upper(table))))
  }
>>>>>>> 34b13bb5

  /**
   * Check for baseTable in both properties and storage.properties (older releases used a mix).
   */
  def getBaseTable(tableDefinition: CatalogTable): Option[String] = {
    (tableDefinition.properties.get(BASETABLE_PROPERTY) match {
      case None =>
        val params = new CaseInsensitiveMap(tableDefinition.storage.properties)
        params.get(BASETABLE_PROPERTY) match {
          // older releases didn't have base table entry for indexes
          case None => params.get(INDEXED_TABLE)
          case t => t
        }
      case t => t
    }) match {
      case None => None
      case Some(t) =>
        if (t.indexOf('.') != -1) Some(upper(t))
        else Some(upper(tableDefinition.database) + '.' + upper(t))
    }
  }

  protected def getTableWithBaseTable(table: CatalogTable): Seq[(String, String)] = {
    var tableWithBase = (upper(table.database) -> upper(table.identifier.table)) :: Nil
    getBaseTable(table) match {
      case None =>
      case Some(baseTable) =>
        val withSchema = getTableWithSchema(baseTable, upper(table.database))
        // add base table to the list of relations to be invalidated
        tableWithBase = withSchema :: tableWithBase
    }
    tableWithBase
  }

  def invalidateCaches(relations: Seq[(String, String)]): Unit

  def invalidate(name: (String, String)): Unit

  def invalidateAll(): Unit

  def close(): Unit
}

object SnappyExternalCatalog {
  val SYS_SCHEMA: String = "SYS"
  val MEMBERS_VTI: String = "MEMBERS"
  val SPARK_DEFAULT_SCHEMA: String = SnappySharedState.SPARK_DEFAULT_SCHEMA

  // Table properties below are a mix of CatalogTable.properties and
  // CatalogTable.storage.properties due to backward compatibility reasons

  // -------- Properties that go in CatalogTable.properties --------
  val TABLE_SCHEMA: String = HiveExternalCatalog.DATASOURCE_SCHEMA
  val SPLIT_VIEW_PREFIX = "snappydata.view."
  val SPLIT_VIEW_SCHEMA: String = SPLIT_VIEW_PREFIX + TABLE_SCHEMA
  val SPLIT_VIEW_TEXT_PROPERTY: String = SPLIT_VIEW_PREFIX + "text"
  val SPLIT_VIEW_ORIGINAL_TEXT_PROPERTY: String = SPLIT_VIEW_PREFIX + "originalText"
  // internal properties stored as hive table parameters
  val DEPENDENT_RELATIONS = "DEPENDENT_RELATIONS"
  // obsolete property used for backward compatibility only during reads
  val TABLETYPE_PROPERTY = "EXTERNAL_SNAPPY"

  // -------- Properties that go in CatalogTable.storage.properties --------
  // "dbtable" lower case since some other code including Spark's depends on the case
  val DBTABLE_PROPERTY = "dbtable"
  val BASETABLE_PROPERTY = "BASETABLE"
  val SCHEMADDL_PROPERTY = "SCHEMADDL"
  val INDEXED_TABLE = "INDEXED_TABLE"

  val EMPTY_SCHEMA: StructType = StructType(Nil)
  private[sql] val PASSWORD_MATCH = "(?i)(password|passwd).*".r

  val currentFunctionIdentifier = new ThreadLocal[FunctionIdentifier]

  def getDependents(properties: Map[String, String]): Array[String] = {
    properties.get(DEPENDENT_RELATIONS) match {
      case None => Utils.EMPTY_STRING_ARRAY
      case Some(d) => d.split(",")
    }
  }

  def getTableWithSchema(table: String, defaultSchema: String): (String, String) = {
    val dotIndex = table.indexOf('.')
    if (dotIndex > 0) table.substring(0, dotIndex) -> table.substring(dotIndex + 1)
    else defaultSchema -> table
  }

  def checkSchemaPermission(schema: String, table: String, defaultUser: String,
      conf: RuntimeConfig = null, ignoreIfNotExists: Boolean = false): String = {
    val callbacks = ToolsCallbackInit.toolsCallback
    if (callbacks ne null) {
      // allow creating entry for dummy table by anyone
      if (!(schema.equalsIgnoreCase(SchemaDescriptor.IBM_SYSTEM_SCHEMA_NAME)
          && table.equalsIgnoreCase(JdbcExtendedUtils.DUMMY_TABLE_NAME))) {
        val user = if (defaultUser eq null) {
          conf.get(Attribute.USERNAME_ATTR, Constant.DEFAULT_SCHEMA)
        } else defaultUser
        try {
          callbacks.checkSchemaPermission(schema, user)
        } catch {
          // ignore permission check failure if not present in store and ignoreIfNotExists is set
          case sqle: SQLException if ignoreIfNotExists &&
              sqle.getSQLState == SQLState.LANG_SCHEMA_DOES_NOT_EXIST => defaultUser
        }
      } else defaultUser
    } else defaultUser
  }

  /**
   * Get all the tables in the catalog skipping given schema names. By default
   * the inbuilt SYS schema is skipped.
   */
  def getAllTables(catalog: ExternalCatalog, skipSchemas: Seq[String]): Seq[CatalogTable] = {
    catalog.listDatabases().flatMap(schema =>
      if (skipSchemas.nonEmpty && skipSchemas.contains(schema)) Nil
      else catalog.listTables(schema).flatMap(table => catalog.getTableOption(schema, table)))
  }
}

object CatalogObjectType extends Enumeration {
  type Type = Value

  val Row: Type = Value("ROW")
  val Column: Type = Value("COLUMN")
  val View: Type = Value("VIEW")
  val Index: Type = Value("INDEX")
  val Stream: Type = Value("STREAM")
  val Sample: Type = Value("SAMPLE")
  val TopK: Type = Value("TOPK")
  val External: Type = Value("EXTERNAL")
  val Policy: Type = Value("POLICY")
  val Hive: Type = Value("HIVE")

  def getTableType(table: CatalogTable): CatalogObjectType.Type = {
    getTableType(table.tableType.name, table.properties, table.storage.properties, table.provider)
  }

  def getTableType(tableType: String, properties: Map[String, String],
      storageProperties: Map[String, String], provider: Option[String]): CatalogObjectType.Type = {
    tableType match {
      case CatalogTableType.VIEW.name => View
      case _ =>
        if (storageProperties.contains(INDEXED_TABLE)) Index
        else if (properties.contains(PolicyProperties.policyApplyTo)) Policy
        else provider match {
          case Some(p) => SnappyContext.getProviderType(p)
          // check the obsolete TABLETYPE_PROPERTY
          case None => properties.get(TABLETYPE_PROPERTY) match {
            case None => Hive // assume a managed hive table when no provider has been specified
            case Some(p) => CatalogObjectType.withName(p)
          }
        }
    }
  }

  def isColumnTable(tableType: CatalogObjectType.Type): Boolean = tableType match {
    case Column | Index | Sample => true
    case _ => false
  }

  def isTableBackedByRegion(tableType: CatalogObjectType.Type): Boolean = {
    tableType == Row || isColumnTable(tableType)
  }

  def isGemFireProvider(provider: String): Boolean = {
    val providerLowerCase = Utils.toLowerCase(provider)
    providerLowerCase == "gemfire" || providerLowerCase.endsWith(".gemfire.defaultsource")
  }

  def isPolicy(table: CatalogTable): Boolean = {
    table.properties.contains(PolicyProperties.policyApplyTo)
  }
}<|MERGE_RESOLUTION|>--- conflicted
+++ resolved
@@ -216,16 +216,8 @@
    * Get all the tables in the catalog skipping given schema names. By default
    * the inbuilt SYS schema is skipped.
    */
-<<<<<<< HEAD
   def getAllTables(skipSchemas: Seq[String] = SYS_SCHEMA :: Nil): Seq[CatalogTable] =
     SnappyExternalCatalog.getAllTables(this, skipSchemas)
-=======
-  def getAllTables(skipSchemas: Seq[String] = SYS_SCHEMA :: Nil): Seq[CatalogTable] = {
-    listDatabases().flatMap(schema =>
-      if (skipSchemas.nonEmpty && skipSchemas.contains(upper(schema))) Nil
-      else listTables(schema).flatMap(table => getTableOption(upper(schema), upper(table))))
-  }
->>>>>>> 34b13bb5
 
   /**
    * Check for baseTable in both properties and storage.properties (older releases used a mix).
@@ -340,8 +332,11 @@
    */
   def getAllTables(catalog: ExternalCatalog, skipSchemas: Seq[String]): Seq[CatalogTable] = {
     catalog.listDatabases().flatMap(schema =>
-      if (skipSchemas.nonEmpty && skipSchemas.contains(schema)) Nil
-      else catalog.listTables(schema).flatMap(table => catalog.getTableOption(schema, table)))
+      if (skipSchemas.nonEmpty && skipSchemas.contains(upper(schema))) Nil
+      else {
+        catalog.listTables(schema).flatMap(table =>
+          catalog.getTableOption(upper(schema), upper(table)))
+      })
   }
 }
 
