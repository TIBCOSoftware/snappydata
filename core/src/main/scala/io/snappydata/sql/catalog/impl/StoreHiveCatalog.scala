--- conflicted
+++ resolved
@@ -710,13 +710,8 @@
       val schema = request.getNames.get(0)
       val function = request.getNames.get(1)
       checkSchemaPermission(schema, function, user)
-<<<<<<< HEAD
-      ContextJarUtils.removeFunctionArtifacts(externalCatalog, None, schema, function,
-        isEmbeddedMode = true)
-=======
       ContextJarUtils.removeFunctionArtifacts(externalCatalog, None, schema,
         function, isEmbeddedMode = true)
->>>>>>> bf2df72f
       externalCatalog.dropFunction(schema, function)
 
     case snappydataConstants.CATALOG_ALTER_FUNCTION =>
