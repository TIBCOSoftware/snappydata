/*
 * Copyright (c) 2018 SnappyData, Inc. All rights reserved.
 *
 * Licensed under the Apache License, Version 2.0 (the "License"); you
 * may not use this file except in compliance with the License. You
 * may obtain a copy of the License at
 *
 * http://www.apache.org/licenses/LICENSE-2.0
 *
 * Unless required by applicable law or agreed to in writing, software
 * distributed under the License is distributed on an "AS IS" BASIS,
 * WITHOUT WARRANTIES OR CONDITIONS OF ANY KIND, either express or
 * implied. See the License for the specific language governing
 * permissions and limitations under the License. See accompanying
 * LICENSE file.
 */
package io.snappydata.sql.catalog.impl

import java.sql.SQLException
import java.util.Collections
import java.util.concurrent.{Callable, ExecutionException, ExecutorService, Executors, Future, TimeUnit}
import java.util.{Collections, List => JList}

import scala.collection.JavaConverters._
import scala.collection.mutable
import scala.util.control.NonFatal

import com.gemstone.gemfire.cache.RegionDestroyedException
import com.gemstone.gemfire.internal.LogWriterImpl
import com.gemstone.gemfire.internal.cache.{ExternalTableMetaData, GemfireCacheHelper, LocalRegion, PolicyTableData}
import com.gemstone.gemfire.internal.shared.SystemProperties
import com.pivotal.gemfirexd.Attribute.{PASSWORD_ATTR, USERNAME_ATTR}
import com.pivotal.gemfirexd.internal.catalog.ExternalCatalog
import com.pivotal.gemfirexd.internal.engine.Misc
import com.pivotal.gemfirexd.internal.engine.locks.GfxdLockSet
import com.pivotal.gemfirexd.internal.engine.store.GemFireStore
import com.pivotal.gemfirexd.internal.impl.sql.catalog.GfxdDataDictionary
import com.pivotal.gemfirexd.internal.shared.common.reference.SQLState
import io.snappydata.Constant
import io.snappydata.Constant.{SPARK_STORE_PREFIX, STORE_PROPERTY_PREFIX}
import io.snappydata.sql.catalog.SnappyExternalCatalog.checkSchemaPermission
import io.snappydata.sql.catalog.{CatalogObjectType, ConnectorExternalCatalog, SnappyExternalCatalog}
import io.snappydata.thrift._
import org.apache.log4j.{Level, LogManager}

import org.apache.spark.sql.catalyst.TableIdentifier
import org.apache.spark.sql.catalyst.catalog.CatalogTypes.TablePartitionSpec
import org.apache.spark.sql.catalyst.catalog.{CatalogDatabase, CatalogFunction, CatalogStorageFormat, CatalogTable}
import org.apache.spark.sql.execution.columnar.ExternalStoreUtils
import org.apache.spark.sql.execution.columnar.ExternalStoreUtils.CaseInsensitiveMutableHashMap
import org.apache.spark.sql.execution.datasources.DataSource
import org.apache.spark.sql.hive.{HiveClientUtil, SnappyHiveExternalCatalog}
import org.apache.spark.sql.internal.ContextJarUtils
import org.apache.spark.sql.policy.PolicyProperties
import org.apache.spark.sql.sources.JdbcExtendedUtils.{toLowerCase, toUpperCase}
import org.apache.spark.sql.sources.{DataSourceRegister, JdbcExtendedUtils}
import org.apache.spark.sql.{AnalysisException, SnappyContext}
import org.apache.spark.{Logging, SparkConf, SparkEnv}

class StoreHiveCatalog extends ExternalCatalog with Logging {

  private val THREAD_GROUP_NAME = "StoreCatalog Client Group"

  private val INIT = 0
  private val COLUMN_TABLE_SCHEMA = 1
  // all hive tables that are expected to be in DataDictionary
  // this will exclude external tables like parquet tables, stream tables
  private val GET_ALL_TABLES_MANAGED_IN_DD_UPPERCASE = 2
<<<<<<< HEAD
  private val GET_ALL_HIVE_ENTRIES = 3
  private val REMOVE_TABLE = 4
  private val GET_COL_TABLE = 5
  private val GET_TABLE = 6
  private val GET_HIVE_TABLES = 7
  private val GET_POLICIES = 8
  private val GET_METADATA = 9
  private val UPDATE_METADATA = 10
  private val CLOSE_HMC = 11
=======
  private val REMOVE_TABLE = 3
  private val GET_COL_TABLE = 4
  private val GET_TABLE = 5
  private val GET_HIVE_TABLES = 6
  private val GET_POLICIES = 7
  private val GET_METADATA = 8
  private val UPDATE_METADATA = 9
  private val CLOSE_HMC = 10
  private val REMOVE_TABLE_UNSAFE = 11
>>>>>>> 0d4508b3

  private val catalogQueriesExecutorService: ExecutorService = {
    val hmsThreadGroup = LogWriterImpl.createThreadGroup(THREAD_GROUP_NAME, Misc.getI18NLogWriter)
    val hmsClientThreadFactory = GemfireCacheHelper.createThreadFactory(
      hmsThreadGroup, "StoreCatalog Client")
    Executors.newFixedThreadPool(1, hmsClientThreadFactory)
  }

  private val initFuture: Future[_] = {
    // run a task to initialize the hive catalog for the thread
    // Assumption is that this should be outside any lock
    val q = new CatalogQuery[Unit](INIT, tableName = null, schemaName = null)
    catalogQueriesExecutorService.submit(q)
  }

  private var externalCatalog: SnappyHiveExternalCatalog = _

  override def waitForInitialization(): Boolean = {
    // skip for call from within initHMC
    !Thread.currentThread().getThreadGroup.getName.equals(
      THREAD_GROUP_NAME) && GemFireStore.handleCatalogInit(this.initFuture)
  }

  override def isColumnTable(schema: String, tableName: String, skipLocks: Boolean): Boolean = {
    val q = new CatalogQuery[CatalogTable](GET_TABLE, tableName, schema)
    val table = handleFutureResult(catalogQueriesExecutorService.submit(q))
    (table ne null) && CatalogObjectType.isColumnTable(CatalogObjectType.getTableType(table))
  }

  override def getCatalogTables: JList[ExternalTableMetaData] = {
    // skip if this is already the catalog lookup thread (Hive dropTable
    //   invokes getTables again)
    if (GfxdDataDictionary.SKIP_CATALOG_OPS.get().skipHiveCatalogCalls) {
      return Collections.emptyList()
    }
    val q = new CatalogQuery[Seq[ExternalTableMetaData]](GET_HIVE_TABLES,
      tableName = null, schemaName = null)
    handleFutureResult(catalogQueriesExecutorService.submit(q)).asJava
  }

  override def getColumnTableSchemaAsJson(schema: String, tableName: String): String = {
    val q = new CatalogQuery[String](COLUMN_TABLE_SCHEMA, tableName, schema)
    handleFutureResult(catalogQueriesExecutorService.submit(q))
  }

  override def getPolicies: JList[PolicyTableData] = {
    // skip if this is already the catalog lookup thread (Hive dropTable
    //   invokes getTables again)
    if (GfxdDataDictionary.SKIP_CATALOG_OPS.get().skipHiveCatalogCalls) {
      return Collections.emptyList()
    }
    val q = new CatalogQuery[Seq[PolicyTableData]](GET_POLICIES, tableName = null,
      schemaName = null)
    handleFutureResult(catalogQueriesExecutorService.submit(q)).asJava
  }

  override def getCatalogTableMetadata(schema: String,
      tableName: String): ExternalTableMetaData = {
    val q = new CatalogQuery[ExternalTableMetaData](GET_COL_TABLE, tableName, schema)
    handleFutureResult(catalogQueriesExecutorService.submit(q))
  }

  override def fillCatalogMetadata(operation: Int, request: CatalogMetadataRequest,
      result: CatalogMetadataDetails): LocalRegion = {
    val q = new CatalogQuery[LocalRegion](GET_METADATA,
      tableName = null, schemaName = null, operation, request, result)
    handleFutureResult(catalogQueriesExecutorService.submit(q))
  }

  override def updateCatalogMetadata(operation: Int, request: CatalogMetadataDetails,
      user: String): Unit = {
    val q = new CatalogQuery[Unit](UPDATE_METADATA,
      tableName = null, schemaName = null, operation, getRequest = null, request, user)
    handleFutureResult(catalogQueriesExecutorService.submit(q))
  }

  override def getCatalogSchemaVersion: Long = externalCatalog.getCatalogSchemaVersion

  override def getAllStoreTablesInCatalogUppercase: java.util.Map[String, JList[String]] = {
    val q = new CatalogQuery[Seq[(String, String)]](GET_ALL_TABLES_MANAGED_IN_DD_UPPERCASE,
      tableName = null, schemaName = null)
    handleFutureResult(catalogQueriesExecutorService.submit(q)).groupBy(p => p._1)
        .mapValues(_.map(_._2).asJava).asJava
  }

  // GET_ALL_HIVE_ENTRIES
  override def getAllHiveEntries: java.util.List[java.lang.Object] = {
    val q = new CatalogQuery[Seq[java.lang.Object]](GET_ALL_HIVE_ENTRIES,
      tableName = null, schemaName = null)
    handleFutureResult(catalogQueriesExecutorService.submit(q)).asJava
  }

  override def removeTableIfExists(schema: String, table: String, skipLocks: Boolean): Unit = {
    val q = new CatalogQuery[Unit](REMOVE_TABLE, table, schema)
    handleFutureResult(catalogQueriesExecutorService.submit(q))
  }

  override def removeTableUnsafeIfExists(schema: String, table: String,
      forceDrop: Boolean): Unit = {
    val q = new CatalogQuery[Unit](
      REMOVE_TABLE_UNSAFE, table, schema, forceDrop = forceDrop)
    handleFutureResult(catalogQueriesExecutorService.submit(q))
  }

  override def catalogSchemaName: String = SystemProperties.SNAPPY_HIVE_METASTORE

  override def close(): Unit = {
    val q = new CatalogQuery[Unit](CLOSE_HMC, tableName = null, schemaName = null)
    try {
      this.catalogQueriesExecutorService.submit(q).get(5, TimeUnit.SECONDS)
    } catch {
      case _: Exception => // ignore
    }
    this.catalogQueriesExecutorService.shutdown()
    try {
      this.catalogQueriesExecutorService.awaitTermination(5, TimeUnit.SECONDS)
    } catch {
      case _: InterruptedException => // ignore
    }
  }

  private def handleFutureResult[T](f: Future[T]): T = {
    try {
      f.get()
    } catch {
      case e: ExecutionException => throw new RuntimeException(e.getCause)
      case e: Exception => throw new RuntimeException(e)
    }
  }

  private final class CatalogQuery[R](qType: Int, tableName: String, schemaName: String,
      catalogOperation: Int = 0, getRequest: CatalogMetadataRequest = null,
      updateRequestOrResult: CatalogMetadataDetails = null, user: String = null,
      forceDrop: Boolean = false) extends Callable[R] {

    private lazy val formattedTable = toLowerCase(tableName)
    private lazy val formattedSchema = toLowerCase(schemaName)

    override def call(): R = qType match {
      case INIT =>
        // Take read/write lock on metastore. Because of this all the servers
        // will initiate their hive client one by one. This is important as we
        // have downgraded the ISOLATION LEVEL from SERIALIZABLE to REPEATABLE READ
        val hiveClientObject = "StoreCatalogClient"
        val lockService = Misc.getMemStoreBooting.getDDLLockService

        val lockOwner = lockService.newCurrentOwner()
        var writeLock = false
        var dlockTaken = lockService.lock(hiveClientObject,
          GfxdLockSet.MAX_LOCKWAIT_VAL, -1)
        var lockTaken = false
        try {
          // downgrade dlock to a read lock if hive metastore has already
          // been initialized by some other server
          if (dlockTaken && (Misc.getRegionByPath("/" + Misc
              .SNAPPY_HIVE_METASTORE + "/FUNCS", false) ne null)) {
            lockService.unlock(hiveClientObject)
            dlockTaken = false
            lockTaken = lockService.readLock(hiveClientObject, lockOwner,
              GfxdLockSet.MAX_LOCKWAIT_VAL)
            // reduce log4j level to avoid "function exists" warnings
            val log4jLogger = LogManager.getRootLogger
            if (log4jLogger.getEffectiveLevel == Level.WARN) {
              log4jLogger.setLevel(Level.ERROR)
            }
          } else {
            lockTaken = lockService.writeLock(hiveClientObject, lockOwner,
              GfxdLockSet.MAX_LOCKWAIT_VAL, -1)
            writeLock = true
          }
          initCatalog().asInstanceOf[R]
        } finally {
          if (lockTaken) {
            if (writeLock) {
              lockService.writeUnlock(hiveClientObject, lockOwner)
            } else {
              lockService.readUnlock(hiveClientObject)
            }
          }
          if (dlockTaken) {
            lockService.unlock(hiveClientObject)
          }
        }

      case COLUMN_TABLE_SCHEMA => externalCatalog.getTableOption(
        formattedSchema, formattedTable) match {
        case None => null.asInstanceOf[R]
        case Some(t) => t.schema.json.asInstanceOf[R]
      }

      case GET_TABLE => externalCatalog.getTableOption(formattedSchema, formattedTable) match {
        case None => null.asInstanceOf[R]
        case Some(t) => t.asInstanceOf[R]
      }

      case GET_HIVE_TABLES =>
        // exclude row tables and policies from the list of hive tables
        val hiveTables = new mutable.ArrayBuffer[ExternalTableMetaData]
        var allCatalogTables = externalCatalog.getAllTables()
        // add hive external catalog tables if initialized in any of the sessions
        SnappyContext.getHiveSharedState match {
          case None =>
          case Some(hiveState) =>
            allCatalogTables ++= SnappyExternalCatalog.getAllTables(hiveState.externalCatalog, Nil)
                .map(t => t.copy(identifier = new TableIdentifier(t.identifier.table,
                  t.identifier.database)))
        }
        for (table <- allCatalogTables) {
          val tableType = CatalogObjectType.getTableType(table)
          if (tableType != CatalogObjectType.Row && tableType != CatalogObjectType.Policy) {
            val parameters = new CaseInsensitiveMutableHashMap[String](table.storage.properties)
            val tblDataSourcePath = getDataSourcePath(parameters, table.storage)
            val driverClass = parameters.get("driver") match {
              case None => ""
              case Some(c) => c
            }
            // exclude policies also from the list of hive tables
            val metaData = new ExternalTableMetaData(table.identifier.table,
              table.database, tableType.toString, null, -1,
              -1, null, null, null, null,
              tblDataSourcePath, driverClass)
            metaData.provider = table.provider match {
              case None => ""
              case Some(p) => p
            }
            metaData.shortProvider = metaData.provider
            try {
              val c = DataSource.lookupDataSource(metaData.provider)
              if (classOf[DataSourceRegister].isAssignableFrom(c)) {
                metaData.shortProvider = c.newInstance.asInstanceOf[DataSourceRegister].shortName()
              }
            } catch {
              case NonFatal(_) => // ignore
            }
            metaData.columns = ExternalStoreUtils.getColumnMetadata(table.schema)
            if (tableType == CatalogObjectType.View) {
              metaData.viewText = table.viewOriginalText match {
                case None => table.viewText match {
                  case None => ""
                  case Some(t) => t
                }
                case Some(t) => t
              }
            }
            hiveTables += metaData
          }
        }
        hiveTables.asInstanceOf[R]

      case GET_POLICIES => externalCatalog.getAllTables().collect {
        case table if CatalogObjectType.isPolicy(table) =>
          val tableProperties = table.properties
          val policyFor = tableProperties(PolicyProperties.policyFor)
          val policyApplyTo = tableProperties(PolicyProperties.policyApplyTo)
          val targetTable = tableProperties(PolicyProperties.targetTable)
          val filter = tableProperties(PolicyProperties.filterString)
          val owner = tableProperties(PolicyProperties.policyOwner)
          val metaData = new PolicyTableData(table.identifier.table,
            policyFor, policyApplyTo, targetTable, filter, owner)
          metaData.columns = ExternalStoreUtils.getColumnMetadata(table.schema)
          metaData
      }.asInstanceOf[R]

      case GET_ALL_TABLES_MANAGED_IN_DD_UPPERCASE => externalCatalog.getAllTables().collect {
        case table if CatalogObjectType.isTableBackedByRegion(
          CatalogObjectType.getTableType(table)) =>
          toUpperCase(table.database) -> toUpperCase(table.identifier.table)
      }.asInstanceOf[R]

      case GET_ALL_HIVE_ENTRIES => {
        println(s"KN: this is $this and case is GET_ALL_HIVE_ENTRIES and" +
            s" externalCatalog = $externalCatalog")

        val dbList = externalCatalog.listDatabases("*").filter(dbName =>
          !(dbName.equals("SYS") || dbName.equals("DEFAULT")))
        val allSchemas = dbList.map(externalCatalog.getDatabase(_))
        var allHiveEntries: Seq[java.lang.Object] = allSchemas
        val allFunctions = dbList.flatMap(dbName => { externalCatalog.listFunctions(dbName, "*")
              .map(externalCatalog.getFunction(dbName, _))
        })
        allHiveEntries = allHiveEntries ++ allFunctions
        val allTables = externalCatalog.getAllTables()
        allHiveEntries = allHiveEntries ++ allTables

        allHiveEntries.collect {
          case table: CatalogTable => ConnectorExternalCatalog.convertFromCatalogTable(table)
          case db: CatalogDatabase => ConnectorExternalCatalog.convertFromCatalogDatabase(db)
          case func: CatalogFunction => ConnectorExternalCatalog.convertFromCatalogFunction(func)
        }.asInstanceOf[R]
      }

      case REMOVE_TABLE => externalCatalog.dropTable(formattedSchema, formattedTable,
        ignoreIfNotExists = true, purge = false).asInstanceOf[R]

      // this will only remove table from catalog but any policies, base tables related to table
      // and other catalog info related to it will remain and may cause issues
      case REMOVE_TABLE_UNSAFE =>
        externalCatalog.dropTableUnsafe(formattedSchema, formattedTable,
          forceDrop).asInstanceOf[R]

      case GET_COL_TABLE => externalCatalog.getTableOption(formattedSchema, formattedTable) match {
        case None => null.asInstanceOf[R]
        case Some(table) =>
          val qualifiedName = table.identifier.unquotedString
          val schema = table.schema
          val parameters = new CaseInsensitiveMutableHashMap[String](table.storage.properties)
          val partitions = parameters.get(ExternalStoreUtils.BUCKETS) match {
            case None =>
              // get the partitions from the actual table if not in catalog
              val pattrs = Misc.getRegionForTableByPath(toUpperCase(qualifiedName), true)
                  .getAttributes.getPartitionAttributes
              if (pattrs ne null) pattrs.getTotalNumBuckets else 1
            case Some(buckets) => buckets.toInt
          }
          val baseTable = parameters.get(SnappyExternalCatalog.BASETABLE_PROPERTY) match {
            case None => ""
            case Some(b) => toLowerCase(b)
          }
          val dmls = JdbcExtendedUtils.
              getInsertOrPutString(qualifiedName, schema, putInto = false)
          val dependentRelations = SnappyExternalCatalog.getDependents(table.properties)
          val columnBatchSize = parameters.get(ExternalStoreUtils.COLUMN_BATCH_SIZE) match {
            case None => 0
            case Some(s) => ExternalStoreUtils.sizeAsBytes(s, ExternalStoreUtils.COLUMN_BATCH_SIZE)
          }
          val columnMaxDeltaRows = parameters.get(ExternalStoreUtils.COLUMN_MAX_DELTA_ROWS) match {
            case None => 0
            case Some(d) => ExternalStoreUtils.checkPositiveNum(
              d.toInt, ExternalStoreUtils.COLUMN_MAX_DELTA_ROWS)
          }
          val tableType = CatalogObjectType.getTableType(table)
          val compressionCodec = parameters.get(ExternalStoreUtils.COMPRESSION_CODEC) match {
            case None =>
              if (CatalogObjectType.isColumnTable(tableType)) Constant.DEFAULT_CODEC else "NA"
            case Some(c) => c
          }
          val tblDataSourcePath = getDataSourcePath(parameters, table.storage)
          val driverClass = parameters.get("driver") match {
            case None => ""
            case Some(c) => c
          }
          new ExternalTableMetaData(qualifiedName, schema, tableType.toString,
            ExternalStoreUtils.getExternalStoreOnExecutor(parameters, partitions, qualifiedName,
              schema), columnBatchSize, columnMaxDeltaRows, compressionCodec, baseTable, dmls,
            dependentRelations, tblDataSourcePath, driverClass).asInstanceOf[R]
      }

      case GET_METADATA =>
        readCatalogMetadata(catalogOperation, getRequest, updateRequestOrResult).asInstanceOf[R]

      case UPDATE_METADATA =>
        writeCatalogMetadata(catalogOperation, updateRequestOrResult, user).asInstanceOf[R]

      case CLOSE_HMC => SnappyHiveExternalCatalog.close().asInstanceOf[R]

      case q => throw new IllegalStateException(s"StoreCatalogClient: unknown query option $q")
    }

    override def toString: String = {
      if ((getRequest eq null) && (updateRequestOrResult eq null)) {
        s"StoreCatalog: queryType = $qType schema = $schemaName table = $tableName"
      } else {
        val request = if (getRequest ne null) getRequest else updateRequestOrResult
        s"StoreCatalog: operation = $catalogOperation request=$request"
      }
    }

    private def initCatalog(): Unit = {
      ExternalStoreUtils.registerBuiltinDrivers()

      // wait for stats sampler initialization
      Misc.waitForSamplerInitialization()
      val numRetries = 40
      var count = 0
      var done = false
      while (!done) {
        try {
          val conf = SparkEnv.get match {
            case null => new SparkConf
            case env =>
              val sparkConf = env.conf.clone()
              sparkConf.remove(SPARK_STORE_PREFIX + USERNAME_ATTR)
              sparkConf.remove(STORE_PROPERTY_PREFIX + USERNAME_ATTR)
              sparkConf.remove(SPARK_STORE_PREFIX + PASSWORD_ATTR)
              sparkConf.remove(STORE_PROPERTY_PREFIX + PASSWORD_ATTR)
              sparkConf
          }
          for ((k, v) <- Misc.getMemStoreBooting.getBootProperties.asScala) {
            val key = k.toString
            if ((v ne null) && (key.startsWith(Constant.SPARK_PREFIX) ||
                key.startsWith(Constant.PROPERTY_PREFIX))) {
              conf.set(key, v.toString)
            }
          }
          externalCatalog = HiveClientUtil.getOrCreateExternalCatalog(null, conf)
          done = true
        } catch {
          case e: Exception =>
            var t: Throwable = e
            var noDataStoreFound = false
            while ((t ne null) && !noDataStoreFound) {
              noDataStoreFound = t.isInstanceOf[SQLException] &&
                  SQLState.NO_DATASTORE_FOUND.startsWith(
                    t.asInstanceOf[SQLException].getSQLState)
              t = t.getCause
            }
            // wait for some time and retry if no data store found error
            // is thrown due to region not being initialized
            if (count < numRetries && noDataStoreFound) {
              logWarning("StoreCatalog.HMSQuery.initCatalog: No datastore found " +
                  "while initializing Hive metastore client. " +
                  "Will retry initialization after 3 seconds. " +
                  "Exception received is " + t)
              if (isDebugEnabled) {
                logWarning("Exception stacktrace:", e)
              }
              count += 1
              Thread.sleep(3000)
            } else {
              throw new IllegalStateException(e)
            }
        }
      }
    }

    private def maskPassword(s: String): String = {
      SnappyExternalCatalog.PASSWORD_MATCH.replaceAllIn(s, "xxx")
    }

    // Mask access key and secret access key in case of S3 URI
    private def maskLocationURI(locURI: String): String = {
      val uri = toLowerCase(locURI)
      val maskedSrcPath = if (uri.startsWith("s3a://") ||
          uri.startsWith("s3://") ||
          uri.startsWith("s3n://")) {
        locURI.replace(locURI.slice(locURI.indexOf("//") + 2,
          locURI.indexOf("@")), "****:****")
      } else maskPassword(locURI)
      maskedSrcPath
    }

    // latest change is here - mask it here - include s3 masking here too
    private def getDataSourcePath(properties: scala.collection.Map[String, String],
        storage: CatalogStorageFormat): String = {
      properties.get("path") match {
        case Some(p) if !p.isEmpty => maskLocationURI(p)
        case _ => properties.get("region.path") match { // for external GemFire connector
          case Some(p) if !p.isEmpty => maskLocationURI(p)
          case _ => properties.get("url") match { // jdbc
            case Some(p) if !p.isEmpty =>
              // mask the password if present
              val url = maskLocationURI(p)
              // add dbtable if present
              properties.get(SnappyExternalCatalog.DBTABLE_PROPERTY) match {
                case Some(d) if !d.isEmpty => s"$url; ${SnappyExternalCatalog.DBTABLE_PROPERTY}=$d"
                case _ => url
              }
            case _ => storage.locationUri match { // fallback to locationUri
              case None => ""
              case Some(l) => maskLocationURI(l)
            }
          }
        }
      }
    }
  }

  private def metadata(result: CatalogMetadataDetails): LocalRegion = {
    result.setCatalogSchemaVersion(externalCatalog.getCatalogSchemaVersion)
    // dummy null result for LocalRegion to avoid adding a return null in all calling points
    null
  }

  private def pattern(request: CatalogMetadataRequest): String =
    if (request.isSetNameOrPattern) request.getNameOrPattern else "*"

  private def columnList(columns: Array[String]): JList[String] = {
    if (columns.length == 0) Collections.emptyList() else java.util.Arrays.asList(columns: _*)
  }

  private def partitionSpec(request: CatalogMetadataRequest): Option[TablePartitionSpec] =
    if (request.isSetProperties) Some(request.getProperties.asScala.toMap) else None

  private def readCatalogMetadata(operation: Int, request: CatalogMetadataRequest,
      result: CatalogMetadataDetails): LocalRegion = operation match {

    case snappydataConstants.CATALOG_GET_SCHEMA =>
      try {
        val catalogSchema = externalCatalog.getDatabase(request.getSchemaName)
        val schemaObj = new CatalogSchemaObject(catalogSchema.name, catalogSchema.description,
          catalogSchema.locationUri, catalogSchema.properties.asJava)
        metadata(result.setCatalogSchema(schemaObj))
      } catch {
        case _: AnalysisException => metadata(result)
      }

    case snappydataConstants.CATALOG_SCHEMA_EXISTS =>
      metadata(result.setExists(externalCatalog.databaseExists(request.getSchemaName)))

    case snappydataConstants.CATALOG_LIST_SCHEMAS =>
      metadata(result.setNames(externalCatalog.listDatabases(pattern(request)).asJava))

    case snappydataConstants.CATALOG_GET_TABLE =>
      externalCatalog.getTableOption(request.getSchemaName, request.getNameOrPattern) match {
        case None => metadata(result)
        case Some(table) =>
          val tableObj = ConnectorExternalCatalog.convertFromCatalogTable(table)
          val tableType = CatalogObjectType.getTableType(table)
          if (CatalogObjectType.isTableBackedByRegion(tableType)) {
            // a query during drop table from client can show region as destroyed here which
            // is indicated by a lack of catalog schema version in the result
            try {
              val (relationInfo, regionOpt) = externalCatalog.getRelationInfo(table.database,
                table.identifier.identifier, !CatalogObjectType.isColumnTable(tableType))
              tableObj.setPartitionColumns(columnList(relationInfo.partitioningCols))
              tableObj.setIndexColumns(columnList(relationInfo.indexCols))
              tableObj.setPrimaryKeyColumns(columnList(relationInfo.pkCols))
              tableObj.setNumBuckets(if (relationInfo.isPartitioned) relationInfo.numBuckets else 0)
              metadata(result.setCatalogTable(tableObj))
              if (regionOpt.isDefined) regionOpt.get else null
            } catch {
              case _: RegionDestroyedException => result.setCatalogTable(tableObj); null
            }
          } else metadata(result.setCatalogTable(tableObj))
      }

    case snappydataConstants.CATALOG_TABLE_EXISTS =>
      metadata(result.setExists(externalCatalog.tableExists(request.getSchemaName,
        request.getNameOrPattern)))

    case snappydataConstants.CATALOG_LIST_TABLES =>
      metadata(result.setNames(externalCatalog.listTables(request.getSchemaName,
        pattern(request)).asJava))

    case snappydataConstants.CATALOG_GET_FUNCTION =>
      try {
        val function = externalCatalog.getFunction(request.getSchemaName, request.getNameOrPattern)
        metadata(result.setCatalogFunction(
          ConnectorExternalCatalog.convertFromCatalogFunction(function)))
      } catch {
        case _: AnalysisException => metadata(result)
      }

    case snappydataConstants.CATALOG_FUNCTION_EXISTS =>
      metadata(result.setExists(externalCatalog.functionExists(request.getSchemaName,
        request.getNameOrPattern)))

    case snappydataConstants.CATALOG_LIST_FUNCTIONS =>
      metadata(result.setNames(externalCatalog.listFunctions(request.getSchemaName,
        request.getNameOrPattern).asJava))

    case snappydataConstants.CATALOG_GET_PARTITION =>
      externalCatalog.getPartitionOption(request.getSchemaName, request.getNameOrPattern,
        partitionSpec(request).get) match {
        case None => metadata(result)
        case Some(partition) => metadata(result.setCatalogPartitions(Collections.singletonList(
          ConnectorExternalCatalog.convertFromCatalogPartition(partition))))
      }

    case snappydataConstants.CATALOG_LIST_PARTITION_NAMES =>
      metadata(result.setNames(externalCatalog.listPartitionNames(request.getSchemaName,
        request.getNameOrPattern, partitionSpec(request)).asJava))

    case snappydataConstants.CATALOG_LIST_PARTITIONS =>
      metadata(result.setCatalogPartitions(externalCatalog.listPartitions(request.getSchemaName,
        request.getNameOrPattern, partitionSpec(request)).map(
        ConnectorExternalCatalog.convertFromCatalogPartition).asJava))

    case _ => throw new IllegalArgumentException(
      s"Unexpected catalog metadata read operation = $operation")
  }

  private def getCatalogTableForWrite(request: CatalogMetadataDetails,
      user: String, ignoreSchemaPermsIfNotExist: Boolean = true): CatalogTable = {
    val tableObj = request.getCatalogTable
    // bucket owners must be null/empty here since it is not part of catalog itself and
    // RelationInfo is neither required nor can be obtained here due to absence of "session"
    assert(tableObj.getBucketOwnersSize == 0, "unexpected bucket owners in updateCatalogMetadata")
    checkSchemaPermission(tableObj.getSchemaName, tableObj.getTableName, user,
      conf = null, ignoreSchemaPermsIfNotExist)
    ConnectorExternalCatalog.convertToCatalogTable(request, session = null)._1
  }

  private def writeCatalogMetadata(operation: Int, request: CatalogMetadataDetails,
      user: String): Unit = operation match {

    case snappydataConstants.CATALOG_CREATE_SCHEMA =>
      assert(request.isSetCatalogSchema, "CREATE SCHEMA: expected catalogSchema to be set")
      val schemaObj = request.getCatalogSchema
      val catalogSchema = CatalogDatabase(schemaObj.getName, schemaObj.getDescription,
        schemaObj.getLocationUri, schemaObj.getProperties.asScala.toMap)
      externalCatalog.createDatabase(catalogSchema, request.exists)

    case snappydataConstants.CATALOG_DROP_SCHEMA =>
      assert(request.getNamesSize == 1, "DROP SCHEMA: unexpected names = " + request.getNames)
      val schema = request.getNames.get(0)
      checkSchemaPermission(schema, table = "", user, conf = null, request.exists)
      externalCatalog.dropDatabase(schema, request.exists, request.otherFlags.get(0) != 0)

    case snappydataConstants.CATALOG_CREATE_TABLE =>
      assert(request.isSetCatalogTable, "CREATE TABLE: expected catalogTable to be set")
      externalCatalog.createTable(getCatalogTableForWrite(request, user), request.exists)

    case snappydataConstants.CATALOG_DROP_TABLE =>
      assert(request.getNamesSize == 2, "DROP TABLE: unexpected names = " + request.getNames)
      val schema = request.getNames.get(0)
      val table = request.getNames.get(1)
      checkSchemaPermission(schema, table, user)
      externalCatalog.dropTable(schema, table, request.exists, request.otherFlags.get(0) != 0)

    case snappydataConstants.CATALOG_ALTER_TABLE =>
      assert(request.isSetCatalogTable, "ALTER TABLE: expected catalogTable to be set")
      externalCatalog.alterTable(getCatalogTableForWrite(request, user))

    case snappydataConstants.CATALOG_RENAME_TABLE =>
      assert(request.getNamesSize == 3, "RENAME TABLE: unexpected names = " + request.getNames)
      val schema = request.getNames.get(0)
      val oldName = request.getNames.get(1)
      val newName = request.getNames.get(2)
      checkSchemaPermission(schema, oldName, user)
      externalCatalog.renameTable(schema, oldName, newName)

    case snappydataConstants.CATALOG_LOAD_TABLE =>
      assert(request.getNamesSize == 3, "LOAD TABLE: unexpected names = " + request.getNames)
      val schema = request.getNames.get(0)
      val table = request.getNames.get(1)
      val path = request.getNames.get(2)
      checkSchemaPermission(schema, table, user)
      externalCatalog.loadTable(schema, table, path, request.otherFlags.get(0) != 0,
        request.otherFlags.get(1) != 0)

    case snappydataConstants.CATALOG_CREATE_FUNCTION =>
      assert(request.isSetCatalogFunction, "CREATE FUNCTION: expected catalogFunction to be set")
      val functionObj = request.getCatalogFunction
      val schema = functionObj.getSchemaName
      checkSchemaPermission(schema, functionObj.getFunctionName, user)
      val catalogFunction = ConnectorExternalCatalog.convertToCatalogFunction(functionObj)
      externalCatalog.createFunction(schema, catalogFunction)
      ContextJarUtils.addFunctionArtifacts(catalogFunction, schema)

    case snappydataConstants.CATALOG_DROP_FUNCTION =>
      assert(request.getNamesSize == 2, "DROP FUNCTION: unexpected names = " + request.getNames)
      val schema = request.getNames.get(0)
      val function = request.getNames.get(1)
      checkSchemaPermission(schema, function, user)
      ContextJarUtils.removeFunctionArtifacts(externalCatalog, None, schema, function, true)
      externalCatalog.dropFunction(schema, function)

    case snappydataConstants.CATALOG_RENAME_FUNCTION =>
      assert(request.getNamesSize == 3, "RENAME FUNCTION: unexpected names = " + request.getNames)
      val schema = request.getNames.get(0)
      val oldName = request.getNames.get(1)
      val newName = request.getNames.get(2)
      checkSchemaPermission(schema, newName, user)
      externalCatalog.renameFunction(schema, oldName, newName)

    case snappydataConstants.CATALOG_CREATE_PARTITIONS =>
      assert(request.getNamesSize == 2, "CREATE PARTITIONS: unexpected names = " + request.getNames)
      val schema = request.getNames.get(0)
      val table = request.getNames.get(1)
      checkSchemaPermission(schema, table, user)
      externalCatalog.createPartitions(schema, table, request.getCatalogPartitions.asScala.map(
        ConnectorExternalCatalog.convertToCatalogPartition), request.exists)

    case snappydataConstants.CATALOG_DROP_PARTITIONS =>
      assert(request.getNamesSize == 2, "DROP PARTITIONS: unexpected names = " + request.getNames)
      val schema = request.getNames.get(0)
      val table = request.getNames.get(1)
      checkSchemaPermission(schema, table, user)
      externalCatalog.dropPartitions(schema, table, request.getProperties.asScala.map(
        _.asScala.toMap), request.exists, request.otherFlags.get(0) != 0,
        request.otherFlags.get(1) != 0)

    case snappydataConstants.CATALOG_ALTER_PARTITIONS =>
      assert(request.getNamesSize == 2, "ALTER PARTITIONS: unexpected names = " + request.getNames)
      val schema = request.getNames.get(0)
      val table = request.getNames.get(1)
      checkSchemaPermission(schema, table, user)
      externalCatalog.alterPartitions(schema, table, request.getCatalogPartitions.asScala.map(
        ConnectorExternalCatalog.convertToCatalogPartition))

    case snappydataConstants.CATALOG_RENAME_PARTITIONS =>
      assert(request.getNamesSize == 2, "RENAME PARTITIONS: unexpected names = " + request.getNames)
      val schema = request.getNames.get(0)
      val table = request.getNames.get(1)
      checkSchemaPermission(schema, table, user)
      externalCatalog.renamePartitions(schema, table, request.getProperties.asScala.map(
        _.asScala.toMap), request.getNewProperties.asScala.map(_.asScala.toMap))

    case snappydataConstants.CATALOG_LOAD_PARTITION =>
      assert(request.getNamesSize == 3, "LOAD PARTITION: unexpected names = " + request.getNames)
      assert(request.getPropertiesSize == 1, "LOAD PARTITION: missing properties")
      val schema = request.getNames.get(0)
      val table = request.getNames.get(1)
      val path = request.getNames.get(2)
      checkSchemaPermission(schema, table, user)
      externalCatalog.loadPartition(schema, table, path,
        request.getProperties.get(0).asScala.toMap, request.otherFlags.get(0) != 0,
        request.otherFlags.get(1) != 0, request.otherFlags.get(2) != 0)

    case snappydataConstants.CATALOG_LOAD_DYNAMIC_PARTITIONS =>
      assert(request.getNamesSize == 3, "LOAD DYNAMIC PARTITIONS: unexpected names = " +
          request.getNames)
      assert(request.getPropertiesSize == 1, "LOAD DYNAMIC PARTITIONS: missing properties")
      val schema = request.getNames.get(0)
      val table = request.getNames.get(1)
      val path = request.getNames.get(2)
      checkSchemaPermission(schema, table, user)
      externalCatalog.loadDynamicPartitions(schema, table, path,
        request.getProperties.get(0).asScala.toMap, request.otherFlags.get(0) != 0,
        request.otherFlags.get(1), request.otherFlags.get(2) != 0)

    case _ => throw new IllegalArgumentException(
      s"Unexpected catalog metadata write operation = $operation, args = $request")
  }
}<|MERGE_RESOLUTION|>--- conflicted
+++ resolved
@@ -66,7 +66,6 @@
   // all hive tables that are expected to be in DataDictionary
   // this will exclude external tables like parquet tables, stream tables
   private val GET_ALL_TABLES_MANAGED_IN_DD_UPPERCASE = 2
-<<<<<<< HEAD
   private val GET_ALL_HIVE_ENTRIES = 3
   private val REMOVE_TABLE = 4
   private val GET_COL_TABLE = 5
@@ -76,17 +75,7 @@
   private val GET_METADATA = 9
   private val UPDATE_METADATA = 10
   private val CLOSE_HMC = 11
-=======
-  private val REMOVE_TABLE = 3
-  private val GET_COL_TABLE = 4
-  private val GET_TABLE = 5
-  private val GET_HIVE_TABLES = 6
-  private val GET_POLICIES = 7
-  private val GET_METADATA = 8
-  private val UPDATE_METADATA = 9
-  private val CLOSE_HMC = 10
-  private val REMOVE_TABLE_UNSAFE = 11
->>>>>>> 0d4508b3
+  private val REMOVE_TABLE_UNSAFE = 12
 
   private val catalogQueriesExecutorService: ExecutorService = {
     val hmsThreadGroup = LogWriterImpl.createThreadGroup(THREAD_GROUP_NAME, Misc.getI18NLogWriter)
