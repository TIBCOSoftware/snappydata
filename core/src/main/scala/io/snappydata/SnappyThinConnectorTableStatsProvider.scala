/*
 * Changes for SnappyData data platform.
 *
 * Portions Copyright (c) 2017 SnappyData, Inc. All rights reserved.
 *
 * Licensed under the Apache License, Version 2.0 (the "License"); you
 * may not use this file except in compliance with the License. You
 * may obtain a copy of the License at
 *
 * http://www.apache.org/licenses/LICENSE-2.0
 *
 * Unless required by applicable law or agreed to in writing, software
 * distributed under the License is distributed on an "AS IS" BASIS,
 * WITHOUT WARRANTIES OR CONDITIONS OF ANY KIND, either express or
 * implied. See the License for the specific language governing
 * permissions and limitations under the License. See accompanying
 * LICENSE file.
 */

package io.snappydata

import java.sql.{CallableStatement, Connection}
import java.util.{Timer, TimerTask}

import com.gemstone.gemfire.internal.ByteArrayDataInput
import com.gemstone.gemfire.{CancelException, DataSerializer}
import com.pivotal.gemfirexd.Attribute
import com.pivotal.gemfirexd.internal.engine.ui.{SnappyIndexStats, SnappyRegionStats}
import io.snappydata.Constant._
import org.apache.spark.SparkContext
import org.apache.spark.sql.execution.datasources.jdbc.{JDBCOptions, JdbcUtils}

import scala.collection.JavaConverters._

object SnappyThinConnectorTableStatsProvider extends TableStatsProviderService {

  private var conn: Connection = null
  private var getStatsStmt: CallableStatement = null
  private var _url: String = null

  def initializeConnection(sc: SparkContext = null): Unit = {
    var securePart = ""
    if (sc != null) {
      val user = sc.getConf.get(Constant.SPARK_STORE_PREFIX + Attribute.USERNAME_ATTR, "")
      if (!user.isEmpty) {
        val pass = sc.getConf.get(Constant.SPARK_STORE_PREFIX + Attribute.PASSWORD_ATTR, "")
        securePart = s";user=$user;password=$pass"
      }
    }
    val jdbcOptions = new JDBCOptions(_url + securePart + ";route-query=false;", "",
      Map{"driver" -> "io.snappydata.jdbc.ClientDriver"})
    conn = JdbcUtils.createConnectionFactory(jdbcOptions)()
    getStatsStmt = conn.prepareCall("call sys.GET_SNAPPY_TABLE_STATS(?)")
    getStatsStmt.registerOutParameter(1, java.sql.Types.BLOB)
  }

  def start(sc: SparkContext): Unit = {
    throw new IllegalStateException("This is expected to be called for " +
        "Embedded cluster mode only")
  }

  def start(sc: SparkContext, url: String): Unit = {
<<<<<<< HEAD
    _url = url
    initializeConnection(sc)
    val delay = sc.getConf.getLong(Constant.SPARK_SNAPPY_PREFIX +
        "calcTableSizeInterval", DEFAULT_CALC_TABLE_SIZE_SERVICE_INTERVAL)
    doRun = true
    new Timer("SnappyThinConnectorTableStatsProvider", true).schedule(
      new TimerTask {
        override def run(): Unit = {
          try {
            if (doRun) {
              aggregateStats()
            }
          } catch {
            case _: CancelException => // ignore
            case e: Exception => logError("SnappyThinConnectorTableStatsProvider", e)
          }
=======
    if (!doRun) {
      this.synchronized {
        if (!doRun) {
          _url = url
          initializeConnection()
          val delay = sc.getConf.getLong(Constant.SPARK_SNAPPY_PREFIX +
              "calcTableSizeInterval", DEFAULT_CALC_TABLE_SIZE_SERVICE_INTERVAL)
          doRun = true
          new Timer("SnappyThinConnectorTableStatsProvider", true).schedule(
            new TimerTask {
              override def run(): Unit = {
                try {
                  if (doRun) {
                    aggregateStats()
                  }
                } catch {
                  case _: CancelException => // ignore
                  case e: Exception => logError("SnappyThinConnectorTableStatsProvider", e)
                }
              }
            }, delay, delay)
>>>>>>> b69a41a7
        }
      }
    }
  }

  def executeStatsStmt(): Unit = {
    if (conn == null) initializeConnection()
    getStatsStmt.execute()
  }

  override def getStatsFromAllServers: (Seq[SnappyRegionStats],
      Seq[SnappyIndexStats]) = {
    try {
      executeStatsStmt()
    } catch {
      case e: Exception =>
        logWarning("Warning: unable to retrieve table stats " +
            "from SnappyData cluster due to " + e.toString)
        logDebug("Exception stack trace: ", e)
        conn = null
        return (Seq.empty[SnappyRegionStats], Seq.empty[SnappyIndexStats])
    }
    val value = getStatsStmt.getBlob(1)
    val bdi: ByteArrayDataInput = new ByteArrayDataInput
    bdi.initialize(value.getBytes(1, value.length().asInstanceOf[Int]), null)
    val regionStats: java.util.List[SnappyRegionStats] =
    DataSerializer.readObject(bdi).asInstanceOf[java.util.ArrayList[SnappyRegionStats]]
    (regionStats.asScala, Seq.empty[SnappyIndexStats])
  }

}<|MERGE_RESOLUTION|>--- conflicted
+++ resolved
@@ -60,24 +60,6 @@
   }
 
   def start(sc: SparkContext, url: String): Unit = {
-<<<<<<< HEAD
-    _url = url
-    initializeConnection(sc)
-    val delay = sc.getConf.getLong(Constant.SPARK_SNAPPY_PREFIX +
-        "calcTableSizeInterval", DEFAULT_CALC_TABLE_SIZE_SERVICE_INTERVAL)
-    doRun = true
-    new Timer("SnappyThinConnectorTableStatsProvider", true).schedule(
-      new TimerTask {
-        override def run(): Unit = {
-          try {
-            if (doRun) {
-              aggregateStats()
-            }
-          } catch {
-            case _: CancelException => // ignore
-            case e: Exception => logError("SnappyThinConnectorTableStatsProvider", e)
-          }
-=======
     if (!doRun) {
       this.synchronized {
         if (!doRun) {
@@ -99,7 +81,6 @@
                 }
               }
             }, delay, delay)
->>>>>>> b69a41a7
         }
       }
     }
