--- conflicted
+++ resolved
@@ -25,10 +25,7 @@
 
 import scala.collection.JavaConverters._
 import scala.collection.mutable
-<<<<<<< HEAD
 import scala.concurrent.Future
-=======
->>>>>>> 6850e138
 import scala.language.implicitConversions
 import scala.util.control.NonFatal
 
@@ -190,12 +187,7 @@
 
   override def getStatsFromAllServers(sc: Option[SparkContext] = None): (Seq[SnappyRegionStats],
       Seq[SnappyIndexStats], Seq[SnappyExternalTableStats]) = {
-<<<<<<< HEAD
     var result: Seq[SnappyRegionStatsCollectorResult] = Nil
-    var externalTables: Seq[SnappyExternalTableStats] = Nil
-=======
-    var result = new java.util.ArrayList[SnappyRegionStatsCollectorResult]().asScala
->>>>>>> 6850e138
     val dataServers = GfxdMessage.getAllDataStores
     var resultObtained: Boolean = false
     try {
@@ -236,23 +228,14 @@
       }
     }
 
-<<<<<<< HEAD
-    val tableStats = result.flatMap(_.getRegionStats.asScala)
-    if (tableStats.isEmpty) {
-      // Return last updated tableSizeInfo
-      (tableSizeInfo.values.toSeq, result.flatMap(_.getIndexStats.asScala), externalTables)
-    } else {
-      // Return updated tableSizeInfo
-      (tableStats, result.flatMap(_.getIndexStats.asScala), externalTables)
-=======
     if (resultObtained) {
       // Return updated tableSizeInfo
       // Map to hold hive table type against table names as keys
       val tableTypesMap: mutable.HashMap[String, String] = mutable.HashMap.empty[String, String]
-      hiveTables.foreach(ht => {
-        val key = ht.schema.toString.concat("." + ht.entityName)
+      hiveTables.foreach { ht =>
+        val key = ht.schema.toString + '.' + ht.entityName
         tableTypesMap.put(key.toUpperCase, ht.tableType)
-      })
+      }
 
       val regionStats = result.flatMap(_.getRegionStats.asScala).map(rs => {
         val tableName = rs.getTableName
@@ -266,15 +249,10 @@
       })
 
       // Return updated details
-      (regionStats,
-          result.flatMap(_.getIndexStats.asScala),
-          externalTables)
+      (regionStats, result.flatMap(_.getIndexStats.asScala), externalTables)
     } else {
       // Return last successfully updated tableSizeInfo
-      (tableSizeInfo.values.toSeq,
-          result.flatMap(_.getIndexStats.asScala),
-          externalTables)
->>>>>>> 6850e138
+      (tableSizeInfo.values.toSeq, result.flatMap(_.getIndexStats.asScala), externalTables)
     }
   }
 
@@ -352,18 +330,11 @@
           var rowsInColumnBatch = 0L
           var offHeapSize = 0L
           if (container ne null) {
-<<<<<<< HEAD
             // This deliberately collects uncommitted entries so that bulk insert
             // progress can be monitored on dashboard. However, the pre-created transaction
             // is used to check for committed entries in case there are multiple column
             // batches that need to be merged
-            val itr = new pr.PRLocalScanIterator(true /* primaryOnly */ , null /* no TX */ ,
-=======
-            // TODO: this should use a transactional iterator to get a consistent
-            // snapshot (also pass the same transaction to getNumColumnsInTable
-            //   for reading value and delete count)
             val itr = new pr.PRLocalScanIterator(false /* primaryOnly */ , null /* no TX */ ,
->>>>>>> 6850e138
               null /* not required since includeValues is false */ ,
               createRemoteIterator, false /* forUpdate */ , false /* includeValues */)
             val maxDeltaRows = pr.getColumnMaxDeltaRows
@@ -371,38 +342,26 @@
             val smallBatchBuckets = new mutable.ArrayBuffer[BucketRegion](2)
             // using direct region operations
             while (itr.hasNext) {
-<<<<<<< HEAD
               val re = itr.next().asInstanceOf[RegionEntry]
               if (!re.isDestroyedOrRemoved) {
                 val key = re.getRawKey.asInstanceOf[ColumnFormatKey]
-                val batchRowCount = key.getColumnBatchRowCount(itr, re, numColumnsInTable)
-                rowsInColumnBatch += batchRowCount
-                // check if bucket has multiple small batches
-                if (key.getColumnIndex == ColumnFormatEntry.STATROW_COL_INDEX &&
-                    batchRowCount < maxDeltaRows) {
-                  val br = itr.getHostedBucketRegion
-                  if (br eq smallBucketRegion) smallBatchBuckets += br
-                  else smallBucketRegion = br
+                val bucketRegion = itr.getHostedBucketRegion
+                if (bucketRegion.getBucketAdvisor.isPrimary) {
+                  val batchRowCount = key.getColumnBatchRowCount(bucketRegion,
+                      re, numColumnsInTable)
+                  rowsInColumnBatch += batchRowCount
+                  // check if bucket has multiple small batches
+                  if (key.getColumnIndex == ColumnFormatEntry.STATROW_COL_INDEX &&
+                      batchRowCount < maxDeltaRows) {
+                    val br = itr.getHostedBucketRegion
+                    if (br eq smallBucketRegion) smallBatchBuckets += br
+                    else smallBucketRegion = br
+                  }
                 }
                 re._getValue() match {
                   case v: ColumnFormatValue => offHeapSize += v.getOffHeapSizeInBytes
                   case _ =>
                 }
-=======
-              val re = itr.next().asInstanceOf[AbstractRegionEntry]
-              val key = re.getRawKey.asInstanceOf[ColumnFormatKey]
-              val bucketRegion = itr.getHostedBucketRegion
-              if (bucketRegion.getBucketAdvisor.isPrimary) {
-                if (numColumnsInTable < 0) {
-                  numColumnsInTable = key.getNumColumnsInTable(table)
-                }
-                rowsInColumnBatch += key.getColumnBatchRowCount(bucketRegion, re,
-                  numColumnsInTable)
-              }
-              re._getValue() match {
-                case v: ColumnFormatValue => offHeapSize += v.getOffHeapSizeInBytes
-                case _ =>
->>>>>>> 6850e138
               }
             }
             itr.close()
