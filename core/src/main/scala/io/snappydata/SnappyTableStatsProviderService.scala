/*
 * Changes for SnappyData data platform.
 *
 * Portions Copyright (c) 2016 SnappyData, Inc. All rights reserved.
 *
 * Licensed under the Apache License, Version 2.0 (the "License"); you
 * may not use this file except in compliance with the License. You
 * may obtain a copy of the License at
 *
 * http://www.apache.org/licenses/LICENSE-2.0
 *
 * Unless required by applicable law or agreed to in writing, software
 * distributed under the License is distributed on an "AS IS" BASIS,
 * WITHOUT WARRANTIES OR CONDITIONS OF ANY KIND, either express or
 * implied. See the License for the specific language governing
 * permissions and limitations under the License. See accompanying
 * LICENSE file.
 */

package io.snappydata

import scala.collection.JavaConverters._
import scala.language.implicitConversions

import com.gemstone.gemfire.cache.DataPolicy
import com.gemstone.gemfire.cache.execute.FunctionService
import com.gemstone.gemfire.i18n.LogWriterI18n
import com.gemstone.gemfire.internal.SystemTimer
import com.gemstone.gemfire.internal.cache.execute.InternalRegionFunctionContext
import com.gemstone.gemfire.internal.cache.{LocalRegion, PartitionedRegion}
import com.pivotal.gemfirexd.internal.engine.Misc
import com.pivotal.gemfirexd.internal.engine.distributed.{GfxdListResultCollector, GfxdMessage}
import com.pivotal.gemfirexd.internal.engine.store.GemFireContainer
import com.pivotal.gemfirexd.internal.engine.ui.{SnappyRegionStats, SnappyRegionStatsCollectorFunction, SnappyRegionStatsCollectorResult}
import com.pivotal.gemfirexd.internal.iapi.types.RowLocation
import io.snappydata.Constant._

import org.apache.spark.sql.SnappyContext
import org.apache.spark.sql.collection.Utils
import org.apache.spark.sql.hive.ExternalTableType
import org.apache.spark.{Logging, SparkContext}

object SnappyTableStatsProviderService extends Logging {

  @volatile private var tableSizeInfo = Map[String, SnappyRegionStats]()

  private var _snc: Option[SnappyContext] = None

  private def snc: SnappyContext = synchronized {
    _snc.getOrElse {
      val context = SnappyContext()
      _snc = Option(context)
      context
    }
  }

  def start(sc: SparkContext): Unit = {
    val delay = sc.getConf.getLong(Constant.SPARK_SNAPPY_PREFIX +
        "calcTableSizeInterval", DEFAULT_CALC_TABLE_SIZE_SERVICE_INTERVAL)
    Misc.getGemFireCache.getCCPTimer.schedule(
      new SystemTimer.SystemTimerTask {
        override def run2(): Unit = {
          try {
            tableSizeInfo = getAggregatedTableStatsOnDemand
          } catch {
<<<<<<< HEAD
            case (e: Exception) => getLoggerI18n.warning(e)
=======
            case (e: Exception) => {
              if(!e.getMessage.contains("com.gemstone.gemfire.cache.CacheClosedException"))
              logger.warning(e)
            }
>>>>>>> 58e362c8
          }
        }

        override def getLoggerI18n: LogWriterI18n =
          Misc.getGemFireCache.getLoggerI18n
      },
      delay, delay)
  }

  def stop(): Unit = synchronized {
    _snc = None
  }

  def getTableStatsFromService(fullyQualifiedTableName: String):
  Option[SnappyRegionStats] = {
    if (tableSizeInfo == null || !tableSizeInfo.contains(fullyQualifiedTableName)) {
      None
    } else tableSizeInfo.get(fullyQualifiedTableName)
  }

  def publishColumnTableRowCountStats(): Unit = {
    def asSerializable[C](c: C) = c.asInstanceOf[C with Serializable]
    val regions = asSerializable(Misc.getGemFireCache.getApplicationRegions.asScala)
    for (region: LocalRegion <- regions) {
      if (region.getDataPolicy == DataPolicy.PARTITION ||
          region.getDataPolicy == DataPolicy.PERSISTENT_PARTITION) {
        val table = Misc.getFullTableNameFromRegionPath(region.getFullPath)
        val pr = region.asInstanceOf[PartitionedRegion]
        val container = pr.getUserAttribute.asInstanceOf[GemFireContainer]
        if (table.startsWith(Constant.INTERNAL_SCHEMA_NAME) &&
            table.endsWith(Constant.SHADOW_TABLE_SUFFIX)) {
          if (container != null) {
            val colPos = container.getTableDescriptor.getColumnDescriptor("NUMROWS").getPosition
            val itr = pr.localEntriesIterator(null.asInstanceOf[InternalRegionFunctionContext],
              true, false, true, null).asInstanceOf[PartitionedRegion#PRLocalScanIterator]
            while (itr.hasNext) {
              pr.getPrStats.incPRNumRowsInCachedBatches(itr.next().asInstanceOf[RowLocation]
                  .getRow(container).getColumn(colPos).getInt)
            }
          }
        }
      }
    }
  }


  def getAggregatedTableStatsOnDemand: Map[String, SnappyRegionStats] = {
    val snc = this.snc
    if (snc == null) return Map.empty

    val serverStats = getTableStatsFromAllServers
    val aggregatedStats = scala.collection.mutable.Map[String, SnappyRegionStats]()
    val samples = getSampleTableList(snc)
    serverStats.foreach(stat => {
      val tableName = stat.getRegionName
      if (!samples.contains(tableName)) {
        val oldRecord = aggregatedStats.get(stat.getRegionName)
        if (oldRecord.isDefined) {
          aggregatedStats.put(stat.getRegionName, oldRecord.get.getCombinedStats(stat))
        } else {
          aggregatedStats.put(stat.getRegionName, stat)
        }
      }
    })
    Utils.immutableMap(aggregatedStats)
  }

  private def getSampleTableList(snc: SnappyContext): Seq[String] = {
    try {
      snc.sessionState.catalog
          .getDataSourceTables(Seq(ExternalTableType.Sample)).map(_.toString())
    } catch {
      case tnfe: org.apache.spark.sql.TableNotFoundException =>
        Seq.empty[String]
    }
  }

  private def getTableStatsFromAllServers: Seq[SnappyRegionStats] = {
    val result = FunctionService.onMembers(GfxdMessage.getAllDataStores)
        .withCollector(new GfxdListResultCollector())
        .execute(SnappyRegionStatsCollectorFunction.ID).getResult().
        asInstanceOf[java.util.ArrayList[SnappyRegionStatsCollectorResult]]
        .asScala

    result.flatMap(_.getRegionStats.asScala)
  }

}<|MERGE_RESOLUTION|>--- conflicted
+++ resolved
@@ -63,14 +63,10 @@
           try {
             tableSizeInfo = getAggregatedTableStatsOnDemand
           } catch {
-<<<<<<< HEAD
-            case (e: Exception) => getLoggerI18n.warning(e)
-=======
-            case (e: Exception) => {
-              if(!e.getMessage.contains("com.gemstone.gemfire.cache.CacheClosedException"))
-              logger.warning(e)
+            case (e: Exception) => if (!e.getMessage.contains(
+              "com.gemstone.gemfire.cache.CacheClosedException")) {
+              getLoggerI18n.warning(e)
             }
->>>>>>> 58e362c8
           }
         }
 
