/*
 * Changes for SnappyData data platform.
 *
 * Portions Copyright (c) 2017 SnappyData, Inc. All rights reserved.
 *
 * Licensed under the Apache License, Version 2.0 (the "License"); you
 * may not use this file except in compliance with the License. You
 * may obtain a copy of the License at
 *
 * http://www.apache.org/licenses/LICENSE-2.0
 *
 * Unless required by applicable law or agreed to in writing, software
 * distributed under the License is distributed on an "AS IS" BASIS,
 * WITHOUT WARRANTIES OR CONDITIONS OF ANY KIND, either express or
 * implied. See the License for the specific language governing
 * permissions and limitations under the License. See accompanying
 * LICENSE file.
 */

package io.snappydata

import java.util.Collections
import java.util.concurrent.{ConcurrentHashMap, TimeUnit}
import java.util.function.{BiFunction, Predicate, Function => JFunction}

import scala.collection.JavaConverters._
import scala.collection.mutable
import scala.concurrent.Future
import scala.language.implicitConversions
import scala.util.control.NonFatal

import com.gemstone.gemfire.CancelException
import com.gemstone.gemfire.cache.execute.FunctionService
import com.gemstone.gemfire.cache.{IsolationLevel, LockTimeoutException}
import com.gemstone.gemfire.i18n.LogWriterI18n
import com.gemstone.gemfire.internal.SystemTimer
import com.gemstone.gemfire.internal.cache._
import com.pivotal.gemfirexd.internal.engine.Misc
import com.pivotal.gemfirexd.internal.engine.distributed.GfxdListResultCollector.ListResultCollectorValue
import com.pivotal.gemfirexd.internal.engine.distributed.{GfxdListResultCollector, GfxdMessage}
import com.pivotal.gemfirexd.internal.engine.locks.GfxdLockSet
import com.pivotal.gemfirexd.internal.engine.sql.execute.MemberStatisticsMessage
import com.pivotal.gemfirexd.internal.engine.store.GemFireContainer
import com.pivotal.gemfirexd.internal.engine.ui._
import io.snappydata.collection.{ObjectObjectHashMap, OpenHashSet}

import org.apache.spark.SparkContext
import org.apache.spark.sql.catalyst.InternalRow
import org.apache.spark.sql.collection.Utils
import org.apache.spark.sql.execution.columnar.impl.{ColumnDelta, ColumnFormatEntry, ColumnFormatKey, ColumnFormatValue, RemoteEntriesIterator}
import org.apache.spark.sql.execution.columnar.{ColumnBatchIterator, ColumnInsertExec, ColumnTableScan, ExternalStore, ExternalStoreUtils}
import org.apache.spark.sql.execution.row.ResultSetTraversal
import org.apache.spark.sql.execution.{BufferedRowIterator, WholeStageCodegenExec}
import org.apache.spark.sql.store.CodeGeneration
import org.apache.spark.sql.{SnappyContext, ThinClientConnectorMode}

/*
* Object that encapsulates the actual stats provider service. Stats provider service
* will either be SnappyEmbeddedTableStatsProviderService or SnappyThinConnectorTableStatsProvider
 */
object SnappyTableStatsProviderService {
  // var that points to the actual stats provider service
  private var statsProviderService: TableStatsProviderService = _

  def start(sc: SparkContext, url: String): Unit = {
    SnappyContext.getClusterMode(sc) match {
      case ThinClientConnectorMode(_, _) =>
        statsProviderService = SnappyThinConnectorTableStatsProvider
      case _ =>
        statsProviderService = SnappyEmbeddedTableStatsProviderService
    }
    statsProviderService.start(sc, url)
  }

  def stop(): Unit = {
    val service = statsProviderService
    if (service ne null) {
      service.stop()
    }
  }

  def getService: TableStatsProviderService = {
    val service = statsProviderService
    if (service eq null) {
      throw new IllegalStateException("SnappyTableStatsProviderService not started")
    }
    service
  }

  var suspendCacheInvalidation = false
}

object SnappyEmbeddedTableStatsProviderService extends TableStatsProviderService {

  override def start(sc: SparkContext, url: String): Unit = {
    if (!doRun) {
      this.synchronized {
        if (!doRun) {
          doRun = true
          Misc.getGemFireCache.getCCPTimer.schedule(
            new SystemTimer.SystemTimerTask {
              private val logger: LogWriterI18n = Misc.getGemFireCache.getLoggerI18n

              override def run2(): Unit = {
                try {
                  if (doRun) {
                    aggregateStats()
                  }
                } catch {
                  case _: CancelException => // ignore
                  case e: Exception => if (e.getMessage != null && !e.getMessage.contains(
                    "com.gemstone.gemfire.cache.CacheClosedException")) {
                    logger.warning(e)
                  } else {
                    logger.error(e)
                  }
                }
              }

              override def getLoggerI18n: LogWriterI18n = {
                logger
              }
            }, delayMillis, delayMillis)
        }
      }
    }
  }

  override def fillAggregatedMemberStatsOnDemand(): Unit = {

    try {
      val existingMembers = membersInfo.keys.toArray
      val collector = new GfxdListResultCollector(null, true)
      val msg = new MemberStatisticsMessage(collector)

      msg.executeFunction()

      val memStats = collector.getResult

      val itr = memStats.iterator()

      val members = ObjectObjectHashMap.withExpectedSize[String,
          MemberStatistics](8)
      while (itr.hasNext) {
        val o = itr.next().asInstanceOf[ListResultCollectorValue]
        val memMap = o.resultOfSingleExecution.asInstanceOf[java.util.HashMap[String, Any]]

        val dssUUID = memMap.get("diskStoreUUID").asInstanceOf[java.util.UUID]
        val id = memMap.get("id").toString

        var memberStats: MemberStatistics = {
          if (dssUUID != null && membersInfo.contains(dssUUID.toString)) {
            membersInfo(dssUUID.toString)
          } else if (membersInfo.contains(id)) {
            membersInfo(id)
          } else {
            null
          }
        }

        if (memberStats == null) {
          memberStats = new MemberStatistics(memMap)
          if (dssUUID != null) {
<<<<<<< HEAD
            members.justPut(dssUUID.toString, memberStats)
          } else if (id != null) {
            members.justPut(id, memberStats)
=======
            members.put(dssUUID.toString, memberStats)
>>>>>>> 442da1b7
          }
        } else {
          memberStats.updateMemberStatistics(memMap)
          if (dssUUID != null) {
<<<<<<< HEAD
            members.justPut(dssUUID.toString, memberStats)
          } else if (id != null) {
            members.justPut(id, memberStats)
=======
            members.put(dssUUID.toString, memberStats)
>>>>>>> 442da1b7
          }
        }

        memberStats.setStatus("Running")
      }
      membersInfo ++= members.asScala
      // mark members no longer running as stopped
      existingMembers.filterNot(members.containsKey).foreach(m =>
        membersInfo(m).setStatus("Stopped"))

      // update cluster level stats
      ClusterStatistics.getInstance().updateClusterStatistics(membersInfo.asJava)

    } catch {
      case NonFatal(e) => logWarning(e.getMessage, e)
    }
  }

  override def getStatsFromAllServers(sc: Option[SparkContext] = None): (Seq[SnappyRegionStats],
      Seq[SnappyIndexStats], Seq[SnappyExternalTableStats]) = {
    var result: Seq[SnappyRegionStatsCollectorResult] = Nil
    val dataServers = GfxdMessage.getAllDataStores
    var resultObtained: Boolean = false
    try {
      if (dataServers != null && dataServers.size() > 0) {
        result = FunctionService.onMembers(dataServers)
            // .withCollector(new GfxdListResultCollector())
            .execute(SnappyRegionStatsCollectorFunction.ID).getResult(5, TimeUnit.SECONDS).
            asInstanceOf[java.util.ArrayList[SnappyRegionStatsCollectorResult]]
            .asScala
        resultObtained = true
      }
    }
    catch {
      case NonFatal(e) => {
        log.warn("Exception occurred while collecting Table Statistics: " + e.getMessage)
        log.debug(e.getMessage, e)
      }
    }

    val hiveTables = Misc.getMemStore.getExternalCatalog.getHiveTables(true).asScala

    val externalTables: mutable.Buffer[SnappyExternalTableStats] = {
      try {
        // External Tables
        hiveTables.collect {
          case table if table.tableType.equalsIgnoreCase("EXTERNAL") => {
            new SnappyExternalTableStats(table.entityName, table.tableType, table.shortProvider,
              table.externalStore, table.dataSourcePath, table.driverClass)
          }
        }
      }
      catch {
        case NonFatal(e) => {
          log.warn("Exception occurred while collecting External Table Statistics: " + e.getMessage)
          log.debug(e.getMessage, e)
          mutable.Buffer.empty[SnappyExternalTableStats]
        }
      }
    }

    if (resultObtained) {
      // Return updated tableSizeInfo
      // Map to hold hive table type against table names as keys
      val tableTypesMap: mutable.HashMap[String, String] = mutable.HashMap.empty[String, String]
      hiveTables.foreach { ht =>
        val key = ht.schema.toString + '.' + ht.entityName
        tableTypesMap.put(key.toUpperCase, ht.tableType)
      }

      val regionStats = result.flatMap(_.getRegionStats.asScala).map(rs => {
        val tableName = rs.getTableName
        if (tableTypesMap.contains(tableName.toUpperCase)
            && tableTypesMap.get(tableName.toUpperCase).get.equalsIgnoreCase("COLUMN")) {
          rs.setColumnTable(true)
        } else {
          rs.setColumnTable(false)
        }
        rs
      })

      // Return updated details
      (regionStats, result.flatMap(_.getIndexStats.asScala), externalTables)
    } else {
      // Return last successfully updated tableSizeInfo
      (tableSizeInfo.values.toSeq, result.flatMap(_.getIndexStats.asScala), externalTables)
    }
  }

  type PRIterator = PartitionedRegion#PRLocalScanIterator

  /**
   * Allows pulling stats rows efficiently if required. For the corner case
   * of bucket moving away while iterating other buckets.
   */
  private val createRemoteIterator = new BiFunction[java.lang.Integer, PRIterator,
      java.util.Iterator[RegionEntry]] {
    override def apply(bucketId: Integer, iter: PRIterator): java.util.Iterator[RegionEntry] = {
      new RemoteEntriesIterator(bucketId, Array.emptyIntArray, iter.getPartitionedRegion, null)
    }
  }

  private def handleTransaction(cache: GemFireCacheImpl, tx: TXStateProxy,
      context: TXManagerImpl.TXContext, success: Boolean): Unit = {
    if (tx ne null) {
      val txManager = cache.getCacheTransactionManager
      if (success) {
        txManager.commit(tx, null, TXManagerImpl.FULL_COMMIT, context, false)
        if (cache.getRvvSnapshotTestHook ne null) {
          cache.notifyRvvTestHook()
          cache.waitOnRvvSnapshotTestHook()
        }
      } else {
        txManager.rollback(tx, null, false)
      }
    }
  }

  def publishColumnTableRowCountStats(): Unit = {
    val cache = Misc.getGemFireCache
    val regions = cache.getApplicationRegions.iterator()
    while (regions.hasNext) {
      val region = regions.next()
      val container = region.getUserAttribute.asInstanceOf[GemFireContainer]
      if ((container ne null) && region.getDataPolicy.withPartitioning()) {
        val pr = region.asInstanceOf[PartitionedRegion]
        val columnMeta = if (container.isColumnStore) container.fetchHiveMetaData(false) else null
        if ((columnMeta ne null) && pr.getLocalMaxMemory > 0) {
          val numColumnsInTable = Utils.getTableSchema(columnMeta).length
          // Resetting PR numRows in cached batch as this will be calculated every time.
          var rowsInColumnBatch = 0L
          var offHeapSize = 0L
          if (container ne null) {
            // This deliberately collects uncommitted entries so that bulk insert
            // progress can be monitored on dashboard. However, the pre-created transaction
            // is used to check for committed entries in case there are multiple column
            // batches that need to be merged
            val itr = new pr.PRLocalScanIterator(false /* primaryOnly */ , null /* no TX */ ,
              null /* not required since includeValues is false */ ,
              createRemoteIterator, false /* forUpdate */ , false /* includeValues */)
            val maxDeltaRows = pr.getColumnMaxDeltaRows
            var smallBucketRegion: BucketRegion = null
            val smallBatchBuckets = new OpenHashSet[BucketRegion](2)
            // using direct region operations
            while (itr.hasNext) {
              val re = itr.next().asInstanceOf[RegionEntry]
              if (!re.isDestroyedOrRemoved) {
                val key = re.getRawKey.asInstanceOf[ColumnFormatKey]
                val bucketRegion = itr.getHostedBucketRegion
                if (bucketRegion.getBucketAdvisor.isPrimary) {
                  val batchRowCount = key.getColumnBatchRowCount(bucketRegion, re,
                      numColumnsInTable)
                  rowsInColumnBatch += batchRowCount
                  // check if bucket has multiple small batches
                  if (key.getColumnIndex == ColumnFormatEntry.STATROW_COL_INDEX &&
                      batchRowCount < maxDeltaRows) {
                    if (bucketRegion eq smallBucketRegion) smallBatchBuckets.add(bucketRegion)
                    else smallBucketRegion = bucketRegion
                  }
                }
                re._getValue() match {
                  case v: ColumnFormatValue => offHeapSize += v.getOffHeapSizeInBytes
                  case _ =>
                }
              }
            }
            itr.close()
            // submit a task to merge small batches if required
            if (smallBatchBuckets.size() > 0) {
              mergeSmallColumnBatches(pr, container, columnMeta, smallBatchBuckets.asScala)
            }
          }
          val stats = pr.getPrStats
          stats.setPRNumRowsInColumnBatches(rowsInColumnBatch)
          stats.setOffHeapSizeInBytes(offHeapSize)
        } else if (container.isRowBuffer && pr.getLocalMaxMemory > 0) {
          rolloverTasks.computeIfAbsent(pr, rolloverRowBuffersTask)
        }
      }
    }
  }

  // Ensure max one background task per table
  private val rolloverTasks = new ConcurrentHashMap[PartitionedRegion, Future[Unit]]()
  private val mergeTasks = new ConcurrentHashMap[PartitionedRegion, Future[Unit]]()

  private def minSizeForRollover(pr: PartitionedRegion): Int =
    math.max(pr.getColumnMaxDeltaRows >>> 3, pr.getColumnMinDeltaRows)

  /**
   * Check if row buffers are large and have not been touched for a while
   * then roll it over into the column table
   */
  private val rolloverRowBuffersTask = new JFunction[PartitionedRegion, Future[Unit]] {

    private def testBucket(br: BucketRegion, maxDeltaRows: Int, minModTime: Long): Boolean = {
      val bucketSize = br.getRegionSize
      bucketSize >= maxDeltaRows || (br.getLastModifiedTime <= minModTime &&
          bucketSize >= minSizeForRollover(br.getPartitionedRegion))
    }

    override def apply(pr: PartitionedRegion): Future[Unit] = {
      val localPrimaries = pr.getDataStore.getAllLocalPrimaryBucketRegions
      if ((localPrimaries ne null) && localPrimaries.size() > 0) {
        val maxDeltaRows = try {
          pr.getColumnMaxDeltaRows
        } catch {
          case NonFatal(_) => return null
        }
        val minModTime = pr.getCache.cacheTimeMillis() - delayMillis
        // minimize object creation in usual case with explicit iteration (rather than asScala)
        var rolloverBuckets: OpenHashSet[BucketRegion] = null
        val iter = localPrimaries.iterator()
        while (iter.hasNext) {
          val br = iter.next()
          if (testBucket(br, maxDeltaRows, minModTime) && !br.isLockededForMaintenance) {
            if (rolloverBuckets eq null) rolloverBuckets = new OpenHashSet[BucketRegion]()
            rolloverBuckets.add(br)
          }
        }
        // enqueue a job to roll over required row buffers into column table
        // (each bucket will perform a last minute check before rollover inside lock)
        if ((rolloverBuckets ne null) && rolloverBuckets.size() > 0) {
          implicit val executionContext = Utils.executionContext(pr.getGemFireCache)
          Future {
            try {
              val doRollover = new Predicate[BucketRegion] {
                override def test(br: BucketRegion): Boolean =
                  testBucket(br, maxDeltaRows, minModTime)
              }
              rolloverBuckets.asScala.foreach(bucket => Utils.withExceptionHandling(
                bucket.createAndInsertColumnBatch(null, true,
                  GfxdLockSet.MAX_LOCKWAIT_VAL, doRollover)))
            } finally {
              rolloverTasks.remove(pr)
            }
          }
        } else null
      } else null
    }
  }

  /**
   * Merge multiple column batches that are small in size in a bucket.
   * These can get created due to a small "tail" in bulk imports (large enough
   * to exceed minimal size that would have pushed them into row buffers),
   * or a time-based flush that tolerates small sized column batches due to
   * [[rolloverRowBuffersTask]] or a forced flush of even smaller size for sample tables.
   */
  private def mergeSmallColumnBatches(pr: PartitionedRegion, container: GemFireContainer,
      metaData: ExternalTableMetaData, smallBatchBuckets: mutable.Set[BucketRegion]): Unit = {
    mergeTasks.computeIfAbsent(pr, new JFunction[PartitionedRegion, Future[Unit]] {
      override def apply(pr: PartitionedRegion): Future[Unit] = {
        val cache = pr.getGemFireCache
        implicit val executionContext = Utils.executionContext(cache)
        Future(Utils.withExceptionHandling({
          val tableName = container.getQualifiedTableName
          val schema = Utils.getTableSchema(metaData)
          val maxDeltaRows = pr.getColumnMaxDeltaRows
          val compileKey = tableName.concat(".MERGE_SMALL_BATCHES")
          val gen = CodeGeneration.compileCode(compileKey, schema.fields, () => {
            val schemaAttrs = Utils.schemaAttributes(schema)
            val tableScan = ColumnTableScan(schemaAttrs, dataRDD = null,
              otherRDDs = Nil, numBuckets = -1, partitionColumns = Nil,
              partitionColumnAliases = Nil, baseRelation = null, schema, allFilters = Nil,
              schemaAttrs, caseSensitive = true)
            // zero delta row size to avoid going through rolloverRowBuffers again
            val insertPlan = ColumnInsertExec(tableScan, Nil, Nil,
              numBuckets = -1, isPartitioned = false, None,
              (pr.getColumnBatchSize, 0, metaData.compressionCodec),
              tableName, onExecutor = true, schema,
              metaData.externalStore.asInstanceOf[ExternalStore], useMemberVariables = false)
            // now generate the code with the help of WholeStageCodegenExec
            // this is only used for local code generation while its RDD semantics
            // and related methods are all ignored
            val (ctx, code) = ExternalStoreUtils.codeGenOnExecutor(
              WholeStageCodegenExec(insertPlan), insertPlan)
            val references = ctx.references
            // also push the index of batchId reference at the end which can be
            // used by caller to update the reference objects before execution
            references += insertPlan.getBatchIdRef
            (code, references.toArray)
          })
          val references = gen._2.clone()
          // full projection for the iterators
          val numColumns = schema.length
          val projection = (1 to numColumns).toArray
          val lockOwner = Thread.currentThread()
          var success = false
          var locked = false
          var tx: TXStateProxy = null
          var context: TXManagerImpl.TXContext = null
          logInfo(s"Found small batches in ${pr.getName}: " +
              smallBatchBuckets.map(_.getId).mkString(", "))
          // for each bucket, create an iterator to scan and insert the result batches;
          // a separate iterator is required because one ColumnInsertExec assumes a single batchId
          for (br <- smallBatchBuckets) try {
            success = false
            locked = false
            tx = null
            // lock the row buffer bucket for maintenance operations
            Thread.`yield`() // prefer foreground operations
            locked = br.lockForMaintenance(true, GfxdLockSet.MAX_LOCKWAIT_VAL, lockOwner)
            if (!locked) {
              throw new LockTimeoutException(
                s"Failed to lock ${br.getFullPath} for maintenance merge operation")
            }
            // start a new transaction for each bucket
            tx = if (cache.snapshotEnabled) {
              context = TXManagerImpl.getOrCreateTXContext()
              cache.getCacheTransactionManager.beginTX(context,
                IsolationLevel.SNAPSHOT, null, null)
            } else null
            // find the committed entries with small batches under the transaction
            val bucketId = br.getId
            val itr = new pr.PRLocalScanIterator(Collections.singleton(bucketId),
              tx.getTXStateForRead, false /* forUpdate */ , false /* includeValues */ ,
              false /* fetchRemote */)
            val entries = new mutable.ArrayBuffer[RegionEntry](2)
            while (itr.hasNext) {
              val re = itr.next().asInstanceOf[RegionEntry]
              if (!re.isDestroyedOrRemoved) {
                val key = re.getRawKey.asInstanceOf[ColumnFormatKey]
                val batchRowCount = key.getColumnBatchRowCount(itr.getHostedBucketRegion,
                  re, schema.length)
                // check if bucket has multiple small batches
                if (key.getColumnIndex == ColumnFormatEntry.STATROW_COL_INDEX &&
                    batchRowCount < maxDeltaRows) {
                  entries += re
                }
              }
            }
            itr.close()
            if (entries.length > 1) {
              // update the bucketId as per the current bucket
              val batchIdRef = references(references.length - 1).asInstanceOf[Int]
              references(batchIdRef + 1) = bucketId
              val keys = entries.map(_.getRawKey.asInstanceOf[ColumnFormatKey])
              logInfo(s"Merging batches for ${pr.getName}:$bucketId :: $keys")
              // no harm in passing a references array with an extra element at end
              val iter = gen._1.generate(references).asInstanceOf[BufferedRowIterator]
              // use the entries already determined for the iterator read by generated code
              val batchIter = ColumnBatchIterator(br, entries.iterator, projection, context = null)
              iter.init(bucketId, Array(Iterator[Any](new ResultSetTraversal(
                conn = null, stmt = null, rs = null, context = null), batchIter)
                  .asInstanceOf[Iterator[InternalRow]]))
              while (iter.hasNext) {
                iter.next() // ignore result which is number of inserted rows
              }
              // now delete the keys that have been inserted above
              logInfo(s"Deleting merged batches for ${pr.getName}:$bucketId :: $keys")
              keys.foreach(ColumnDelta.deleteBatch(_, pr, numColumns))
            }
            success = true
          } catch {
            case le: LockTimeoutException => logWarning(le.getMessage)
            case t: Throwable => Utils.logAndThrowException(t)
          } finally {
            handleTransaction(cache, tx, context, success)
            if (locked) {
              br.unlockAfterMaintenance(true, lockOwner)
            }
          }
        }, () => {
          mergeTasks.remove(pr)
        }))
      }
    })
  }
}<|MERGE_RESOLUTION|>--- conflicted
+++ resolved
@@ -161,24 +161,12 @@
         if (memberStats == null) {
           memberStats = new MemberStatistics(memMap)
           if (dssUUID != null) {
-<<<<<<< HEAD
             members.justPut(dssUUID.toString, memberStats)
-          } else if (id != null) {
-            members.justPut(id, memberStats)
-=======
-            members.put(dssUUID.toString, memberStats)
->>>>>>> 442da1b7
           }
         } else {
           memberStats.updateMemberStatistics(memMap)
           if (dssUUID != null) {
-<<<<<<< HEAD
             members.justPut(dssUUID.toString, memberStats)
-          } else if (id != null) {
-            members.justPut(id, memberStats)
-=======
-            members.put(dssUUID.toString, memberStats)
->>>>>>> 442da1b7
           }
         }
 
@@ -213,10 +201,9 @@
       }
     }
     catch {
-      case NonFatal(e) => {
+      case NonFatal(e) =>
         log.warn("Exception occurred while collecting Table Statistics: " + e.getMessage)
         log.debug(e.getMessage, e)
-      }
     }
 
     val hiveTables = Misc.getMemStore.getExternalCatalog.getHiveTables(true).asScala
@@ -225,18 +212,16 @@
       try {
         // External Tables
         hiveTables.collect {
-          case table if table.tableType.equalsIgnoreCase("EXTERNAL") => {
+          case table if table.tableType.equalsIgnoreCase("EXTERNAL") =>
             new SnappyExternalTableStats(table.entityName, table.tableType, table.shortProvider,
               table.externalStore, table.dataSourcePath, table.driverClass)
-          }
         }
       }
       catch {
-        case NonFatal(e) => {
+        case NonFatal(e) =>
           log.warn("Exception occurred while collecting External Table Statistics: " + e.getMessage)
           log.debug(e.getMessage, e)
           mutable.Buffer.empty[SnappyExternalTableStats]
-        }
       }
     }
 
@@ -251,11 +236,9 @@
 
       val regionStats = result.flatMap(_.getRegionStats.asScala).map(rs => {
         val tableName = rs.getTableName
-        if (tableTypesMap.contains(tableName.toUpperCase)
-            && tableTypesMap.get(tableName.toUpperCase).get.equalsIgnoreCase("COLUMN")) {
-          rs.setColumnTable(true)
-        } else {
-          rs.setColumnTable(false)
+        tableTypesMap.get(tableName.toUpperCase) match {
+          case Some("COLUMN") => rs.setColumnTable(true)
+          case _ => rs.setColumnTable(false)
         }
         rs
       })
@@ -330,7 +313,7 @@
                 val bucketRegion = itr.getHostedBucketRegion
                 if (bucketRegion.getBucketAdvisor.isPrimary) {
                   val batchRowCount = key.getColumnBatchRowCount(bucketRegion, re,
-                      numColumnsInTable)
+                    numColumnsInTable)
                   rowsInColumnBatch += batchRowCount
                   // check if bucket has multiple small batches
                   if (key.getColumnIndex == ColumnFormatEntry.STATROW_COL_INDEX &&
