/*
 * Copyright (c) 2016 SnappyData, Inc. All rights reserved.
 *
 * Licensed under the Apache License, Version 2.0 (the "License"); you
 * may not use this file except in compliance with the License. You
 * may obtain a copy of the License at
 *
 * http://www.apache.org/licenses/LICENSE-2.0
 *
 * Unless required by applicable law or agreed to in writing, software
 * distributed under the License is distributed on an "AS IS" BASIS,
 * WITHOUT WARRANTIES OR CONDITIONS OF ANY KIND, either express or
 * implied. See the License for the specific language governing
 * permissions and limitations under the License. See accompanying
 * LICENSE file.
 */
package io.snappydata.impl

import java.sql.{Connection, ResultSet, SQLException, Statement}

import scala.collection.JavaConverters._
import scala.collection.mutable
import scala.collection.mutable.ArrayBuffer
import scala.util.Random

import com.gemstone.gemfire.cache.Region
import com.gemstone.gemfire.distributed.internal.membership.InternalDistributedMember
import com.gemstone.gemfire.internal.SocketCreator
import com.gemstone.gemfire.internal.cache.{DistributedRegion, PartitionedRegion}
import com.pivotal.gemfirexd.internal.engine.Misc
import com.pivotal.gemfirexd.internal.engine.distributed.utils.GemFireXDUtils
import com.pivotal.gemfirexd.jdbc.ClientAttribute
import io.snappydata.Constant
<<<<<<< HEAD
=======

>>>>>>> c104f820
import org.apache.spark.Partition
import org.apache.spark.sql.collection.ExecutorMultiBucketLocalShellPartition
import org.apache.spark.sql.execution.ConnectionPool
import org.apache.spark.sql.execution.columnar.ExternalStoreUtils
import org.apache.spark.sql.execution.columnar.impl.{ColumnDelta, ColumnFormatEntry}
import org.apache.spark.sql.execution.datasources.jdbc.DriverRegistry
import org.apache.spark.sql.row.GemFireXDClientDialect
import org.apache.spark.sql.sources.ConnectionProperties
import org.apache.spark.sql.types.StructType

final class SparkShellRDDHelper {

  var useLocatorURL: Boolean = false

  def getSQLStatement(resolvedTableName: String,
      partitionId: Int, requiredColumns: Array[String],
      schema: StructType): (String, String) = {

    val schemaWithIndex = schema.zipWithIndex
    // to fetch columns create a union all string
    // (select data, columnIndex from table where
    //  partitionId = 1 and uuid = ? and columnIndex = 1)
    // union all
    // (select data, columnIndex from table where
    //  partitionId = 1 and uuid = ? and columnIndex = 7)
    // An OR query like the following results in a bulk table scan
    // select data, columnIndex from table where partitionId = 1 and
    //  (columnIndex = 1 or columnIndex = 7)
    val fetchCols = requiredColumns.toSeq.map(col => {
      schemaWithIndex.filter(_._1.name.equalsIgnoreCase(col)).last._2 + 1
    })
    val fetchColString = (fetchCols.flatMap { col =>
      val deltaCol = ColumnDelta.deltaColumnIndex(col, 0)
      (col +: (deltaCol until (deltaCol - ColumnDelta.MAX_DEPTH, -1))).map(
        i => s"(select data, columnIndex from $resolvedTableName where " +
            s"partitionId = $partitionId and uuid = ? and columnIndex = $i)")
    } :+ s"select data, columnIndex from $resolvedTableName where " +
        s"partitionId = $partitionId and uuid = ? and columnIndex = " +
        s"${ColumnFormatEntry.DELETE_MASK_COL_INDEX}").mkString(" union all ")
    // fetch stats query and fetch columns query
    (s"select data, uuid from $resolvedTableName where columnIndex = " +
        s"${ColumnFormatEntry.STATROW_COL_INDEX}", fetchColString)
  }

  def executeQuery(conn: Connection, tableName: String,
      split: Partition, query: String, relDestroyVersion: Int): (Statement, ResultSet, String) = {
    DriverRegistry.register(Constant.JDBC_CLIENT_DRIVER)
    val partition = split.asInstanceOf[ExecutorMultiBucketLocalShellPartition]
    val statement = conn.createStatement()
    if (!useLocatorURL) {
      val buckets = partition.buckets.mkString(",")
<<<<<<< HEAD
      statement.execute(
        s"call sys.SET_BUCKETS_FOR_LOCAL_EXECUTION('$tableName', '$buckets', $relDestroyVersion)")
=======
      statement.execute("call sys.SET_BUCKETS_FOR_LOCAL_EXECUTION(" +
          s"'$resolvedName', '$buckets', $relDestroyVersion)")
>>>>>>> c104f820
      // TODO: currently clientStmt.setLocalExecutionBucketIds is not taking effect probably
      // due to a bug. Need to be looked into before enabling the code below.

//      statement match {
//        case clientStmt: ClientStatement =>
//          val numBuckets = partition.buckets.size
//          val bucketSet = if (numBuckets == 1) {
//            Collections.singleton[Integer](partition.buckets.head)
//          } else {
//            val buckets = new java.util.HashSet[Integer](numBuckets)
//            partition.buckets.foreach(buckets.add(_))
//            buckets
//          }
//          clientStmt.setLocalExecutionBucketIds(bucketSet, resolvedName)
//        case _ =>
//          val buckets = partition.buckets.mkString(",")
//          statement.execute(
//            s"call sys.SET_BUCKETS_FOR_LOCAL_EXECUTION('$resolvedName', '$buckets')")
//      }
    }

    val txId = SparkShellRDDHelper.snapshotTxIdForRead.get()
    if (!txId.equals("null")) {
      statement.execute(
        s"call sys.USE_SNAPSHOT_TXID('$txId')")
    }

    val rs = statement.executeQuery(query)
    (statement, rs, txId)
  }

  def getConnection(connectionProperties: ConnectionProperties,
      split: Partition): Connection = {
    val urlsOfNetServerHost = split.asInstanceOf[
        ExecutorMultiBucketLocalShellPartition].hostList
    useLocatorURL = SparkShellRDDHelper.useLocatorUrl(urlsOfNetServerHost)
    createConnection(connectionProperties, urlsOfNetServerHost)
  }

  def createConnection(connProperties: ConnectionProperties,
      hostList: ArrayBuffer[(String, String)]): Connection = {
    val localhost = SocketCreator.getLocalHost
    var index = -1

    val jdbcUrl = if (useLocatorURL) {
      connProperties.url
    } else {
      if (index < 0) index = hostList.indexWhere(_._1.contains(localhost.getHostAddress))
      if (index < 0) index = Random.nextInt(hostList.size)
      hostList(index)._2
    }

    // enable direct ByteBuffers for best performance
    val executorProps = connProperties.executorConnProps
    executorProps.setProperty(ClientAttribute.THRIFT_LOB_DIRECT_BUFFERS, "true")
    executorProps.setProperty(ClientAttribute.SKIP_CONSTRAINT_CHECKS, "true")
    // setup pool properties
    val props = ExternalStoreUtils.getAllPoolProperties(jdbcUrl, null,
      connProperties.poolProps, connProperties.hikariCP, isEmbedded = false)
    try {
      // use jdbcUrl as the key since a unique pool is required for each server
      ConnectionPool.getPoolConnection(jdbcUrl, GemFireXDClientDialect, props,
        executorProps, connProperties.hikariCP)
    } catch {
      case sqle: SQLException => if (hostList.size == 1 || useLocatorURL) {
        throw sqle
      } else {
        hostList.remove(index)
        createConnection(connProperties, hostList)
      }
    }
  }
}

object SparkShellRDDHelper {

  var snapshotTxIdForRead: ThreadLocal[String] = new ThreadLocal[String]
  var snapshotTxIdForWrite: ThreadLocal[String] = new ThreadLocal[String]

  def getPartitions(tableName: String): Array[Partition] = {
    val bucketToServerList = getBucketToServerMapping(tableName)
    getPartitions(bucketToServerList)
  }

  def getPartitions(bucketToServerList: Array[ArrayBuffer[(String, String)]]): Array[Partition] = {
    val numPartitions = bucketToServerList.length
    val partitions = new Array[Partition](numPartitions)
    for (p <- 0 until numPartitions) {
      var buckets = new mutable.HashSet[Int]()
      buckets += p
      partitions(p) = new ExecutorMultiBucketLocalShellPartition(p,
        buckets, bucketToServerList(p))
    }
    partitions
  }

  private def useLocatorUrl(hostList: ArrayBuffer[(String, String)]): Boolean =
    hostList.isEmpty

  private def fillNetUrlsForServer(node: InternalDistributedMember,
      membersToNetServers: java.util.Map[InternalDistributedMember, String],
      urlPrefix: String, urlSuffix: String,
      netUrls: ArrayBuffer[(String, String)]): Unit = {
    val netServers: String = membersToNetServers.get(node)
    if (netServers != null && !netServers.isEmpty) {
      // check the rare case of multiple network servers
      if (netServers.indexOf(',') > 0) {
        for (netServer <- netServers.split(",")) {
          netUrls += node.getIpAddress.getHostAddress ->
              (urlPrefix + org.apache.spark.sql.collection.Utils
                  .getClientHostPort(netServer) + urlSuffix)
        }
      } else {
        netUrls += node.getIpAddress.getHostAddress ->
            (urlPrefix + org.apache.spark.sql.collection.Utils
                .getClientHostPort(netServers) + urlSuffix)
      }
    }
  }

  /**
   * Called when using smart connector mode that uses accessor
   * to get SnappyData cluster info.
   */
  private def getBucketToServerMapping(
      resolvedName: String): Array[ArrayBuffer[(String, String)]] = {
    val urlPrefix = "jdbc:" + Constant.JDBC_URL_PREFIX
    // no query routing or load-balancing
    val urlSuffix = "/" + ClientAttribute.ROUTE_QUERY + "=false;" +
        ClientAttribute.LOAD_BALANCE + "=false"
    val membersToNetServers = GemFireXDUtils.getGfxdAdvisor.
        getAllNetServersWithMembers
    val availableNetUrls = ArrayBuffer.empty[(String, String)]
    val orphanBuckets = ArrayBuffer.empty[Int]
    Misc.getRegionForTable(resolvedName, true).asInstanceOf[Region[_, _]] match {
      case pr: PartitionedRegion =>
        val bidToAdvisorMap = pr.getRegionAdvisor.
            getAllBucketAdvisorsHostedAndProxies
        val numBuckets = bidToAdvisorMap.size()
        val allNetUrls = new Array[ArrayBuffer[(String, String)]](numBuckets)
        for (bid <- 0 until numBuckets) {
          val pbr = bidToAdvisorMap.get(bid).getProxyBucketRegion
          // throws PartitionOfflineException if appropriate
          pbr.checkBucketRedundancyBeforeGrab(null, false)
          val bOwners = pbr.getBucketOwners
          val netUrls = ArrayBuffer.empty[(String, String)]
          bOwners.asScala.foreach(fillNetUrlsForServer(_,
            membersToNetServers, urlPrefix, urlSuffix, netUrls))

          if (netUrls.isEmpty) {
            // Save the bucket which does not have a neturl,
            // and later assign available ones to it.
            orphanBuckets += bid
          } else {
            for (e <- netUrls) {
              if (!availableNetUrls.contains(e)) {
                availableNetUrls += e
              }
            }
            allNetUrls(bid) = netUrls
          }
        }
        for (bucket <- orphanBuckets) {
          allNetUrls(bucket) = availableNetUrls
        }
        allNetUrls

      case dr: DistributedRegion =>
        val owners = dr.getDistributionAdvisor.adviseInitializedReplicates()
        val netUrls = ArrayBuffer.empty[(String, String)]
        owners.asScala.foreach(fillNetUrlsForServer(_, membersToNetServers,
          urlPrefix, urlSuffix, netUrls))
        Array(netUrls)

      case r => sys.error("unexpected region with dataPolicy=" +
          s"${r.getAttributes.getDataPolicy} attributes: ${r.getAttributes}")
    }
  }

  def setBucketToServerMappingInfo(
      bucketToServerMappingStr: String): Array[ArrayBuffer[(String, String)]] = {
    val urlPrefix = "jdbc:" + Constant.JDBC_URL_PREFIX
    // no query routing or load-balancing
    val urlSuffix = "/" + ClientAttribute.ROUTE_QUERY + "=false;" +
        ClientAttribute.LOAD_BALANCE + "=false"
    if (bucketToServerMappingStr != null) {
      val arr: Array[String] = bucketToServerMappingStr.split(":")
      val orphanBuckets = ArrayBuffer.empty[Int]
      val noOfBuckets = arr(0).toInt
      // val redundancy = arr(1).toInt
      val allNetUrls = new Array[ArrayBuffer[(String, String)]](noOfBuckets)
      val bucketsServers: String = arr(2)
      val newarr: Array[String] = bucketsServers.split("\\|")
      val availableNetUrls = ArrayBuffer.empty[(String, String)]
      for (x <- newarr) {
        val aBucketInfo: Array[String] = x.split(";")
        val bid: Int = aBucketInfo(0).toInt
        if (!(aBucketInfo(1) == "null")) {
          // get (addr,host,port)
          val hostAddressPort = returnHostPortFromServerString(aBucketInfo(1))
          val netUrls = ArrayBuffer.empty[(String, String)]
          netUrls += hostAddressPort._1 ->
              (urlPrefix + hostAddressPort._2 + "[" + hostAddressPort._3 + "]" + urlSuffix)
          allNetUrls(bid) = netUrls
          for (e <- netUrls) {
            if (!availableNetUrls.contains(e)) {
              availableNetUrls += e
            }
          }
        } else {
          // Save the bucket which does not have a neturl,
          // and later assign available ones to it.
          orphanBuckets += bid
        }
      }
      for (bucket <- orphanBuckets) {
        allNetUrls(bucket) = availableNetUrls
      }
      return allNetUrls
    }
    Array.empty
  }

  def setReplicasToServerMappingInfo(
      replicaNodesStr: String): Array[ArrayBuffer[(String, String)]] = {
    val urlPrefix = "jdbc:" + Constant.JDBC_URL_PREFIX
    // no query routing or load-balancing
    val urlSuffix = "/" + ClientAttribute.ROUTE_QUERY + "=false;" +
        ClientAttribute.LOAD_BALANCE + "=false"
    val hostInfo = replicaNodesStr.split(";")
    val netUrls = ArrayBuffer.empty[(String, String)]
    for (host <- hostInfo) {
      val hostAddressPort = returnHostPortFromServerString(host)
      netUrls += hostAddressPort._1 ->
          (urlPrefix + hostAddressPort._2 + "[" + hostAddressPort._3 + "]" + urlSuffix)
    }
    Array(netUrls)
  }

  /*
  * The pattern to extract addresses from the result of
  * GET_ALLSERVERS_AND_PREFSERVER2 procedure; format is:
  *
  * host1/addr1[port1]{kind1},host2/addr2[port2]{kind2},...
  */
  private lazy val addrPattern =
    java.util.regex.Pattern.compile("([^,/]*)(/[^,\\[]+)?\\[([\\d]+)\\](\\{[^}]+\\})?")

  private def returnHostPortFromServerString(serverStr: String): (String, String, String) = {
    if (serverStr == null || serverStr.length == 0) {
      return null
    }
    val matcher: java.util.regex.Matcher = addrPattern.matcher(serverStr)
    val matchFound: Boolean = matcher.find
    if (!matchFound) {
      (null, null, null)
    } else {
      val host: String = matcher.group(1)
      // val address: String = matcher.group(2)
      val portStr: String = matcher.group(3)
      // (address, host, portStr)
      (host, host, portStr)
    }
  }
}<|MERGE_RESOLUTION|>--- conflicted
+++ resolved
@@ -31,10 +31,7 @@
 import com.pivotal.gemfirexd.internal.engine.distributed.utils.GemFireXDUtils
 import com.pivotal.gemfirexd.jdbc.ClientAttribute
 import io.snappydata.Constant
-<<<<<<< HEAD
-=======
-
->>>>>>> c104f820
+
 import org.apache.spark.Partition
 import org.apache.spark.sql.collection.ExecutorMultiBucketLocalShellPartition
 import org.apache.spark.sql.execution.ConnectionPool
@@ -86,13 +83,8 @@
     val statement = conn.createStatement()
     if (!useLocatorURL) {
       val buckets = partition.buckets.mkString(",")
-<<<<<<< HEAD
       statement.execute(
         s"call sys.SET_BUCKETS_FOR_LOCAL_EXECUTION('$tableName', '$buckets', $relDestroyVersion)")
-=======
-      statement.execute("call sys.SET_BUCKETS_FOR_LOCAL_EXECUTION(" +
-          s"'$resolvedName', '$buckets', $relDestroyVersion)")
->>>>>>> c104f820
       // TODO: currently clientStmt.setLocalExecutionBucketIds is not taking effect probably
       // due to a bug. Need to be looked into before enabling the code below.
 
