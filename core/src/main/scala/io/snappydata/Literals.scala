--- conflicted
+++ resolved
@@ -87,9 +87,8 @@
 
   val MAX_VARCHAR_SIZE = 32672
 
-<<<<<<< HEAD
   val MAX_CHAR_SIZE = 254
-=======
+
   val DEFAULT_SERIALIZER = "org.apache.spark.serializer.PooledKryoSerializer"
 
   // LZ4 JNI version is the fastest one but LZF gives best balance between
@@ -97,7 +96,6 @@
   // But the JNI version means no warmup time which helps for short jobs.
   val DEFAULT_CODEC = "lz4"
 
->>>>>>> 319b1688
   // System property to tell the system whether the String type columns
   // should be considered as clob or not
   val STRING_AS_CLOB_PROP = "spark-string-as-clob"
