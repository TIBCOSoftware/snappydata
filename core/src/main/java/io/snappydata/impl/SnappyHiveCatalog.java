/*
 * Copyright (c) 2017 SnappyData, Inc. All rights reserved.
 *
 * Licensed under the Apache License, Version 2.0 (the "License"); you
 * may not use this file except in compliance with the License. You
 * may obtain a copy of the License at
 *
 * http://www.apache.org/licenses/LICENSE-2.0
 *
 * Unless required by applicable law or agreed to in writing, software
 * distributed under the License is distributed on an "AS IS" BASIS,
 * WITHOUT WARRANTIES OR CONDITIONS OF ANY KIND, either express or
 * implied. See the License for the specific language governing
 * permissions and limitations under the License. See accompanying
 * LICENSE file.
 */
package io.snappydata.impl;

import java.sql.SQLException;
import java.util.*;
import java.util.concurrent.*;

<<<<<<< HEAD
import com.gemstone.gemfire.distributed.internal.locks.DLockService;
import com.gemstone.gemfire.internal.GFToSlf4jBridge;
=======
import com.gemstone.gemfire.cache.PartitionAttributes;
>>>>>>> 1d879ff7
import com.gemstone.gemfire.internal.LogWriterImpl;
import com.gemstone.gemfire.internal.cache.ExternalTableMetaData;
import com.gemstone.gemfire.internal.cache.GemfireCacheHelper;
import com.gemstone.gemfire.internal.i18n.LocalizedStrings;
import com.pivotal.gemfirexd.Attribute;
import com.pivotal.gemfirexd.internal.catalog.ExternalCatalog;
import com.pivotal.gemfirexd.internal.engine.Misc;
import com.pivotal.gemfirexd.internal.engine.locks.GfxdLockSet;
import com.pivotal.gemfirexd.internal.engine.store.GemFireStore;
import com.pivotal.gemfirexd.internal.impl.jdbc.Util;
import com.pivotal.gemfirexd.internal.impl.sql.catalog.GfxdDataDictionary;
import com.pivotal.gemfirexd.internal.shared.common.reference.SQLState;
import io.snappydata.Constant;
import org.apache.commons.collections.map.CaseInsensitiveMap;
import org.apache.hadoop.hive.conf.HiveConf;
import org.apache.hadoop.hive.ql.metadata.Hive;
import org.apache.hadoop.hive.ql.metadata.HiveException;
import org.apache.hadoop.hive.ql.metadata.InvalidTableException;
import org.apache.hadoop.hive.ql.metadata.Table;
import org.apache.spark.sql.collection.Utils;
import org.apache.spark.sql.execution.columnar.ExternalStoreUtils;
import org.apache.spark.sql.execution.datasources.jdbc.DriverRegistry;
import org.apache.spark.sql.hive.ExternalTableType;
import org.apache.spark.sql.hive.SnappyStoreHiveCatalog;
import org.apache.spark.sql.sources.JdbcExtendedUtils;
import org.apache.spark.sql.store.StoreUtils;
import org.apache.spark.sql.types.StructType;

public class SnappyHiveCatalog implements ExternalCatalog {

  final private static String THREAD_GROUP_NAME = "HiveMetaStore Client Group";

<<<<<<< HEAD
  private ThreadLocal<HiveMetaStoreClient> hmClients = new ThreadLocal<>();

  private final Future<?> initFuture;

=======
>>>>>>> 1d879ff7
  public static final ThreadLocal<Boolean> SKIP_HIVE_TABLE_CALLS =
      new ThreadLocal<>();

  public static final Object hiveClientSync = new Object();

  private final ExecutorService hmsQueriesExecutorService;

  public SnappyHiveCatalog() {
    final ThreadGroup hmsThreadGroup = LogWriterImpl.createThreadGroup(
        THREAD_GROUP_NAME, Misc.getI18NLogWriter());
    ThreadFactory hmsClientThreadFactory = GemfireCacheHelper.createThreadFactory(
        hmsThreadGroup, "HiveMetaStore Client");
    hmsQueriesExecutorService = Executors.newFixedThreadPool(1, hmsClientThreadFactory);
    // just run a task to initialize the HMC for the thread.
    // Assumption is that this should be outside any lock
    HMSQuery q = getHMSQuery();
    q.resetValues(HMSQuery.INIT, null, null, false);
    this.initFuture = hmsQueriesExecutorService.submit(q);
  }

  private static String setDefaultPath(HiveConf metadataConf,
      HiveConf.ConfVars var, String path) {
    String pathUsed = metadataConf.get(var.varname);
    if (pathUsed == null || pathUsed.isEmpty() ||
        pathUsed.equals(var.getDefaultExpr())) {
      // set the path to provided
      pathUsed = new java.io.File(path).getAbsolutePath();
      metadataConf.setVar(var, pathUsed);
    }
    return pathUsed;
  }

  /**
   * Set the common hive metastore properties and also invoke
   * the static initialization for Hive with system properties
   * which tries booting default derby otherwise (SNAP-1956, SNAP-1961).
   *
   * Should be called after all other properties have been filled in.
   *
   * @return the location of hive warehouse (unused but hive creates the directory)
   */
  public static String initCommonHiveMetaStoreProperties(
      HiveConf metadataConf) {
    metadataConf.set("datanucleus.mapping.Schema", Misc.SNAPPY_HIVE_METASTORE);
    // Tomcat pool has been shown to work best but does not work in split mode
    // because upstream spark does not ship with it (and the one in snappydata-core
    //   cannot be loaded by datanucleus which should be in system CLASSPATH).
    // Using inbuilt DBCP pool which allows setting the max time to wait
    // for a pool connection else BoneCP hangs if network servers are down, for example,
    // and the thrift JDBC connection fails since its default timeout is infinite.
    // The DBCP 1.x versions are thoroughly outdated and should not be used but
    // the expectation is that the one bundled in datanucleus will be in better shape.
    metadataConf.setVar(HiveConf.ConfVars.METASTORE_CONNECTION_POOLING_TYPE,
        "dbcp-builtin");
    // set the scratch dir inside current working directory (unused but created)
    setDefaultPath(metadataConf, HiveConf.ConfVars.SCRATCHDIR, "./hive");
    // set the warehouse dir inside current working directory (unused but created)
    String warehouse = setDefaultPath(metadataConf,
        HiveConf.ConfVars.METASTOREWAREHOUSE, "./warehouse");
    metadataConf.setVar(HiveConf.ConfVars.HADOOPFS, "file:///");

    metadataConf.set("datanucleus.connectionPool.testSQL", "VALUES(1)");

    // ensure no other Hive instance is alive for this thread but also
    // set the system properties because this can initialize Hive static
    // instance that will try to boot default derby otherwise
    Properties props = metadataConf.getAllProperties();
    Set<String> propertyNames = props.stringPropertyNames();
    for (String name : propertyNames) {
      System.setProperty(name, props.getProperty(name));
    }
    Hive.closeCurrent();

    // set integer properties after the system properties have been used by
    // Hive static initialization so that these never go into system properties

    // every session has own hive client, so a small pool
    // metadataConf.set("datanucleus.connectionPool.maxPoolSize", "4");
    // metadataConf.set("datanucleus.connectionPool.minPoolSize", "0");
    metadataConf.set("datanucleus.connectionPool.maxActive", "4");
    metadataConf.set("datanucleus.connectionPool.maxIdle", "2");
    metadataConf.set("datanucleus.connectionPool.minIdle", "0");
    // throw pool exhausted exception after 30s
    metadataConf.set("datanucleus.connectionPool.maxWait", "30000");

    return warehouse;
  }

  @Override
  public boolean waitForInitialization() {
    // skip for call from within initHMC
    if (!this.initFuture.isDone() && Thread.currentThread()
        .getThreadGroup().getName().equals(THREAD_GROUP_NAME)) {
      return false;
    }
    return GemFireStore.handleCatalogInit(this.initFuture);
  }

  @Override
  public Table getTable(String schema, String tableName, boolean skipLocks) {
    HMSQuery q = getHMSQuery();
    q.resetValues(HMSQuery.GET_TABLE, tableName, schema, skipLocks);
    Future<Object> f = this.hmsQueriesExecutorService.submit(q);
    return (Table)handleFutureResult(f);
  }

  @Override
  public boolean isColumnTable(String schema, String tableName, boolean skipLocks) {
    HMSQuery q = getHMSQuery();
    q.resetValues(HMSQuery.ISCOLUMNTABLE_QUERY, tableName, schema, skipLocks);
    Future<Object> f = this.hmsQueriesExecutorService.submit(q);
    return (Boolean)handleFutureResult(f);
  }

  @Override
  public boolean isRowTable(String schema, String tableName, boolean skipLocks) {
    HMSQuery q = getHMSQuery();
    q.resetValues(HMSQuery.ISROWTABLE_QUERY, tableName, schema, skipLocks);
    Future<Object> f = this.hmsQueriesExecutorService.submit(q);
    return (Boolean)handleFutureResult(f);
  }

  @Override
  public List<ExternalTableMetaData> getHiveTables(boolean skipLocks) {
    // skip if this is already the catalog lookup thread (Hive dropTable
    //   invokes getTables again)
    if (Boolean.TRUE.equals(
        SKIP_HIVE_TABLE_CALLS.get())) {
      return Collections.emptyList();
    }
    HMSQuery q = getHMSQuery();
    q.resetValues(HMSQuery.GET_HIVE_TABLES, null, null, skipLocks);
    Future<Object> f = this.hmsQueriesExecutorService.submit(q);
    // noinspection unchecked
    return (List<ExternalTableMetaData>)handleFutureResult(f);
  }

  @Override
  public String getColumnTableSchemaAsJson(String schema, String tableName,
      boolean skipLocks) {
    HMSQuery q = getHMSQuery();
    q.resetValues(HMSQuery.COLUMNTABLE_SCHEMA, tableName, schema, skipLocks);
    Future<Object> f = this.hmsQueriesExecutorService.submit(q);
    return (String)handleFutureResult(f);
  }

  @Override
  public ExternalTableMetaData getHiveTableMetaData(String schema, String tableName,
      boolean skipLocks) {
    HMSQuery q = getHMSQuery();
    q.resetValues(HMSQuery.GET_COL_TABLE, tableName, schema, skipLocks);
    Future<Object> f = this.hmsQueriesExecutorService.submit(q);
    return (ExternalTableMetaData)handleFutureResult(f);
  }

  @Override
  public HashMap<String, List<String>> getAllStoreTablesInCatalog(boolean skipLocks) {
    HMSQuery q = getHMSQuery();
    q.resetValues(HMSQuery.GET_ALL_TABLES_MANAGED_IN_DD, null, null, skipLocks);
    Future<Object> f = this.hmsQueriesExecutorService.submit(q);
    // noinspection unchecked
    return (HashMap<String, List<String>>)handleFutureResult(f);
  }

  @Override
  public boolean removeTable(String schema,
      String table, boolean skipLocks) {
    HMSQuery q = getHMSQuery();
    q.resetValues(HMSQuery.REMOVE_TABLE, table, schema, skipLocks);
    Future<Object> f = this.hmsQueriesExecutorService.submit(q);
    return (Boolean)handleFutureResult(f);
  }

  @Override
  public String catalogSchemaName() {
    return SnappyStoreHiveCatalog.HIVE_METASTORE();
  }

  @Override
  public void close() {
    HMSQuery q = getHMSQuery();
    q.resetValues(HMSQuery.CLOSE_HMC, null, null, true);
    try {
      this.hmsQueriesExecutorService.submit(q).get(5, TimeUnit.SECONDS);
    } catch (Exception ignored) {
    }
    this.hmsQueriesExecutorService.shutdown();
    try {
      this.hmsQueriesExecutorService.awaitTermination(5, TimeUnit.SECONDS);
    } catch (InterruptedException ignored) {
    }
  }

  private HMSQuery getHMSQuery() {
    return new HMSQuery();
  }

  private <T> T handleFutureResult(Future<T> f) {
    try {
      return f.get();
    } catch (ExecutionException e) {
      throw new RuntimeException(e.getCause());
    } catch (Exception e) {
      throw new RuntimeException(e);
    }
  }

  private class HMSQuery implements Callable<Object> {

    private int qType;
    private String tableName;
    private String dbName;
    private boolean skipLock;

    private static final int INIT = 0;
    private static final int ISROWTABLE_QUERY = 1;
    private static final int ISCOLUMNTABLE_QUERY = 2;
    private static final int COLUMNTABLE_SCHEMA = 3;
    // all hive tables that are expected to be in datadictionary
    // this will exclude external tables like parquet tables, stream tables
    private static final int GET_ALL_TABLES_MANAGED_IN_DD = 4;
    private static final int REMOVE_TABLE = 5;
    private static final int GET_COL_TABLE = 6;
    private static final int CLOSE_HMC = 7;
    private static final int GET_TABLE = 8;
    private static final int GET_HIVE_TABLES = 9;

    // More to be added later

    HMSQuery() {
    }

    private void resetValues(int queryType, String tableName,
        String dbName, boolean skipLocks) {
      this.qType = queryType;
      this.tableName = tableName;
      this.dbName = dbName;
      this.skipLock = skipLocks;
    }

    @Override
    public Object call() throws Exception {
      SKIP_HIVE_TABLE_CALLS.set(Boolean.TRUE);
      Hive hmc;
      try {
        if (this.skipLock) {
          GfxdDataDictionary.SKIP_LOCKS.set(true);
        }
      switch (this.qType) {
        case INIT:
          // Take write lock on data dictionary. Because of this all the servers
          // will initiate their hive client one by one. This is important as we
          // have downgraded the ISOLATION LEVEL from SERIALIZABLE to REPEATABLE READ
          final String hiveClientObject = "HiveMetaStoreClient";
          final DLockService lockService = Misc.getMemStoreBooting()
              .getDDLLockService();
          GFToSlf4jBridge logger = (GFToSlf4jBridge)Misc.getI18NLogWriter();
          int previousLevel = logger.getLevel();
          // just log the warning messages, during hive client initialization
          // as it generates hundreds of line of logs which are of no use.
          // Once the initialization is done, restore the logging level.
          if (previousLevel <= LogWriterImpl.CONFIG_LEVEL) {
            logger.setLevel(LogWriterImpl.WARNING_LEVEL);
          }

          final boolean writeLockTaken = lockService.lock(hiveClientObject,
              GfxdLockSet.MAX_LOCKWAIT_VAL, -1);
          try {
            synchronized (hiveClientSync) {
              initHMC();
            }
          } finally {
            if (writeLockTaken) {
              //this.dd.unlockAfterWriting(tc, false);
              lockService.unlock(hiveClientObject);
            }
            logger.setLevel(previousLevel);
          }
          return true;

        case ISROWTABLE_QUERY:
          hmc = Hive.get();
          String type = getType(hmc);
          return type.equalsIgnoreCase(ExternalTableType.Row().name());

        case ISCOLUMNTABLE_QUERY:
          hmc = Hive.get();
          type = getType(hmc);
          return !type.equalsIgnoreCase(ExternalTableType.Row().name());

        case COLUMNTABLE_SCHEMA:
          hmc = Hive.get();
          return getSchema(hmc);

        case GET_TABLE:
          hmc = Hive.get();
          return getTable(hmc, this.dbName, this.tableName);

        case GET_HIVE_TABLES: {
          hmc = Hive.get();
          List<String> schemas = hmc.getAllDatabases();
          ArrayList<ExternalTableMetaData> externalTables = new ArrayList<>();
          for (String schema : schemas) {
            List<String> tables = hmc.getAllTables(schema);
            for (String tableName : tables) {
              Table table = hmc.getTable(schema, tableName);
              String tableType = ExternalTableType.getTableType(table);
              if (!ExternalTableType.Row().name().equalsIgnoreCase(tableType)) {
                // TODO: FIX ME: should not convert to upper case blindly
                // but unfortunately hive meta-store is not case-sensitive
                ExternalTableMetaData metaData = new ExternalTableMetaData(
                    Utils.toUpperCase(table.getTableName()),
                    Utils.toUpperCase(table.getDbName()),
                    tableType, null, -1, -1,
                    null, null, null, null);
                metaData.provider = table.getParameters().get(
                    SnappyStoreHiveCatalog.HIVE_PROVIDER());
                metaData.columns = ExternalStoreUtils.getColumnMetadata(
                    ExternalStoreUtils.getTableSchema(table));
                externalTables.add(metaData);
              }
            }
          }
          return externalTables;
        }

        case GET_ALL_TABLES_MANAGED_IN_DD:
          hmc = Hive.get();
          List<String> dbList = hmc.getAllDatabases();
          HashMap<String, List<String>> dbTablesMap = new HashMap<>();
          for (String db : dbList) {
            List<String> tables = hmc.getAllTables(db);
            // TODO: FIX ME: should not convert to upper case blindly
            List <String> upperCaseTableNames = new LinkedList<>();
            for (String t : tables) {
              Table hiveTab = hmc.getTable(db, t);
              String tableType = ExternalTableType.getTableType(hiveTab);
              if (ExternalTableType.isTableBackedByRegion(tableType)) {
                upperCaseTableNames.add(Utils.toUpperCase(t));
              }
            }
            dbTablesMap.put(Utils.toUpperCase(db), upperCaseTableNames);
          }
          return dbTablesMap;
        case REMOVE_TABLE:
          hmc = Hive.get();
          hmc.dropTable(this.dbName, this.tableName);
          return true;
        case GET_COL_TABLE:
          hmc = Hive.get();
          Table table = getTableWithRetry(hmc);
          if (table == null) return null;
          String fullyQualifiedName = Utils.toUpperCase(table.getDbName()) +
              "." + Utils.toUpperCase(table.getTableName());
          StructType schema = ExternalStoreUtils.getTableSchema(table);
          @SuppressWarnings("unchecked")
          Map<String, String> parameters = new CaseInsensitiveMap(
              table.getSd().getSerdeInfo().getParameters());
          String parts = parameters.get(ExternalStoreUtils.BUCKETS());
          // get the partitions from the actual table if not in catalog
          int partitions;
          if (parts != null) {
            partitions = Integer.parseInt(parts);
          } else {
            PartitionAttributes pattrs = Misc.getRegionForTableByPath(
                fullyQualifiedName, true)
                .getAttributes().getPartitionAttributes();
            partitions = pattrs != null ? pattrs.getTotalNumBuckets() : 1;
          }
          Object value = parameters.get(StoreUtils.GEM_INDEXED_TABLE());
          String baseTable = value != null ? value.toString() : "";
          String dmls = JdbcExtendedUtils.
              getInsertOrPutString(fullyQualifiedName, schema, false, false);
          value = parameters.get(ExternalStoreUtils.DEPENDENT_RELATIONS());
          String[] dependentRelations = value != null
              ? value.toString().split(",") : null;
          int columnBatchSize = Integer.parseInt(parameters.get(
              ExternalStoreUtils.COLUMN_BATCH_SIZE()));
          int columnMaxDeltaRows = Integer.parseInt(parameters.get(
              ExternalStoreUtils.COLUMN_MAX_DELTA_ROWS()));
          value = parameters.get(ExternalStoreUtils.COMPRESSION_CODEC());
          String compressionCodec = value == null ? Constant.DEFAULT_CODEC() : value.toString();
          String tableType = ExternalTableType.getTableType(table);
          return new ExternalTableMetaData(
              fullyQualifiedName,
              schema,
              tableType,
              ExternalStoreUtils.getExternalStoreOnExecutor(parameters,
                  partitions, fullyQualifiedName, schema),
              columnBatchSize,
              columnMaxDeltaRows,
              compressionCodec,
              baseTable,
              dmls,
              dependentRelations);

        case CLOSE_HMC:
          Hive.closeCurrent();
          return true;

        default:
          throw new IllegalStateException("HiveMetaStoreClient:unknown query option");
      }
      } finally {
        GfxdDataDictionary.SKIP_LOCKS.set(false);
      }
    }

    public String toString() {
      return "HiveMetaStoreQuery:query type = " + this.qType + " tname = " +
          this.tableName + " db = " + this.dbName;
    }

    private void initHMC() {
      DriverRegistry.register("io.snappydata.jdbc.EmbeddedDriver");
      DriverRegistry.register("io.snappydata.jdbc.ClientDriver");

      HiveConf metadataConf = new HiveConf();
      String urlSecure = "jdbc:snappydata:" +
          ";user=" + SnappyStoreHiveCatalog.HIVE_METASTORE() +
          ";disable-streaming=true;default-persistent=true;internal-connection=true";
      final Map<Object, Object> bootProperties = Misc.getMemStore().getBootProperties();
      if (bootProperties.containsKey(Attribute.USERNAME_ATTR) && bootProperties.containsKey
          (Attribute.PASSWORD_ATTR)) {
        urlSecure = "jdbc:snappydata:" +
            ";user=" + bootProperties.get(Attribute.USERNAME_ATTR) +
            ";password=" + bootProperties.get(Attribute.PASSWORD_ATTR) +
            ";default-schema=" + SnappyStoreHiveCatalog.HIVE_METASTORE() +
            ";disable-streaming=true;default-persistent=true;internal-connection=true";
        /*
        metadataConf.setVar(HiveConf.ConfVars.METASTORE_CONNECTION_USER_NAME,
            bootProperties.get("user").toString());
        metadataConf.setVar(HiveConf.ConfVars.METASTOREPWD,
            bootProperties.get("password").toString());
        */
      } else {
        metadataConf.setVar(HiveConf.ConfVars.METASTORE_CONNECTION_USER_NAME,
            Misc.SNAPPY_HIVE_METASTORE);
      }
      metadataConf.setVar(HiveConf.ConfVars.METASTORECONNECTURLKEY, urlSecure);
      metadataConf.setVar(HiveConf.ConfVars.METASTORE_CONNECTION_DRIVER,
          "io.snappydata.jdbc.EmbeddedDriver");
      initCommonHiveMetaStoreProperties(metadataConf);

      final short numRetries = 40;
      short count = 0;
      while (true) {
        try {
          Hive hmc = Hive.get(metadataConf);
          // a dummy table query to pre-initialize most of hive metastore tables
          try {
            getTable(hmc, "APP", "DUMMY");
          } catch (SQLException ignored) {
          }
          return;
        } catch (Exception ex) {
          Throwable t = ex;
          boolean noDataStoreFound = false;
          while (t != null && !noDataStoreFound) {
            noDataStoreFound = (t instanceof SQLException) &&
                SQLState.NO_DATASTORE_FOUND.startsWith(
                    ((SQLException)t).getSQLState());
            t = t.getCause();
          }
          // wait for some time and retry if no data store found error
          // is thrown due to region not being initialized
          if (count < numRetries && noDataStoreFound) {
            try {
              Misc.getI18NLogWriter().warning(LocalizedStrings.DEBUG,
                  "SnappyHiveCatalog.HMSQuery.initHMC: No datastore found " +
                      "while initializing Hive metastore client. " +
                      "Will retry initialization after 3 seconds. " +
                      "Exception received is " + t);
              if (Misc.getI18NLogWriter().fineEnabled()) {
                Misc.getI18NLogWriter().warning(LocalizedStrings.DEBUG,
                    "Exception stacktrace:", ex);
              }
              count++;
              Thread.sleep(3000);
            } catch (InterruptedException ie) {
              throw new IllegalStateException(ex);
            }
          } else {
            throw new IllegalStateException(ex);
          }
        }
      }
    }

    private Table getTable(Hive hmc, String dbName, String tableName) throws SQLException {
      try {
        return hmc.getTable(dbName, tableName);
      } catch (InvalidTableException ignored) {
        return null;
      } catch (HiveException he) {
        throw Util.generateCsSQLException(SQLState.TABLE_NOT_FOUND,
            tableName, he);
      }
    }

    private String getType(Hive hmc) throws SQLException {
      return ExternalTableType.getTableType(getTable(hmc, this.dbName, this.tableName));
    }

    private Table getTableWithRetry(Hive hmc) throws SQLException {
      Table table = null;
      try {
        table = getTable(hmc, this.dbName, this.tableName);
      } catch (SQLException sqle) {
        // try with upper-case name
      }
      if (table == null) {
        table = getTable(hmc, this.dbName, Utils.toUpperCase(this.tableName));
      }
      return table;
    }

    private String getSchema(Hive hmc) throws SQLException {
      Table table = getTableWithRetry(hmc);
      if (table != null) {
        return SnappyStoreHiveCatalog.getSchemaStringFromHiveTable(table);
      } else {
        return null;
      }
    }
  }
}<|MERGE_RESOLUTION|>--- conflicted
+++ resolved
@@ -18,14 +18,17 @@
 
 import java.sql.SQLException;
 import java.util.*;
-import java.util.concurrent.*;
-
-<<<<<<< HEAD
+import java.util.concurrent.Callable;
+import java.util.concurrent.ExecutionException;
+import java.util.concurrent.ExecutorService;
+import java.util.concurrent.Executors;
+import java.util.concurrent.Future;
+import java.util.concurrent.ThreadFactory;
+import java.util.concurrent.TimeUnit;
+
+import com.gemstone.gemfire.cache.PartitionAttributes;
 import com.gemstone.gemfire.distributed.internal.locks.DLockService;
 import com.gemstone.gemfire.internal.GFToSlf4jBridge;
-=======
-import com.gemstone.gemfire.cache.PartitionAttributes;
->>>>>>> 1d879ff7
 import com.gemstone.gemfire.internal.LogWriterImpl;
 import com.gemstone.gemfire.internal.cache.ExternalTableMetaData;
 import com.gemstone.gemfire.internal.cache.GemfireCacheHelper;
@@ -58,13 +61,8 @@
 
   final private static String THREAD_GROUP_NAME = "HiveMetaStore Client Group";
 
-<<<<<<< HEAD
-  private ThreadLocal<HiveMetaStoreClient> hmClients = new ThreadLocal<>();
-
   private final Future<?> initFuture;
 
-=======
->>>>>>> 1d879ff7
   public static final ThreadLocal<Boolean> SKIP_HIVE_TABLE_CALLS =
       new ThreadLocal<>();
 
@@ -156,11 +154,9 @@
   @Override
   public boolean waitForInitialization() {
     // skip for call from within initHMC
-    if (!this.initFuture.isDone() && Thread.currentThread()
-        .getThreadGroup().getName().equals(THREAD_GROUP_NAME)) {
-      return false;
-    }
-    return GemFireStore.handleCatalogInit(this.initFuture);
+    return (this.initFuture.isDone() || !Thread.currentThread()
+        .getThreadGroup().getName().equals(THREAD_GROUP_NAME)) &&
+        GemFireStore.handleCatalogInit(this.initFuture);
   }
 
   @Override
