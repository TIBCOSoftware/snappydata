/*
 * Copyright (c) 2016 SnappyData, Inc. All rights reserved.
 *
 * Licensed under the Apache License, Version 2.0 (the "License"); you
 * may not use this file except in compliance with the License. You
 * may obtain a copy of the License at
 *
 * http://www.apache.org/licenses/LICENSE-2.0
 *
 * Unless required by applicable law or agreed to in writing, software
 * distributed under the License is distributed on an "AS IS" BASIS,
 * WITHOUT WARRANTIES OR CONDITIONS OF ANY KIND, either express or
 * implied. See the License for the specific language governing
 * permissions and limitations under the License. See accompanying
 * LICENSE file.
 */
package io.snappydata.impl;

import java.sql.SQLException;
import java.util.ArrayList;
import java.util.Collections;
import java.util.HashMap;
import java.util.LinkedList;
import java.util.List;
import java.util.Map;
import java.util.concurrent.Callable;
import java.util.concurrent.ExecutorService;
import java.util.concurrent.Executors;
import java.util.concurrent.Future;
import java.util.concurrent.ThreadFactory;
import java.util.concurrent.TimeUnit;

import com.gemstone.gemfire.internal.LogWriterImpl;
import com.gemstone.gemfire.internal.cache.ExternalTableMetaData;
import com.gemstone.gemfire.internal.i18n.LocalizedStrings;
import com.pivotal.gemfirexd.Attribute;
import com.pivotal.gemfirexd.internal.catalog.ExternalCatalog;
import com.pivotal.gemfirexd.internal.engine.Misc;
import com.pivotal.gemfirexd.internal.impl.jdbc.Util;
import com.pivotal.gemfirexd.internal.impl.sql.catalog.GfxdDataDictionary;
import com.pivotal.gemfirexd.internal.shared.common.reference.SQLState;
import org.apache.commons.collections.map.CaseInsensitiveMap;
import org.apache.hadoop.hive.conf.HiveConf;
import org.apache.hadoop.hive.metastore.HiveMetaStoreClient;
import org.apache.hadoop.hive.metastore.api.NoSuchObjectException;
import org.apache.hadoop.hive.metastore.api.Table;
import org.apache.spark.sql.collection.Utils;
import org.apache.spark.sql.execution.columnar.ExternalStoreUtils;
import org.apache.spark.sql.execution.datasources.jdbc.DriverRegistry;
import org.apache.spark.sql.hive.ExternalTableType;
import org.apache.spark.sql.hive.SnappyStoreHiveCatalog;
import org.apache.spark.sql.sources.JdbcExtendedUtils;
import org.apache.spark.sql.store.StoreUtils;
import org.apache.spark.sql.types.StructType;
import org.apache.thrift.TException;

public class SnappyHiveCatalog implements ExternalCatalog {

  final private static String THREAD_GROUP_NAME = "HiveMetaStore Client Group";

  private ThreadLocal<HiveMetaStoreClient> hmClients = new ThreadLocal<>();

  public static final ThreadLocal<Boolean> SKIP_HIVE_TABLE_CALLS =
      new ThreadLocal<>();

  private final ThreadLocal<HMSQuery> queries = new ThreadLocal<>();

  private final ExecutorService hmsQueriesExecutorService;

  public SnappyHiveCatalog() {
    final ThreadGroup hmsThreadGroup = LogWriterImpl.createThreadGroup(
        THREAD_GROUP_NAME, Misc.getI18NLogWriter());
    ThreadFactory hmsClientThreadFactory = new ThreadFactory() {
      private int next = 0;

      @SuppressWarnings("NullableProblems")
      public Thread newThread(Runnable command) {
        Thread t = new Thread(hmsThreadGroup, command, "HiveMetaStore Client-"
            + next++);
        t.setDaemon(true);
        return t;
      }
    };
    hmsQueriesExecutorService = Executors.newFixedThreadPool(1, hmsClientThreadFactory);
    // just run a task to initialize the HMC for the thread.
    // Assumption is that this should be outside any lock
    HMSQuery q = getHMSQuery();
    q.resetValues(HMSQuery.INIT, null, null, true);
    Future<Object> ret = hmsQueriesExecutorService.submit(q);
    try {
      ret.get();
    } catch (Exception e) {
      throw new RuntimeException(e);
    }
  }

  public Table getTable(String schema, String tableName, boolean skipLocks) {
    HMSQuery q = getHMSQuery();
    q.resetValues(HMSQuery.GET_TABLE, tableName, schema, skipLocks);
    Future<Object> f = this.hmsQueriesExecutorService.submit(q);
    return (Table)handleFutureResult(f);
  }

  public boolean isColumnTable(String schema, String tableName, boolean skipLocks) {
    HMSQuery q = getHMSQuery();
    q.resetValues(HMSQuery.ISCOLUMNTABLE_QUERY, tableName, schema, skipLocks);
    Future<Object> f = this.hmsQueriesExecutorService.submit(q);
    return (Boolean)handleFutureResult(f);
  }

  public boolean isRowTable(String schema, String tableName, boolean skipLocks) {
    HMSQuery q = getHMSQuery();
    q.resetValues(HMSQuery.ISROWTABLE_QUERY, tableName, schema, skipLocks);
    Future<Object> f = this.hmsQueriesExecutorService.submit(q);
    return (Boolean)handleFutureResult(f);
  }

  public List<ExternalTableMetaData> getHiveTables(boolean skipLocks) {
    // skip if this is already the catalog lookup thread (Hive dropTable
    //   invokes getTables again)
    if (Boolean.TRUE.equals(
        SKIP_HIVE_TABLE_CALLS.get())) {
      return Collections.emptyList();
    }
    HMSQuery q = getHMSQuery();
    q.resetValues(HMSQuery.GET_HIVE_TABLES, null, null, skipLocks);
    Future<Object> f = this.hmsQueriesExecutorService.submit(q);
    // noinspection unchecked
    return (List<ExternalTableMetaData>)handleFutureResult(f);
  }

  public String getColumnTableSchemaAsJson(String schema, String tableName,
      boolean skipLocks) {
    HMSQuery q = getHMSQuery();
    q.resetValues(HMSQuery.COLUMNTABLE_SCHEMA, tableName, schema, skipLocks);
    Future<Object> f = this.hmsQueriesExecutorService.submit(q);
    return (String)handleFutureResult(f);
  }

  public ExternalTableMetaData getHiveTableMetaData(String schema, String tableName,
      boolean skipLocks) {
    HMSQuery q = getHMSQuery();
    q.resetValues(HMSQuery.GET_COL_TABLE, tableName, schema, skipLocks);
    Future<Object> f = this.hmsQueriesExecutorService.submit(q);
    return (ExternalTableMetaData)handleFutureResult(f);
  }

  public HashMap<String, List<String>> getAllStoreTablesInCatalog(boolean skipLocks) {
    HMSQuery q = getHMSQuery();
    q.resetValues(HMSQuery.GET_ALL_TABLES_MANAGED_IN_DD, null, null, skipLocks);
    Future<Object> f = this.hmsQueriesExecutorService.submit(q);
    // noinspection unchecked
    return (HashMap<String, List<String>>)handleFutureResult(f);
  }

  public boolean removeTable(String schema,
      String table, boolean skipLocks) {
    HMSQuery q = getHMSQuery();
    q.resetValues(HMSQuery.REMOVE_TABLE, table, schema, skipLocks);
    Future<Object> f = this.hmsQueriesExecutorService.submit(q);
    return (Boolean)handleFutureResult(f);
  }

  @Override
  public String catalogSchemaName() {
    return SnappyStoreHiveCatalog.HIVE_METASTORE();
  }

  @Override
  public void stop() {
    HMSQuery q = getHMSQuery();
    q.resetValues(HMSQuery.CLOSE_HMC, null, null, true);
    try {
      this.hmsQueriesExecutorService.submit(q).get();
    } catch (Exception ignored) {
    }
    this.hmsQueriesExecutorService.shutdown();
    try {
      this.hmsQueriesExecutorService.awaitTermination(5, TimeUnit.SECONDS);
    } catch (InterruptedException ignored) {
    }
  }

  private HMSQuery getHMSQuery() {
    HMSQuery q = this.queries.get();
    if (q == null) {
      q = new HMSQuery();
      this.queries.set(q);
    }
    return q;
  }

  private <T> T handleFutureResult(Future<T> f) {
    try {
      return f.get();
    } catch (Exception e) {
      throw new RuntimeException(e);
    }
  }

  private class HMSQuery implements Callable<Object> {

    private int qType;
    private String tableName;
    private String dbName;
    private boolean skipLock;

    private static final int INIT = 0;
    private static final int ISROWTABLE_QUERY = 1;
    private static final int ISCOLUMNTABLE_QUERY = 2;
    private static final int COLUMNTABLE_SCHEMA = 3;
    // all hive tables that are expected to be in datadictionary
    // this will exclude external tables like parquet tables, stream tables
    private static final int GET_ALL_TABLES_MANAGED_IN_DD = 4;
    private static final int REMOVE_TABLE = 5;
    private static final int GET_COL_TABLE = 6;
    private static final int CLOSE_HMC = 7;
    private static final int GET_TABLE = 8;
    private static final int GET_HIVE_TABLES = 9;

    // More to be added later

    HMSQuery() {
    }

    public void resetValues(int queryType, String tableName,
        String dbName, boolean skipLocks) {
      this.qType = queryType;
      this.tableName = tableName;
      this.dbName = dbName;
      this.skipLock = skipLocks;
    }

    @Override
    public Object call() throws Exception {
      SKIP_HIVE_TABLE_CALLS.set(Boolean.TRUE);
      try {
        if (this.skipLock) {
          GfxdDataDictionary.SKIP_LOCKS.set(true);
        }
      switch (this.qType) {
        case INIT:
          initHMC();
          return true;

        case ISROWTABLE_QUERY:
          HiveMetaStoreClient hmc = SnappyHiveCatalog.this.hmClients.get();
          String type = getType(hmc);
          return type.equalsIgnoreCase(ExternalTableType.Row().name());

        case ISCOLUMNTABLE_QUERY:
          hmc = SnappyHiveCatalog.this.hmClients.get();
          type = getType(hmc);
          return !type.equalsIgnoreCase(ExternalTableType.Row().name());

        case COLUMNTABLE_SCHEMA:
          hmc = SnappyHiveCatalog.this.hmClients.get();
          return getSchema(hmc);

        case GET_TABLE:
          hmc = SnappyHiveCatalog.this.hmClients.get();
          return getTable(hmc, this.dbName, this.tableName);

        case GET_HIVE_TABLES: {
          hmc = SnappyHiveCatalog.this.hmClients.get();
          List<String> schemas = hmc.getAllDatabases();
          ArrayList<ExternalTableMetaData> externalTables = new ArrayList<>();
          for (String schema : schemas) {
            List<String> tables = hmc.getAllTables(schema);
            for (String tableName : tables) {
              Table table = hmc.getTable(schema, tableName);
              String tableType = table.getParameters().get(
                  JdbcExtendedUtils.TABLETYPE_PROPERTY());
              if (!ExternalTableType.Row().name().equalsIgnoreCase(tableType)) {
                // TODO: FIX ME: should not convert to upper case blindly
                // but unfortunately hive meta-store is not case-sensitive
                ExternalTableMetaData metaData = new ExternalTableMetaData(
                    Utils.toUpperCase(table.getTableName()),
                    Utils.toUpperCase(table.getDbName()),
                    tableType, null, -1, -1,
                    null, null, null, null);
                metaData.provider = table.getParameters().get(
                    SnappyStoreHiveCatalog.HIVE_PROVIDER());
                metaData.columns = ExternalStoreUtils.getColumnMetadata(
                    ExternalStoreUtils.getTableSchema(table.getParameters()));
                externalTables.add(metaData);
              }
            }
          }
          return externalTables;
        }

        case GET_ALL_TABLES_MANAGED_IN_DD:
          hmc = SnappyHiveCatalog.this.hmClients.get();
          List<String> dbList = hmc.getAllDatabases();
          HashMap<String, List<String>> dbTablesMap = new HashMap<>();
          for (String db : dbList) {
            List<String> tables = hmc.getAllTables(db);
            // TODO: FIX ME: should not convert to upper case blindly
            List <String> upperCaseTableNames = new LinkedList<>();
            for (String t : tables) {
              Table hiveTab = hmc.getTable(db, t);
              String tableType = hiveTab.getParameters().get(
                  JdbcExtendedUtils.TABLETYPE_PROPERTY());
              if (isTableInStoreDD(tableType)) {
                upperCaseTableNames.add(Utils.toUpperCase(t));
              }
            }
            dbTablesMap.put(Utils.toUpperCase(db), upperCaseTableNames);
          }
          return dbTablesMap;
        case REMOVE_TABLE:
          hmc = SnappyHiveCatalog.this.hmClients.get();
          hmc.dropTable(this.dbName, this.tableName);
          return true;
        case GET_COL_TABLE:
          hmc = SnappyHiveCatalog.this.hmClients.get();
          Table table = getTableWithRetry(hmc);
          String fullyQualifiedName = Utils.toUpperCase(table.getDbName()) +
              "." + Utils.toUpperCase(table.getTableName());
          StructType schema = ExternalStoreUtils.getTableSchema(
              table.getParameters()).get();
          @SuppressWarnings("unchecked")
          Map<String, String> parameters = new CaseInsensitiveMap(
              table.getSd().getSerdeInfo().getParameters());
          int partitions = ExternalStoreUtils.getAndSetTotalPartitions(
              parameters, true);
          Object value = parameters.get(StoreUtils.GEM_INDEXED_TABLE());
          String baseTable = value != null ? value.toString() : "";
          String dmls = JdbcExtendedUtils.
              getInsertOrPutString(fullyQualifiedName, schema, false, false);
          value = parameters.get(ExternalStoreUtils.DEPENDENT_RELATIONS());
          String[] dependentRelations = value != null
              ? value.toString().split(",") : null;
          int columnBatchSize = Integer.parseInt(parameters.get(
              ExternalStoreUtils.COLUMN_BATCH_SIZE()));
          int columnMaxDeltaRows = Integer.parseInt(parameters.get(
              ExternalStoreUtils.COLUMN_MAX_DELTA_ROWS()));
          value = parameters.get(ExternalStoreUtils.COMPRESSION_CODEC());
          String compressionCodec = value == null ? null : value.toString();
          String tableType = table.getParameters().get(
              JdbcExtendedUtils.TABLETYPE_PROPERTY());
        return new ExternalTableMetaData(
              fullyQualifiedName,
              schema,
              tableType,
              ExternalStoreUtils.getExternalStoreOnExecutor(parameters,
                  partitions, fullyQualifiedName, schema),
              columnBatchSize,
              columnMaxDeltaRows,
              compressionCodec,
              baseTable,
              dmls,
              dependentRelations);

        case CLOSE_HMC:
          hmc = SnappyHiveCatalog.this.hmClients.get();
          hmc.close();
          SnappyHiveCatalog.this.hmClients.remove();
          return true;

        default:
          throw new IllegalStateException("HiveMetaStoreClient:unknown query option");
      }
      } finally {
        GfxdDataDictionary.SKIP_LOCKS.set(false);
      }
    }

    public String toString() {
      return "HiveMetaStoreQuery:query type = " + this.qType + " tname = " +
          this.tableName + " db = " + this.dbName;
    }

    private void initHMC() {
      DriverRegistry.register("io.snappydata.jdbc.EmbeddedDriver");
      DriverRegistry.register("io.snappydata.jdbc.ClientDriver");

      HiveConf metadataConf = new HiveConf();
<<<<<<< HEAD
      String urlSecure = "jdbc:snappydata:" +
          ";user=" + SnappyStoreHiveCatalog.HIVE_METASTORE() +
          ";disable-streaming=true;default-persistent=true";
      final Map<Object, Object> bootProperties = Misc.getMemStore().getBootProperties();
      if (bootProperties.containsKey("user") && bootProperties.containsKey("password")) {
        urlSecure = "jdbc:snappydata:" +
            ";user=" + bootProperties.get("user") +
            ";password=" + bootProperties.get("password") +
            ";default-schema=" + SnappyStoreHiveCatalog.HIVE_METASTORE() +
            ";disable-streaming=true;default-persistent=true";
        /*
        metadataConf.setVar(HiveConf.ConfVars.METASTORE_CONNECTION_USER_NAME,
            bootProperties.get("user").toString());
        metadataConf.setVar(HiveConf.ConfVars.METASTOREPWD,
            bootProperties.get("password").toString());
        */
=======
      final Map<Object, Object> bootProperties = Misc.getMemStore().getBootProperties();
      if (bootProperties.containsKey(Attribute.USERNAME_ATTR) &&
          bootProperties.containsKey(Attribute.PASSWORD_ATTR)) {
        url = "jdbc:snappydata:;default-schema=" +
            SnappyStoreHiveCatalog.HIVE_METASTORE() +
            ";disable-streaming=true;default-persistent=true";
        metadataConf.setVar(HiveConf.ConfVars.METASTORE_CONNECTION_USER_NAME,
            bootProperties.get(Attribute.USERNAME_ATTR).toString());
        metadataConf.setVar(HiveConf.ConfVars.METASTOREPWD,
            bootProperties.get(Attribute.PASSWORD_ATTR).toString());
>>>>>>> 91805aa1
      } else {
        metadataConf.setVar(HiveConf.ConfVars.METASTORE_CONNECTION_USER_NAME,
            Misc.SNAPPY_HIVE_METASTORE);
      }
<<<<<<< HEAD
      metadataConf.set("datanucleus.mapping.Schema", Misc.SNAPPY_HIVE_METASTORE);
      metadataConf.setVar(HiveConf.ConfVars.METASTORECONNECTURLKEY, urlSecure);
=======
      metadataConf.setVar(HiveConf.ConfVars.METASTORECONNECTURLKEY, url);
>>>>>>> 91805aa1
      metadataConf.setVar(HiveConf.ConfVars.METASTORE_CONNECTION_DRIVER,
          "io.snappydata.jdbc.EmbeddedDriver");

      final short numRetries = 40;
      short count = 0;
      while (true) {
        try {
          HiveMetaStoreClient hmc = new HiveMetaStoreClient(metadataConf);
          SnappyHiveCatalog.this.hmClients.set(hmc);
          return;
        } catch (Exception ex) {
          Throwable t = ex;
          boolean noDataStoreFound = false;
          while (t != null && !noDataStoreFound) {
            noDataStoreFound = (t instanceof SQLException) &&
                SQLState.NO_DATASTORE_FOUND.startsWith(
                    ((SQLException)t).getSQLState());
            t = t.getCause();
          }
          // wait for some time and retry if no data store found error
          // is thrown due to region not being initialized
          if (count < numRetries && noDataStoreFound) {
            try {
              Misc.getI18NLogWriter().warning(LocalizedStrings.DEBUG,
                  "SnappyHiveCatalog.HMSQuery.initHMC: No datastore found " +
                      "while initializing Hive metastore client. " +
                      "Will retry initialization after 3 seconds. " +
                      "Exception received is " + t);
              if (Misc.getI18NLogWriter().fineEnabled()) {
                Misc.getI18NLogWriter().warning(LocalizedStrings.DEBUG,
                    "Exception stacktrace:", ex);
              }
              count++;
              Thread.sleep(3000);
            } catch (InterruptedException ie) {
              throw new IllegalStateException(ex);
            }
          } else {
            throw new IllegalStateException(ex);
          }
        }
      }
    }

    private Table getTable(HiveMetaStoreClient hmc,
        String dbName, String tableName) throws SQLException {
      try {
        return hmc.getTable(dbName, tableName);
      } catch (NoSuchObjectException ignored) {
        return null;
      } catch (TException te) {
        throw Util.generateCsSQLException(SQLState.TABLE_NOT_FOUND,
            tableName, te);
      }
    }

    private String getType(HiveMetaStoreClient hmc) throws SQLException {
      Table t = getTable(hmc, this.dbName, this.tableName);
      if (t != null) {
        return t.getParameters().get(JdbcExtendedUtils.TABLETYPE_PROPERTY());
      } else {
        // assume ROW type in GemFireXD
        return ExternalTableType.Row().name();
      }
    }

    private boolean isTableInStoreDD(String type) {
      return type.equalsIgnoreCase(ExternalTableType.Row().name()) ||
          type.equalsIgnoreCase(ExternalTableType.Column().name()) ||
          type.equalsIgnoreCase(ExternalTableType.Sample().name());
    }

    private Table getTableWithRetry(HiveMetaStoreClient hmc) throws SQLException {
      Table table = null;
      try {
        table = getTable(hmc, this.dbName, this.tableName);
      } catch (SQLException sqle) {
        // try with upper-case name
      }
      if (table == null) {
        table = getTable(hmc, this.dbName, Utils.toUpperCase(this.tableName));
      }
      return table;
    }

    private String getSchema(HiveMetaStoreClient hmc) throws SQLException {
      Table table = getTableWithRetry(hmc);
      if (table != null) {
        return SnappyStoreHiveCatalog.getSchemaStringFromHiveTable(table);
      } else {
        return null;
      }
    }
  }
}<|MERGE_RESOLUTION|>--- conflicted
+++ resolved
@@ -377,15 +377,15 @@
       DriverRegistry.register("io.snappydata.jdbc.ClientDriver");
 
       HiveConf metadataConf = new HiveConf();
-<<<<<<< HEAD
       String urlSecure = "jdbc:snappydata:" +
           ";user=" + SnappyStoreHiveCatalog.HIVE_METASTORE() +
           ";disable-streaming=true;default-persistent=true";
       final Map<Object, Object> bootProperties = Misc.getMemStore().getBootProperties();
-      if (bootProperties.containsKey("user") && bootProperties.containsKey("password")) {
+      if (bootProperties.containsKey(Attribute.USERNAME_ATTR) && bootProperties.containsKey
+          (Attribute.PASSWORD_ATTR)) {
         urlSecure = "jdbc:snappydata:" +
-            ";user=" + bootProperties.get("user") +
-            ";password=" + bootProperties.get("password") +
+            ";user=" + bootProperties.get(Attribute.USERNAME_ATTR) +
+            ";password=" + bootProperties.get(Attribute.PASSWORD_ATTR) +
             ";default-schema=" + SnappyStoreHiveCatalog.HIVE_METASTORE() +
             ";disable-streaming=true;default-persistent=true";
         /*
@@ -394,28 +394,12 @@
         metadataConf.setVar(HiveConf.ConfVars.METASTOREPWD,
             bootProperties.get("password").toString());
         */
-=======
-      final Map<Object, Object> bootProperties = Misc.getMemStore().getBootProperties();
-      if (bootProperties.containsKey(Attribute.USERNAME_ATTR) &&
-          bootProperties.containsKey(Attribute.PASSWORD_ATTR)) {
-        url = "jdbc:snappydata:;default-schema=" +
-            SnappyStoreHiveCatalog.HIVE_METASTORE() +
-            ";disable-streaming=true;default-persistent=true";
-        metadataConf.setVar(HiveConf.ConfVars.METASTORE_CONNECTION_USER_NAME,
-            bootProperties.get(Attribute.USERNAME_ATTR).toString());
-        metadataConf.setVar(HiveConf.ConfVars.METASTOREPWD,
-            bootProperties.get(Attribute.PASSWORD_ATTR).toString());
->>>>>>> 91805aa1
       } else {
         metadataConf.setVar(HiveConf.ConfVars.METASTORE_CONNECTION_USER_NAME,
             Misc.SNAPPY_HIVE_METASTORE);
       }
-<<<<<<< HEAD
       metadataConf.set("datanucleus.mapping.Schema", Misc.SNAPPY_HIVE_METASTORE);
       metadataConf.setVar(HiveConf.ConfVars.METASTORECONNECTURLKEY, urlSecure);
-=======
-      metadataConf.setVar(HiveConf.ConfVars.METASTORECONNECTURLKEY, url);
->>>>>>> 91805aa1
       metadataConf.setVar(HiveConf.ConfVars.METASTORE_CONNECTION_DRIVER,
           "io.snappydata.jdbc.EmbeddedDriver");
 
