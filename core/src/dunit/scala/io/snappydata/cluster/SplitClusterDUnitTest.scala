--- conflicted
+++ resolved
@@ -128,18 +128,14 @@
 
   // test to make sure that stock spark-shell works with SnappyData core jar
   def testSparkShell(): Unit = {
-<<<<<<< HEAD
-    // testObject.invokeSparkShell(snappyProductDir, locatorClientPort)
-    testObject.invokeSparkShell(productDir, locatorClientPort)
-=======
-    testObject.invokeSparkShell(snappyProductDir, sparkProductDir, locatorClientPort)
+    testObject.invokeSparkShell(snappyProductDir, sparkProductDir,
+      locatorClientPort, vm = vm3)
   }
 
   // test to make sure that stock spark-shell for latest Spark release works with JDBC pool jar
   def testSparkShellCurrent(): Unit = {
-    testObject.invokeSparkShellCurrent(snappyProductDir, sparkProductDir, currentProductDir,
+   testObject.invokeSparkShellCurrent(snappyProductDir, sparkProductDir, currentProductDir,
       locatorClientPort, new Properties(), vm3)
->>>>>>> 736b0290
   }
 }
 
@@ -642,16 +638,22 @@
   }
 
   def stopSparkCluster(productDir: String): Unit = {
+    logInfo(s"Stopping spark cluster in $productDir/work")
+    stopSpark()
+    logInfo((productDir + "/sbin/stop-all.sh") !!)
+  }
+
+  def stopSpark() : Unit = {
     val sparkContext = SnappyContext.globalSparkContext
-    logInfo(s"Stopping spark cluster in $productDir/work")
-    if (sparkContext != null) sparkContext.stop()
-    logInfo((productDir + "/sbin/stop-all.sh") !!)
-  }
-
-  private def runSparkShellSnappyPoolTest(stmt: Statement, sparkShellCommand: String): Unit = {
+    if (sparkContext != null){
+      logInfo("Stopping SparkContext ")
+      sparkContext.stop()
+    }
+  }
+
+  private def runSparkShellSnappyPoolTest(sparkShellCommand: String): Unit = {
     // create and populate the tables for the pool driver test
     logInfo(s"About to invoke spark-shell with command: $sparkShellCommand")
-
     var output = sparkShellCommand.!!
     logInfo(output)
     output = output.replaceAll("NoSuchObjectException", "NoSuchObject")
@@ -660,30 +662,24 @@
     assert(!output.contains("Exception"),
       s"Some exception stacktrace seen on spark-shell console: $output")
     assert(!output.contains("Error"), s"Some error seen on spark-shell console: $output")
-
-    // accessing tables created through spark-shell
-    val rs1 = stmt.executeQuery("select count(*) from testTable1")
-    rs1.next()
-    assert(rs1.getInt(1) == 2)
-
-    val rs2 = stmt.executeQuery("select count(*) from testTable2")
-    rs2.next()
-    assert(rs2.getInt(1) == 2)
-
-    // drop the tables
-    stmt.execute("drop table testTable2")
-    stmt.execute("drop table testTable1")
   }
 
   def invokeSparkShell(productDir: String, sparkProductDir: String, locatorClientPort: Int,
-      props: Properties = new Properties()): Unit = {
-    // perform some operation thru spark-shell
-    val jars = Files.newDirectoryStream(Paths.get(s"$productDir/../../build-artifacts/scala-2.11/distributions/"),
+      props: Properties = new Properties(), vm: VM = null): Unit = {
+
+    // Stopping the spark context, just because spark=cluster using all available cores.
+    if (vm eq null) stopSpark()
+    else vm.invoke(classOf[SplitClusterDUnitTest], "stopSpark")
+
+    // scalastyle:off
+    val jars = Files.newDirectoryStream(Paths.get(s"$productDir/../distributions/"),
       "snappydata-core*.jar")
     var securityConf = ""
     if (props.containsKey(Attribute.USERNAME_ATTR)) {
-      securityConf = s" --conf spark.snappydata.store.user=${props.getProperty(Attribute
-          .USERNAME_ATTR)}" +
+      securityConf = s" --conf spark.snappydata.store.user=${
+        props.getProperty(Attribute
+            .USERNAME_ATTR)
+      }" +
           s" --conf spark.snappydata.store.password=${props.getProperty(Attribute.PASSWORD_ATTR)}"
     }
     val snappyDataCoreJar = jars.iterator().next().toAbsolutePath.toString
@@ -693,46 +689,20 @@
     val hostName = InetAddress.getLocalHost.getHostName
     val sparkShellCommand = s"$sparkProductDir/bin/spark-shell --master spark://$hostName:7077" +
         " --conf spark.snappydata.connection=localhost:" + locatorClientPort +
-        s" --jars $snappyDataCoreJar" +
-        securityConf +
-<<<<<<< HEAD
-        s" -i $scriptFile"
-
-    logInfo(s"About to invoke spark-shell with command: $sparkShellCommand")
-
-    var output = sparkShellCommand.!!
-    logInfo(output)
-    output = output.replaceAll("NoSuchObjectException", "NoSuchObject")
-    output = output.replaceAll("AQP classes in Enterprise edition:" +
-        " java.lang.ClassNotFoundException",
-      "AQP classes in Enterprise edition: java.lang.ClassNotFound")
-    assert(!output.contains("Exception"),
-      s"Some exception stacktrace seen on spark-shell console: $output")
-=======
-        s" -i $scriptFile -i $scriptFile2"
->>>>>>> 736b0290
-
-    logInfo(s"Invoking spark-shell: $sparkShellCommand")
-    val conn = getConnection(locatorClientPort, props)
-    val stmt = conn.createStatement()
-
-    runSparkShellSnappyPoolTest(stmt, sparkShellCommand)
-
-    // accessing tables created through spark-shell
-    val rs1 = stmt.executeQuery("select count(*) from coltable")
-    rs1.next()
-    assert(rs1.getInt(1) == 5)
-
-    val rs2 = stmt.executeQuery("select count(*) from rowtable")
-    rs2.next()
-    assert(rs2.getInt(1) == 5)
-
-    // drop the tables
-    stmt.execute("drop table rowtable")
-    stmt.execute("drop table coltable")
-
-    stmt.close()
-    conn.close()
+        s" --jars $snappyDataCoreJar" + securityConf
+
+    // run SparkSqlTestCode.txt command file on spark-shell
+    val sparkSqlScriptCommand = sparkShellCommand + s" -i $scriptFile"
+    runSparkShellSnappyPoolTest(sparkSqlScriptCommand)
+    // access table created via spark-shell
+    accessTableCreatedViaSparkShell(locatorClientPort, props, "coltable", "rowtable" , 5)
+
+    // run SnappySqlPoolTestCode.txt command file on spark-shell
+    val snappySqlScriptCommand = sparkShellCommand + s" -i $scriptFile2"
+    runSparkShellSnappyPoolTest(snappySqlScriptCommand)
+    // access table created via spark-shell
+    accessTableCreatedViaSparkShell(locatorClientPort, props)
+
   }
 
   def invokeSparkShellCurrent(productDir: String, sparkProductDir: String,
@@ -761,18 +731,41 @@
           locatorClientPort + s" --jars $snappyJdbcJar" + securityConf +
           s" -i $scriptFile"
 
-      val conn = getConnection(locatorClientPort, props)
-      val stmt = conn.createStatement()
-
-      runSparkShellSnappyPoolTest(stmt, sparkShellCommand)
-
-      stmt.close()
-      conn.close()
+      // run SnappySqlPoolTestCode.txt commands on spark-shell
+      runSparkShellSnappyPoolTest(sparkShellCommand)
+      // access table created via spark-shell
+      accessTableCreatedViaSparkShell(locatorClientPort, props)
+
     } finally {
       stopSparkCluster(sparkCurrentProductDir)
       startSparkCluster(sparkProductDir)
     }
   }
+
+  private def accessTableCreatedViaSparkShell(locatorClientPort: Int,
+      props: Properties = new Properties(), assertTable1: String = "testTable1",
+      assertTable2: String = "testTable2",
+      assertValue: Int = 2): Unit ={
+
+    val conn = getConnection(locatorClientPort, props)
+    val stmt = conn.createStatement()
+
+    // accessing tables created through spark-shell
+    val rs1 = stmt.executeQuery(s"select count(*) from $assertTable1")
+    rs1.next()
+    assert(rs1.getInt(1) == assertValue)
+
+    val rs2 = stmt.executeQuery(s"select count(*) from $assertTable2")
+    rs2.next()
+    assert(rs2.getInt(1) == assertValue)
+
+    // drop the tables
+    stmt.execute(s"drop table $assertTable1")
+    stmt.execute(s"drop table $assertTable2")
+
+    stmt.close()
+    conn.close()
+  }
 }
 
 case class Data2(col1: Int, col2: String, col3: String)
