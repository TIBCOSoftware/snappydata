/*
 * Copyright (c) 2016 SnappyData, Inc. All rights reserved.
 *
 * Licensed under the Apache License, Version 2.0 (the "License"); you
 * may not use this file except in compliance with the License. You
 * may obtain a copy of the License at
 *
 * http://www.apache.org/licenses/LICENSE-2.0
 *
 * Unless required by applicable law or agreed to in writing, software
 * distributed under the License is distributed on an "AS IS" BASIS,
 * WITHOUT WARRANTIES OR CONDITIONS OF ANY KIND, either express or
 * implied. See the License for the specific language governing
 * permissions and limitations under the License. See accompanying
 * LICENSE file.
 */
package io.snappydata.cluster

import java.net.InetAddress
import java.sql.Timestamp
import java.util.Properties

import com.pivotal.gemfirexd.Attribute
import io.snappydata.Constant
import io.snappydata.test.dunit.VM
import io.snappydata.test.util.TestException
import io.snappydata.util.TestUtils
import org.apache.spark.sql.catalyst.InternalRow
import org.apache.spark.sql.collection.{Utils, WrappedInternalRow}
import org.apache.spark.sql.types.Decimal
import org.apache.spark.sql.{SnappyContext, ThinClientConnectorMode}
import org.apache.spark.util.collection.OpenHashSet
import org.apache.spark.{Logging, SparkConf, SparkContext}
import org.junit.Assert

import scala.collection.mutable.ArrayBuffer
import scala.language.postfixOps
import scala.util.Random

case class OrderData(ref: Int, description: String, amount: Long)
/**
 * Basic tests for non-embedded mode connections to an embedded cluster.
 */
trait SplitClusterDUnitTestBase extends Logging {

  def vm0: VM

  def vm1: VM

  def vm2: VM

  def vm3: VM

  protected def startArgs: Array[AnyRef]

  protected def testObject: SplitClusterDUnitTestObject

  protected def props: Map[String, String] = testObject.props

  protected def productDir: String

  protected def locatorClientPort: Int

  protected def startNetworkServers(): Unit

  def doTestColumnTableCreation(): Unit = {
    // Embedded Cluster Operations
    testObject.createTablesAndInsertData("column")

    // StandAlone Spark Cluster Operations
    vm3.invoke(getClass, "verifyEmbeddedTablesAndCreateInSplitMode",
      startArgs :+ "column" :+ Boolean.box(false) :+ props
      :+ Int.box(locatorClientPort))

    // make sure that table dropped from external cluster is not cached
    // in catalog of embedded mode cluster
    testObject.assertTableNotCachedInHiveCatalog("APP.EMBEDDEDMODETABLE1")

    // Embedded Cluster Verifying the Spark Cluster Operations
    testObject.verifySplitModeOperations("column", isComplex = false, props)

    // make sure that table dropped from embedded cluster is not cached
    // in catalog of external cluster
//    vm3.invoke(getClass, "assertTableNotCachedInHiveCatalog", "APP.SPLITMODETABLE1")

    logInfo("Test Completed Successfully")
  }

  def doTestRowTableCreation(): Unit = {
    // Embedded Cluster Operations
    testObject.createTablesAndInsertData("row")

    // StandAlone Spark Cluster Operations
    vm3.invoke(getClass, "verifyEmbeddedTablesAndCreateInSplitMode",
      startArgs :+ "row" :+ Boolean.box(false) :+ props
          :+ Int.box(locatorClientPort))

    // Embedded Cluster Verifying the Spark Cluster Operations
    testObject.verifySplitModeOperations("row", isComplex = false, props)

  }

  def doTestComplexTypesForColumnTables_SNAP643(): Unit = {
    // Embedded Cluster Operations
    val props = Map("buckets" -> "7")
    testObject.createComplexTablesAndInsertData(props)

    // StandAlone Spark Cluster Operations
    vm3.invoke(getClass, "verifyEmbeddedTablesAndCreateInSplitMode",
      startArgs :+ "column" :+ Boolean.box(true) :+ props
          :+ Int.box(locatorClientPort))

    // Embedded Cluster Verifying the Spark Cluster Operations
    testObject.verifySplitModeOperations("column", isComplex = true, props)
  }

  def doTestTableFormChanges(skewNetworkServers: Boolean): Unit = {
    // StandAlone Spark Cluster Operations
    // row table
    vm3.invoke(getClass, "createTablesInSplitMode",
      startArgs
          :+ Int.box(locatorClientPort) :+ "ROW")

    testObject.dropAndCreateTablesInEmbeddedMode("ROW")

    vm3.invoke(getClass, "verifyTableFormInSplitMOde",
      startArgs
          :+ Int.box(locatorClientPort))

    // StandAlone Spark Cluster Operations
    // column table
    vm3.invoke(getClass, "createTablesInSplitMode",
      startArgs
          :+ Int.box(locatorClientPort) :+ "COLUMN")

    testObject.dropAndCreateTablesInEmbeddedMode("COLUMN")

    vm3.invoke(getClass, "verifyTableFormInSplitMOde",
      startArgs
          :+ Int.box(locatorClientPort))
  }

  protected def skewNetworkServers: Boolean = false

  def testColumnTableCreation(): Unit = {
    doTestColumnTableCreation()
  }

  def testRowTableCreation(): Unit = {
    doTestRowTableCreation()
  }

  def _testComplexTypesForColumnTables_SNAP643(): Unit = {
    doTestComplexTypesForColumnTables_SNAP643()
  }

<<<<<<< HEAD
  // SNAP-1680 is filed to enable this
  def DISABLEDtestTableFormChanges(): Unit = {
=======
  final def testTableFormChanges(): Unit = {
>>>>>>> 73d5ec78
    doTestTableFormChanges(skewNetworkServers)
  }

}

trait SplitClusterDUnitTestObject extends Logging {

  val props = Map.empty[String, String]

  def createTablesAndInsertData(tableType: String): Unit

  def createComplexTablesAndInsertData(props: Map[String, String]): Unit

  def verifySplitModeOperations(tableType: String, isComplex: Boolean,
      props: Map[String, String]): Unit

  def assertTableNotCachedInHiveCatalog(tableName: String): Unit

  def dropAndCreateTablesInEmbeddedMode(tableType: String): Unit = {
  }

  def createTablesInSplitMode(locatorPort: Int,
      prop: Properties,
      locatorClientPort: Int,
      tableType: String): Unit = {
  }

  def verifyTableFormInSplitMOde(locatorPort: Int,
      prop: Properties,
      locatorClientPort: Int): Unit = {
  }

  def verifyEmbeddedTablesAndCreateInSplitMode(locatorPort: Int,
      prop: Properties, tableType: String, isComplex: Boolean,
      props: Map[String, String],
      locatorClientPort: Int): Unit = {

    val snc: SnappyContext = getSnappyContextForConnector(locatorClientPort)

    // try to create the table already created in embedded mode.
    // it should throw the table exist exception.
    var tableAlreadyExistException: Exception = null
    try {
      if (isComplex) {
        createComplexTableUsingDataSourceAPI(snc, "embeddedModeTable1",
          tableType, props)
      } else {
        createTableUsingDataSourceAPI(snc, "embeddedModeTable1",
          tableType, props)
      }
    } catch {
      case e: Exception => tableAlreadyExistException = e
    }
    assert(tableAlreadyExistException != null)
    assert(tableAlreadyExistException.getMessage.toLowerCase.contains(
      "already exists.".toLowerCase), tableAlreadyExistException.getMessage)

    // select the data from table created in embedded mode
    selectFromTable(snc, "embeddedModeTable1", 1005)

    // drop the table created in embedded mode
    snc.dropTable("embeddedModeTable1", ifExists = true)

    // select the data from table created in embedded mode
    selectFromTable(snc, "embeddedModeTable2", 1005)

    var expected = Seq.empty[ComplexData]
    // create a table in split mode
    if (isComplex) {
      expected = createComplexTableUsingDataSourceAPI(snc, "splitModeTable1",
        tableType, props)
    } else {
      createTableUsingDataSourceAPI(snc, "splitModeTable1",
        tableType, props)
    }

    selectFromTable(snc, "splitModeTable1", 1005, expected)

    logInfo("Successful")
  }

  /**
   * Returns the SnappyContext for external(connector) Spark cluster connected to
   * SnappyData cluster
   */
  def getSnappyContextForConnector(locatorClientPort: Int, props: Properties = null):
  SnappyContext = {
    val hostName = InetAddress.getLocalHost.getHostName
//      val connectionURL = "jdbc:snappydata://localhost:" + locatorClientPort + "/"
      val connectionURL = s"localhost:$locatorClientPort"
      val conf = new SparkConf()
          .setAppName("test Application")
          .setMaster(s"spark://$hostName:7077")
          .set("spark.executor.cores", TestUtils.defaultCores.toString)
          .set("spark.executor.extraClassPath",
            getEnvironmentVariable("SNAPPY_DIST_CLASSPATH"))
          .set("snappydata.connection", connectionURL)

    if (props != null) {
      val user = props.getProperty(Attribute.USERNAME_ATTR, "")
      val pass = props.getProperty(Attribute.PASSWORD_ATTR, "")
      if (!user.isEmpty && !pass.isEmpty) {
        conf.set(Constant.SPARK_STORE_PREFIX + Attribute.USERNAME_ATTR, user)
        conf.set(Constant.SPARK_STORE_PREFIX + Attribute.PASSWORD_ATTR, pass)
        logInfo(s"Getting context with $user credentials")
      }
    }

      val sc = SparkContext.getOrCreate(conf)
//      sc.setLogLevel("DEBUG")
//      Logger.getLogger("org").setLevel(Level.DEBUG)
//      Logger.getLogger("akka").setLevel(Level.DEBUG)
      val snc = SnappyContext(sc)

      val mode = SnappyContext.getClusterMode(snc.sparkContext)
      mode match {
        case ThinClientConnectorMode(_, _) => // expected
        case _ => assert(false, "cluster mode is " + mode)
      }
      snc
  }

  def createTableUsingDataSourceAPI(snc: SnappyContext,
      tableName: String, tableType: String,
      propsMap: Map[String, String] = props): Unit = {
    val context = snc.sparkContext
    val data = ArrayBuffer(Array(1, 2, 3), Array(7, 8, 9), Array(9, 2, 3),
      Array(4, 2, 3), Array(5, 6, 7))
    1 to 1000 foreach { _ =>
      data += Array.fill(3)(Random.nextInt())
    }
    val rdd = context.parallelize(data, 8).map(s =>
      Data(s(0), Integer.toString(s(1)),
        Decimal(s(2).toString + '.' + math.abs(s(0)))))

    val dataDF = snc.createDataFrame(rdd)

    snc.createTable(tableName, tableType, dataDF.schema, propsMap)
    SnappyContext.getClusterMode(snc.sparkContext) match {
      case ThinClientConnectorMode(_, _) =>
        // test index create op
        snc.createIndex("tableName" + "_index", tableName, Map(("COL1" -> None)),
          Map.empty[String, String])
      case _ =>
    }

    dataDF.write.insertInto(tableName)

    SnappyContext.getClusterMode(snc.sparkContext) match {
      case ThinClientConnectorMode(_, _) =>
        // test index drop op
        snc.dropIndex("tableName" + "_index", false)
      case _ =>
    }
  }

  def selectFromTable(snc: SnappyContext, tableName: String,
      expectedLength: Int,
      expected: Seq[ComplexData] = Seq.empty[ComplexData]): Unit = {
    val result = snc.sql("SELECT * FROM " + tableName)
    val r = result.collect()
    assert(r.length == expectedLength,
      s"Expected $expectedLength but got ${r.length}")
    if (expected.nonEmpty) {
      // check the data equivalence
      val schema = result.schema
      val converter = Utils.createCatalystConverter(schema)
      val expectedMap = expected.map(d => (d.col1, new WrappedInternalRow(
        converter(d).asInstanceOf[InternalRow], schema, None))).toMap
      r.foreach { row =>
        Assert.assertEquals(expectedMap(row.getInt(0)), row)
      }
    }
  }

  def createComplexTableUsingDataSourceAPI(snc: SnappyContext,
      tableName: String, tableType: String,
      props: Map[String, String]): ArrayBuffer[ComplexData] = {
    val keys = new OpenHashSet[Int](1005)
    val context = snc.sparkContext
    val dec1 = Array(Decimal("4.92"), Decimal("51.98"))
    val dec2 = Array(Decimal("95.27"), Decimal("17.25"), Decimal("7583.2956"))
    val time = System.currentTimeMillis()
    val ts = Array(new Timestamp(time), new Timestamp(time + 123456L),
      new Timestamp(0L), new Timestamp(time - 12246L), new Timestamp(-1L))
    val m1 = Map(
      ts(0) -> Data(3, "8", Decimal("1.8")),
      ts(1) -> Data(5, "3", Decimal("0.3")),
      ts(2) -> Data(8, "2", Decimal("2.1")))
    val m2 = Map(
      ts(3) -> Data(8, "3", Decimal("8.0")),
      ts(0) -> Data(7, "5", Decimal("7.5")),
      ts(4) -> Data(4, "8", Decimal("4.9")))
    val data = ArrayBuffer[ComplexData]()
    data += ComplexData(1, dec1, "3", m2, 7.56, Data(2, "8", Decimal("3.2")),
      dec1(0), ts(0))
    data += ComplexData(7, dec1, "8", m1, 8.45, Data(7, "4", Decimal("4.9")),
      dec2(0), ts(1))
    data += ComplexData(9, dec2, "2", m2, 12.33, Data(3, "1", Decimal("1.7")),
      dec1(1), ts(2))
    data += ComplexData(4, dec2, "2", m1, 92.85, Data(9, "3", Decimal("9.4")),
      dec2(1), ts(3))
    data += ComplexData(5, dec2, "7", m1, 5.28, Data(4, "8", Decimal("1.8")),
      dec2(2), ts(4))
    for (_ <- 1 to 1000) {
      var rnd: Long = 0L
      var rnd1 = 0
      do {
        rnd = Random.nextLong()
        rnd1 = rnd.asInstanceOf[Int]
      } while (keys.contains(rnd1))
      keys.add(rnd1)
      val rnd2 = (rnd >>> 32).asInstanceOf[Int]
      val drnd = Random.nextInt(65536)
      val drnd1 = drnd & 0xff
      val drnd2 = (drnd >>> 8) & 0xff
      val dec = if ((rnd1 % 2) == 0) dec1 else dec2
      val map = if ((rnd2 % 2) == 0) m1 else m2
      data += ComplexData(rnd1, dec, rnd2.toString, map, Random.nextDouble(),
        Data(rnd1, Integer.toString(rnd2), Decimal(drnd1.toString + '.' +
            drnd2)), dec(1), ts(math.abs(rnd1) % 5))
    }
    val rdd = context.parallelize(data, 8)
    val dataDF = snc.createDataFrame(rdd)

    snc.createTable(tableName, tableType, dataDF.schema, props)
    dataDF.write.insertInto(tableName)

    data
  }

  def getEnvironmentVariable(env: String): String = {
    val value = scala.util.Properties.envOrElse(env, null)
    if (env == null) {
      throw new TestException(s"Environment variable $env is not defined")
    }
    value
  }
}

case class IndexData(col1: Int, col2: Int, col3: Decimal)

case class Data(col1: Int, col2: String, col3: Decimal)

case class ComplexData(col1: Int, col2: Array[Decimal], col3: String,
    col4: Map[Timestamp, Data], col5: Double, col6: Data, col7: Decimal,
    col8: Timestamp)<|MERGE_RESOLUTION|>--- conflicted
+++ resolved
@@ -154,12 +154,7 @@
     doTestComplexTypesForColumnTables_SNAP643()
   }
 
-<<<<<<< HEAD
-  // SNAP-1680 is filed to enable this
-  def DISABLEDtestTableFormChanges(): Unit = {
-=======
-  final def testTableFormChanges(): Unit = {
->>>>>>> 73d5ec78
+  def testTableFormChanges(): Unit = {
     doTestTableFormChanges(skewNetworkServers)
   }
 
