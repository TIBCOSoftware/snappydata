--- conflicted
+++ resolved
@@ -78,13 +78,6 @@
     }
   }
 
-<<<<<<< HEAD
-=======
-  protected def scWithConf(addOn: SparkConf => SparkConf): SparkContext = {
-    new SparkContext(newSparkConf(addOn))
-  }
-
->>>>>>> a6ad6541
   @transient private var cachedContext: SnappyContext = _
 
   def getOrCreate(sc: SparkContext): SnappyContext = {
