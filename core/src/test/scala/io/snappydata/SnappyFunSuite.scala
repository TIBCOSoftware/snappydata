--- conflicted
+++ resolved
@@ -24,8 +24,10 @@
 import io.snappydata.test.dunit.DistributedTestBase
 import io.snappydata.test.dunit.DistributedTestBase.{InitializeRun, WaitCriterion}
 import io.snappydata.util.TestUtils
+
 // scalastyle:off
 import org.scalatest.{BeforeAndAfterAll, FunSuite, Outcome, Retries}
+
 // scalastyle:on
 
 import org.apache.spark.sql.SnappyContext
@@ -36,9 +38,9 @@
  */
 abstract class SnappyFunSuite
     extends FunSuite // scalastyle:ignore
-        with BeforeAndAfterAll
-        with Serializable
-        with Logging with Retries {
+    with BeforeAndAfterAll
+    with Serializable
+    with Logging with Retries {
 
   InitializeRun.setUp()
 
@@ -103,28 +105,12 @@
         replaceAll("org.apache.spark", "o.a.s")
     try {
       logInfo(s"\n\n===== TEST OUTPUT FOR $shortSuiteName: '$testName' =====\n")
-<<<<<<< HEAD
       if (isRetryable(test)) withRetry {
         super.withFixture(test)
       } else super.withFixture(test)
     } finally {
       logInfo(s"\n\n===== FINISHED $shortSuiteName: '$testName' =====\n")
     }
-=======
-      if (isRetryable(test)) {
-        withRetry {
-          super.withFixture(test)
-        }
-      }
-      else {
-        super.withFixture(test)
-      }
-    } finally {
-      logInfo(s"\n\n===== FINISHED $shortSuiteName: '$testName' =====\n")
-    }
-
-
->>>>>>> 0dd78fbc
   }
 
   def deleteDir(dir: String): Boolean = {
@@ -196,13 +182,8 @@
   }
 
   protected def logStdOut(msg: String): Unit = {
-    // scalastyle:off
+    // scalastyle:off println
     println(msg)
-    // scalastyle:on
+    // scalastyle:on println
   }
-<<<<<<< HEAD
-=======
-
-  // scalastyle:on
->>>>>>> 0dd78fbc
 }