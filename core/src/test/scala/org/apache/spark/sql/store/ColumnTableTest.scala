/*
 * Copyright (c) 2016 SnappyData, Inc. All rights reserved.
 *
 * Licensed under the Apache License, Version 2.0 (the "License"); you
 * may not use this file except in compliance with the License. You
 * may obtain a copy of the License at
 *
 * http://www.apache.org/licenses/LICENSE-2.0
 *
 * Unless required by applicable law or agreed to in writing, software
 * distributed under the License is distributed on an "AS IS" BASIS,
 * WITHOUT WARRANTIES OR CONDITIONS OF ANY KIND, either express or
 * implied. See the License for the specific language governing
 * permissions and limitations under the License. See accompanying
 * LICENSE file.
 */
package org.apache.spark.sql.store

import java.sql.DriverManager

import scala.util.{Failure, Success, Try}

import com.gemstone.gemfire.internal.cache.PartitionedRegion
import com.pivotal.gemfirexd.internal.engine.Misc
import com.pivotal.gemfirexd.internal.impl.jdbc.EmbedConnection
import com.pivotal.gemfirexd.internal.impl.sql.compile.ParserImpl
import io.snappydata.SnappyFunSuite
import io.snappydata.core.{Data, TestData, TestData2}
import org.apache.calcite.sql.parser.SqlParser
import org.apache.hadoop.hive.ql.parse.ParseDriver
import org.scalatest.{BeforeAndAfter, BeforeAndAfterAll}

import org.apache.spark.Logging
import org.apache.spark.sql.catalyst.plans.logical.LogicalPlan
import org.apache.spark.sql.execution.SparkSqlParser
import org.apache.spark.sql.{AnalysisException, SaveMode}

/**
 * Tests for column tables in GFXD.
 */
class ColumnTableTest
    extends SnappyFunSuite
    with Logging
    with BeforeAndAfter
    with BeforeAndAfterAll {

  after {
    snc.dropTable(tableName, ifExists = true)
    snc.dropTable("ROW_TABLE2", ifExists = true)
    snc.dropTable("COLUMN_TEST_TABLE1", ifExists = true)
    snc.dropTable("COLUMN_TEST_TABLE2", ifExists = true)
    snc.dropTable("COLUMN_TEST_TABLE4", ifExists = true)
    snc.dropTable("COLUMN_TEST_TABLE5", ifExists = true)
    snc.dropTable("COLUMN_TEST_TABLE6", ifExists = true)
    snc.dropTable("COLUMN_TEST_TABLE7", ifExists = true)
    snc.dropTable("COLUMN_TEST_TABLE8", ifExists = true)
    snc.dropTable("COLUMN_TEST_TABLE9", ifExists = true)
    snc.dropTable("COLUMN_TEST_TABLE10", ifExists = true)
  }

  val tableName: String = "ColumnTable"

  val props = Map.empty[String, String]


  val options = "OPTIONS (PARTITION_BY 'col1')"

  val optionsWithURL = "OPTIONS (PARTITION_BY 'Col1', URL 'jdbc:snappydata:;')"


  test("Test the creation/dropping of column table using Schema") {
    val data = Seq(Seq(1, 2, 3), Seq(7, 8, 9), Seq(9, 2, 3), Seq(4, 2, 3), Seq(5, 6, 7))
    val rdd = sc.parallelize(data, data.length).map(s => new Data(s(0), s(1), s(2)))
    val dataDF = snc.createDataFrame(rdd)

    snc.sql("Create Table test.MY_TABLE (a INT, b INT, c INT) using column options()")


<<<<<<< HEAD
    dataDF.write.insertInto("MY_TABLE")
    var result = snc.sql("SELECT * FROM MY_TABLE" )
=======
    dataDF.write.format("column").mode(SaveMode.Append).saveAsTable("test.MY_TABLE")
    var result = snc.sql("SELECT * FROM test.MY_TABLE" )
>>>>>>> 92d1ef8c
    var r = result.collect
    println(r.length)

    snc.sql("drop table test.MY_TABLE" )

    println("Successful")
  }


  test("Test the creation/dropping of table using Snappy API") {
    //shouldn't be able to create without schema
    intercept[AnalysisException] {
      snc.createTable(tableName, "column", props, allowExisting = false)
    }

    val data = Seq(Seq(1, 2, 3), Seq(7, 8, 9), Seq(9, 2, 3), Seq(4, 2, 3), Seq(5, 6, 7))

    val rdd = sc.parallelize(data, data.length).map(s => new Data(s(0), s(1), s(2)))
    val dataDF = snc.createDataFrame(rdd)

    snc.createTable(tableName, "column", dataDF.schema, props)


    val result = snc.sql("SELECT * FROM " + tableName)
    val r = result.collect
    assert(r.length == 0)
    println("Successful")
  }

  test("Test the creation of table using DataSource API") {

    val data = Seq(Seq(1, 2, 3), Seq(7, 8, 9), Seq(9, 2, 3), Seq(4, 2, 3), Seq(5, 6, 7))
    val rdd = sc.parallelize(data, data.length).map(s => new Data(s(0), s(1), s(2)))
    val dataDF = snc.createDataFrame(rdd)

    dataDF.write.format("column").mode(SaveMode.Append).options(props).saveAsTable(tableName)

    val result = snc.sql("SELECT * FROM " + tableName)
    val r = result.collect
    assert(r.length == 5)

    // check that table is created with default schema APP
    val result2 = snc.sql("SELECT * FROM " + s"APP.$tableName")
    assert (result2.collect().length == 5)

    println("Successful")
  }

  test("Test table creation using Snappy API and then append/ignore/overwrite DF using DataSource API") {
    var data = Seq(Seq(1, 2, 3), Seq(7, 8, 9), Seq(9, 2, 3), Seq(4, 2, 3), Seq(5, 6, 7))
    var rdd = sc.parallelize(data, data.length).map(s => new Data(s(0), s(1), s(2)))
    var dataDF = snc.createDataFrame(rdd)

    snc.createTable(tableName, "column", dataDF.schema, props)

    intercept[AnalysisException] {
      dataDF.write.format("column").mode(SaveMode.ErrorIfExists).options(props).saveAsTable(tableName)
    }
    dataDF.write.format("column").mode(SaveMode.Append).options(props).saveAsTable(tableName)

    var result = snc.sql("SELECT * FROM " + tableName)
    var r = result.collect
    assert(r.length == 5)

    // Ignore if table is present
    data = Seq(Seq(100, 200, 300), Seq(700, 800, 900), Seq(900, 200, 300), Seq(400, 200, 300), Seq(500, 600, 700), Seq(800, 900, 1000))
    rdd = sc.parallelize(data, data.length).map(s => new Data(s(0), s(1), s(2)))
    dataDF = snc.createDataFrame(rdd)
    dataDF.write.format("column").mode(SaveMode.Ignore).options(props).saveAsTable(tableName)
    result = snc.sql("SELECT * FROM " + tableName)
    r = result.collect
    assert(r.length == 5)

    // Append if table is present
    dataDF.write.format("column").mode(SaveMode.Append).options(props).saveAsTable(tableName)
    result = snc.sql("SELECT * FROM " + tableName)
    r = result.collect
    assert(r.length == 11)

    // Overwrite if table is present
    dataDF.write.format("column").mode(SaveMode.Overwrite).options(props).saveAsTable(tableName)
    result = snc.sql("SELECT * FROM " + tableName)
    r = result.collect
    assert(r.length == 6)

    println("Successful")
  }


  test("Test the creation/dropping of table using SQL") {

    snc.sql("CREATE TABLE " + tableName + " (Col1 INT, Col2 INT, Col3 INT) " + " USING column " +
        options
    )
    val result = snc.sql("SELECT * FROM " + tableName)
    val r = result.collect
    assert(r.length == 0)
    println("Successful")
  }

  test("Test the creation/dropping of table using SQ with explicit URL") {

    snc.sql("CREATE TABLE " + tableName + " (Col1 INT, Col2 INT, Col3 INT) " + " USING column " +
        optionsWithURL
    )
    val result = snc.sql("SELECT * FROM " + tableName)
    val r = result.collect
    assert(r.length == 0)
    println("Successful")
  }

  test("Test the creation using SQL and insert a DF in append/overwrite/errorifexists mode") {

    snc.sql("CREATE TABLE " + tableName + " (Col1 INT, Col2 INT, Col3 INT) " + " USING column " +
        options)

    val data = Seq(Seq(1, 2, 3), Seq(7, 8, 9), Seq(9, 2, 3), Seq(4, 2, 3), Seq(5, 6, 7))
    val rdd = sc.parallelize(data, data.length).map(s => new Data(s(0), s(1), s(2)))
    val dataDF = snc.createDataFrame(rdd)

    dataDF.write.format("column").mode(SaveMode.Ignore).options(props).saveAsTable(tableName)

    intercept[AnalysisException] {
      dataDF.write.format("column").mode(SaveMode.ErrorIfExists).options(props).saveAsTable(tableName)
    }

    dataDF.write.format("column").mode(SaveMode.Append).options(props).saveAsTable(tableName)

    val result = snc.sql("SELECT * FROM " + tableName)
    val r = result.collect
    assert(r.length == 5)

    // check that default schema is added to the table
    val result2 = snc.sql(s"SELECT * FROM APP.$tableName")
    assert(result2.collect().length == 5)

    println("Successful")
  }

  test("Test the creation of table using SQL and SnappyContext ") {

    snc.sql("CREATE TABLE " + tableName + " (Col1 INT, Col2 INT, Col3 INT) " + " USING column " +
        options
    )
    val data = Seq(Seq(1, 2, 3), Seq(7, 8, 9), Seq(9, 2, 3), Seq(4, 2, 3), Seq(5, 6, 7))
    val rdd = sc.parallelize(data, data.length).map(s => new Data(s(0), s(1), s(2)))
    val dataDF = snc.createDataFrame(rdd)

    intercept[AnalysisException] {
      snc.createTable(tableName, "column", dataDF.schema, props)
    }

    dataDF.write.format("column").mode(SaveMode.Append).options(props).saveAsTable(tableName)
    val result = snc.sql("SELECT * FROM " + tableName)
    val r = result.collect
    assert(r.length == 5)
    println("Successful")
  }

  test("Test the creation of table using CREATE TABLE AS STATEMENT ") {
    val data = Seq(Seq(1, 2, 3), Seq(7, 8, 9), Seq(9, 2, 3), Seq(4, 2, 3), Seq(5, 6, 7))
    val rdd = sc.parallelize(data, data.length).map(s => new Data(s(0), s(1), s(2)))
    val dataDF = snc.createDataFrame(rdd)
    snc.createTable(tableName, "column", dataDF.schema, props)
    dataDF.write.format("column").mode(SaveMode.Append).options(props).saveAsTable(tableName)

    val tableName2 = "CoulmnTable2"
    snc.sql("DROP TABLE IF EXISTS CoulmnTable2")
    snc.sql("CREATE TABLE " + tableName2 + " USING column " +
        options + " AS (SELECT * FROM " + tableName + ")"
    )
    var result = snc.sql("SELECT * FROM " + tableName2)
    var r = result.collect
    assert(r.length == 5)

    dataDF.write.format("column").mode(SaveMode.Append).options(props).saveAsTable(tableName2)
    result = snc.sql("SELECT * FROM " + tableName2)
    r = result.collect
    assert(r.length == 10)

    snc.dropTable(tableName2)
    println("Successful")
  }

  test("Test the truncate syntax SQL and SnappyContext") {
    val data = Seq(Seq(1, 2, 3), Seq(7, 8, 9), Seq(9, 2, 3), Seq(4, 2, 3), Seq(5, 6, 7))
    val rdd = sc.parallelize(data, data.length).map(s => new Data(s(0), s(1), s(2)))
    val dataDF = snc.createDataFrame(rdd)
    snc.createTable(tableName, "column", dataDF.schema, props)
    dataDF.write.format("column").mode(SaveMode.Append).options(props).saveAsTable(tableName)

    snc.truncateTable(tableName)

    var result = snc.sql("SELECT * FROM " + tableName)
    var r = result.collect
    assert(r.length == 0)

    dataDF.write.format("column").mode(SaveMode.Append).options(props).saveAsTable(tableName)

    // truncating the table with default schema
    snc.sql("TRUNCATE TABLE " + s"APP.$tableName")

    result = snc.sql("SELECT * FROM " + tableName)
    r = result.collect
    assert(r.length == 0)

    println("Successful")
  }

  test("Test the drop syntax SnappyContext and SQL ") {
    val data = Seq(Seq(1, 2, 3), Seq(7, 8, 9), Seq(9, 2, 3), Seq(4, 2, 3), Seq(5, 6, 7))
    val rdd = sc.parallelize(data, data.length).map(s => new Data(s(0), s(1), s(2)))
    val dataDF = snc.createDataFrame(rdd)
    snc.createTable(tableName, "column", dataDF.schema, props)
    dataDF.write.format("column").mode(SaveMode.Append).options(props).saveAsTable(tableName)

    snc.dropTable(s"APP.$tableName", true)

    intercept[AnalysisException] {
      snc.dropTable(tableName, false)
    }

    intercept[AnalysisException] {
      snc.sql("DROP TABLE " + tableName)
    }

    snc.sql("DROP TABLE IF EXISTS " + tableName)

    println("Successful")
  }

  test("Test the drop syntax SQL and SnappyContext ") {
    val data = Seq(Seq(1, 2, 3), Seq(7, 8, 9), Seq(9, 2, 3), Seq(4, 2, 3), Seq(5, 6, 7))
    val rdd = sc.parallelize(data, data.length).map(s => new Data(s(0), s(1), s(2)))
    val dataDF = snc.createDataFrame(rdd)
    snc.createTable(tableName, "column", dataDF.schema, props)
    dataDF.write.format("column").mode(SaveMode.Append).options(props).saveAsTable(tableName)

    snc.sql("DROP TABLE IF EXISTS " + tableName)

    intercept[AnalysisException] {
      snc.dropTable(tableName, false)
    }

    intercept[AnalysisException] {
      snc.sql("DROP TABLE " + tableName)
    }

    snc.dropTable(tableName, true)

    println("Successful")
  }

  test("Test PR with REDUNDANCY") {
    snc.sql("DROP TABLE IF EXISTS COLUMN_TEST_TABLE1")
    snc.sql("CREATE TABLE COLUMN_TEST_TABLE1(OrderId INT ,ItemId INT) " +
        "USING column " +
        "options " +
        "(" +
        "PARTITION_BY 'OrderId'," +
        "REDUNDANCY '2')")

    val region = Misc.getRegionForTable("APP.COLUMN_TEST_TABLE1", true).asInstanceOf[PartitionedRegion]

    val rCopy = region.getPartitionAttributes.getRedundantCopies
    assert(rCopy === 2)
  }

  test("Test PR with buckets") {
    snc.sql("DROP TABLE IF EXISTS COLUMN_TEST_TABLE2")
    snc.sql("CREATE TABLE COLUMN_TEST_TABLE2(OrderId INT ,ItemId INT) " +
        "USING column " +
        "options " +
        "(" +
        "PARTITION_BY 'OrderId'," +
        "BUCKETS '213')")

    val region = Misc.getRegionForTable("APP.COLUMN_TEST_TABLE2", true).asInstanceOf[PartitionedRegion]

    val numPartitions = region.getTotalNumberOfBuckets
    assert(numPartitions === 213)
  }


  test("Test PR with RECOVERDELAY") {
    snc.sql("DROP TABLE IF EXISTS COLUMN_TEST_TABLE4")
    snc.sql("CREATE TABLE COLUMN_TEST_TABLE4(OrderId INT ,ItemId INT) " +
        "USING column " +
        "options " +
        "(" +
        "PARTITION_BY 'OrderId'," +
        "BUCKETS '213'," +
        "RECOVERYDELAY '2')")

    val region = Misc.getRegionForTable("APP.COLUMN_TEST_TABLE4", true).asInstanceOf[PartitionedRegion]

    val rDelay = region.getPartitionAttributes.getRecoveryDelay
    assert(rDelay === 2)
  }

  test("Test PR with MAXPART") {
    snc.sql("DROP TABLE IF EXISTS COLUMN_TEST_TABLE5")
    snc.sql("CREATE TABLE COLUMN_TEST_TABLE5(OrderId INT ,ItemId INT) " +
        "USING column " +
        "options " +
        "(" +
        "PARTITION_BY 'OrderId'," +
        "MAXPARTSIZE '200')")

    val region = Misc.getRegionForTable("APP.COLUMN_TEST_TABLE5", true).asInstanceOf[PartitionedRegion]

    val rMaxMem = region.getPartitionAttributes.getLocalMaxMemory
    assert(rMaxMem === 200)
  }

  test("Test PR with EVICTION BY") {
    val snc = org.apache.spark.sql.SnappyContext(sc)
    snc.sql("DROP TABLE IF EXISTS COLUMN_TEST_TABLE6")
    snc.sql("CREATE TABLE COLUMN_TEST_TABLE6(OrderId INT ,ItemId INT) " +
        "USING column " +
        "options " +
        "(" +
        "PARTITION_BY 'OrderId'," +
        "EVICTION_BY 'LRUMEMSIZE 200')")

    Misc.getRegionForTable("APP.COLUMN_TEST_TABLE6", true).asInstanceOf[PartitionedRegion]
  }

   test("Test PR with Colocation") {
    val snc = org.apache.spark.sql.SnappyContext(sc)

    snc.sql("CREATE TABLE COLUMN_TEST_TABLE20(OrderId INT ,ItemId INT) " +
        "USING column " +
        "options " +
        "(" +
        "PARTITION_BY 'OrderId'," +
        "EVICTION_BY 'LRUMEMSIZE 200')")

    //snc.sql("DROP TABLE IF EXISTS COLUMN_TEST_TABLE21")
    snc.sql("CREATE TABLE COLUMN_TEST_TABLE21(OrderId INT ,ItemId INT) " +
        "USING column " +
        "options " +
        "(" +
        "PARTITION_BY 'OrderId'," +
        "COLOCATE_WITH 'COLUMN_TEST_TABLE20')")


    val region = Misc.getRegionForTable("APP.COLUMN_TEST_TABLE20", true).asInstanceOf[PartitionedRegion]
    assert(region.colocatedByList.size() == 2)
     snc.sql("DROP TABLE IF EXISTS COLUMN_TEST_TABLE21")
     snc.sql("DROP TABLE IF EXISTS COLUMN_TEST_TABLE20")
  }

  test("Test PR with PERSISTENT") {
    snc.sql("DROP TABLE IF EXISTS COLUMN_TEST_TABLE7")
    snc.sql("CREATE TABLE COLUMN_TEST_TABLE7(OrderId INT ,ItemId INT) " +
        "USING column " +
        "options " +
        "(" +
        "PARTITION_BY 'OrderId'," +
        "PERSISTENT 'ASYNCHRONOUS')")

    val region = Misc.getRegionForTable("APP.COLUMN_TEST_TABLE7", true).asInstanceOf[PartitionedRegion]
    assert(region.getDiskStore != null)
    assert(!region.getAttributes.isDiskSynchronous)
  }

  test("Test RR with PERSISTENT") {
    val snc = org.apache.spark.sql.SnappyContext(sc)
    snc.sql("DROP TABLE IF EXISTS COLUMN_TEST_TABLE8")
    snc.sql("CREATE TABLE COLUMN_TEST_TABLE8(OrderId INT ,ItemId INT) " +
        "USING column " +
        "options " +
        "(" +
        "PERSISTENT 'ASYNCHRONOUS')")

    val region = Misc.getRegionForTable("APP.COLUMN_TEST_TABLE8", true).asInstanceOf[PartitionedRegion]
    assert(region.getDiskStore != null)
    assert(!region.getAttributes.isDiskSynchronous)
  }

  test("Test PR with multiple columns") {
    snc.sql("DROP TABLE IF EXISTS COLUMN_TEST_TABLE9")
    snc.sql("CREATE TABLE COLUMN_TEST_TABLE9(OrderId INT ,ItemId INT, ItemRef INT) " +
        "USING column " +
        "options " +
        "(" +
        "PARTITION_BY 'OrderId, ItemRef'," +
        "PERSISTENT 'ASYNCHRONOUS')")

    val rdd = sc.parallelize(
      (1 to 1000).map(i => TestData2(i, i.toString, i)))

    val dataDF = snc.createDataFrame(rdd)

    dataDF.write.insertInto("COLUMN_TEST_TABLE9")
    val count = snc.sql("select * from COLUMN_TEST_TABLE9").count()
    assert(count === 1000)
  }

  test("Test Non parttitioned tables") {
    val rdd = sc.parallelize(
      (1 to 1000).map(i => TestData(i, i.toString)))

    val dataDF = snc.createDataFrame(rdd)
    snc.sql("DROP TABLE IF EXISTS COLUMN_TEST_TABLE10")

    snc.sql("CREATE TABLE row_table2(OrderId INT ,ItemId INT)" +
        "USING column options()")


    dataDF.write.format("column").mode(SaveMode.Append).options(props).saveAsTable("COLUMN_TEST_TABLE10")

    val count = snc.sql("select * from COLUMN_TEST_TABLE10").count()
    assert(count === 1000)
  }

  test("Test PR Incorrect option") {
    snc.sql("DROP TABLE IF EXISTS COLUMN_TEST_TABLE27")

    Try(snc.sql("CREATE TABLE COLUMN_TEST_TABLE7(OrderId INT ,ItemId INT) " +
        "USING column " +
        "options " +
        "(" +
        "PARTITIONBY 'OrderId'," +
        "PERSISTENT 'ASYNCHRONOUS')")) match {
      case Success(df) => throw new AssertionError(" Should not have succedded with incorrect options")
      case Failure(error) => // Do nothing
    }

  }

  test("Test DataSource API  with fully qualified table name") {
    val tableName = "test.table1"
    val data = Seq(Seq(1, 2, 3), Seq(7, 8, 9), Seq(9, 2, 3), Seq(4, 2, 3), Seq(5, 6, 7))
    val rdd = sc.parallelize(data, data.length).map(s => new Data(s(0), s(1), s(2)))
    val dataDF = snc.createDataFrame(rdd)
    snc.createTable(tableName, "column", dataDF.schema, props)
    dataDF.write.format("column").mode(SaveMode.Append).options(props).saveAsTable(tableName)
    assert(snc.sql(s"select * from $tableName").collect().length == 5)
    snc.truncateTable(tableName)
    assert(snc.sql(s"select * from $tableName").collect().length == 0)
    snc.dropTable(tableName)
    println("Successful")
  }

  test("Test SQL API with fully qualified table name") {
    val tableName = "test.table1"
    snc.sql(s"CREATE TABLE $tableName (Col1 INT, Col2 INT, Col3 INT) USING column ")
    assert(snc.sql("SELECT * FROM " + tableName).collect().length == 0)
    snc.sql(s" insert into $tableName values ( 1, 2, 3)")
    snc.sql(s" insert into $tableName values ( 2, 2, 3)")
    snc.sql(s" insert into $tableName values ( 3, 2, 3)")
    assert(snc.sql("SELECT * FROM " + tableName).collect().length == 3)
    snc.sql(s"  truncate table $tableName")
    assert(snc.sql("SELECT * FROM " + tableName).collect().length == 0)
    snc.sql(s"DROP TABLE $tableName")
  }

  test ("Test Row buffer eviction with fully qualified table name") {
     testRowBufferEviction("test.testTableWithSchema")
  }

  test ("Test Row buffer eviction with table name without schema") {
    testRowBufferEviction("testTableWithoutSchema")
  }


  private def testRowBufferEviction(tableName:String): Unit = {
    val props = Map(("BUCKETS" -> "1"))
    val data = Seq(Seq(1, 2, 3), Seq(7, 8, 9), Seq(9, 2, 3), Seq(4, 2, 3), Seq(5, 6, 7))
    val rdd = sc.parallelize(data, data.length).map(s => new Data(s(0), s(1), s(2)))
    val dataDF = snc.createDataFrame(rdd)
    snc.createTable(tableName, "column", dataDF.schema, props)
    dataDF.write.format("column").mode(SaveMode.Append).options(props).saveAsTable(tableName)
    assert(snc.sql(s"select * from $tableName").collect().length == 5)

    val conn = DriverManager.getConnection("jdbc:snappydata:;query-routing=false")
    val rs = conn.createStatement().executeQuery("select count (*) from " + tableName)
    if (rs.next()) {
      //The row buffer should not have more than 2 rows as the batch size is 3
      assert(rs.getInt(1) <= 2)
    }

    rs.close()
    conn.close()

  }

  test("Test PR with EXPIRY") {
    val snc = org.apache.spark.sql.SnappyContext(sc)
    snc.sql("DROP TABLE IF EXISTS COLUMN_TEST_TABLE27")
    Try(snc.sql("CREATE TABLE COLUMN_TEST_TABLE27(OrderId INT NOT NULL PRIMARY KEY,ItemId INT) " +
        "USING column " +
        "options " +
        "(" +
        "PARTITION_BY 'OrderId'," +
        "EXPIRE '200')")) match {
      case Success(df) => throw new AssertionError(" Should not have succedded with incorrect options")
      case Failure(error) => // Do nothing
    }

  }

  test("compare parser performance") {
    val snc = this.snc
    val sqlText = " select" +
        "         SUPP_NATION," +
        "         CUST_NATION," +
        "         L_YEAR, " +
        "         sum(VOLUME) as REVENUE" +
        " from (" +
        "         select" +
        "                 N1.N_NAME as SUPP_NATION," +
        "                 N2.N_NAME as CUST_NATION," +
        //        "                 extract m(year from l_shipdate) as l_year," +
        "                 year(L_SHIPDATE) as L_YEAR," +
        "                 L_EXTENDEDPRICE * (1 - L_DISCOUNT) as VOLUME" +
        "         from" +
        "                 SUPPLIER," +
        "                 LINEITEM," +
        "                 ORDERS," +
        "                 CUSTOMER," +
        "                 NATION N1," +
        "                 NATION N2" +
        "         where" +
        "                 S_SUPPKEY = L_SUPPKEY" +
        "                 and O_ORDERKEY = L_ORDERKEY" +
        "                 and C_CUSTKEY = O_CUSTKEY" +
        "                 and S_NATIONKEY = N1.N_NATIONKEY" +
        "                 and C_NATIONKEY = N2.N_NATIONKEY" +
        "                 and (" +
        "                         (trim(upper(N1.N_NAME)) = 'FRANCE' and " +
        "                          trim(upper(N2.N_NAME)) = 'GERMANY')" +
        "                      or (trim(upper(N1.N_NAME)) = 'GERMANY' and " +
        "                          trim(upper(N2.N_NAME)) = 'FRANCE')" +
        "                 )" +
        "                 and L_SHIPDATE between '1995-01-01' and '1996-12-31'" +
        "         ) as SHIPPING" +
        " group by" +
        "         SUPP_NATION," +
        "         CUST_NATION," +
        "         L_YEAR" +
        " order by" +
        "         SUPP_NATION," +
        "         CUST_NATION," +
        "         L_YEAR"

    // warmup runs
    var plan1: LogicalPlan = null
    var plan2: LogicalPlan = null
    val conn = DriverManager.getConnection("jdbc:snappydata:")
        .asInstanceOf[EmbedConnection]
    conn.setupContextStack(true)
    val cc = conn.getLanguageConnection.pushCompilerContext()
    try {

      val pi = new ParserImpl(cc)
      val pd = new ParseDriver

      // timed runs for the parsers
      var start: Double = 0.0
      var end: Double = 0.0
      var elapsed: Double = 0.0
      val warmupRuns = 2000
      val timedRuns = 5000
      val parser = new SparkSqlParser(snc.conf)
      println(s"Warmup runs for SparkSQL parser ...")
      for (i <- 0 until 20) {
        plan1 = parser.parsePlan(sqlText)
      }
      println(s"Done with warmup runs")
      start = System.nanoTime()
      for (i <- 0 until 30) {
        plan1 = parser.parsePlan(sqlText)
      }
      end = System.nanoTime()
      elapsed = (end - start) / 1000000.0
      println(s"Time taken by SparkSQL parser for 30 runs = ${elapsed}ms " +
          s"average=${elapsed / 30}ms")
      println()

      println(s"===============  Comparing $timedRuns runs  ===============")
      println()

      println(s"Warmup runs for Snappy parser ...")
      for (i <- 0 until warmupRuns) {
        plan2 = snc.getSQLDialect().parse(sqlText)
      }
      println(s"Done with warmup runs")
      start = System.nanoTime()
      for (i <- 0 until timedRuns) {
        plan2 = snc.getSQLDialect().parse(sqlText)
      }
      end = System.nanoTime()
      elapsed = (end - start) / 1000000.0
      println(s"Time taken by Snappy parser = ${elapsed}ms " +
          s"average=${elapsed / timedRuns}ms")
      println()

      println(s"Warmup runs for GemXD parser ...")
      for (i <- 0 until warmupRuns) {
        pi.parseStatement(sqlText)
      }
      println(s"Done with warmup runs")
      start = System.nanoTime()
      for (i <- 0 until timedRuns) {
        pi.parseStatement(sqlText)
      }
      end = System.nanoTime()
      elapsed = (end - start) / 1000000.0
      println(s"Time taken by GemXD parser = ${elapsed}ms " +
          s"average=${elapsed / timedRuns}ms")
      println()

      println(s"Warmup runs for Hive parser ...")
      for (i <- 0 until warmupRuns) {
        pd.parse(sqlText)
      }
      println(s"Done with warmup runs")
      start = System.nanoTime()
      for (i <- 0 until timedRuns) {
        pd.parse(sqlText)
      }
      end = System.nanoTime()
      elapsed = (end - start) / 1000000.0
      println(s"Time taken by Hive parser = ${elapsed}ms " +
          s"average=${elapsed / timedRuns}ms")

    } finally {
      conn.getLanguageConnection.popCompilerContext(cc)
      conn.restoreContextStack()
      conn.close()
    }
  }
}<|MERGE_RESOLUTION|>--- conflicted
+++ resolved
@@ -75,14 +75,8 @@
 
     snc.sql("Create Table test.MY_TABLE (a INT, b INT, c INT) using column options()")
 
-
-<<<<<<< HEAD
     dataDF.write.insertInto("MY_TABLE")
-    var result = snc.sql("SELECT * FROM MY_TABLE" )
-=======
-    dataDF.write.format("column").mode(SaveMode.Append).saveAsTable("test.MY_TABLE")
     var result = snc.sql("SELECT * FROM test.MY_TABLE" )
->>>>>>> 92d1ef8c
     var r = result.collect
     println(r.length)
 
