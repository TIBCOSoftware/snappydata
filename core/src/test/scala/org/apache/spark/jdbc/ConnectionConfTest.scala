--- conflicted
+++ resolved
@@ -29,39 +29,24 @@
 class ConnectionConfTest extends SnappyFunSuite with Logging with BeforeAndAfter {
 
   test("test default conf") {
-<<<<<<< HEAD
     val conf = new ConnectionConfBuilder(snc.snappySession).build()
+    assert(conf.connProps.hikariCP)
+
+    val conn = ConnectionUtil.getPooledConnection("test default conf", conf)
+    assert(conn.getSchema != null)
+  }
+
+  test("test tomcat conf") {
+    val conf = new ConnectionConfBuilder(snc.snappySession).setPoolProvider("tomcat").build()
     assert(!conf.connProps.hikariCP)
-=======
-    val conf = new ConnectionConfBuilder(snc).build()
-    assert(conf.connProps.hikariCP)
->>>>>>> 3274aeb4
-
-    val conn = ConnectionUtil.getPooledConnection("test default conf", conf)
-    assert(conn.getSchema != null)
-  }
-
-<<<<<<< HEAD
-  test("test hikari conf") {
-    val conf = new ConnectionConfBuilder(snc.snappySession).setPoolProvider("hikari").build()
-    assert(conf.connProps.hikariCP)
-=======
-  test("test tomcat conf") {
-    val conf = new ConnectionConfBuilder(snc).setPoolProvider("tomcat").build()
-    assert(!conf.connProps.hikariCP)
->>>>>>> 3274aeb4
 
     val conn = ConnectionUtil.getPooledConnection("test default conf", conf)
     assert(conn.getSchema != null)
   }
 
   test("test Additional hikari conf") {
-<<<<<<< HEAD
-    val conf = new ConnectionConfBuilder(snc.snappySession).setPoolProvider("hikari").setPoolConf("maximumPoolSize", "50").build
-=======
-    val conf = new ConnectionConfBuilder(snc).setPoolProvider("hikari")
+    val conf = new ConnectionConfBuilder(snc.snappySession).setPoolProvider("hikari")
         .setPoolConf("maximumPoolSize", "50").build()
->>>>>>> 3274aeb4
     assert(conf.connProps.hikariCP)
     assert(conf.connProps.poolProps("maximumPoolSize") == "50")
 
@@ -83,13 +68,8 @@
   }
 
   test("test multiple hikari conf by map") {
-<<<<<<< HEAD
-    val poolProps = Map("maximumPoolSize" ->"50", "minimumIdle"->"5" )
+    val poolProps = Map("maximumPoolSize" -> "50", "minimumIdle" -> "5")
     val conf = new ConnectionConfBuilder(snc.snappySession).setPoolProvider("hikari")
-=======
-    val poolProps = Map("maximumPoolSize" -> "50", "minimumIdle" -> "5")
-    val conf = new ConnectionConfBuilder(snc).setPoolProvider("hikari")
->>>>>>> 3274aeb4
         .setPoolConfs(poolProps)
         .build()
     assert(conf.connProps.hikariCP)
@@ -102,7 +82,7 @@
 
   test("test multiple tomcat conf by map") {
     val poolProps = Map("maxActive" -> "50", "maxIdle" -> "80", "initialSize" -> "5")
-    val conf = new ConnectionConfBuilder(snc).setPoolProvider("tomcat")
+    val conf = new ConnectionConfBuilder(snc.snappySession).setPoolProvider("tomcat")
         .setPoolConfs(poolProps)
         .build()
     assert(!conf.connProps.hikariCP)
@@ -181,16 +161,10 @@
     val data = Seq(Seq(1, 2, 3), Seq(7, 8, 9), Seq(9, 2, 3), Seq(4, 2, 3), Seq(5, 6, 7))
     val rdd = sc.parallelize(data, data.length).map(s => Data(s.head, s(1), s(2)))
     val dataDF = snc.createDataFrame(rdd)
-<<<<<<< HEAD
-    dataDF.write.format("jdbc").mode(SaveMode.Overwrite).options(props).saveAsTable("TEST_JDBC_TABLE_1")
-    val connConf =  new ConnectionConfBuilder(snc.snappySession)
-    props.map( entry => connConf.setConf(entry._1, entry._2))
-=======
     dataDF.write.format("jdbc").mode(SaveMode.Overwrite).options(props)
         .saveAsTable("TEST_JDBC_TABLE_1")
-    val connConf = new ConnectionConfBuilder(snc)
+    val connConf = new ConnectionConfBuilder(snc.snappySession)
     props.map(entry => connConf.setConf(entry._1, entry._2))
->>>>>>> 3274aeb4
     val conf = connConf.build()
 
     try {
