--- conflicted
+++ resolved
@@ -673,11 +673,8 @@
   }
 
   /**
-<<<<<<< HEAD
-=======
-   * :: DeveloperApi ::
    * Upsert one or more [[org.apache.spark.sql.Row]] into an existing table
-   * @todo provide an example : upsert a DF using foreachPartition...
+   * upsert a DataFrame using foreachPartition...
    *       {{{
    *         someDataFrame.foreachPartition (x => snappyContext.put
    *            ("MyTable", x.toSeq)
@@ -698,8 +695,6 @@
   }
 
   /**
-   * :: DeveloperApi ::
->>>>>>> 095ab9b9
    * Update all rows in table that match passed filter expression
    * {{{
    *   snappyContext.update("jdbcTable", "ITEMREF = 3" , Row(99) , "ITEMREF" )
