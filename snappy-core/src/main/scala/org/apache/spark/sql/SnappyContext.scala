--- conflicted
+++ resolved
@@ -513,6 +513,12 @@
 
   // end of insert/update/delete operations
 
+  def runJob[T, U: ClassTag](
+      rdd: RDD[T],
+      processPartition: Iterator[T] => U,
+      resultHandler: (Int, U) => Unit): Unit = {
+    self.sc.runJob(rdd, processPartition, resultHandler)
+  }
 
   @transient
   override protected[sql] lazy val analyzer: Analyzer =
@@ -565,91 +571,6 @@
     aqpContext.queryTopK[T](this, topK, startTime, endTime, k)
 
 
-<<<<<<< HEAD
-      val topKName = topKIdent.table
-      if (topkWrapper.stsummary) {
-        queryTopkStreamSummary(topKName, startTime, endTime, topkWrapper, size, rdd)
-      } else {
-        queryTopkHokusai(topKName, startTime, endTime, topkWrapper, rdd, size)
-
-      }
-    }
-  }
-
-  def queryTopkStreamSummary[T: ClassTag](topKName: String,
-      startTime: Long, endTime: Long,
-      topkWrapper: TopKWrapper, k: Int, topkRDD: RDD[(Int, TopK)]): DataFrame = {
-    val rdd = topkRDD.mapPartitionsPreserve[(T, Approximate)] { iter => {
-      iter.next()._2 match {
-        case x: StreamSummaryAggregation[_] =>
-          val arrayTopK = x.asInstanceOf[StreamSummaryAggregation[T]]
-              .getTopKBetweenTime(startTime, endTime, x.capacity)
-          arrayTopK.map(_.toIterator).getOrElse(Iterator.empty)
-        case _ => Iterator.empty
-      }
-    }
-    }
-    val topKRDD = rdd.reduceByKey(_ + _).mapPreserve {
-      case (key, approx) =>
-        Row(key, approx.estimate, approx.lowerBound)
-    }
-
-    val aggColumn = "EstimatedValue"
-    val errorBounds = "DeltaError"
-    val topKSchema = StructType(Array(topkWrapper.key,
-      StructField(aggColumn, LongType),
-      StructField(errorBounds, LongType)))
-
-    val df = createDataFrame(topKRDD, topKSchema)
-    df.sort(df.col(aggColumn).desc).limit(k)
-  }
-
-  def queryTopkHokusai[T: ClassTag](topKName: String,
-      startTime: Long, endTime: Long,
-      topkWrapper: TopKWrapper, topkRDD: RDD[(Int, TopK)], k: Int): DataFrame = {
-
-    // TODO: perhaps this can be done more efficiently via a shuffle but
-    // using the straightforward approach for now
-
-    // first collect keys from across the cluster
-    val rdd = topkRDD.mapPartitionsPreserve[(T, Approximate)] { iter =>
-      iter.next()._2 match {
-        case x: TopKHokusai[_] =>
-          val arrayTopK = if (x.windowSize == Long.MaxValue) {
-            Some(x.asInstanceOf[TopKHokusai[T]].getTopKInCurrentInterval)
-          }
-          else {
-            x.asInstanceOf[TopKHokusai[T]].getTopKBetweenTime(startTime,
-              endTime)
-          }
-
-          arrayTopK.map(_.toIterator).getOrElse(Iterator.empty)
-        case _ => Iterator.empty
-      }
-    }
-    val topKRDD = rdd.reduceByKey(_ + _).mapPreserve {
-      case (key, approx) =>
-        Row(key, approx.estimate, approx)
-    }
-
-    val aggColumn = "EstimatedValue"
-    val errorBounds = "ErrorBoundsInfo"
-    val topKSchema = StructType(Array(topkWrapper.key,
-      StructField(aggColumn, LongType),
-      StructField(errorBounds, ApproximateType)))
-
-    val df = createDataFrame(topKRDD, topKSchema)
-    df.sort(df.col(aggColumn).desc).limit(k)
-  }
-  
-  def runJob[T, U: ClassTag](
-      rdd: RDD[T],
-      processPartition: Iterator[T] => U,
-      resultHandler: (Int, U) => Unit): Unit = {
-    self.sc.runJob(rdd, processPartition, resultHandler)
-  }
-=======
->>>>>>> 22b4a1c4
 }
 
 object GlobalSnappyInit {
