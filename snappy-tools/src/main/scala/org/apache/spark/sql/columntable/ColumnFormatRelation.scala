/*
 * Copyright (c) 2016 SnappyData, Inc. All rights reserved.
 *
 * Licensed under the Apache License, Version 2.0 (the "License"); you
 * may not use this file except in compliance with the License. You
 * may obtain a copy of the License at
 *
 * http://www.apache.org/licenses/LICENSE-2.0
 *
 * Unless required by applicable law or agreed to in writing, software
 * distributed under the License is distributed on an "AS IS" BASIS,
 * WITHOUT WARRANTIES OR CONDITIONS OF ANY KIND, either express or
 * implied. See the License for the specific language governing
 * permissions and limitations under the License. See accompanying
 * LICENSE file.
 */
package org.apache.spark.sql.columntable

import java.sql.Connection

import scala.collection.mutable.ArrayBuffer

import com.gemstone.gemfire.distributed.internal.membership.InternalDistributedMember
import com.gemstone.gemfire.internal.cache.PartitionedRegion
import com.pivotal.gemfirexd.internal.engine.Misc

import org.apache.spark.rdd.RDD
import org.apache.spark.sql.catalyst.InternalRow
import org.apache.spark.sql.collection.{UUIDRegionKey, Utils}
import org.apache.spark.sql.execution.columnar.ExternalStoreUtils.CaseInsensitiveMutableHashMap
import org.apache.spark.sql.execution.columnar.{ColumnarRelationProvider, ExternalStoreUtils, JDBCAppendableRelation, _}
import org.apache.spark.sql.execution.{ConnectionPool, PartitionedDataSourceScan}
import org.apache.spark.sql.hive.SnappyStoreHiveCatalog
import org.apache.spark.sql.row.GemFireXDDialect
import org.apache.spark.sql.rowtable.RowFormatScanRDD
import org.apache.spark.sql.sources.{JdbcExtendedDialect, _}
import org.apache.spark.sql.store.impl.{JDBCSourceAsColumnarStore, SparkShellRowRDD}
import org.apache.spark.sql.store.{CodeGeneration, ExternalStore, StoreInitRDD, StoreUtils}
import org.apache.spark.sql.types.StructType
import org.apache.spark.sql.{DataFrame, SQLContext, SaveMode, _}
import org.apache.spark.storage.BlockManagerId
import org.apache.spark.{Logging, Partition}

/**
 * This class acts as a DataSource provider for column format tables provided Snappy.
 * It uses GemFireXD as actual datastore to physically locate the tables.
 * Column tables can be used for storing data in columnar compressed format.
 * A example usage is given below.
 *
 * val data = Seq(Seq(1, 2, 3), Seq(7, 8, 9), Seq(9, 2, 3), Seq(4, 2, 3), Seq(5, 6, 7))
    val rdd = sc.parallelize(data, data.length).map(s => new Data(s(0), s(1), s(2)))
    val dataDF = snc.createDataFrame(rdd)
    snc.createTable(tableName, "column", dataDF.schema, props)
    dataDF.write.insertInto(tableName)

    This provider scans underlying tables in parallel and is aware of the data partition.
    It does not introduces a shuffle if simple table query is fired.
    One can insert a single or multiple rows into this table as well as do a bulk insert by a Spark DataFrame.
    Bulk insert example is shown above.
 */
class ColumnFormatRelation(
    _table: String,
    _provider: String,
    _mode: SaveMode,
    _userSchema: StructType,
    schemaExtensions: String,
    ddlExtensionForShadowTable: String,
    _origOptions: Map[String, String],
    _externalStore: ExternalStore,
    blockMap: Map[InternalDistributedMember, BlockManagerId],
    partitioningColumns: Seq[String],
    _context: SQLContext)
    extends JDBCAppendableRelation(_table, _provider, _mode, _userSchema,
     _origOptions, _externalStore, _context)
    with PartitionedDataSourceScan with RowInsertableRelation {

  override def toString: String = s"ColumnFormatRelation[$table]"

  val columnBatchSize = sqlContext.conf.columnBatchSize

  lazy val connectionType = ExternalStoreUtils.getConnectionType(dialect)

  private val resolvedName: String = externalStore.tryExecute(table, conn => {
    StoreUtils.lookupName(table, conn.getSchema)
  })

  val rowInsertStr = ExternalStoreUtils.getInsertStringWithColumnName(
    resolvedName, userSchema)

  override lazy val numPartitions: Int = {
    val region = Misc.getRegionForTable(resolvedName, true).
        asInstanceOf[PartitionedRegion]
    region.getTotalNumberOfBuckets
  }

  override def partitionColumns: Seq[String] = {
    connectionType match {
      case ConnectionType.Embedded => partitioningColumns
      // TODO: [sumedh] is the issue in comment below being tracked somewhere??
      case _ =>   Seq.empty[String] // Temporary fix till we fix Non-EMbededed join
    }
  }

  override def scanTable(tableName: String, requiredColumns: Array[String],
      filters: Array[Filter]): RDD[Row] = {
    super.scanTable(ColumnFormatRelation.cachedBatchTableName(tableName),
      requiredColumns, filters)
  }

  // TODO: Suranjan currently doesn't apply any filters.
  // will see that later.
  override def buildScan(requiredColumns: Array[String],
      filters: Array[Filter]): RDD[Row] = {
    val colRdd = scanTable(table, requiredColumns, filters)
    // TODO: Suranjan scanning over column rdd before row will make sure
    // that we don't have duplicates; we may miss some results though
    // [sumedh] In the absence of snapshot isolation, one option is to
    // use increasing cached batch IDs and note the IDs at the start, then
    // scan row buffer first and delay cached batch creation till that is done,
    // finally skipping any IDs greater than the noted ones.
    // However, with plans for mutability in column store (via row buffer) need
    // to re-think in any case and provide proper snapshot isolation in store.
    val zipped = connectionType match {
      case ConnectionType.Embedded =>
        val rowRdd = new RowFormatScanRDD(
          sqlContext.sparkContext,
          executorConnector,
          ExternalStoreUtils.pruneSchema(schemaFields, requiredColumns),
          table,
          requiredColumns,
          connProperties,
          filters,
          Array.empty[Partition],
          blockMap
        ).asInstanceOf[RDD[Row]]

        rowRdd.zipPartitions(colRdd) { (leftItr, rightItr) =>
          leftItr ++ rightItr
        }

      case _ =>
        val rowRdd = new SparkShellRowRDD(
          sqlContext.sparkContext,
          executorConnector,
          ExternalStoreUtils.pruneSchema(schemaFields, requiredColumns),
          table,
          requiredColumns,
          connProperties,
          externalStore,
          filters
        ).asInstanceOf[RDD[Row]]

        rowRdd.zipPartitions(colRdd) { (leftItr, rightItr) =>
          leftItr ++ rightItr
        }
    }
    zipped
  }

  override def uuidBatchAggregate(accumulated: ArrayBuffer[UUIDRegionKey],
      batch: CachedBatch): ArrayBuffer[UUIDRegionKey] = {
    //TODO - currently using the length from the part Object but it needs to be handled more generically
    //in order to replace UUID
    // if number of rows are greater than columnBatchSize then store otherwise store locally
    if (batch.numRows >= columnBatchSize) {
      //TODO - rddID should be passed to the executors so that cachedBatch size can be shown be correctly even for non embedded mode
      val id = {
        StoreCallbacksImpl.stores.get(table) match {
          case Some((_, _, rddId)) => rddId
          case _ => -1
        }
      }
      val uuid = externalStore.storeCachedBatch(ColumnFormatRelation.
          cachedBatchTableName(table), batch, rddId = id)
      accumulated += uuid
    } else {
      //TODO: can we do it before compressing. Might save a bit
      val unCachedRows = ExternalStoreUtils.cachedBatchesToRows(
        Iterator(batch), schema.map(_.name).toArray, schema)
      insert(unCachedRows)
    }
    accumulated
  }

  override def insert(data: DataFrame, overwrite: Boolean): Unit = {
    partitionColumns match {
      case Nil => super.insert(data, overwrite)
      case _ => insert(data, if (overwrite) SaveMode.Overwrite else SaveMode.Append)
    }
  }

  def insert(data: DataFrame, mode: SaveMode): Unit = {
    if (mode == SaveMode.Overwrite) {
      truncate()
    }
    JdbcExtendedUtils.saveTable(data, table, connProperties)
  }

  /**
   * Insert a sequence of rows into the table represented by this relation.
   *
   * @param rows the rows to be inserted
   *
   * @return number of rows inserted
   */
  override def insert(rows: Seq[Row]): Int = {
    val numRows = rows.length
    if (numRows == 0) {
      throw new IllegalArgumentException(
        "ColumnFormatRelation.insert: no rows provided")
    }
    val connProps = connProperties.connProps
    val batchSize = connProps.getProperty("batchsize", "1000").toInt
    val connection = ConnectionPool.getPoolConnection(table, dialect,
      connProperties.poolProps, connProps, connProperties.hikariCP)
    try {
      val stmt = connection.prepareStatement(rowInsertStr)
      val result = CodeGeneration.executeUpdate(table, stmt,
        rows, numRows > 1, batchSize, userSchema.fields, dialect)
      stmt.close()
      result
    } finally {
      connection.close()
    }
  }

  /**
   * Insert a sequence of rows into the table represented by this relation.
   *
   * @param rows the rows to be inserted
   *
   * @return number of rows inserted
   */
  def insert(rows: Iterator[InternalRow]): Int = {
    if (rows.hasNext) {
      val connProps = connProperties.connProps
      val batchSize = connProps.getProperty("batchsize", "1000").toInt
      val connection = ConnectionPool.getPoolConnection(table, dialect,
        connProperties.poolProps, connProps, connProperties.hikariCP)
      try {
        val stmt = connection.prepareStatement(rowInsertStr)
        val result = CodeGeneration.executeUpdate(table, stmt,
          rows, multipleRows = true, batchSize, userSchema.fields, dialect)
        stmt.close()
        result
      } finally {
        connection.close()
      }
    } else 0
  }

  // truncate both actual and shadow table
  override def truncate() = writeLock {
    try {
      val columnTable = ColumnFormatRelation.cachedBatchTableName(table)
      externalStore.tryExecute(columnTable, conn => {
        JdbcExtendedUtils.truncateTable(conn, ColumnFormatRelation.
            cachedBatchTableName(table), dialect)
      })
    } finally {
      externalStore.tryExecute(table, conn => {
        JdbcExtendedUtils.truncateTable(conn, table, dialect)
      })
      // remove info from UI
      unregisterRDDInfoForUI()
      registerRDDInfoForUI()
    }
  }

  /**
   * Destroy and cleanup this relation. It may include, but not limited to,
   * dropping the external table that this relation represents.
   */
  override def destroy(ifExists: Boolean): Unit = {
    // use a non-pool connection for operations
    val conn = connFactory()
    try {
      // clean up the connection pool and caches
      StoreUtils.removeCachedObjects(sqlContext, table, numPartitions)
    } finally {
      try {
        try {
          JdbcExtendedUtils.dropTable(conn, ColumnFormatRelation.
              cachedBatchTableName(table), dialect, sqlContext, ifExists)
        } finally {
          JdbcExtendedUtils.dropTable(conn, table, dialect, sqlContext,
            ifExists)
        }
      } finally {
        conn.close()
      }
    }
  }

  override def createTable(mode: SaveMode): Unit = {
    val conn = connFactory()
    try {
      val tableExists = JdbcExtendedUtils.tableExists(table, conn,
        dialect, sqlContext)
      if (mode == SaveMode.Ignore && tableExists) {
        dialect match {
          case GemFireXDDialect =>
            GemFireXDDialect.initializeTable(table,
              sqlContext.conf.caseSensitiveAnalysis, conn)
            GemFireXDDialect.initializeTable(ColumnFormatRelation.
                cachedBatchTableName(table),
              sqlContext.conf.caseSensitiveAnalysis, conn)
          case _ => // Do nothing
        }
        return
      }

      if (mode == SaveMode.ErrorIfExists && tableExists) {
        sys.error(s"Table $table already exists.")
      }
    } finally {
      conn.close()
    }
    createActualTable(table, externalStore)
  }

  override def createExternalTableForCachedBatches(tableName: String,
      externalStore: ExternalStore): Unit = {
    require(tableName != null && tableName.length > 0,
      "createExternalTableForCachedBatches: expected non-empty table name")


    val (primarykey, partitionStrategy) = dialect match {
      // The driver if not a loner should be an accessor only
      case d: JdbcExtendedDialect =>
        (s"constraint ${tableName}_bucketCheck check (bucketId != -1), " +
            "primary key (uuid, bucketId) ", d.getPartitionByClause("bucketId"))
      case _ => ("primary key (uuid)", "") //TODO. How to get primary key contraint from each DB
    }
    val colocationClause = s"COLOCATE WITH ($table)"

    createTable(externalStore, s"create table $tableName (uuid varchar(36) " +
        "not null, bucketId integer, numRows integer not null, stats blob, " +
        userSchema.fields.map(structField => externalStore.columnPrefix +
        structField.name + " blob").mkString(" ", ",", " ") +
        s", $primarykey) $partitionStrategy $colocationClause $ddlExtensionForShadowTable",
        tableName, dropIfExists = false)

    registerRDDInfoForUI()
  }

  def registerRDDInfoForUI(): Unit = {
    StoreUtils.registerRDDInfoForUI(sqlContext.sparkContext, table,
      numPartitions)
  }

  def unregisterRDDInfoForUI(): Unit = {
    StoreUtils.unregisterRDDInfoForUI(sqlContext.sparkContext, table,
      numPartitions)
  }

  //TODO: Suranjan make sure that this table doesn't evict to disk by
  // setting some property, may be MemLRU?
  def createActualTable(tableName: String, externalStore: ExternalStore) = {
    // Create the table if the table didn't exist.
    var conn: Connection = null
    try {
      conn = connFactory()
      val tableExists = JdbcExtendedUtils.tableExists(tableName, conn,
        dialect, sqlContext)
      if (!tableExists) {
      /*  val sql1 = "CREATE FUNCTION TO_HASH(col1 INTEGER ) " +
            "RETURNS INTEGER PARAMETER STYLE JAVA NO SQL LANGUAGE " +
            "JAVA EXTERNAL NAME 'org.apache.spark.sql.store.DummyExpression.dummyMethod'";

        JdbcExtendedUtils.executeUpdate(sql1, conn);
*/
        val sql = s"CREATE TABLE $tableName $schemaExtensions "
<<<<<<< HEAD
        println("Applying DDL : " + sql)
=======
        logInfo(s"Applying DDL (url=${connProperties.url}; " +
            s"props=${connProperties.connProps}): $sql")
>>>>>>> fabdbaaf
        JdbcExtendedUtils.executeUpdate(sql, conn)
        dialect match {
          case d: JdbcExtendedDialect => d.initializeTable(tableName,
            sqlContext.conf.caseSensitiveAnalysis, conn)
        }
        createExternalTableForCachedBatches(ColumnFormatRelation.
            cachedBatchTableName(table), externalStore)
      }
    }
    catch {
      case sqle: java.sql.SQLException =>
        if (sqle.getMessage.contains("No suitable driver found")) {
          throw new java.sql.SQLException(s"${sqle.getMessage}\n" +
              "Ensure that the 'driver' option is set appropriately and " +
              "the driver jars available (--jars option in spark-submit).", sqle.getSQLState)
        } else {
          throw sqle
        }
    } finally {
      if (conn != null) {
        conn.close()
      }
    }
  }

  /**
   * Execute a DML SQL and return the number of rows affected.
   */
  override def executeUpdate(sql: String): Int = {
    val connection = ConnectionPool.getPoolConnection(table, dialect,
      connProperties.poolProps, connProperties.connProps,
      connProperties.hikariCP)
    try {
      val stmt = connection.prepareStatement(sql)
      //stmt.setSt
      val result = stmt.executeUpdate()
      stmt.close()
      result
    } finally {
      connection.close()
    }
  }

  override def flushRowBuffer(): Unit = {
    // force flush all the buckets into the column store
    Utils.mapExecutors(sqlContext, () => {
      ColumnFormatRelation.flushLocalBuckets(resolvedName)
      Iterator.empty
    })
    ColumnFormatRelation.flushLocalBuckets(resolvedName)
  }
}


object ColumnFormatRelation extends Logging with StoreCallback {
  // register the call backs with the JDBCSource so that
  // bucket region can insert into the column table
  final val INTERNAL_SCHEMA_NAME = "SNAPPYSYS_INTERNAL"
  final val SHADOW_TABLE_SUFFIX = "_COLUMN_STORE_"

  def flushLocalBuckets(resolvedName: String): Unit = {
    val pr = Misc.getRegionForTable(resolvedName, false)
        .asInstanceOf[PartitionedRegion]
    if (pr != null) {
      val ds = pr.getDataStore
      if (ds != null) {
        val itr = ds.getAllLocalPrimaryBucketRegions.iterator()
        while (itr.hasNext) {
          itr.next().createAndInsertCachedBatch(true)
        }
      }
    }
  }

  def registerStoreCallbacks(sqlContext: SQLContext,table: String,
      userSchema: StructType, externalStore: ExternalStore) = {
    StoreCallbacksImpl.registerExternalStoreAndSchema(sqlContext, table, userSchema,
      externalStore, sqlContext.conf.columnBatchSize, sqlContext.conf.useCompression,
      StoreInitRDD.getRddIdForTable(table, sqlContext.sparkContext))
  }

  final def cachedBatchTableName(table: String) = {

    val tableName = if(table.indexOf('.') > 0){
      table.replace(".","__")
    } else {
      table
    }
    INTERNAL_SCHEMA_NAME + "." + tableName +
        SHADOW_TABLE_SUFFIX
  }
}

final class DefaultSource extends ColumnarRelationProvider {

  override def createRelation(sqlContext: SQLContext, mode: SaveMode,
      options: Map[String, String], schema: StructType) = {
    val parameters = new CaseInsensitiveMutableHashMap(options)

    val table = ExternalStoreUtils.removeInternalProps(parameters)
    val sc = sqlContext.sparkContext
    val partitions = ExternalStoreUtils.getTotalPartitions(sc, parameters,
      forManagedTable = true, forColumnTable = true)
    val parametersForShadowTable = new CaseInsensitiveMutableHashMap(parameters)

    val partitioningColumn = StoreUtils.getPartitioningColumn(parameters)
    val primaryKeyClause = StoreUtils.getPrimaryKeyClause(parameters)
    val ddlExtension = StoreUtils.ddlExtensionString(parameters,
      isRowTable = false, isShadowTable = false)

    val ddlExtensionForShadowTable = StoreUtils.ddlExtensionString(
      parametersForShadowTable, isRowTable = false, isShadowTable = true)

    val connProperties =
      ExternalStoreUtils.validateAndGetAllProps(sc, parameters)

    StoreUtils.validateConnProps(parameters)

    val blockMap = connProperties.dialect match {
      case GemFireXDDialect => StoreUtils.initStore(sqlContext, table,
        Some(schema), partitions, connProperties)
      case _ => Map.empty[InternalDistributedMember, BlockManagerId]
    }
    val schemaString = JdbcExtendedUtils.schemaString(schema,
      connProperties.dialect)
    val schemaExtension = if (schemaString.length > 0) {
      val temp = schemaString.substring(0, schemaString.length - 1).
          concat(s", ${StoreUtils.SHADOW_COLUMN}, $primaryKeyClause )")
      s"$temp $ddlExtension"
    } else {
      s"$schemaString $ddlExtension"
    }

    val externalStore = new JDBCSourceAsColumnarStore(connProperties,
      partitions, blockMap)

    ColumnFormatRelation.registerStoreCallbacks(sqlContext, table,
      schema, externalStore)

    var success = false
    val relation = new ColumnFormatRelation(SnappyStoreHiveCatalog.
        processTableIdentifier(table, sqlContext.conf),
      getClass.getCanonicalName,
      mode,
      schema,
      schemaExtension,
      ddlExtensionForShadowTable,
      options,
      externalStore,
      blockMap,
      partitioningColumn,
      sqlContext)
    try {
      relation.createTable(mode)
      success = true
      relation
    } finally {
      if (!success) {
        // destroy the relation
        relation.destroy(ifExists = true)
      }
    }
  }
}<|MERGE_RESOLUTION|>--- conflicted
+++ resolved
@@ -364,19 +364,10 @@
       val tableExists = JdbcExtendedUtils.tableExists(tableName, conn,
         dialect, sqlContext)
       if (!tableExists) {
-      /*  val sql1 = "CREATE FUNCTION TO_HASH(col1 INTEGER ) " +
-            "RETURNS INTEGER PARAMETER STYLE JAVA NO SQL LANGUAGE " +
-            "JAVA EXTERNAL NAME 'org.apache.spark.sql.store.DummyExpression.dummyMethod'";
-
-        JdbcExtendedUtils.executeUpdate(sql1, conn);
-*/
         val sql = s"CREATE TABLE $tableName $schemaExtensions "
-<<<<<<< HEAD
-        println("Applying DDL : " + sql)
-=======
+
         logInfo(s"Applying DDL (url=${connProperties.url}; " +
             s"props=${connProperties.connProps}): $sql")
->>>>>>> fabdbaaf
         JdbcExtendedUtils.executeUpdate(sql, conn)
         dialect match {
           case d: JdbcExtendedDialect => d.initializeTable(tableName,
