/*
 * Copyright (c) 2016 SnappyData, Inc. All rights reserved.
 *
 * Licensed under the Apache License, Version 2.0 (the "License"); you
 * may not use this file except in compliance with the License. You
 * may obtain a copy of the License at
 *
 * http://www.apache.org/licenses/LICENSE-2.0
 *
 * Unless required by applicable law or agreed to in writing, software
 * distributed under the License is distributed on an "AS IS" BASIS,
 * WITHOUT WARRANTIES OR CONDITIONS OF ANY KIND, either express or
 * implied. See the License for the specific language governing
 * permissions and limitations under the License. See accompanying
 * LICENSE file.
 */
package org.apache.spark.sql.store

import scala.collection.JavaConverters._
import scala.collection.mutable

import com.gemstone.gemfire.distributed.internal.membership.InternalDistributedMember
import com.gemstone.gemfire.internal.cache.{DistributedRegion, PartitionedRegion}
import com.pivotal.gemfirexd.internal.engine.Misc

import org.apache.spark.scheduler.SparkListenerUnpersistRDD
import org.apache.spark.sql.collection.{MultiExecutorLocalPartition, Utils}
import org.apache.spark.sql.columntable.StoreCallbacksImpl
import org.apache.spark.sql.execution.columnar.ExternalStoreUtils
import org.apache.spark.sql.execution.datasources.DDLException
import org.apache.spark.sql.sources.ConnectionProperties
import org.apache.spark.sql.types._
import org.apache.spark.sql.{AnalysisException, SQLContext}
import org.apache.spark.storage.{BlockManagerId, RDDInfo, StorageLevel}
import org.apache.spark.{Logging, Partition, SparkContext}

/*/10/15.
  */
object StoreUtils extends Logging {

  val PARTITION_BY = ExternalStoreUtils.PARTITION_BY
  val REPLICATE = ExternalStoreUtils.REPLICATE
  val BUCKETS = ExternalStoreUtils.BUCKETS
  val COLOCATE_WITH = "COLOCATE_WITH"
  val REDUNDANCY = "REDUNDANCY"
  val RECOVERYDELAY = "RECOVERYDELAY"
  val MAXPARTSIZE = "MAXPARTSIZE"
  val EVICTION_BY = "EVICTION_BY"
  val PERSISTENT = "PERSISTENT"
  val SERVER_GROUPS = "SERVER_GROUPS"
  val OFFHEAP = "OFFHEAP"
  val EXPIRE = "EXPIRE"
  val OVERFLOW = "OVERFLOW"

  val GEM_PARTITION_BY = "PARTITION BY"
  val GEM_BUCKETS = "BUCKETS"
  val GEM_COLOCATE_WITH = "COLOCATE WITH"
  val GEM_REDUNDANCY = "REDUNDANCY"
  val GEM_REPLICATE = "REPLICATE"
  val GEM_RECOVERYDELAY = "RECOVERYDELAY"
  val GEM_MAXPARTSIZE = "MAXPARTSIZE"
  val GEM_EVICTION_BY = "EVICTION BY"
  val GEM_PERSISTENT = "PERSISTENT"
  val GEM_SERVER_GROUPS = "SERVER GROUPS"
  val GEM_OFFHEAP = "OFFHEAP"
  val GEM_EXPIRE = "EXPIRE"
  val GEM_OVERFLOW = "EVICTACTION OVERFLOW"
  val GEM_HEAPPERCENT = "EVICTION BY LRUHEAPPERCENT "
  val PRIMARY_KEY = "PRIMARY KEY"
  val LRUCOUNT = "LRUCOUNT"

  val ddlOptions = Seq(PARTITION_BY, REPLICATE, BUCKETS, COLOCATE_WITH,
    REDUNDANCY, RECOVERYDELAY, MAXPARTSIZE, EVICTION_BY,
    PERSISTENT, SERVER_GROUPS, OFFHEAP, EXPIRE, OVERFLOW)

  val EMPTY_STRING = ""
  val NONE = "NONE"

  val SHADOW_COLUMN_NAME = "rowid"

  val SHADOW_COLUMN = s"$SHADOW_COLUMN_NAME bigint generated always as identity"


  def lookupName(tableName: String, schema: String): String = {
    val lookupName = {
      if (tableName.indexOf('.') <= 0) {
        schema + '.' + tableName
      } else tableName
    }
    lookupName
  }

  def getPartitionsPartitionedTable(sc: SparkContext,
      tableName: String, schema: String,
      blockMap: Map[InternalDistributedMember, BlockManagerId]): Array[Partition] = {

    val resolvedName = lookupName(tableName, schema)
    val region = Misc.getRegionForTable(resolvedName, true).asInstanceOf[PartitionedRegion]
    val numPartitions = region.getTotalNumberOfBuckets
    val partitions = new Array[Partition](numPartitions)

    for (p <- 0 until numPartitions) {
      val distMembers = region.getRegionAdvisor.getBucketOwners(p).asScala
      val prefNodes = distMembers.map(
        m => blockMap.get(m)
      )
      val prefNodeSeq = prefNodes.map(_.get).toSeq
      partitions(p) = new MultiExecutorLocalPartition(p, prefNodeSeq)
    }
    partitions
  }

  def getPartitionsReplicatedTable(sc: SparkContext,
      tableName: String, schema: String,
      blockMap: Map[InternalDistributedMember, BlockManagerId]): Array[Partition] = {

    val resolvedName = lookupName(tableName, schema)
    val region = Misc.getRegionForTable(resolvedName, true).asInstanceOf[DistributedRegion]
    val numPartitions = 1
    val partitions = new Array[Partition](numPartitions)

    val regionMembers = if (Utils.isLoner(sc)) {
      Set(Misc.getGemFireCache.getDistributedSystem.getDistributedMember)
    } else {
      region.getDistributionAdvisor.adviseInitializedReplicates().asScala
    }
    val prefNodes = regionMembers.map(v => blockMap(v)).toSeq
    partitions(0) = new MultiExecutorLocalPartition(0, prefNodes)
    partitions
  }

  def initStore(sqlContext: SQLContext,
      table: String,
      schema: Option[StructType],
      partitions: Int,
      connProperties: ConnectionProperties): Map[InternalDistributedMember,
      BlockManagerId] = {
    // TODO for SnappyCluster manager optimize this . Rather than calling this
    val blockMap = new StoreInitRDD(sqlContext, table,
      schema, partitions, connProperties).collect()
    blockMap.toMap
  }

  def registerRDDInfoForUI(sc: SparkContext, table: String,
      numPartitions: Int): Unit = {
    StoreCallbacksImpl.stores.get(table) match {
      case Some((_, _, rddId)) =>
        val rddInfo = new RDDInfo(rddId, table, numPartitions,
          StorageLevel.OFF_HEAP, Seq())
        rddInfo.numCachedPartitions = numPartitions
        sc.ui.foreach(_.storageListener.registerRDDInfo(rddInfo))
      case None => // nothing
    }
  }

  def unregisterRDDInfoForUI(sc: SparkContext, table: String,
      numPartitions: Int): Unit = {
    StoreCallbacksImpl.stores.get(table) match {
      case Some((_, _, rddId)) =>
        sc.listenerBus.post(SparkListenerUnpersistRDD(rddId))
      case None => // nothing
    }
  }

  def removeCachedObjects(sqlContext: SQLContext, table: String,
      numPartitions: Int, registerDestroy: Boolean = false): Unit = {
    ExternalStoreUtils.removeCachedObjects(sqlContext, table, registerDestroy)
    unregisterRDDInfoForUI(sqlContext.sparkContext, table, numPartitions)
    Utils.mapExecutors(sqlContext, () => {
      StoreInitRDD.tableToIdMap.remove(table)
      StoreCallbacksImpl.stores.remove(table)
      Iterator.empty
    }).count()
    StoreInitRDD.tableToIdMap.remove(table)
    StoreCallbacksImpl.stores.remove(table)
  }

  def appendClause(sb: mutable.StringBuilder, getClause: () => String): Unit = {
    val clause = getClause.apply()
    if (!clause.isEmpty) {
      sb.append(s"$clause ")
    }
  }

  def getPrimaryKeyClause(parameters: mutable.Map[String, String]): String = {
    val sb = new StringBuilder()
    sb.append(parameters.get(PARTITION_BY).map(v => {
      val primaryKey = {
        v match {
          case PRIMARY_KEY => ""
          case _ => s"$PRIMARY_KEY ($SHADOW_COLUMN_NAME)"
        }
      }
      primaryKey
    }).getOrElse(s"$PRIMARY_KEY ($SHADOW_COLUMN_NAME)"))
    sb.toString()
  }

  def ddlExtensionString(parameters: mutable.Map[String, String],
      isRowTable: Boolean, isShadowTable: Boolean): String = {
    val sb = new StringBuilder()

    if (!isShadowTable) {
      sb.append(parameters.remove(PARTITION_BY).map(v => {
        val (parClause) = {
          v match {
<<<<<<< HEAD
            case PRIMARY_KEY => if (isRowTable){
              PRIMARY_KEY
            }
            else {
              throw new DDLException("Column table cannot be partitioned on" +
                  " PRIMARY KEY as no primary key")
            }
            case _ => {
              val p = v.replace(",", "+")
              s"($p)" // Added the () to cheat  GemXD to consider it as a
              // partition by expression, rather than column.
            }
=======
            case PRIMARY_KEY =>
              if (isRowTable) {
                PRIMARY_KEY
              } else {
                throw new DDLException("Column table cannot be partitioned on" +
                    " PRIMARY KEY as no primary key")
              }
            case _ => s"COLUMN ($v) "
>>>>>>> fabdbaaf
          }
        }
        s"$GEM_PARTITION_BY $parClause "
      }
      ).getOrElse(if (isRowTable) EMPTY_STRING
      else s"$GEM_PARTITION_BY COLUMN ($SHADOW_COLUMN_NAME) "))
    } else {
      parameters.remove(PARTITION_BY).foreach {
        case PRIMARY_KEY => throw new DDLException("Column table cannot be " +
            "partitioned on PRIMARY KEY as no primary key")
        case _ =>
      }
    }

    if (!isShadowTable) {
      sb.append(parameters.remove(COLOCATE_WITH).map(v => s"$GEM_COLOCATE_WITH ($v) ")
          .getOrElse(EMPTY_STRING))
    }

    parameters.remove(REPLICATE).foreach(v =>
      if (v.toBoolean) sb.append(GEM_REPLICATE).append(' ')
      else if (!parameters.contains(BUCKETS))
        sb.append(GEM_BUCKETS).append(' ').append(
          ExternalStoreUtils.DEFAULT_TABLE_BUCKETS).append(' '))
    sb.append(parameters.remove(BUCKETS).map(v => s"$GEM_BUCKETS $v ")
        .getOrElse(EMPTY_STRING))

    sb.append(parameters.remove(REDUNDANCY).map(v => s"$GEM_REDUNDANCY $v ")
        .getOrElse(EMPTY_STRING))
    sb.append(parameters.remove(RECOVERYDELAY).map(v => s"$GEM_RECOVERYDELAY $v ")
        .getOrElse(EMPTY_STRING))
    sb.append(parameters.remove(MAXPARTSIZE).map(v => s"$GEM_MAXPARTSIZE $v ")
        .getOrElse(EMPTY_STRING))

    // if OVERFLOW has been provided, then use HEAPPERCENT as the default
    // eviction policy (unless overridden explicitly)
    val hasOverflow = parameters.get(OVERFLOW).map(_.toBoolean)
        .getOrElse(!isRowTable && !parameters.contains(EVICTION_BY))
    val defaultEviction = if (hasOverflow) GEM_HEAPPERCENT else EMPTY_STRING
    if (!isShadowTable) {
      sb.append(parameters.remove(EVICTION_BY).map(v =>
        if (v == NONE) EMPTY_STRING else s"$GEM_EVICTION_BY $v ")
          .getOrElse(defaultEviction))
    } else {
      sb.append(parameters.remove(EVICTION_BY).map(v => {
        if (v.contains(LRUCOUNT)) {
          throw new DDLException(
            "Column table cannot take LRUCOUNT as eviction policy")
        } else if (v == NONE) {
          EMPTY_STRING
        } else {
          s"$GEM_EVICTION_BY $v "
        }
      }).getOrElse(defaultEviction))
    }

    if (hasOverflow) {
      parameters.remove(OVERFLOW)
      sb.append(s"$GEM_OVERFLOW ")
    }

    parameters.remove(PERSISTENT).foreach { v =>
      if (v.equalsIgnoreCase("async") || v.equalsIgnoreCase("true")) {
        sb.append(s"$GEM_PERSISTENT ASYNCHRONOUS ")
      } else if (v.equalsIgnoreCase("sync")) {
        sb.append(s"$GEM_PERSISTENT SYNCHRONOUS ")
      } else if (!v.equalsIgnoreCase("false")) {
        sb.append(s"$GEM_PERSISTENT $v ")
      }
    }
    sb.append(parameters.remove(SERVER_GROUPS).map(v => s"$GEM_SERVER_GROUPS $v ")
        .getOrElse(EMPTY_STRING))
    sb.append(parameters.remove(OFFHEAP).map(v => s"$GEM_OFFHEAP $v ")
        .getOrElse(EMPTY_STRING))


    sb.append(parameters.remove(EXPIRE).map(v => {
      if (!isRowTable) {
        throw new DDLException("Expiry for Column table is not supported")
      }
      s"$GEM_EXPIRE ENTRY WITH TIMETOLIVE $v ACTION DESTROY"
    }).getOrElse(EMPTY_STRING))

    sb.toString()
  }

  def getPartitioningColumn(parameters: mutable.Map[String, String]): Seq[String] = {
    parameters.get(PARTITION_BY).map(v => {
      v.split(",").toSeq.map(a => a.trim)
    }).getOrElse(Seq.empty[String])
  }

  def validateConnProps(parameters: mutable.Map[String, String]): Unit = {
    parameters.keys.forall(v => {
      if (!ddlOptions.contains(v.toString.toUpperCase)) {
        throw new AnalysisException(s"Unknown options $v specified while creating table ")
      }
      true
    })
  }
}<|MERGE_RESOLUTION|>--- conflicted
+++ resolved
@@ -204,20 +204,6 @@
       sb.append(parameters.remove(PARTITION_BY).map(v => {
         val (parClause) = {
           v match {
-<<<<<<< HEAD
-            case PRIMARY_KEY => if (isRowTable){
-              PRIMARY_KEY
-            }
-            else {
-              throw new DDLException("Column table cannot be partitioned on" +
-                  " PRIMARY KEY as no primary key")
-            }
-            case _ => {
-              val p = v.replace(",", "+")
-              s"($p)" // Added the () to cheat  GemXD to consider it as a
-              // partition by expression, rather than column.
-            }
-=======
             case PRIMARY_KEY =>
               if (isRowTable) {
                 PRIMARY_KEY
@@ -225,8 +211,7 @@
                 throw new DDLException("Column table cannot be partitioned on" +
                     " PRIMARY KEY as no primary key")
               }
-            case _ => s"COLUMN ($v) "
->>>>>>> fabdbaaf
+            case _ =>  s"(${v.replace(",", "+")})"
           }
         }
         s"$GEM_PARTITION_BY $parClause "
