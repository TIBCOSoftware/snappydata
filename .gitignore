*.class
<<<<<<< HEAD

=======
aqp/
>>>>>>> 92d1ef8c

# sbt specific
.cache/
.history
.lib/
dist/*
build-artifacts/
lib_managed/
src_managed/
project/boot/
project/plugins/project/

# gradle specific
.gradle/

# Scala-IDE specific
.scala_dependencies
.worksheet
.idea
*.iml

# Emacs files
.#*
*~<|MERGE_RESOLUTION|>--- conflicted
+++ resolved
@@ -1,9 +1,5 @@
 *.class
-<<<<<<< HEAD
-
-=======
-aqp/
->>>>>>> 92d1ef8c
+aqp
 
 # sbt specific
 .cache/
