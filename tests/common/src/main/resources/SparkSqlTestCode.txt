/*
 * Copyright (c) 2017 SnappyData, Inc. All rights reserved.
 *
 * Licensed under the Apache License, Version 2.0 (the "License"); you
 * may not use this file except in compliance with the License. You
 * may obtain a copy of the License at
 *
 * http://www.apache.org/licenses/LICENSE-2.0
 *
 * Unless required by applicable law or agreed to in writing, software
 * distributed under the License is distributed on an "AS IS" BASIS,
 * WITHOUT WARRANTIES OR CONDITIONS OF ANY KIND, either express or
 * implied. See the License for the specific language governing
 * permissions and limitations under the License. See accompanying
 * LICENSE file.
 */


/*
This is a script file used as in input to
io.snappydata.cluster.SplitClusterDUnitTest.testSparkShell
*/
import org.apache.spark.sql.SparkSession
import org.apache.spark.sql.internal.SQLConf
val snappy = new org.apache.spark.sql.SnappySession(spark.sparkContext)
import snappy.implicits._
println("Creating a column table")
snappy.sql("CREATE TABLE COLTABLE (COL1 INT, COL2 INT, COL3 STRING) USING COLUMN OPTIONS (PARTITION_BY 'COL1')")
snappy.sql("INSERT INTO COLTABLE VALUES (1, 1, '1'), (2, 2, '2'), (3, 3, '3'), (4, 4, '4'), (5, 5, '5')")
val result1 = snappy.sql("SELECT COL1 FROM COLTABLE ORDER BY COL1").collect
assert(result1.length == 5)
println("Creating a row table")
snappy.sql("CREATE TABLE ROWTABLE (COL1 INT, COL2 INT, COL3 STRING)")
snappy.sql("INSERT INTO ROWTABLE VALUES (1, 1, '1'), (2, 2, '2'), (3, 3, '3'), (4, 4, '4'), (5, 5, '5')")
val result2 = snappy.sql("SELECT COL1 FROM ROWTABLE ORDER BY COL1").collect
assert(result2.length == 5)

// also check SparkSession
val sparkTable = spark.range(1000000).selectExpr("id", "concat('sym', cast((id % 100) as STRING)) as sym")
sparkTable.createOrReplaceTempView("sparkTable")
<<<<<<< HEAD
spark.sql("select sym, avg(id) from sparkTable group by sym").collect()

// Client Pool Driver Test - Start
val connectionProperties = new Properties()
connectionProperties.setProperty("pool-maxTotal", "50")
connectionProperties.setProperty("pool-maxIdle", "20")
connectionProperties.setProperty("pool-initialSize", "50")
connectionProperties.setProperty("pool-minActive", "50")
connectionProperties.setProperty("pool-minIdleSize", "10")
connectionProperties.setProperty("driver", "io.snappydata.jdbc.ClientPoolDriver")
val df = spark.read.jdbc(JDBC_URL, "ROWTABLE", connectionProperties)
val result = df.select("COL1").groupBy("COL2").avg("COL1").collect()
assert(result.length == 5) // expected rows
assert(result.first().getAs("COL1") == 3) // expected result

val df1 = spark.read.jdbc(JDBC_URL, "AIRLINE", getProperties) \
.select("COL1", "COL2", "COL3") \
.where("COL1 = '2'").collect()
assert(df1.length == 1) // expected rows
assert(df1.first().getAs("COL2") == 2) // expected result

val df2 = spark.read.jdbc(url = JDBC_URL,table = "COLTABLE",columnName = "COL1", \
      lowerBound = 0, \
      upperBound = 100,numPartitions = 16, \
      connectionProperties = connectionProperties)
assert(df2.length == 5) // expected rows
assert(df2.first().getAs("COL1") == 1) // expected result
// Client Pool Driver Test - End

val pushdown_query = s"(select * from ROWTABLE where col1=2) emp_alias"
val df3 = spark.read.jdbc(url = JDBC_URL, table = pushdown_query, properties = getProperties)
assert(df3.length == 1) // expected rows
assert(df3.first().getAs("COL1") == 1) // expected result

System.exit(0)
=======
spark.sql("select sym, avg(id) from sparkTable group by sym").collect()
>>>>>>> 736b0290
<|MERGE_RESOLUTION|>--- conflicted
+++ resolved
@@ -22,12 +22,17 @@
 */
 import org.apache.spark.sql.SparkSession
 import org.apache.spark.sql.internal.SQLConf
+import rg.apache.spark.sql.Row
+
+println("spark context :: "+sc)
+sc.setLogLevel("TRACE")
+
 val snappy = new org.apache.spark.sql.SnappySession(spark.sparkContext)
 import snappy.implicits._
 println("Creating a column table")
 snappy.sql("CREATE TABLE COLTABLE (COL1 INT, COL2 INT, COL3 STRING) USING COLUMN OPTIONS (PARTITION_BY 'COL1')")
 snappy.sql("INSERT INTO COLTABLE VALUES (1, 1, '1'), (2, 2, '2'), (3, 3, '3'), (4, 4, '4'), (5, 5, '5')")
-val result1 = snappy.sql("SELECT COL1 FROM COLTABLE ORDER BY COL1").collect
+val result1 = snappy.sql("SELECT COL1 FROM COLTABLE GROUP BY COL1 ORDER BY COL1").collect
 assert(result1.length == 5)
 println("Creating a row table")
 snappy.sql("CREATE TABLE ROWTABLE (COL1 INT, COL2 INT, COL3 STRING)")
@@ -38,42 +43,7 @@
 // also check SparkSession
 val sparkTable = spark.range(1000000).selectExpr("id", "concat('sym', cast((id % 100) as STRING)) as sym")
 sparkTable.createOrReplaceTempView("sparkTable")
-<<<<<<< HEAD
 spark.sql("select sym, avg(id) from sparkTable group by sym").collect()
+// set default schema to current user if any
 
-// Client Pool Driver Test - Start
-val connectionProperties = new Properties()
-connectionProperties.setProperty("pool-maxTotal", "50")
-connectionProperties.setProperty("pool-maxIdle", "20")
-connectionProperties.setProperty("pool-initialSize", "50")
-connectionProperties.setProperty("pool-minActive", "50")
-connectionProperties.setProperty("pool-minIdleSize", "10")
-connectionProperties.setProperty("driver", "io.snappydata.jdbc.ClientPoolDriver")
-val df = spark.read.jdbc(JDBC_URL, "ROWTABLE", connectionProperties)
-val result = df.select("COL1").groupBy("COL2").avg("COL1").collect()
-assert(result.length == 5) // expected rows
-assert(result.first().getAs("COL1") == 3) // expected result
-
-val df1 = spark.read.jdbc(JDBC_URL, "AIRLINE", getProperties) \
-.select("COL1", "COL2", "COL3") \
-.where("COL1 = '2'").collect()
-assert(df1.length == 1) // expected rows
-assert(df1.first().getAs("COL2") == 2) // expected result
-
-val df2 = spark.read.jdbc(url = JDBC_URL,table = "COLTABLE",columnName = "COL1", \
-      lowerBound = 0, \
-      upperBound = 100,numPartitions = 16, \
-      connectionProperties = connectionProperties)
-assert(df2.length == 5) // expected rows
-assert(df2.first().getAs("COL1") == 1) // expected result
-// Client Pool Driver Test - End
-
-val pushdown_query = s"(select * from ROWTABLE where col1=2) emp_alias"
-val df3 = spark.read.jdbc(url = JDBC_URL, table = pushdown_query, properties = getProperties)
-assert(df3.length == 1) // expected rows
-assert(df3.first().getAs("COL1") == 1) // expected result
-
-System.exit(0)
-=======
-spark.sql("select sym, avg(id) from sparkTable group by sym").collect()
->>>>>>> 736b0290
+System.exit(0)