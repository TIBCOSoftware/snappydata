hydra.Prms-testRequirement = "Test to verify Replicated Row tables functionality using north wind schema";
hydra.Prms-testDescription = "
This test starts the snappy cluster and spark cluster.
Test then runs the snappy job for creating and loading data in Replicated row tables using northwind schema and data.
it then executes the spark app and sql script in parallel.
Spark app executes and validate the northwind queries on the tables created and loaded through embedded mode.
sql script only executes the northwind queries on the tables created and loaded through embedded mode.";

INCLUDE $JTESTS/io/snappydata/hydra/northwind/startDualModeCluster.conf;

INITTASK    taskClass   = io.snappydata.hydra.cluster.SnappyTest taskMethod  = HydraTask_executeSnappyJob
            io.snappydata.hydra.cluster.SnappyPrms-jobClassNames = io.snappydata.hydra.northwind.CreateAndLoadNWTablesJob
            io.snappydata.hydra.cluster.SnappyPrms-appPropsForJobServer = "dataFilesLocation=${dataFilesLocation},tableType=${tableType}"
            io.snappydata.hydra.cluster.SnappyPrms-userAppJar = snappydata-store-scala-tests*tests.jar
            threadGroups = snappyThreads
            ;

TASK        taskClass   = io.snappydata.hydra.cluster.SnappyTest taskMethod  = HydraTask_executeSparkJob
            io.snappydata.hydra.cluster.SnappyPrms-sparkJobClassNames = io.snappydata.hydra.northwind.ValidateNWQueriesApp
            io.snappydata.hydra.cluster.SnappyPrms-userAppArgs = "${dataFilesLocation} ${tableType} ${fullResultSetValidation}"
            io.snappydata.hydra.cluster.SnappyPrms-userAppJar = snappydata-store-scala-tests*tests.jar
<<<<<<< HEAD
            threadGroups = leadThreads
            maxThreads = 1;
=======
            maxThreads = 1
            maxTimesToRun = 1
            threadGroups = leadThreads;
>>>>>>> 95296a32

TASK        taskClass   = io.snappydata.hydra.cluster.SnappyTest taskMethod  = HydraTask_executeSQLScripts
            io.snappydata.hydra.cluster.SnappyPrms-sqlScriptNames = nw_queries.sql
            threadGroups = snappyStoreThreads
            maxThreads = 1
            ;

INCLUDE $JTESTS/io/snappydata/hydra/northwind/stopDualModeCluster.conf;<|MERGE_RESOLUTION|>--- conflicted
+++ resolved
@@ -19,14 +19,9 @@
             io.snappydata.hydra.cluster.SnappyPrms-sparkJobClassNames = io.snappydata.hydra.northwind.ValidateNWQueriesApp
             io.snappydata.hydra.cluster.SnappyPrms-userAppArgs = "${dataFilesLocation} ${tableType} ${fullResultSetValidation}"
             io.snappydata.hydra.cluster.SnappyPrms-userAppJar = snappydata-store-scala-tests*tests.jar
-<<<<<<< HEAD
-            threadGroups = leadThreads
-            maxThreads = 1;
-=======
             maxThreads = 1
             maxTimesToRun = 1
             threadGroups = leadThreads;
->>>>>>> 95296a32
 
 TASK        taskClass   = io.snappydata.hydra.cluster.SnappyTest taskMethod  = HydraTask_executeSQLScripts
             io.snappydata.hydra.cluster.SnappyPrms-sqlScriptNames = nw_queries.sql
