--- conflicted
+++ resolved
@@ -19,13 +19,9 @@
 
 
 import java.io.*;
-<<<<<<< HEAD
-import java.nio.file.Files;
-=======
 import java.sql.Connection;
 import java.sql.ResultSet;
 import java.sql.SQLException;
->>>>>>> 83a4253a
 import java.util.ArrayList;
 import java.util.List;
 import java.util.Vector;
@@ -271,11 +267,7 @@
     verifyDataForJobExecution(jobClassNames, userJarPath);
     leadHost = getLeadHost();
     String brokerList = null;
-<<<<<<< HEAD
-    String leadPort = (String) SnappyBB.getBB().getSharedMap().get("primaryLeadPort");
-=======
     String leadPort = getLeadPort();
->>>>>>> 83a4253a
     try {
       for (int i = 0; i < jobClassNames.size(); i++) {
         String userJob = (String)jobClassNames.elementAt(i);
@@ -292,10 +284,7 @@
             " --app-name " + appName + " --class " + userJob + " --app-jar " + userJarPath +
             APP_PROPS + " --stream ";
         String dest = getCurrentDirPath() + File.separator + logFileName;
-<<<<<<< HEAD
-=======
         Log.getLogWriter().info("Executing cmd:" + snappyJobCommand);
->>>>>>> 83a4253a
         logFile = new File(dest);
         pb = new ProcessBuilder("/bin/bash", "-c", snappyJobCommand);
         snappyTest.executeProcess(pb, logFile);
@@ -310,12 +299,9 @@
           }
         }
         inputFile.close();
-<<<<<<< HEAD
-=======
         if(jobID == null){
           throw new TestException("Failed to start the streaming job. Please check the logs.");
         }
->>>>>>> 83a4253a
         Log.getLogWriter().info("JobID is : " + jobID);
         for (int j = 0; j < 3; j++) {
           if(!getJobStatus(jobID)){
@@ -330,15 +316,12 @@
     }
   }
 
-<<<<<<< HEAD
-=======
   public static void HydraTask_executeSQLScriptsWithSleep() {
     try { Thread.sleep(30000); } catch (InterruptedException ie) {}
     HydraTask_executeSQLScripts();
   }
 
 
->>>>>>> 83a4253a
   public static void HydraTask_restartStreaming() {
     HydraTask_stopStreamingJob();
     try { Thread.sleep(60000); } catch (InterruptedException ie) {}
@@ -408,15 +391,10 @@
       String dest = kafkaLogDir + sep + "generatorAndPublisher" + getMyTid() + "_" + i + ".log";
       File logFile = new File(dest);
       String processName= (String)generatorAndPublisher.elementAt(i);
-<<<<<<< HEAD
-      String command = "nohup java -cp .:" + userJarPath + ":" + productDir + "jars/* " +
-          processName + " " + APP_PROPS + " > " + logFile + " & ";
-=======
       String command = "java -cp .:" + userJarPath + ":" + productDir + "jars/* " +
           processName + " " + APP_PROPS + " > " + logFile;
       if(SnappyPrms.executeInBackGround())
         command = "nohup " + command + " & ";
->>>>>>> 83a4253a
       Log.getLogWriter().info("Executing cmd : " + command);
       pb = new ProcessBuilder("/bin/bash", "-c", command);
       snappyTest.executeProcess(pb, logFile);
