--- conflicted
+++ resolved
@@ -341,7 +341,6 @@
     public static Long shufflePartitions;
 
     /**
-<<<<<<< HEAD
      * (String) path for kafka directory
      */
     public static Long kafkaDir;
@@ -361,13 +360,13 @@
      * kafka topic name
      */
     public static  Long kafkaTopic;
-=======
+
+    /**
      *
      * (String) Memory to be used for spark executor while executing spark-submit. Defaults to
      * 1GB if not provided.
      */
     public static Long executorMemory;
->>>>>>> cd70d66f
 
     public static int getRetryCountForJob() {
         Long key = numTimesToRetry;
