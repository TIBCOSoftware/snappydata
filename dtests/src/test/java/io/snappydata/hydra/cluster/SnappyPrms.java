--- conflicted
+++ resolved
@@ -16,11 +16,8 @@
  */
 package io.snappydata.hydra.cluster;
 
-<<<<<<< HEAD
-=======
 import org.apache.commons.lang.StringUtils;
 
->>>>>>> bd2f336e
 import java.util.Vector;
 
 import hydra.BasePrms;
@@ -706,8 +703,6 @@
   }
 
   /**
-<<<<<<< HEAD
-=======
    *
    */
 
@@ -741,7 +736,6 @@
 
 
   /**
->>>>>>> bd2f336e
    * Parameter used to get the List of expected exceptions in the test run.
    * Array of values for expected exceptions
    */
