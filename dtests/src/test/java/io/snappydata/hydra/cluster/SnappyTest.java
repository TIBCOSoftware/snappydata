--- conflicted
+++ resolved
@@ -1696,7 +1696,7 @@
     return primaryLocatorPort;
   }
 
-  public void executeProcess(ProcessBuilder pb, File logFile) {
+  public int executeProcess(ProcessBuilder pb, File logFile) {
     Process p = null;
     try {
       if (logFile != null) {
@@ -1713,8 +1713,10 @@
       int rc = p.waitFor();
       if ((rc == 0) || (pb.command().contains("grep") && rc == 1)) {
         Log.getLogWriter().info("Executed successfully");
+        return 0;
       } else {
         Log.getLogWriter().info("Failed with exit code: " + rc);
+        return 1;
       }
     } catch (IOException e) {
       throw new TestException("Exception occurred while starting the process:" + pb +
@@ -2055,7 +2057,10 @@
         logFile = new File(dest);
         snappyTest.executeProcess(pb, logFile);
         pb = new ProcessBuilder("/bin/bash", "-c", curlCommand2);
-        snappyTest.executeProcess(pb, logFile);
+        int status = snappyTest.executeProcess(pb, logFile);
+        if(status==1 && !cycleVms){
+          throw new TestException("Snappy job execution has failed. Please check the logs.");
+        }
       }
       boolean retry = snappyTest.getSnappyJobsStatus(snappyJobScript, logFile, leadPort);
       if (retry && jobSubmissionCount <= SnappyPrms.getRetryCountForJob()) {
@@ -2075,6 +2080,58 @@
     }
   }
 
+  public String setCDCSparkAppCmds(String userAppArgs,String commonArgs, String snappyJobScript,
+      String userJob, String masterHost, String masterPort){
+    String appName = SnappyCDCPrms.getAppName();
+    if (appName.equals("CDCIngestionApp2")) {
+      int BBfinalStart2 = (Integer) SnappyBB.getBB().getSharedMap().get("START_RANGE_APP2");
+      int BBfinalEnd2 = (Integer) SnappyBB.getBB().getSharedMap().get("END_RANGE_APP2");
+      int finalStart2,finalEnd2;
+      if(BBfinalStart2 == 0 || BBfinalEnd2 == 0) {
+        finalStart2 = finalStart;
+        finalEnd2 = finalEnd;
+      }
+      else {
+        finalStart2 = BBfinalStart2;
+        finalEnd2 = BBfinalEnd2;
+      }
+      userAppArgs = finalStart2 + " " + finalEnd2 + " " + userAppArgs;
+      Log.getLogWriter().info("For CDCIngestionApp2 app New Start range and end range : " + finalStart2 + " & " + finalEnd2 + " and args = " + userAppArgs);
+      SnappyBB.getBB().getSharedMap().put("START_RANGE_APP2", finalEnd2 + 1);
+      SnappyBB.getBB().getSharedMap().put("END_RANGE_APP2", finalEnd2 + 100);
+    } else if (appName.equals("CDCIngestionApp1")) {
+      int BBfinalStart1 = (Integer) SnappyBB.getBB().getSharedMap().get("START_RANGE_APP1");
+      int BBfinalEnd1 = (Integer) SnappyBB.getBB().getSharedMap().get("END_RANGE_APP1");
+      int finalStart1,finalEnd1;
+      if(BBfinalStart1 == 0 || BBfinalEnd1 == 0) {
+        finalStart1 = finalStart;
+        finalEnd1 = finalEnd;
+      }
+      else {
+        finalStart1 = BBfinalStart1;
+        finalEnd1 = BBfinalEnd1;
+      }
+      userAppArgs = finalStart1 + " " + finalEnd1 + " " + userAppArgs;
+      Log.getLogWriter().info("For CDCIngestionApp1 app New Start range and end range : " + finalStart1 + " & " + finalEnd1 + " and args = " + userAppArgs);
+      SnappyBB.getBB().getSharedMap().put("START_RANGE_APP1", finalEnd1 + 1);
+      SnappyBB.getBB().getSharedMap().put("END_RANGE_APP1", finalEnd1 +100);
+
+    }
+    else if(appName.equals("BulkDeleteApp")){
+      commonArgs = " --conf spark.executor.extraJavaOptions=-XX:+HeapDumpOnOutOfMemoryError" +
+          " --conf spark.extraListeners=io.snappydata.hydra.SnappyCustomSparkListener " ;
+    }
+    String command = snappyJobScript + " --class " + userJob +
+        " --name " + appName +
+        " --master spark://" + masterHost + ":" + masterPort + " " +
+        SnappyPrms.getExecutorMemory() + " " +
+        SnappyPrms.getSparkSubmitExtraPrms() + " " +commonArgs +" " +snappyTest.getUserAppJarLocation(userAppJar, jarPath) + " " +
+        userAppArgs;
+    if (SnappyCDCPrms.getIsCDCStream())
+      command = "nohup " + command + " > " + logFile + " & ";
+    return command;
+  }
+
   public void executeSparkJob(Vector jobClassNames, String logFileName) {
     String snappyJobScript = getScriptLocation("spark-submit");
     boolean isCDCStream = SnappyCDCPrms.getIsCDCStream();
@@ -2091,26 +2148,9 @@
         String primaryLocatorHost = getPrimaryLocatorHost();
         String primaryLocatorPort = getPrimaryLocatorPort();
         String userAppArgs = SnappyPrms.getUserAppArgs();
-<<<<<<< HEAD
-        if (SnappyPrms.hasDynamicAppProps()) {
-          userAppArgs = userAppArgs + " " + dynamicAppProps.get(getMyTid());
-        }
-        command = snappyJobScript + " --class " + userJob +
-            " --master spark://" + masterHost + ":" + masterPort + " " +
-            SnappyPrms.getExecutorMemory() + " " +
-            " --jars " + getStoreTestsJar() +
-            SnappyPrms.getSparkSubmitExtraPrms() + " " +
-            " --conf snappydata.connection=" + primaryLocatorHost + ":" + primaryLocatorPort +
-            " --conf spark.executor.extraJavaOptions=-XX:+HeapDumpOnOutOfMemoryError" +
-            " --conf spark.extraListeners=io.snappydata.hydra.SnappyCustomSparkListener" +
-            " " + snappyTest.getUserAppJarLocation(userAppJar, jarPath) + " " +
-            userAppArgs;
-        Log.getLogWriter().info("spark-submit command is : " + command);
-=======
         String commonArgs = " --conf spark.executor.extraJavaOptions=-XX:+HeapDumpOnOutOfMemoryError" +
             " --conf spark.extraListeners=io.snappydata.hydra.SnappyCustomSparkListener " +
             " --conf snappydata.connection=" + primaryLocatorHost + ":" + primaryLocatorPort;
->>>>>>> 0abf6109
         log = new File(".");
         String dest = log.getCanonicalPath() + File.separator + logFileName;
         logFile = new File(dest);
@@ -2121,63 +2161,21 @@
           userAppArgs = userAppArgs + " " + dmlProps;
         }
         if (SnappyCDCPrms.getIsCDC()) {
-          String appName = SnappyCDCPrms.getAppName();
-          if (appName.equals("CDCIngestionApp2")) {
-            int BBfinalStart2 = (Integer) SnappyBB.getBB().getSharedMap().get("START_RANGE_APP2");
-            int BBfinalEnd2 = (Integer) SnappyBB.getBB().getSharedMap().get("END_RANGE_APP2");
-            int finalStart2,finalEnd2;
-            if(BBfinalStart2 == 0 || BBfinalEnd2 == 0) {
-              finalStart2 = finalStart;
-              finalEnd2 = finalEnd;
-            }
-            else {
-              finalStart2 = BBfinalStart2;
-              finalEnd2 = BBfinalEnd2;
-            }
-            userAppArgs = finalStart2 + " " + finalEnd2 + " " + userAppArgs;
-            Log.getLogWriter().info("For CDCIngestionApp2 app New Start range and end range : " + finalStart2 + " & " + finalEnd2 + " and args = " + userAppArgs);
-            SnappyBB.getBB().getSharedMap().put("START_RANGE_APP2", finalEnd2 + 1);
-            SnappyBB.getBB().getSharedMap().put("END_RANGE_APP2", finalEnd2 + 100);
-          } else if (appName.equals("CDCIngestionApp1")) {
-              int BBfinalStart1 = (Integer) SnappyBB.getBB().getSharedMap().get("START_RANGE_APP1");
-              int BBfinalEnd1 = (Integer) SnappyBB.getBB().getSharedMap().get("END_RANGE_APP1");
-              int finalStart1,finalEnd1;
-              if(BBfinalStart1 == 0 || BBfinalEnd1 == 0) {
-                 finalStart1 = finalStart;
-                 finalEnd1 = finalEnd;
-              }
-              else {
-              finalStart1 = BBfinalStart1;
-              finalEnd1 = BBfinalEnd1;
-            }
-             userAppArgs = finalStart1 + " " + finalEnd1 + " " + userAppArgs;
-             Log.getLogWriter().info("For CDCIngestionApp1 app New Start range and end range : " + finalStart1 + " & " + finalEnd1 + " and args = " + userAppArgs);
-             SnappyBB.getBB().getSharedMap().put("START_RANGE_APP1", finalEnd1 + 1);
-             SnappyBB.getBB().getSharedMap().put("END_RANGE_APP1", finalEnd1 +100);
-
-          }
-          else if(appName.equals("BulkDeleteApp")){
-            commonArgs = " --conf spark.executor.extraJavaOptions=-XX:+HeapDumpOnOutOfMemoryError" +
-                " --conf spark.extraListeners=io.snappydata.hydra.SnappyCustomSparkListener " ;
-          }
-          command = snappyJobScript + " --class " + userJob +
-              " --name " + appName +
-              " --master spark://" + masterHost + ":" + masterPort + " " +
-              SnappyPrms.getExecutorMemory() + " " +
-              SnappyPrms.getSparkSubmitExtraPrms() + " " +commonArgs +" " +snappyTest.getUserAppJarLocation(userAppJar, jarPath) + " " +
-              userAppArgs;
-          if (SnappyCDCPrms.getIsCDCStream())
-            command = "nohup " + command + " > " + logFile + " & ";
+          command = setCDCSparkAppCmds(userAppArgs,commonArgs,snappyJobScript,userJob,
+              masterHost,masterPort);
         } else {
           command = snappyJobScript + " --class " + userJob +
               " --master spark://" + masterHost + ":" + masterPort + " " +
               SnappyPrms.getExecutorMemory() + " " +
               SnappyPrms.getSparkSubmitExtraPrms() + " " +commonArgs +" " + snappyTest.getUserAppJarLocation(userAppJar, jarPath) + " " +
-              userAppArgs + " " + primaryLocatorHost + ":" + primaryLocatorPort;
+              userAppArgs;
         }
         Log.getLogWriter().info("spark-submit command is : " + command);
         pb = new ProcessBuilder("/bin/bash", "-c", command);
-        snappyTest.executeProcess(pb, logFile);
+        int status = snappyTest.executeProcess(pb, logFile);
+        if(status==1 && !cycleVms){
+          throw new TestException("Snappy job execution has failed. Please check the logs.");
+        }
         Log.getLogWriter().info("CDC stream is : " + SnappyCDCPrms.getIsCDCStream());
         if (SnappyCDCPrms.getIsCDCStream()) {
           //wait for 1 min untill the cdc streams starts off.
