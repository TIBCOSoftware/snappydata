/*
 * Copyright (c) 2017 SnappyData, Inc. All rights reserved.
 *
 * Licensed under the Apache License, Version 2.0 (the "License"); you
 * may not use this file except in compliance with the License. You
 * may obtain a copy of the License at
 *
 * http://www.apache.org/licenses/LICENSE-2.0
 *
 * Unless required by applicable law or agreed to in writing, software
 * distributed under the License is distributed on an "AS IS" BASIS,
 * WITHOUT WARRANTIES OR CONDITIONS OF ANY KIND, either express or
 * implied. See the License for the specific language governing
 * permissions and limitations under the License. See accompanying
 * LICENSE file.
 */
package io.snappydata.hydra.cluster;

import com.gemstone.gemfire.LogWriter;
import com.gemstone.gemfire.SystemFailure;
import hydra.*;
import io.snappydata.hydra.cdcConnector.SnappyCDCPrms;
import io.snappydata.hydra.connectionPool.HikariConnectionPool;
import io.snappydata.hydra.connectionPool.SnappyConnectionPoolPrms;
import io.snappydata.hydra.connectionPool.TomcatConnectionPool;
import org.apache.commons.io.FileUtils;
import org.apache.commons.io.filefilter.IOFileFilter;
import org.apache.commons.io.filefilter.TrueFileFilter;
import org.apache.commons.io.filefilter.WildcardFileFilter;
import org.apache.commons.lang.ArrayUtils;
import org.apache.commons.lang.StringUtils;
import org.apache.spark.SparkContext;
import org.apache.spark.sql.SnappyContext;
import sql.SQLBB;
import sql.SQLHelper;
import sql.SQLPrms;
import sql.dmlStatements.DMLStmtIF;
import sql.sqlutil.DMLStmtsFactory;
import util.*;

import java.io.*;
import java.net.UnknownHostException;
import java.nio.file.Files;
import java.nio.file.Paths;
import java.rmi.RemoteException;
import java.sql.Connection;
import java.sql.DriverManager;
import java.sql.ResultSet;
import java.sql.SQLException;
import java.text.SimpleDateFormat;
import java.util.*;
import java.util.concurrent.ConcurrentHashMap;
import java.util.concurrent.ExecutorService;
import java.util.concurrent.Executors;
import java.util.concurrent.TimeUnit;


public class SnappyTest implements Serializable {

  private static transient SnappyContext snc = SnappyContext.apply(SnappyContext
      .globalSparkContext());
  protected static SnappyTest snappyTest;
  protected static HostDescription hd = TestConfig.getInstance().getMasterDescription()
      .getVmDescription().getHostDescription();
  protected static char sep = hd.getFileSep();
  private static String gemfireHome = hd.getGemFireHome() + sep;
  protected static String productDir = gemfireHome + ".." + sep + "snappy" + sep;
  protected static String productConfDirPath = productDir + "conf" + sep;
  private static String productLibsDir = productDir + "lib" + sep;
  private static String productSbinDir = productDir + "sbin" + sep;
  private static String productBinDir = productDir + "bin" + sep;
  protected static String SnappyShellPath = productBinDir + "snappy-sql";
  private static String dtests = gemfireHome + ".." + sep + ".." + sep + ".." + sep + "dtests" + sep;
  private static String dtestsLibsDir = dtests + "build-artifacts" + sep + "scala-2.11" + sep + "libs" + sep;
  private static String dtestsResourceLocation = dtests + "src" + sep + "resources" + sep;
  private static String dtestsScriptLocation = dtestsResourceLocation + "scripts" + sep;
  private static String dtestsDataLocation = dtestsResourceLocation + "data" + sep;
  private static String quickstartScriptLocation = productDir + "quickstart" + sep + "scripts" + sep;
  private static String quickstartDataLocation = productDir + "quickstart" + sep + "data" + sep;
  private static String logFile = null;

  private static Set<Integer> pids = new LinkedHashSet<Integer>();
  private static Set<File> dirList = new LinkedHashSet<File>();
  public static String userAppJar = null;
  private static String simulateStreamScriptName = TestConfig.tab().stringAt(SnappyPrms.simulateStreamScriptName, "simulateFileStream");
  private static String simulateStreamScriptDestinationFolder = TestConfig.tab().stringAt(SnappyPrms.simulateStreamScriptDestinationFolder, dtests);
  public static boolean isLongRunningTest = TestConfig.tab().booleanAt(SnappyPrms.isLongRunningTest, false);  //default to false
  public static boolean isUserConfTest = TestConfig.tab().booleanAt(SnappyPrms.isUserConfTest, false);  //default to false
  public static boolean useRowStore = TestConfig.tab().booleanAt(SnappyPrms.useRowStore, false);  //default to false
  public static boolean isRestarted = false;
  public static boolean useSmartConnectorMode = TestConfig.tab().booleanAt(SnappyPrms.useSmartConnectorMode, false);  //default to false
  /*public static boolean useThinClientSmartConnectorMode = TestConfig.TestConfig.tab().booleanAt(SnappyPrms.useThinClientSmartConnectorMode, false);*/  //default to false
  public static boolean isStopMode = TestConfig.tab().booleanAt(SnappyPrms.isStopMode, false);  //default to false
  public static boolean forceStart = TestConfig.tab().booleanAt(SnappyPrms.forceStart, false);  //default to false
  public static boolean forceCopy = TestConfig.tab().booleanAt(SnappyPrms.forceCopy, false);  //default to false
  private static String primaryLocator = null;
  public static String leadHost = null;
  public static Long waitTimeBeforeStreamingJobStatus = TestConfig.tab().longAt(SnappyPrms.streamingJobExecutionTimeInMillis, 6000);
  private static Boolean logDirExists = false;
  private static Boolean doneCopying = false;
  protected static Boolean doneRandomizing = false;
  private static Boolean doneRestore = false;
  private static Boolean diskDirExists = false;
  private static Boolean runGemXDQuery = false;
  protected static int[] dmlTables = SQLPrms.getTables();
  public static final Random random = new Random(SQLPrms.getRandSeed());
  protected static DMLStmtsFactory dmlFactory = new DMLStmtsFactory();

  protected static boolean cycleVms = TestConfig.tab().booleanAt(SnappyPrms.cycleVms, false);
  public static final String LASTCYCLEDTIME = "lastCycledTime"; //used in SnappyBB
  public static final String LASTCYCLEDTIMEFORLEAD = "lastCycledTimeForLead"; //used in SnappyBB
  public static final String LASTCYCLEDTIMEFORLOCATOR = "lastCycledTimeForLocator"; //used in
  // SnappyBB
  public static long lastCycledTime = 0;
  public static long lastCycledTimeForLead = 0;
  public static int waitTimeBeforeNextCycleVM = TestConfig.tab().intAt(SnappyPrms.waitTimeBeforeNextCycleVM, 20); //secs
  public static final int THOUSAND = 1000;
  public static String cycleVMTarget = TestConfig.tab().stringAt(SnappyPrms.cycleVMTarget, "snappyStore");
  public static String cycleLeadVMTarget = TestConfig.tab().stringAt(SnappyPrms.cycleVMTarget, "lead");
  public static String cycleLocatorVMTarget = TestConfig.tab().stringAt(SnappyPrms.cycleVMTarget,
      "locator");
  //public static final String LEAD_PORT = "8090";
  public static final String MASTER_PORT = "7077";
  private static int jobSubmissionCount = 0;
  protected static String jarPath = gemfireHome + ".." + sep + ".." + sep + ".." + sep;

  private Connection connection = null;
  public static String connPool = TestConfig.tab().stringAt(SnappyConnectionPoolPrms.useConnPool, "");
  public static int connPoolType = SnappyConnectionPoolPrms.getConnPoolType(connPool);
  private static HydraThreadLocal localconnection = new HydraThreadLocal();

  public static int finalStart = SnappyCDCPrms.getInitEndRange() + 1;
  public static int finalEnd = SnappyCDCPrms.getInitEndRange() + 10;


  /**
   * (String) APP_PROPS to set dynamically
   */
  public static Map<Integer, String> dynamicAppProps = new ConcurrentHashMap<>();

  public enum SnappyNode {
    LOCATOR, SERVER, LEAD, WORKER
  }

  SnappyNode snappyNode;

  public SnappyTest() {
  }

  public SnappyTest(SnappyNode snappyNode) {
    this.snappyNode = snappyNode;
  }

  public static void HydraTask_stopSnappy() {
    SparkContext sc = SnappyContext.globalSparkContext();
    if (sc != null) sc.stop();
    Log.getLogWriter().info("SnappyContext stopped successfully");
  }

  public static synchronized void HydraTask_initializeSnappyTest() {
    if (snappyTest == null) {
      snappyTest = new SnappyTest();
      snappyTest.getClientHostDescription();
      int tid = RemoteTestModule.getCurrentThread().getThreadId();
      if (tid == 0) {
        snappyTest.generateConfig("locators");
        snappyTest.generateConfig("servers");
        snappyTest.generateConfig("leads");
        if (useSmartConnectorMode) {
          snappyTest.generateConfig("slaves");
          snappyTest.generateConfig("spark-env.sh");
        }
        if (isLongRunningTest) {
          snappyTest.generateConfig("locatorConnInfo");
          snappyTest.generateConfig("leadHost");
          snappyTest.generateConfig("leadPort");
          snappyTest.generateConfig("locatorList");
          snappyTest.generateConfig("primaryLocatorHost");
          snappyTest.generateConfig("primaryLocatorPort");
        }


      }
    }
  }


  public static void initSnappyArtifacts() {
    snappyTest = new SnappyTest();
    HostDescription hd = TestConfig.getInstance().getMasterDescription()
        .getVmDescription().getHostDescription();
    char sep = hd.getFileSep();
    String gemfireHome = hd.getGemFireHome() + sep;
    String productDir = gemfireHome + ".." + sep + "snappy" + sep;
    String productConfDirPath = productDir + "conf" + sep;
    String productLibsDir = productDir + "lib" + sep;
    String productSbinDir = productDir + "sbin" + sep;
    String productBinDir = productDir + "bin" + sep;
    String SnappyShellPath = productBinDir + "snappy-sql";
    String dtests = gemfireHome + ".." + sep + ".." + sep + ".." + sep + "dtests" + sep;
    String dtestsLibsDir = dtests + "build-artifacts" + sep + "scala-2.11" + sep + "libs" + sep;
    String dtestsResourceLocation = dtests + "src" + sep + "resources" + sep;
    String dtestsScriptLocation = dtestsResourceLocation + "scripts" + sep;
    String dtestsDataLocation = dtestsResourceLocation + "data" + sep;
    String quickstartScriptLocation = productDir + "quickstart" + sep + "scripts" + sep;
    String quickstartDataLocation = productDir + "quickstart" + sep + "data" + sep;
  }

  protected String getStoreTestsJar() {
    String storeTestsJar = hd.getTestDir() + hd.getFileSep() + ".." + hd.getFileSep() + ".." +
        hd.getFileSep() + "libs" + hd.getFileSep() + "snappydata-store-hydra-tests-" +
        ProductVersionHelper.getInfo().getProperty(ProductVersionHelper.SNAPPYRELEASEVERSION) +
        "-all.jar";
    return storeTestsJar;
  }

  protected String getSnappyTestsJar() {
    String snappyTestsJar = getUserAppJarLocation("snappydata-store-scala-tests*.jar",
        hd.getGemFireHome() + hd.getFileSep() + ".." + hd.getFileSep() + ".." +
            hd.getFileSep() + ".." + hd.getFileSep() + "dtests" + hd.getFileSep());
    return snappyTestsJar;
  }

  protected String getClusterTestsJar() {
    String clusterTestsJar = getUserAppJarLocation("snappydata-cluster*tests.jar", hd
        .getGemFireHome() + hd.getFileSep() + ".." + hd.getFileSep() + ".." +
        hd.getFileSep() + ".." + hd.getFileSep());
    return clusterTestsJar;
  }

  public void getClientHostDescription() {
    hd = TestConfig.getInstance()
        .getClientDescription(RemoteTestModule.getMyClientName())
        .getVmDescription().getHostDescription();
  }

  protected static String getUserAppJarLocation(final String jarName, String jarPath) {
    String userAppJarPath = null;
    if (new File(jarName).exists()) {
      return jarName;
    } else {
      File baseDir = new File(jarPath);
      try {
        IOFileFilter filter = new WildcardFileFilter(jarName);
        List<File> files = (List<File>) FileUtils.listFiles(baseDir, filter, TrueFileFilter.INSTANCE);
        Log.getLogWriter().info("Jar file found: " + Arrays.asList(files));
        for (File file1 : files) {
          if (!file1.getAbsolutePath().contains("/work/") || !file1.getAbsolutePath().contains("/scala-2.10/"))
            userAppJarPath = file1.getAbsolutePath();
        }
      } catch (Exception e) {
        Log.getLogWriter().info("Unable to find " + jarName + " jar at " + jarPath + " location.");
      }
      return userAppJarPath;
    }
  }

  public String getDataLocation(String paramName) {
    if (paramName.equals(" ")) return paramName;
    String scriptPath = null;
    if (new File(paramName).exists()) {
      return paramName;
    } else {
      scriptPath = quickstartDataLocation + paramName;
      if (new File(scriptPath).exists()) return scriptPath;
      else scriptPath = dtestsDataLocation + paramName;
      if (new File(scriptPath).exists()) return scriptPath;
      else {
        String s = "Data doesn't exists at any expected location.";
        throw new TestException(s);
      }
    }
  }

  public String getScriptLocation(String scriptName) {
    String scriptPath = null;
    if (new File(scriptName).exists()) return scriptName;
    scriptPath = productSbinDir + scriptName;
    if (!new File(scriptPath).exists()) {
      scriptPath = productBinDir + scriptName;
      if (new File(scriptPath).exists()) return scriptPath;
      else
        scriptPath = getUserAppJarLocation(scriptName, dtestsScriptLocation);
      if (new File(scriptPath).exists()) return scriptPath;
      else
        scriptPath = quickstartScriptLocation + scriptName;
      if (new File(scriptPath).exists()) return scriptPath;
      else {
        String s = "Unable to find the script at any expected location.";
        throw new TestException(s);
      }
    }
    return scriptPath;
  }

  /**
   * Generates the configuration data required to start the snappy locator.
   */
  public static synchronized void HydraTask_generateSnappyLocatorConfig() {
    SnappyTest locator = new SnappyTest(SnappyNode.LOCATOR);
    locator.generateNodeConfig("locatorLogDir", false);
  }

  /**
   * Generates the configuration data required to start the snappy Server.
   */
  public static synchronized void HydraTask_generateSnappyServerConfig() {
    SnappyTest server = new SnappyTest(SnappyNode.SERVER);
    server.generateNodeConfig("serverLogDir", false);
  }

  /**
   * Generates the configuration data required to start the snappy Server.
   */
  public static synchronized void HydraTask_generateSnappyLeadConfig() {
    SnappyTest lead = new SnappyTest(SnappyNode.LEAD);
    lead.generateNodeConfig("leadLogDir", false);
  }

  /**
   * Generates the configuration data required to start the snappy Server.
   */
  public static synchronized void HydraTask_generateSparkWorkerConfig() {
    SnappyTest worker = new SnappyTest(SnappyNode.WORKER);
    worker.generateNodeConfig("workerLogDir", false);
  }

  protected void generateNodeConfig(String logDir, boolean returnNodeLogDir) {
    if (logDirExists) return;
    String addr = HostHelper.getHostAddress();
    int port = PortHelper.getRandomPort();
    String endpoint = addr + ":" + port;
    String clientPort = " -client-port=";
    String locators = " -locators=";
    String locPortString = " -peer-discovery-port=";
    String locatorsList = null;
    String dirPath = snappyTest.getLogDir();
    String nodeLogDir = null;
    String hostnameForPrimaryLocator = null;
    switch (snappyNode) {
      case LOCATOR:
        int locPort;
        do locPort = PortHelper.getRandomPort();
        while (locPort < 0 || locPort > 65535);
        nodeLogDir = HostHelper.getLocalHost() + " -dir=" + dirPath + clientPort + port +
            locPortString + locPort + SnappyPrms.getTimeStatistics() + SnappyPrms.getLogLevel() +
            " " + SnappyPrms.getLocatorLauncherProps();
        SnappyBB.getBB().getSharedMap().put("locatorHost" + "_" + RemoteTestModule.getMyVmid(),
            HostHelper.getLocalHost());
        SnappyBB.getBB().getSharedMap().put("locatorPort" + "_" + RemoteTestModule.getMyVmid(),
            Integer.toString(port));
        SnappyBB.getBB().getSharedMap().put("locatorMcastPort" + "_" + RemoteTestModule.getMyVmid
            (), Integer.toString(locPort));
        SnappyBB.getBB().getSharedMap().put("locators" + "_" + RemoteTestModule.getMyVmid(),
            HostHelper.getLocalHost() + ":" + Integer.toString(locPort));
        SnappyBB.getBB().getSharedMap().put(Integer.toString(locPort), HostHelper.getLocalHost());
        Log.getLogWriter().info("Generated locator endpoint: " + endpoint);
        SnappyNetworkServerBB.getBB().getSharedMap().put("locator" + "_" + RemoteTestModule
            .getMyVmid(), endpoint);
        int num = (int) SnappyBB.getBB().getSharedCounters().incrementAndRead(SnappyBB
            .primaryLocatorStarted);
        if (num == 1) {
          primaryLocator = endpoint;
          hostnameForPrimaryLocator = HostHelper.getLocalHost();
          SnappyBB.getBB().getSharedMap().put("primaryLocatorHost", hostnameForPrimaryLocator);
          SnappyBB.getBB().getSharedMap().put("primaryLocatorPort", Integer.toString(port));
        }
        break;
      case SERVER:
        boolean excludeDirCreation = false;
        if (SnappyPrms.getServerLauncherProps().contains("-dir")) {
          excludeDirCreation = true;
        }
        locatorsList = getLocatorsList("locators");
        nodeLogDir = HostHelper.getLocalHost() + locators + locatorsList + " -dir=" +
            dirPath + clientPort + port + SnappyPrms.getServerMemory()
            + SnappyPrms.getConserveSockets() +
            " -J-Dgemfirexd.table-default-partitioned=" +
            SnappyPrms.getTableDefaultDataPolicy() + SnappyPrms.getTimeStatistics() +
            SnappyPrms.getLogLevel() + SnappyPrms.getCriticalHeapPercentage() +
            SnappyPrms.getEvictionHeapPercentage() + SnappyPrms.getPersistIndexes() +
            " -J-Dgemfire.CacheServerLauncher.SHUTDOWN_WAIT_TIME_MS=50000" +
            SnappyPrms.getFlightRecorderOptions(dirPath) +
            " -J-XX:+DisableExplicitGC" +
            " -J-XX:+HeapDumpOnOutOfMemoryError -J-XX:HeapDumpPath=" + dirPath +
            SnappyPrms.getGCOptions(dirPath) + " " +
            SnappyPrms.getServerLauncherProps() +
            " -classpath=" + getStoreTestsJar();
        Log.getLogWriter().info("Generated peer server endpoint: " + endpoint);
        SnappyBB.getBB().getSharedCounters().increment(SnappyBB.numServers);
        SnappyNetworkServerBB.getBB().getSharedMap().put("server" + "_" + RemoteTestModule
            .getMyVmid(), endpoint);
        break;
      case LEAD:
        locatorsList = getLocatorsList("locators");
        String leadHost;
        int leadPort = PortHelper.getRandomPort();
                /*do leadPort = PortHelper.getRandomPort();
                while (leadPort < 8091 || leadPort > 8099);*/
        nodeLogDir = HostHelper.getLocalHost() + locators + locatorsList +
            SnappyPrms.getExecutorCores() + SnappyPrms.getDriverMaxResultSize() +
            " -spark.local.dir=" + snappyTest.getTempDir("temp") +
            " -dir=" + dirPath + clientPort + port +
            " -jobserver.waitForInitialization=true " +
            SnappyPrms.getLeadMemory() + SnappyPrms.getSparkSqlBroadcastJoinThreshold()
            + " -spark.jobserver.port=" + leadPort + SnappyPrms.getSparkSchedulerMode()
            + /*" -spark.sql.inMemoryColumnarStorage.compressed="
                        + SnappyPrms.getCompressedInMemoryColumnarStorage() +*/
            SnappyPrms.getColumnBatchSize() + SnappyPrms.getConserveSockets() +
            " -table-default-partitioned=" + SnappyPrms.getTableDefaultDataPolicy() +
            " -J-XX:+DisableExplicitGC" + SnappyPrms.getTimeStatistics() +
            " -J-XX:+HeapDumpOnOutOfMemoryError -J-XX:HeapDumpPath=" + dirPath +
            SnappyPrms.getLogLevel() + SnappyPrms.getNumBootStrapTrials() +
            SnappyPrms.getClosedFormEstimates() + SnappyPrms.getZeppelinInterpreter() +
            " -classpath=" + getStoreTestsJar() +
            " -J-Dgemfire.CacheServerLauncher.SHUTDOWN_WAIT_TIME_MS=50000" +
            SnappyPrms.getFlightRecorderOptions(dirPath) +
            SnappyPrms.getGCOptions(dirPath) + " " +
            SnappyPrms.getLeaderLauncherProps() +
            " -spark.driver.extraClassPath=" + getStoreTestsJar() +
            " -spark.executor.extraClassPath=" + getStoreTestsJar();
        try {
          leadHost = HostHelper.getIPAddress().getLocalHost().getHostName();
        } catch (UnknownHostException e) {
          String s = "Lead host not found...";
          throw new HydraRuntimeException(s, e);
        }
        SnappyBB.getBB().getSharedMap().put("leadHost_" + RemoteTestModule.getMyClientName()
            + "_" + RemoteTestModule.getMyVmid(), leadHost);
        SnappyBB.getBB().getSharedMap().put("leadPort_" + RemoteTestModule
            .getMyClientName() + "_" + RemoteTestModule.getMyVmid(), Integer.toString(leadPort));
        break;
      case WORKER:
        nodeLogDir = HostHelper.getLocalHost();
        String sparkLogDir = "SPARK_LOG_DIR=" + hd.getUserDir();
        String sparkWorkerDir = "SPARK_WORKER_DIR=" + hd.getUserDir();
        /*String sparkMasterHost = (String) SnappyBB.getBB().getSharedMap().get("sparkMasterHost");
        if (sparkMasterHost == null) {
          try {
            String masterHost = HostHelper.getIPAddress().getLocalHost().getHostName();
            sparkMasterHost = "SPARK_MASTER_HOST=" + masterHost;
            Log.getLogWriter().info("sparkMasterHost is : " + masterHost);
            SnappyBB.getBB().getSharedMap().put("masterHost", masterHost);
            SnappyBB.getBB().getSharedMap().put("sparkMasterHost", sparkMasterHost);
          } catch (UnknownHostException e) {
            String s = "spark master host not found...";
            throw new HydraRuntimeException(s, e);
          }
        }*/
        SnappyBB.getBB().getSharedMap().put("sparkLogDir" + "_" + snappyTest.getMyTid(), sparkLogDir);
        SnappyBB.getBB().getSharedMap().put("sparkWorkerDir" + "_" + snappyTest.getMyTid(), sparkWorkerDir);
        break;
    }
    SnappyBB.getBB().getSharedMap().put(logDir + "_" + RemoteTestModule.getMyVmid() + "_" +
        snappyTest.getMyTid(), nodeLogDir);
    SnappyBB.getBB().getSharedMap().put("logDir_" + RemoteTestModule.getMyClientName() + "_" +
        RemoteTestModule.getMyVmid(), dirPath);
    Log.getLogWriter().info("nodeLogDir is : " + nodeLogDir);
    if (returnNodeLogDir)
      SnappyBB.getBB().getSharedMap().put("newNodelogDir" + "_" + RemoteTestModule.getMyVmid() +
          "_" + snappyTest.getMyTid(), nodeLogDir);
    logDirExists = true;
  }

  protected static Set<String> getFileContents(String userKey, Set<String> fileContents) {
    Set<String> keys = SnappyBB.getBB().getSharedMap().getMap().keySet();
    for (String key : keys) {
      if (key.startsWith(userKey)) {
        String value = (String) SnappyBB.getBB().getSharedMap().get(key);
        fileContents.add(value);
      }
    }
    return fileContents;
  }

  protected String getTempDir(String dirName) {
    File log = new File(".");
    String dest = null;
    try {
      String dirString = log.getCanonicalPath();
      dest = log.getCanonicalPath() + File.separator + dirName;
    } catch (IOException e) {
      throw new TestException("IOException occurred while retriving destination logFile " +
          "path  " + log + "\nError Message:" + e.getMessage());
    }
    File tempDir = new File(dest);
    if (!tempDir.exists()) tempDir.mkdir();
    return tempDir.getAbsolutePath();
  }

  protected static ArrayList<String> getWorkerFileContents(String userKey, ArrayList<String>
      fileContents) {
    Set<String> keys = SnappyBB.getBB().getSharedMap().getMap().keySet();
    for (String key : keys) {
      if (key.startsWith(userKey)) {
        String value = (String) SnappyBB.getBB().getSharedMap().get(key);
        fileContents.add(value);
      }
    }
    Log.getLogWriter().info("ArrayList contains : " + fileContents.toString());
    return fileContents;
  }

  protected static Set<File> getDirList(String userKey) {
    Set<String> keys = SnappyBB.getBB().getSharedMap().getMap().keySet();
    for (String key : keys) {
      if (key.startsWith(userKey)) {
        File value = (File) SnappyBB.getBB().getSharedMap().get(key);
        dirList.add(value);
      }
    }
    return dirList;
  }

  protected static String getLocatorsList(String userKey) {
    String locatorsList = null;
    if (isLongRunningTest) {
      locatorsList = getDataFromFile("locatorList");
      if (isUserConfTest) {
        locatorsList = SnappyPrms.getLocatorList();
        snappyTest.writeNodeConfigData("locatorList", locatorsList, false);
        writeLocatorConnectionInfo();
      }
      if (locatorsList == null) locatorsList = getLocatorList(userKey);
    } else locatorsList = getLocatorList(userKey);
    return locatorsList;
  }

  protected static String getLocatorList(String userKey) {
    String locatorsList = null;
    Set<String> keys = SnappyBB.getBB().getSharedMap().getMap().keySet();
    Set<String> locatorHostPortList = new LinkedHashSet<>();
    for (String key : keys) {
      if (key.startsWith(userKey)) {
        String value = (String) SnappyBB.getBB().getSharedMap().get(key);
        locatorHostPortList.add(value);
      }
    }
    if (locatorHostPortList.size() == 0) {
      return "";
    }
    locatorsList = StringUtils.join(locatorHostPortList, ",");
    return locatorsList;
  }

  /**
   * Write the configuration data required to start the snappy locator/s in locators file under
   * conf directory at snappy build location.
   */
  public static void HydraTask_writeLocatorConfigData() {
    snappyTest.writeLocatorConfigData("locators", "locatorLogDir");
    if (isLongRunningTest) writeLocatorConnectionInfo();
  }

  /**
   * Write the configuration data required to start the snappy server/s in servers file under
   * conf directory at snappy build location.
   */
  public static void HydraTask_writeServerConfigData() {
    snappyTest.writeConfigData("servers", "serverLogDir");
  }

  /**
   * Write the configuration data required to start the snappy lead/s in leads file under conf
   * directory at snappy build location.
   */
  public static void HydraTask_writeLeadConfigData() {
    snappyTest.writeConfigData("leads", "leadLogDir");
    //if (isLongRunningTest) writeLeadHostInfo();
  }

  /**
   * Write the primary lead host,port info into the file(leadHost) under conf directory at
   * snappy build location. This is required for long running test scenarios where in  cluster
   * will be started  in first test and then rest all tests will use the same cluster
   */
  public static void HydraTask_writeLeadHostPortInfo() {
    writeLeadHostPortInfo();
  }

  /**
   * Write the spark master host info into the file(masterHost) under conf directory at
   * snappy build location. This is required for long running test scenarios where in cluster
   * will be started in first test and then rest all tests will use the same cluster
   */
  public static void HydraTask_writeMasterConnInfo() {
    writeSparkMasterConnInfo();
  }

  /**
   * Write the primary locator host,port info into the file under conf directory at
   * snappy build location. This is required for long running test scenarios where in cluster
   * will be started in first test and then rest all tests will use the same cluster
   */
  public static void HydraTask_writePrimaryLocatorHostPortInfo() {
    writePrimaryLocatorHostPortInfo();
  }

  /**
   * Write the locator list containing host:port information for all locators in the snappy
   * cluster into the file(locatorList) under conf directory at snappy build location.
   * This is required for long running test scenarios where in cluster
   * will be started in first test and then rest all tests will use the same cluster
   */
  public static void HydraTask_writeLocatorInfo() {
    writeLocatorInfo();
  }

  /**
   * Write the configuration data required to start the spark worker/s in slaves file and the
   * log directory locations in spark-env.sh file under conf directory at snappy build location.
   */
  public static void HydraTask_writeWorkerConfigData() {
    snappyTest.writeWorkerConfigData("slaves", "workerLogDir");
    snappyTest.writeConfigData("spark-env.sh", "sparkLogDir");
    snappyTest.writeConfigData("spark-env.sh", "sparkWorkerDir");
    //snappyTest.writeConfigData("spark-env.sh", "sparkMasterHost");
  }

  protected void writeConfigData(String fileName, String logDir) {
    String filePath = productConfDirPath + fileName;
    File file = new File(filePath);
    if (fileName.equalsIgnoreCase("spark-env.sh")) file.setExecutable(true);
    Set<String> fileContent = new LinkedHashSet<String>();
    fileContent = snappyTest.getFileContents(logDir, fileContent);
    if (fileContent.size() == 0) {
      String s = "No data found for writing to " + fileName + " file under conf directory";
      throw new TestException(s);
    }
    for (String s : fileContent) {
      snappyTest.writeToFile(s, file, true);
    }
  }

  protected void writeLocatorConfigData(String fileName, String logDir) {
    String filePath = productConfDirPath + fileName;
    File file = new File(filePath);
    String peerDiscoveryPort = null;
    Set<String> fileContent = new LinkedHashSet<String>();
    fileContent = snappyTest.getFileContents(logDir, fileContent);
    if (fileContent.size() == 0) {
      String s = "No data found for writing to " + fileName + " file under conf directory";
      throw new TestException(s);
    }
    String locatorsList = getLocatorsList("locators");
    for (String s : fileContent) {
      String[] splited = s.split(" ");
      for (String str : splited) {
        String peerDiscoveryPortString = "-peer-discovery-port=";
        if (str.contains(peerDiscoveryPortString)) {
          peerDiscoveryPort = str.substring(str.indexOf("=") + 1);
        }
      }
      String host = (String) SnappyBB.getBB().getSharedMap().get(peerDiscoveryPort);
      String replaceString = host + ":" + peerDiscoveryPort + ",";
      String newLocatorsList;
      if (locatorsList.contains(replaceString)) {
        newLocatorsList = locatorsList.replace(replaceString, "");
      } else {
        replaceString = host + ":" + peerDiscoveryPort;
        newLocatorsList = locatorsList.replace(replaceString, "");
      }
      String nodeLogDir = s.concat(" -locators=" + newLocatorsList);
      snappyTest.writeToFile(nodeLogDir, file, true);
    }
  }

  protected void writeNodeConfigData(String fileName, String nodeLogDir, boolean append) {
    String filePath = productConfDirPath + fileName;
    File file = new File(filePath);
    snappyTest.writeToFile(nodeLogDir, file, append);
  }

  protected void writeWorkerConfigData(String fileName, String logDir) {
    String filePath = productConfDirPath + fileName;
    File file = new File(filePath);
    ArrayList<String> fileContent = new ArrayList<>();
    fileContent = snappyTest.getWorkerFileContents(logDir, fileContent);
    if (fileContent.size() == 0) {
      String s = "No data found for writing to " + fileName + " file under conf directory";
      throw new TestException(s);
    }
    for (String s : fileContent) {
      snappyTest.writeToFile(s, file, true);
    }
  }

  /**
   * Returns all network locator endpoints from the {@link
   * SnappyNetworkServerBB} map, a possibly empty list.  This includes all
   * network servers that have ever started, regardless of their distributed
   * system or current active status.
   */
  public static List getNetworkLocatorEndpoints() {
    return getEndpoints("locator");
  }

  /**
   * Returns all network server endpoints from the {@link
   * SnappyNetworkServerBB} map, a possibly empty list.  This includes all
   * network servers that have ever started, regardless of their distributed
   * system or current active status.
   */
  public static List getNetworkServerEndpoints() {
    return getEndpoints("server");
  }

  protected HashMap getclientHostPort() {
    HashMap<String, Integer> hostPort = new HashMap<String, Integer>();
    String endpoint = null;
    List<String> endpoints = getNetworkLocatorEndpoints();
    if (endpoints.size() == 0) {
      if (isLongRunningTest) {
        endpoints = getLocatorEndpointFromFile();
      }
    }
    endpoint = endpoints.get(0);
    String host = endpoint.substring(0, endpoint.indexOf(":"));
    Log.getLogWriter().info("Client Host is:" + host);
    String port = endpoint.substring(endpoint.indexOf(":") + 1);
    int clientPort = Integer.parseInt(port);
    Log.getLogWriter().info("Client Port is :" + clientPort);
    hostPort.put(host, clientPort);
    return hostPort;
  }

  /**
   * Returns all endpoints of the given type.
   */
  private static synchronized List<String> getEndpoints(String type) {
    List<String> endpoints = new ArrayList();
    Set<String> keys = SnappyNetworkServerBB.getBB().getSharedMap().getMap().keySet();
    for (String key : keys) {
      if (key.startsWith(type.toString())) {
        String endpoint = (String) SnappyNetworkServerBB.getBB().getSharedMap().getMap().get(key);
        endpoints.add(endpoint);
      }
    }
    Log.getLogWriter().info("Returning endpoint list: " + endpoints);
    return endpoints;
  }


  /**
   * Returns PIDs for all the processes started in the test, e.g. locator, server, lead .
   */
  private static synchronized Set<String> getPidList() {
    Set<String> pidList = new HashSet<>();
    Set<String> keys = SnappyBB.getBB().getSharedMap().getMap().keySet();
    for (String key : keys) {
      if (key.startsWith("pid")) {
        String pid = (String) SnappyBB.getBB().getSharedMap().getMap().get(key);
        pidList.add(pid);
      }
    }
    Log.getLogWriter().info("Returning pid list: " + pidList);
    return pidList;
  }


  /**
   * Returns hostname of the process
   */
  protected static synchronized String getPidHost(String pid) {
    Set<String> keys = SnappyBB.getBB().getSharedMap().getMap().keySet();
    String pidHost = null;
    for (String key : keys) {
      if (key.startsWith("host") && key.contains(pid)) {
        pidHost = (String) SnappyBB.getBB().getSharedMap().getMap().get(key);
      }
    }
    Log.getLogWriter().info("PID Host for : " + pid + " : " + pidHost);
    return pidHost;
  }


  /**
   * Returns primary lead port .
   */
  private static synchronized String getPrimaryLeadPort(String clientName) {
    List<String> portList = new ArrayList();
    String port = null;
    Set<String> keys = SnappyBB.getBB().getSharedMap().getMap().keySet();
    for (String key : keys) {
      if (key.startsWith("leadPort_") && key.contains(clientName)) {
        port = (String) SnappyBB.getBB().getSharedMap().getMap().get(key);
      }
    }
    Log.getLogWriter().info("Returning primary lead port: " + port);
    return port;
  }


  protected void initHydraThreadLocals() {
    this.connection = getConnection();
  }

  protected Connection getConnection() {
    Connection connection = (Connection) localconnection.get();
    return connection;
  }

  protected void setConnection(Connection connection) {
    localconnection.set(connection);
  }

  protected void updateHydraThreadLocals() {
    setConnection(this.connection);
  }

  public static void HydraTask_getClientConnection_Snappy() throws SQLException {
    SnappyTest st = new SnappyTest();
    st.connectThinClient();
    st.updateHydraThreadLocals();
  }

  private void connectThinClient() throws SQLException {
    connection = getLocatorConnection();
  }

  public static Connection getClientConnection() {
    SnappyTest st = new SnappyTest();
    st.initHydraThreadLocals();
    return st.getConnection();
  }

  public static void HydraTask_getClientConnection() throws SQLException {
    getLocatorConnection();
  }

  /**
   * Mandatory to use this method in case of HA test.
   * As per current implementation, for starting the locator snappy-locators.sh script is used,
   * which starts the locators based on the data in locators conf file.
   * In HA test, the framework deletes the old locators file and creates the new one with the
   * config data specific to locator which is getting recycled.
   * So, we need to backup the original locators conf file. This will be required at the end of the
   * test for stopping all locators which have been started in the test.
   **/
  public static synchronized void backUpLocatorConfigData() {
    snappyTest.copyConfigData("locators");
  }

  /**
   * Mandatory to use this method in case of HA test.
   * As per current implementation, for starting the server snappy-servers.sh script is used, which starts
   * the servers based on the data in servers conf file.
   * In HA test, the framework deletes the old servers file and creates the new one with the config data specific
   * to server which is getting recycled.
   * So, we need to backup the original servers conf file. This will be required at the end of the test for stopping all servers
   * which have been started in the test.
   **/
  public static synchronized void backUpServerConfigData() {
    snappyTest.copyConfigData("servers");
  }

  /**
   * Mandatory to use this method in case of HA test.
   * As per current implementation, for starting the locator snappy-locators.sh script is used,
   * which starts the locators based on the data in locators conf file.
   * In HA test, the framework deletes the old locators file and creates the new one with the
   * config data specific to locator which is getting recycled.
   * So, we need to restore the original locators conf file. This will be required at the end of
   * the test for stopping all locators which have been started in the test.
   **/
  public static synchronized void restoreLocatorConfigData() {
    snappyTest.restoreConfigData("locators");
  }

  /**
   * Mandatory to use this method in case of HA test.
   * As per current implementation, for starting the server snappy-servers.sh script is used, which starts
   * the servers based on the data in servers conf file.
   * In HA test, the framework deletes the old servers file and creates the new one with the config data specific
   * to server which is getting recycled.
   * So, we need to restore the original servers conf file. This will be required at the end of the test for stopping all servers
   * which have been started in the test.
   **/
  public static synchronized void restoreServerConfigData() {
    snappyTest.restoreConfigData("servers");
  }

  /**
   * Mandatory to use this method in case of HA test.
   * As per current implementation, for starting the lead members, snappy-leads.sh script is used, which starts
   * the lead members based on the data in leads conf file.
   * In HA test, the framework deletes the old leads file and creates the new one with the config data specific
   * to lead member which is getting recycled.
   * So, we need to restore the original leads conf file. This will be required at the end of the test for stopping all leads
   * which have been started in the test.
   **/
  public static synchronized void restoreLeadConfigData() {
    snappyTest.restoreConfigData("leads");
  }

  /**
   * Mandatory to use this method in case of HA test.
   * As per current implementation, for starting the lead members, snappy-leads.sh script is used, which starts
   * the lead members based on the data in leads conf file.
   * In HA test, the framework deletes the old leads file and creates the new one with the config data specific
   * to lead member which is getting recycled.
   * So, we need to backup the original leads conf file. This will be required at the end of the test for stopping all leads
   * which have been started in the test.
   **/
  public static synchronized void backUpLeadConfigData() {
    snappyTest.copyConfigData("leads");
  }

  protected void copyConfigData(String fileName) {
    if (doneCopying && !forceCopy) return;
    String filePath = productConfDirPath + fileName;
    File srcFile = new File(filePath);
    try {
      File destDir = new File(".");
      FileUtils.copyFileToDirectory(srcFile, destDir);
      Log.getLogWriter().info("Done copying " + fileName + " file from " + srcFile + " to " + destDir.getAbsolutePath());
    } catch (IOException e) {
      throw new TestException("Error occurred while copying data from file: " + srcFile + "\n " + e.getMessage());
    }
    doneCopying = true;
  }

  protected void restoreConfigData(String fileName) {
    if (doneRestore) return;
    String filePath = productConfDirPath + fileName;
    File srcDir = new File(".");
    File srcFile = null, destDir = null;
    try {
      String srcFilePath = srcDir.getCanonicalPath() + File.separator + fileName;
      srcFile = new File(srcFilePath);
      destDir = new File(filePath);
      if (destDir.exists()) destDir.delete();
      destDir = new File(productConfDirPath);
      FileUtils.copyFileToDirectory(srcFile, destDir);
      Log.getLogWriter().info("Done restoring " + fileName + " file from " + srcFile.getAbsolutePath() + " to " + destDir);
    } catch (IOException e) {
      throw new TestException("Error occurred while copying data from file: " + srcFile + "\n " + e.getMessage());
    }
    doneRestore = true;
  }

  protected void copyUserConfs(String fileName) {
    String filePath = productConfDirPath + fileName;
    String userConfLocation = SnappyPrms.getUserConfLocation();
    if (userConfLocation == null) {
      throw new TestException("User conf location is not provided for starting the cluster..");
    }
    File srcDir = new File(userConfLocation);
    File srcFile = null, destDir = null;
    try {
      String srcFilePath = srcDir.getCanonicalPath() + File.separator + fileName;
      srcFile = new File(srcFilePath);
      destDir = new File(filePath);
      if (destDir.exists()) destDir.delete();
      destDir = new File(productConfDirPath);
      FileUtils.copyFileToDirectory(srcFile, destDir);
      Log.getLogWriter().info("Done copying " + fileName + " file from " + srcFile.getAbsolutePath() + " to " + destDir);
    } catch (IOException e) {
      throw new TestException("Error occurred while copying conf from file: " + srcFile + "\n " + e.getMessage());
    }
  }

  /**
   * Mandatory to use this method in case of stating the cluster with user specified confs for SnappyData members.
   * These confs includes servers, leads and locators files for starting data store nodes, snappydata leader and
   * locator nodes in embedded mode and additionaly slaves conf in case of smart connector mode.
   **/
  public static synchronized void HydraTask_copyUserConfs() {
    snappyTest.copyUserConfs("servers");
    snappyTest.copyUserConfs("leads");
    snappyTest.copyUserConfs("locators");
    if (useSmartConnectorMode) {
      snappyTest.copyUserConfs("slaves");
    }
  }


  public static synchronized void HydraTask_copyDiskFiles() {
    if (diskDirExists) return;
    else {
      String dirName = snappyTest.generateLogDirName();
      File destDir = new File(dirName);
      String diskDirName = dirName.substring(0, dirName.lastIndexOf("_")) + "_disk";
      File dir = new File(diskDirName);
      for (File srcFile : dir.listFiles()) {
        try {
          if (srcFile.isDirectory()) {
            FileUtils.copyDirectoryToDirectory(srcFile, destDir);
            Log.getLogWriter().info("Done copying diskDirFile directory from: " + srcFile + " to " + destDir);
          } else {
            FileUtils.copyFileToDirectory(srcFile, destDir);
            Log.getLogWriter().info("Done copying diskDirFile from: " + srcFile + " to " + destDir);
          }
        } catch (IOException e) {
          throw new TestException("Error occurred while copying data from file: " + srcFile + "\n " + e.getMessage());
        }
      }
      diskDirExists = true;
    }
  }

  public static synchronized void HydraTask_copyDiskFiles_gemToSnappyCluster() {
    Set<File> myDirList = getDirList("dirName_");
    if (diskDirExists) return;
    else {
      String dirName = snappyTest.generateLogDirName();
      File destDir = new File(dirName);
      String[] splitedName = RemoteTestModule.getMyClientName().split("snappy");
      String newName = splitedName[1];
      File currentDir = new File(".");
      for (File srcFile1 : currentDir.listFiles()) {
        if (!doneCopying) {
          if (srcFile1.getAbsolutePath().contains(newName) && srcFile1.getAbsolutePath().contains("_disk")) {
            if (myDirList.contains(srcFile1)) {
              Log.getLogWriter().info("List contains entry for the file... " + myDirList.toString());
            } else {
              SnappyBB.getBB().getSharedMap().put("dirName_" + RemoteTestModule.getMyPid() + "_" + snappyTest.getMyTid(), srcFile1);
              File dir = new File(srcFile1.getAbsolutePath());
              Log.getLogWriter().info("Match found for file: " + srcFile1.getAbsolutePath());
              for (File srcFile : dir.listFiles()) {
                try {
                  if (srcFile.isDirectory()) {
                    FileUtils.copyDirectoryToDirectory(srcFile, destDir);
                    Log.getLogWriter().info("Done copying diskDirFile directory from ::" + srcFile + "to " + destDir);
                  } else {
                    FileUtils.copyFileToDirectory(srcFile, destDir);
                    Log.getLogWriter().info("Done copying diskDirFile from ::" + srcFile + "to " + destDir);
                  }
                  doneCopying = true;
                } catch (IOException e) {
                  throw new TestException("Error occurred while copying data from file: " + srcFile + "\n " + e.getMessage());
                }
              }
            }
          }
        }
      }
      diskDirExists = true;
    }
  }

  public static void HydraTask_doDMLOp() {
    snappyTest.doDMLOp();
  }

  protected void doDMLOp() {
    runGemXDQuery = true;
    try {
      Connection conn = getLocatorConnection();
      doDMLOp(conn);
      closeConnection(conn);
    } catch (SQLException e) {
      throw new TestException("Not able to get connection " + TestHelper.getStackTrace(e));
    }
  }

  protected void doDMLOp(Connection conn) {
    //No derby connection required for snappyTest. So providign the bull connection to existing methods
    Connection dConn = null;
//        protected void doDMLOp(Connection dConn, Connection gConn) {
    //perform the opeartions
    //randomly select a table to perform dml
    //randomly select an operation to perform based on the dmlStmt (insert, update, delete, select)
    Log.getLogWriter().info("doDMLOp-performing dmlOp, myTid is " + getMyTid());
    int table = dmlTables[random.nextInt(dmlTables.length)]; //get random table to perform dml
    DMLStmtIF dmlStmt = dmlFactory.createDMLStmt(table); //dmlStmt of a table
    int numOfOp = random.nextInt(5) + 1;
    int size = 1;

    String operation = TestConfig.tab().stringAt(SQLPrms.dmlOperations);
    Log.getLogWriter().info("doDMLOp-operation=" + operation + "  numOfOp=" + numOfOp);
    if (operation.equals("insert")) {
      for (int i = 0; i < numOfOp; i++) {
        dmlStmt.insert(dConn, conn, size);
        commit(conn);
        SnappyBB.getBB().getSharedCounters().increment(SnappyBB.insertCounter);
      }
    } else if (operation.equals("put")) {
      for (int i = 0; i < numOfOp; i++) {
        dmlStmt.put(dConn, conn, size);
        commit(conn);
        SnappyBB.getBB().getSharedCounters().increment(SnappyBB.insertCounter);
      }
    } else if (operation.equals("update")) {
      for (int i = 0; i < numOfOp; i++) {
        dmlStmt.update(dConn, conn, size);
        commit(conn);
        SnappyBB.getBB().getSharedCounters().increment(SnappyBB.updateCounter);
      }
    } else if (operation.equals("delete")) {
      dmlStmt.delete(dConn, conn);
      SnappyBB.getBB().getSharedCounters().increment(SnappyBB.deleteCounter);
    } else if (operation.equals("query")) {
      dmlStmt.query(dConn, conn);
      SnappyBB.getBB().getSharedCounters().increment(SnappyBB.queryCounter);

    } else {
      throw new TestException("Unknown entry operation: " + operation);
    }
    commit(conn);
  }

  /**
   * Writes the locator host:port information to the locatorConnInfo file under conf directory.
   */
  protected static void writeLocatorConnectionInfo() {
    List<String> endpoints = validateLocatorEndpointData();
    snappyTest.writeNodeConfigData("locatorConnInfo", endpoints.get(0), false);
  }

  /**
   * Writes the comma seperated host:port list of all locators started in a cluster to the
   * locatorList file under conf directory.
   */
  protected static void writeLocatorInfo() {
    String locatorList = getLocatorsList("locators");
    snappyTest.writeNodeConfigData("locatorList", locatorList, false);
  }

  /**
   * Writes the lead host information to the leadHost file under conf directory.
   */
  protected static void writeLeadHostPortInfo() {
    leadHost = snappyTest.getLeadHost();
    snappyTest.writeNodeConfigData("leadHost", leadHost, false);
    String leadPort = snappyTest.getLeadPort();
    snappyTest.writeNodeConfigData("leadPort", leadPort, false);
  }

  /**
   * Writes the master host information to the masterHost file under conf directory.
   */
  protected static void writeSparkMasterConnInfo() {
    String masterHost = getSparkMasterHost();
    Log.getLogWriter().info("masterHost is : " + masterHost);
    snappyTest.writeNodeConfigData("masterHost", masterHost, false);
  }

  protected static void writePrimaryLocatorHostPortInfo() {
    String primaryLocatorHost = getPrimaryLocatorHost();
    String primaryLocatorPort = getPrimaryLocatorPort();
    snappyTest.writeNodeConfigData("primaryLocatorHost", primaryLocatorHost, false);
    snappyTest.writeNodeConfigData("primaryLocatorPort", primaryLocatorPort, false);
  }

  protected static String getDataFromFile(String fileName) {
    File logFile = getLogFile(fileName);
    String data = null;
    try {
      BufferedReader br = readDataFromFile(logFile);
      String str = null;
      while ((str = br.readLine()) != null) {
        data = str;
      }
      br.close();
    } catch (IOException e) {
      String s = "Problem while reading the file : " + logFile.getAbsolutePath();
      throw new TestException(s, e);
    }
    return data;
  }

  protected static BufferedReader readDataFromFile(File filename) {
    BufferedReader br = null;
    try {
      FileInputStream fis = new FileInputStream(filename);
      br = new BufferedReader(new InputStreamReader(fis));
    } catch (FileNotFoundException e) {
      String s = "Unable to find file: " + filename.getAbsolutePath();
      throw new TestException(s);
    }
    return br;
  }

  protected static File getLogFile(String filename) {
    String dest = productConfDirPath + filename;
    File logFile = new File(dest);
    if (!logFile.exists()) try {
      logFile.createNewFile();
    } catch (IOException e) {
      String s = "Unable to create file: " + logFile.getAbsolutePath();
      throw new TestException(s);
    }
    return logFile;
  }

  protected static List<String> getLocatorEndpointFromFile() {
    List<String> endpoints = new ArrayList<String>();
    File logFile = getLogFile("locatorConnInfo");
    try {
      BufferedReader br = readDataFromFile(logFile);
      String str = null;
      while ((str = br.readLine()) != null) {
        endpoints.add(str);
      }
      br.close();
    } catch (IOException e) {
      String s = "Problem while reading the file : " + logFile.getAbsolutePath();
      throw new TestException(s, e);
    }
    return endpoints;
  }

  public static List<String> validateLocatorEndpointData() {
    List<String> endpoints = getNetworkLocatorEndpoints();
    if (endpoints.size() == 0) {
      if (isLongRunningTest) {
        endpoints = getLocatorEndpointFromFile();
        if (isUserConfTest) {
          endpoints = Arrays.asList(SnappyPrms.getLocatorList().split(","));
          snappyTest.writeNodeConfigData("locatorConnInfo", endpoints.get(0), true);
        }
      }
    }
    if (endpoints.size() == 0) {
      String s = "No network locator endpoints found";
      throw new TestException(s);
    }
    return endpoints;
  }

  protected static List<String> validateServerEndpointData() {
    List<String> endpoints = getNetworkServerEndpoints();
    /*if (endpoints.size() == 0) {
      if (isLongRunningTest) {
        endpoints = getServerConnection();
      }
    }*/
    if (endpoints.size() == 0) {
      String s = "No network server endpoints found";
      throw new TestException(s);
    }
    return endpoints;
  }

  public static synchronized void setConnPoolType() {
    if (!SnappyBB.getBB().getSharedMap().containsKey("connPoolType"))
      SnappyBB.getBB().getSharedMap().put("connPoolType", SnappyConnectionPoolPrms
          .getConnPoolType(connPool));
    connPoolType = (int) SnappyBB.getBB().getSharedMap().get("connPoolType");
  }

  /**
   * Gets Client connection.
   */
  public static Connection getLocatorConnection() throws SQLException {
    Connection conn = null;

    if (!SnappyBB.getBB().getSharedMap().containsKey("connPoolType"))
      setConnPoolType();
    else
      connPoolType = (int) SnappyBB.getBB().getSharedMap().get("connPoolType");

    if (connPoolType == 0) {
      conn = HikariConnectionPool.getConnection();
    } else if (connPoolType == 1) {
      conn = TomcatConnectionPool.getConnection();
    } else {
      List<String> endpoints = validateLocatorEndpointData();

      if (!runGemXDQuery) {
        String url = "jdbc:snappydata://" + endpoints.get(0);
        Log.getLogWriter().info("url is " + url);
        conn = getConnection(url, "io.snappydata.jdbc.ClientDriver");
      } else {
        String url = "jdbc:gemfirexd://" + endpoints.get(0);
        Log.getLogWriter().info("url is " + url);
        conn = getConnection(url, "io.snappydata.jdbc.ClientDriver");
      }
    }
    return conn;
  }

  public static Connection getLocatorConnectionUsingProps() throws
      SQLException {
    List<String> endpoints = validateLocatorEndpointData();
    Properties props = new Properties();
    Vector connPropsList = SnappyPrms.getConnPropsList();
    for (int i = 0; i < connPropsList.size(); i++) {
      String conProp = (String) connPropsList.elementAt(i);
      String conPropKey = conProp.substring(0, conProp.indexOf("="));
      String conPropValue = conProp.substring(conProp.indexOf("=") + 1);
      props.setProperty(conPropKey, conPropValue);
    }
    Connection conn = null;
    String url = "jdbc:snappydata://" + endpoints.get(0) + "/";
    conn = getConnection(url, "io.snappydata.jdbc.ClientDriver", props);
    return conn;
  }

  public static Connection getServerConnection() throws SQLException {
    List<String> endpoints = validateServerEndpointData();
    Connection conn = null;
    if (!runGemXDQuery) {
      String url = "jdbc:snappydata://" + endpoints.get(0);
      Log.getLogWriter().info("url is " + url);
      conn = getConnection(url, "io.snappydata.jdbc.ClientDriver");
    } else {
      String url = "jdbc:gemfirexd://" + endpoints.get(0);
      Log.getLogWriter().info("url is " + url);
      conn = getConnection(url, "io.snappydata.jdbc.ClientDriver");
    }
    return conn;
  }

  private static Connection getConnection(String protocol, String driver) throws SQLException {
    Log.getLogWriter().info("Creating connection using " + driver + " with " + protocol);
    loadDriver(driver);
    Connection conn = DriverManager.getConnection(protocol);
    return conn;
  }

  private static Connection getConnection(String protocol, String driver, Properties props)
      throws
      SQLException {
    Log.getLogWriter().info("Creating connection using " + driver + " with " + protocol +
        " and user specified properties list: = " + props.toString());
    loadDriver(driver);
    Connection conn = DriverManager.getConnection(protocol, props);
    return conn;
  }

  public static void closeConnection(Connection conn) {
    try {
      conn.close();
    } catch (SQLException e) {
      SQLHelper.printSQLException(e);
      throw new TestException("Not able to release the connection " + TestHelper.getStackTrace(e));
    }
  }

  public void commit(Connection conn) {
    if (conn == null) return;
    try {
      Log.getLogWriter().info("committing the ops.. ");
      conn.commit();
    } catch (SQLException se) {
      SQLHelper.handleSQLException(se);
    }
  }

  /**
   * The JDBC driver is loaded by loading its class.  If you are using JDBC 4.0
   * (Java SE 6) or newer, JDBC drivers may be automatically loaded, making
   * this code optional.
   * <p/>
   * In an embedded environment, any static Derby system properties
   * must be set before loading the driver to take effect.
   */
  public static void loadDriver(String driver) {
    try {
      Class.forName(driver).newInstance();
    } catch (ClassNotFoundException e) {
      String s = "Problem loading JDBC driver: " + driver;
      throw new TestException(s, e);
    } catch (InstantiationException e) {
      String s = "Problem loading JDBC driver: " + driver;
      throw new TestException(s, e);
    } catch (IllegalAccessException e) {
      String s = "Problem loading JDBC driver: " + driver;
      throw new TestException(s, e);
    }
  }

  public static void runQuery() throws SQLException {
    Connection conn = getLocatorConnection();
    String query1 = "SELECT count(*) FROM airline";
    ResultSet rs = conn.createStatement().executeQuery(query1);
    while (rs.next()) {
      Log.getLogWriter().info("Qyery executed successfully and query result is ::" + rs.getLong(1));
    }
    closeConnection(conn);
  }

  public static void HydraTask_writeCountQueryResultsToSnappyBB() {
    snappyTest.writeCountQueryResultsToBB();
  }

  public static void HydraTask_writeUpdatedCountQueryResultsToSnappyBB() {
    snappyTest.writeUpdatedCountQueryResultsToBB();
  }

  public static void HydraTask_verifyUpdateOpOnSnappyCluster() {
    snappyTest.updateQuery();
  }

  public static void HydraTask_verifyDeleteOpOnSnappyCluster() {
    snappyTest.deleteQuery();
  }

  protected void deleteQuery() {
    runGemXDQuery = true;
    try {
      Connection conn = getLocatorConnection();
      String query1 = "select count(*) from trade.txhistory";
      long rowCountBeforeDelete = runSelectQuery(conn, query1);
      String query2 = "delete from trade.txhistory where type = 'buy'";
      int rowCount = conn.createStatement().executeUpdate(query2);
      commit(conn);
      Log.getLogWriter().info("Deleted " + rowCount + " rows in trade.txhistory table in snappy.");
      String query3 = "select count(*) from trade.txhistory";
      String query4 = "select count(*) from trade.txhistory where type = 'buy'";
      long rowCountAfterDelete = 0, rowCountForquery4;
      rowCountAfterDelete = runSelectQuery(conn, query3);
      Log.getLogWriter().info("RowCountBeforeDelete: " + rowCountBeforeDelete);
      Log.getLogWriter().info("RowCountAfterDelete: " + rowCountAfterDelete);
      long expectedRowCountAfterDelete = rowCountBeforeDelete - rowCount;
      Log.getLogWriter().info("ExpectedRowCountAfterDelete: " + expectedRowCountAfterDelete);
      if (!(rowCountAfterDelete == expectedRowCountAfterDelete)) {
        String misMatch = "Test Validation failed due to mismatch in countQuery results for table trade.txhistory. countQueryResults after performing delete ops should be : " + expectedRowCountAfterDelete + ", but it is : " + rowCountAfterDelete;
        throw new TestException(misMatch);
      }
      rowCountForquery4 = runSelectQuery(conn, query4);
      Log.getLogWriter().info("Row count for query: select count(*) from trade.txhistory where type = 'buy' is: " + rowCountForquery4);
      if (!(rowCountForquery4 == 0)) {
        String misMatch = "Test Validation failed due to wrong row count value for table trade.txhistory. Expected row count value is : 0, but found : " + rowCountForquery4;
        throw new TestException(misMatch);
      }
      closeConnection(conn);
    } catch (SQLException e) {
      throw new TestException("Not able to get connection " + TestHelper.getStackTrace(e));
    }
  }

  protected void updateQuery() {
    runGemXDQuery = true;
    try {
      Connection conn = getLocatorConnection();
      String query1 = "select count(*) from trade.customers";
      long rowCountBeforeUpdate = runSelectQuery(conn, query1);
      String query2 = "update trade.customers set addr = 'Pune'";
      Log.getLogWriter().info("update query is: " + query2);
      int rowCount = conn.createStatement().executeUpdate(query2);
      commit(conn);
      Log.getLogWriter().info("Updated " + rowCount + " rows in trade.customers table in snappy.");
      String query4 = "select count(*) from trade.customers";
      String query5 = "select count(*) from trade.customers where addr != 'Pune'";
      String query6 = "select count(*) from trade.customers where addr = 'Pune'";
      long rowCountAfterUpdate = 0, rowCountForquery5 = 0, rowCountForquery6 = 0;
      rowCountAfterUpdate = runSelectQuery(conn, query4);
      if (!(rowCountBeforeUpdate == rowCountAfterUpdate)) {
        String misMatch = "Test Validation failed due to mismatch in countQuery results for table trade.customers. countQueryResults after performing update ops should be : " + rowCountBeforeUpdate + " , but it is : " + rowCountAfterUpdate;
        throw new TestException(misMatch);
      }
      rowCountForquery6 = runSelectQuery(conn, query6);
      Log.getLogWriter().info("RowCountBeforeUpdate:" + rowCountBeforeUpdate);
      Log.getLogWriter().info("RowCountAfterUpdate:" + rowCountAfterUpdate);
      if (!(rowCountForquery6 == rowCount)) {
        String misMatch = "Test Validation failed due to mismatch in row count value for table trade.customers. Row count after performing update ops should be : " + rowCount + " , but it is : " + rowCountForquery6;
        throw new TestException(misMatch);
      }
      rowCountForquery5 = runSelectQuery(conn, query5);
      Log.getLogWriter().info("Row count for query: select count(*) from trade.customers where addr != 'Pune' is: " + rowCountForquery5);
      if (!(rowCountForquery5 == 0)) {
        String misMatch = "Test Validation failed due to wrong row count value for table trade.customers. Expected row count value is : 0, but found : " + rowCountForquery5;
        throw new TestException(misMatch);
      }
      closeConnection(conn);
    } catch (SQLException e) {
      throw new TestException("Not able to get connection " + TestHelper.getStackTrace(e));
    }
  }

  protected static Long runSelectQuery(Connection conn, String query) {
    long rowCount = 0;
    try {
      ResultSet rs = conn.createStatement().executeQuery(query);
      while (rs.next()) {
        rowCount = rs.getLong(1);
        Log.getLogWriter().info(query + " query executed successfully and query result is : " + rs.getLong(1));
      }
    } catch (SQLException e) {
      throw new TestException("Not able to get connection " + TestHelper.getStackTrace(e));
    }
    return rowCount;
  }

  protected static void writeCountQueryResultsToBB() {
    runGemXDQuery = true;
    try {
      Connection conn = getLocatorConnection();
      String selectQuery = "select count(*) from ";
      ArrayList<String[]> tables = (ArrayList<String[]>) SQLBB.getBB().getSharedMap().get("tableNames");
      for (String[] table : tables) {
        String schemaTableName = table[0] + "." + table[1];
        String query = selectQuery + schemaTableName.toLowerCase();
        getCountQueryResult(conn, query, schemaTableName);
      }
      closeConnection(conn);
    } catch (SQLException e) {
      throw new TestException("Not able to get connection " + TestHelper.getStackTrace(e));
    }
  }

  protected static void writeUpdatedCountQueryResultsToBB() {
    runGemXDQuery = true;
    try {
      Connection conn = getLocatorConnection();
      String selectQuery = "select count(*) from ";
      ArrayList<String[]> tables = (ArrayList<String[]>) SQLBB.getBB().getSharedMap().get("tableNames");
      for (String[] table : tables) {
        String schemaTableName = table[0] + "." + table[1];
        String query = selectQuery + schemaTableName.toLowerCase();
        getCountQueryResult(conn, query, schemaTableName + "AfterOps");
      }
      closeConnection(conn);
    } catch (SQLException e) {
      throw new TestException("Not able to get connection " + TestHelper.getStackTrace(e));
    }
  }

  protected static void getCountQueryResult(Connection conn, String query, String tableName) {
    try {
      ResultSet rs = conn.createStatement().executeQuery(query);
      while (rs.next()) {
        Log.getLogWriter().info("Query:: " + query + "\nResult in Snappy:: " + rs.getLong(1));
        SnappyBB.getBB().getSharedMap().put(tableName, rs.getLong(1));
      }
    } catch (SQLException se) {
      SQLHelper.handleSQLException(se);
    }
  }

  public static void HydraTask_verifyCountQueryResults() {
    ArrayList<String[]> tables = (ArrayList<String[]>) SQLBB.getBB().getSharedMap().get("tableNames");
    for (String[] table1 : tables) {
      String schemaTableName = table1[0] + "." + table1[1];
      String tableName = schemaTableName;
      Long countQueryResultInSnappy = (Long) SnappyBB.getBB().getSharedMap().get(tableName);
      Log.getLogWriter().info("countQueryResult for table " + tableName + " in Snappy: " + countQueryResultInSnappy);
      Long countQueryResultInGemXD = (Long) SQLBB.getBB().getSharedMap().get(tableName);
      Log.getLogWriter().info("countQueryResult for table " + tableName + " in GemFireXD: " + countQueryResultInGemXD);
      if (!(countQueryResultInSnappy.equals(countQueryResultInGemXD))) {
        String misMatch = "Test Validation failed as countQuery result for table  " + tableName + " in GemFireXD: " + countQueryResultInGemXD + " did not match not match with countQuery result for table " + tableName + " in Snappy: " + countQueryResultInSnappy;
        throw new TestException(misMatch);
      }
    }
  }

  public static void HydraTask_verifyInsertOpOnSnappyCluster() {
    snappyTest.insertQuery();
  }

  public static String getCurrentTimeStamp() {
    SimpleDateFormat sdfDate = new SimpleDateFormat("yyyy-MM-dd HH:mm:ss.SSS");
    Date now = new Date();
    String strDate = sdfDate.format(now);
    return strDate;
  }

  protected void insertQuery() {
    runGemXDQuery = true;
    try {
      Connection conn = getLocatorConnection();
      String query1 = "select count(*) from trade.txhistory";
      long rowCountBeforeInsert = runSelectQuery(conn, query1);
      for (int i = 0; i < 100; i++) {
        int cid = random.nextInt(20000);
        int tid = random.nextInt(40);
        int oid = random.nextInt(20000);
        int sid = random.nextInt(20000);
        int qty = random.nextInt(20000);
        int price = random.nextInt(Integer.MAX_VALUE) * 0;
        String ordertime = getCurrentTimeStamp();
        String type = "buy";
        String query2 = "insert into trade.txhistory (cid, oid, sid, qty, price, ordertime, type, tid )values (" + cid + ", " + oid + ", " + sid + ", " + qty + ", " + price + ", '" + ordertime + "', '" + type + "', " + tid + ")";
        int rowCount = conn.createStatement().executeUpdate(query2);
        commit(conn);
        Log.getLogWriter().info("Inserted " + rowCount + " rows into trade.txhistory table in snappy with values : " + "(" + cid + ", " + oid + ", " + sid + ", " + qty + ", " + price + ", '" + ordertime + "', '" + type + "', " + tid + ")");
      }
      String query3 = "select count(*) from trade.txhistory";
      long rowCountAfterInsert = 0;
      rowCountAfterInsert = runSelectQuery(conn, query3);
      Log.getLogWriter().info("RowCountBeforeInsert: " + rowCountBeforeInsert);
      Log.getLogWriter().info("RowCountAfterInsert: " + rowCountAfterInsert);
      long expectedRowCountAfterInsert = rowCountBeforeInsert + 100;
      Log.getLogWriter().info("ExpectedRowCountAfterInsert: " + expectedRowCountAfterInsert);
      if (!(rowCountAfterInsert == expectedRowCountAfterInsert)) {
        String misMatch = "Test Validation failed due to mismatch in countQuery results for table trade.txhistory. countQueryResults after performing insert ops should be : " + expectedRowCountAfterInsert + ", but it is : " + rowCountAfterInsert;
        throw new TestException(misMatch);
      }
      closeConnection(conn);
    } catch (SQLException e) {
      throw new TestException("Not able to get connection " + TestHelper.getStackTrace(e));
    }
  }

  protected void writeToFile(String logDir, File file, boolean append) {
    try {
      FileWriter fw = new FileWriter(file.getAbsoluteFile(), append);
      BufferedWriter bw = new BufferedWriter(fw);
      bw.write(logDir);
      bw.newLine();
      bw.close();
    } catch (IOException e) {
      throw new TestException("Error occurred while writing to a file: " + file +
          e.getMessage());
    }
  }

  /**
   * Executes user SQL scripts.
   */
  public static synchronized void HydraTask_executeSQLScripts() {
    Vector scriptNames, dataLocationList = null, persistenceModeList = null,
        colocateWithOptionList = null, partitionByOptionList = null, numPartitionsList =
        null, redundancyOptionList = null, recoverDelayOptionList = null,
        maxPartitionSizeList = null, evictionByOptionList = null;
    File log = null, logFile = null;
    scriptNames = SnappyPrms.getSQLScriptNames();
    if (scriptNames == null) {
      String s = "No Script names provided for executing in the Hydra TASK";
      throw new TestException(s);
    }
    try {
      dataLocationList = SnappyPrms.getDataLocationList();
      persistenceModeList = SnappyPrms.getPersistenceModeList();
      colocateWithOptionList = SnappyPrms.getColocateWithOptionList();
      partitionByOptionList = SnappyPrms.getPartitionByOptionList();
      numPartitionsList = SnappyPrms.getNumPartitionsList();
      redundancyOptionList = SnappyPrms.getRedundancyOptionList();
      recoverDelayOptionList = SnappyPrms.getRecoverDelayOptionList();
      maxPartitionSizeList = SnappyPrms.getMaxPartitionSizeList();
      evictionByOptionList = SnappyPrms.getEvictionByOptionList();
      if (dataLocationList.size() != scriptNames.size()) {
        Log.getLogWriter().info("Adding \" \" parameter in the dataLocationList for the  " +
            "scripts for which no dataLocation is specified.");
        while (dataLocationList.size() != scriptNames.size())
          dataLocationList.add(" ");
      }
      if (persistenceModeList.size() != scriptNames.size()) {
        Log.getLogWriter().info("Adding \"sync\" parameter in the persistenceModeList for" +
            "  the scripts for which no persistence mode is specified.");
        while (persistenceModeList.size() != scriptNames.size())
          persistenceModeList.add("sync");
      }
      if (colocateWithOptionList.size() != scriptNames.size()) {
        Log.getLogWriter().info("Adding \"none\" parameter in the colocateWithOptionList " +
            " for the scripts for which no COLOCATE_WITH Option is specified.");
        while (colocateWithOptionList.size() != scriptNames.size())
          colocateWithOptionList.add("none");
      }
      if (partitionByOptionList.size() != scriptNames.size()) {
        Log.getLogWriter().info("Adding \" \" parameter in the partitionByOptionList for " +
            " the scripts for which no PARTITION_BY option is specified.");
        while (partitionByOptionList.size() != scriptNames.size())
          partitionByOptionList.add(" ");
      }
      if (numPartitionsList.size() != scriptNames.size()) {
        Log.getLogWriter().info("Adding \"113\" parameter in the partitionByOptionsList " +
            "for  the scripts for which no BUCKETS option is specified.");
        while (numPartitionsList.size() != scriptNames.size())
          numPartitionsList.add("113");
      }
      if (redundancyOptionList.size() != scriptNames.size()) {
        Log.getLogWriter().info("Adding \" \" parameter in the redundancyOptionList for " +
            "the  scripts for which no REDUNDANCY option is specified.");
        while (redundancyOptionList.size() != scriptNames.size())
          redundancyOptionList.add(" ");
      }
      if (recoverDelayOptionList.size() != scriptNames.size()) {
        Log.getLogWriter().info("Adding \" \" parameter in the recoverDelayOptionList for" +
            "  the scripts for which no RECOVER_DELAY option is specified.");
        while (recoverDelayOptionList.size() != scriptNames.size())
          recoverDelayOptionList.add(" ");
      }
      if (maxPartitionSizeList.size() != scriptNames.size()) {
        Log.getLogWriter().info("Adding \" \" parameter in the maxPartitionSizeList for " +
            "the  scripts for which no MAX_PART_SIZE option is specified.");
        while (maxPartitionSizeList.size() != scriptNames.size())
          maxPartitionSizeList.add(" ");
      }
      if (evictionByOptionList.size() != scriptNames.size()) {
        Log.getLogWriter().info("Adding \"LRUHEAPPERCENT\" parameter in the  " +
            "evictionByOptionList for the scripts for which no EVICTION_BY option is" +
            " specified.");
        while (evictionByOptionList.size() != scriptNames.size())
          evictionByOptionList.add("LRUHEAPPERCENT");
      }
      for (int i = 0; i < scriptNames.size(); i++) {
        String userScript = (String) scriptNames.elementAt(i);
        String location = (String) dataLocationList.elementAt(i);
        String persistenceMode = (String) persistenceModeList.elementAt(i);
        String colocateWith = (String) colocateWithOptionList.elementAt(i);
        String partitionBy = (String) partitionByOptionList.elementAt(i);
        String numPartitions = (String) numPartitionsList.elementAt(i);
        String redundancy = (String) redundancyOptionList.elementAt(i);
        String recoverDelay = (String) recoverDelayOptionList.elementAt(i);
        String maxPartitionSize = (String) maxPartitionSizeList.elementAt(i);
        String evictionByOption = (String) evictionByOptionList.elementAt(i);
        String dataLocation = snappyTest.getDataLocation(location);
        String filePath = snappyTest.getScriptLocation(userScript);
        log = new File(".");
        String dest = log.getCanonicalPath() + File.separator + "sqlScriptsResult_" +
            RemoteTestModule.getCurrentThread().getThreadId() + ".log";
        logFile = new File(dest);
        String primaryLocatorHost = getPrimaryLocatorHost();
        String primaryLocatorPort = getPrimaryLocatorPort();
        ProcessBuilder pb = new ProcessBuilder(SnappyShellPath, "run", "-file=" +
            filePath, "-param:dataLocation=" + dataLocation,
            "-param:persistenceMode=" + persistenceMode, "-param:colocateWith=" +
            colocateWith, "-param:partitionBy=" + partitionBy,
            "-param:numPartitions=" + numPartitions, "-param:redundancy=" +
            redundancy, "-param:recoverDelay=" + recoverDelay,
            "-param:maxPartitionSize=" + maxPartitionSize, "-param:evictionByOption="
            + evictionByOption, "-client-port=" + primaryLocatorPort,
            "-client-bind-address=" + primaryLocatorHost);
        snappyTest.executeProcess(pb, logFile);
      }
    } catch (IOException e) {
      throw new TestException("IOException occurred while retriving destination logFile " +
          "path  " + log + "\nError Message:" + e.getMessage());
    }
  }

  /**
   * Executes user scripts.
   */
  public static synchronized void HydraTask_executeScripts() {
    Vector scriptNames, scriptLocationList;
    File log = null, logFile;
    scriptNames = SnappyPrms.getScriptNames();
    if (scriptNames == null) {
      String s = "No Script names provided for executing in the Hydra TASK";
      throw new TestException(s);
    }
    try {
      scriptLocationList = SnappyPrms.getScriptLocationList();
      if (scriptLocationList.size() != scriptNames.size()) {
        Log.getLogWriter().info("Adding \" \" parameter in the scriptLocationList for the  " +
            "scripts for which no script location is specified.");
        while (scriptLocationList.size() != scriptNames.size())
          scriptLocationList.add(" ");
      }

      for (int i = 0; i < scriptNames.size(); i++) {
        String userScript = (String) scriptNames.elementAt(i);
        Log.getLogWriter().info("SS - userScript: " + userScript);
        String location = (String) scriptLocationList.elementAt(i);
        Log.getLogWriter().info("SS - scriptLocation: " + location);
        String filePath = snappyTest.getScriptLocation(location + File.separator + userScript);
        Log.getLogWriter().info("SS - filePath: " + filePath);
        log = new File(".");
        String dest = log.getCanonicalPath() + File.separator + "scriptResult_" +
            RemoteTestModule.getCurrentThread().getThreadId() + ".log";
        logFile = new File(dest);
        String comma_separated_args_list = StringUtils.join(SnappyPrms.getScriptArgs(), " ");
        String command = filePath + " " + comma_separated_args_list;
        ProcessBuilder pb = new ProcessBuilder("/bin/bash", "-c", command);
        Log.getLogWriter().info("SS - command is: " + pb.command());
        snappyTest.executeProcess(pb, logFile);
      }
    } catch (IOException e) {
      String s = "problem occurred while retriving destination logFile path " + log;
      throw new TestException(s, e);
    }
  }

  protected static String getPrimaryLocatorHost() {
    String primaryLocatorHost = null;
    if (isLongRunningTest) {
      primaryLocatorHost = getDataFromFile("primaryLocatorHost");
      if (primaryLocatorHost == null)
        primaryLocatorHost = (String) SnappyBB.getBB().getSharedMap().get
            ("primaryLocatorHost");
      if (primaryLocatorHost == null && isUserConfTest) {
        primaryLocatorHost = SnappyPrms.getPrimaryLocatorHost();
        snappyTest.writeNodeConfigData("primaryLocatorHost", primaryLocatorHost, false);
      }

    } else
      primaryLocatorHost = (String) SnappyBB.getBB().getSharedMap().get("primaryLocatorHost");
    return primaryLocatorHost;
  }

  protected static String getPrimaryLocatorPort() {
    String primaryLocatorPort = null;
    if (isLongRunningTest) {
      primaryLocatorPort = getDataFromFile("primaryLocatorPort");
      if (primaryLocatorPort == null)
        primaryLocatorPort = (String) SnappyBB.getBB().getSharedMap().get
            ("primaryLocatorPort");
      if (primaryLocatorPort == null && isUserConfTest) {
        primaryLocatorPort = SnappyPrms.getPrimaryLocatorPort();
        snappyTest.writeNodeConfigData("primaryLocatorPort", primaryLocatorPort, false);
      }
    } else
      primaryLocatorPort = (String) SnappyBB.getBB().getSharedMap().get("primaryLocatorPort");
    return primaryLocatorPort;
  }

  public void executeProcess(ProcessBuilder pb, File logFile) {
    Process p = null;
    try {
      if (logFile != null) {
        pb.redirectErrorStream(true);
        pb.redirectError(ProcessBuilder.Redirect.PIPE);
        pb.redirectOutput(ProcessBuilder.Redirect.appendTo(logFile));
      }
      p = pb.start();
      if (logFile != null) {
        assert pb.redirectInput() == ProcessBuilder.Redirect.PIPE;
        assert pb.redirectOutput().file() == logFile;
        assert p.getInputStream().read() == -1;
      }
      int rc = p.waitFor();
      if ((rc == 0) || (pb.command().contains("grep") && rc == 1)) {
        Log.getLogWriter().info("Executed successfully");
      } else {
        Log.getLogWriter().info("Failed with exit code: " + rc);
      }
    } catch (IOException e) {
      throw new TestException("Exception occurred while starting the process:" + pb +
          "\nError Message:" + e.getMessage());
    } catch (InterruptedException e) {
      throw new TestException("Exception occurred while waiting for the process execution:"
          + p + "\nError Message:" + e.getMessage());
    }
  }


  protected synchronized void recordSnappyProcessIDinNukeRun(String pName) {
    Process pr = null;
    try {
      File log = new File(".");
      String dest = log.getCanonicalPath() + File.separator + "PIDs_" + pName + "_" + HostHelper
          .getLocalHost() +
          ".log";
      File logFile = new File(dest);
      if (!logFile.exists()) {
        recordProcessIds(pName, HostHelper.getLocalHost(), logFile);
      }
    } catch (IOException e) {
      String s = "Problem while starting the process : " + pr;
      throw new TestException(s, e);
    }
  }

  protected synchronized void recordSnappyProcessIDinNukeRun(String pName, String hostName) {
    Process pr = null;
    ProcessBuilder pb;
    try {
      File log = new File(".");
      String dest = log.getCanonicalPath() + File.separator + "PIDs_" + pName + "_" + hostName + ".log";
      File logFile = new File(dest);
      if (!logFile.exists()) {
        String command;
        command = "ssh -n -x -o PasswordAuthentication=no -o StrictHostKeyChecking=no " + hostName;
        pb = new ProcessBuilder("/bin/bash", "-c", command);
        pr = pb.start();
        pr.waitFor();
        recordProcessIds(pName, hostName, logFile);
      }
    } catch (IOException e) {
      String s = "Problem while starting the process : " + pr;
      throw new TestException(s, e);
    } catch (InterruptedException e) {
      String s = "Exception occurred while waiting for the process execution : " + pr;
      throw new TestException(s, e);
    }
  }

  protected static void recordProcessIds(String pName, String hostName, File logFile) {
    String command;
    ProcessBuilder pb;
    Process pr = null;
    try {
      if (pName.equals("Master"))
        command = "ps ax | grep -w " + pName + " | grep -v grep | awk '{print $1}'";
      else command = "jps | grep " + pName + " | awk '{print $1}'";
      hd = TestConfig.getInstance().getMasterDescription()
          .getVmDescription().getHostDescription();
      pb = new ProcessBuilder("/bin/bash", "-c", command);
      pb.redirectOutput(ProcessBuilder.Redirect.appendTo(logFile));
      pr = pb.start();
      pr.waitFor();
      FileInputStream fis = new FileInputStream(logFile);
      BufferedReader br = new BufferedReader(new InputStreamReader(fis));
      String str;
      while ((str = br.readLine()) != null) {
        int pid = Integer.parseInt(str);
        try {
          if (pids.contains(pid)) {
            Log.getLogWriter().info("Pid is already recorded with Master" + pid);
          } else {
            pids.add(pid);
            RemoteTestModule.Master.recordPID(hd, pid);
            SnappyBB.getBB().getSharedMap().put("pid" + "_" + pName + "_" + str, str);
            SnappyBB.getBB().getSharedMap().put("host" + "_" + pid + "_" + hostName, hostName);
          }
        } catch (RemoteException e) {
          String s = "Unable to access master to record PID: " + pid;
          throw new HydraRuntimeException(s, e);
        }
        Log.getLogWriter().info("pid value successfully recorded with Master");
      }
      br.close();
    } catch (IOException e) {
      String s = "Problem while starting the process : " + pr;
      throw new TestException(s, e);
    } catch (InterruptedException e) {
      String s = "Exception occurred while waiting for the process execution : " + pr;
      throw new TestException(s, e);
    }
  }

  public static String getCurrentDirPath() {
    String currentDir;
    try {
      currentDir = new File(".").getCanonicalPath();
    } catch (IOException e) {
      String s = "Problem while accessing the current dir.";
      throw new TestException(s, e);
    }
    return currentDir;
  }

  /**
   * Task(ENDTASK) for cleaning up snappy processes, because they are not stopped by Hydra in case of Test failure.
   */
  public static void HydraTask_cleanUpSnappyProcessesOnFailure() {
    Process pr = null;
    ProcessBuilder pb = null;
    File logFile = null, log = null, nukeRunOutput = null;
    try {
      Set<String> pidList = new HashSet<>();
      HostDescription hd = TestConfig.getInstance().getMasterDescription()
          .getVmDescription().getHostDescription();
      pidList = snappyTest.getPidList();
      log = new File(".");
      String nukerun = log.getCanonicalPath() + File.separator + "snappyNukeRun.sh";
      logFile = new File(nukerun);
      String nukeRunOutputString = log.getCanonicalPath() + File.separator + "nukeRunOutput.log";
      nukeRunOutput = new File(nukeRunOutputString);
      FileWriter fw = new FileWriter(logFile.getAbsoluteFile(), true);
      BufferedWriter bw = new BufferedWriter(fw);
      for (String pidString : pidList) {
        int pid = Integer.parseInt(pidString);
        String pidHost = snappyTest.getPidHost(Integer.toString(pid));
        if (pidHost.equalsIgnoreCase("localhost")) {
          bw.write("/bin/kill -KILL " + pid);
        } else {
          bw.write("ssh -n -x -o PasswordAuthentication=no -o StrictHostKeyChecking=no " +
              pidHost + " /bin/kill -KILL " + pid);
        }
        bw.newLine();
        try {
          RemoteTestModule.Master.removePID(hd, pid);
        } catch (RemoteException e) {
          String s = "Failed to remove PID from nukerun script: " + pid;
          throw new HydraRuntimeException(s, e);
        }
      }
      bw.close();
      fw.close();
      logFile.setExecutable(true);
      pb = new ProcessBuilder(nukerun);
      pb.redirectErrorStream(true);
      pb.redirectOutput(ProcessBuilder.Redirect.appendTo(nukeRunOutput));
      pr = pb.start();
      pr.waitFor();
    } catch (IOException e) {
      throw new TestException("IOException occurred while retriving logFile path " + log + "\nError Message:" + e.getMessage());
    } catch (InterruptedException e) {
      String s = "Exception occurred while waiting for the process execution : " + pr;
      throw new TestException(s, e);
    }
  }

  /**
   * Executes snappy Streaming Jobs.
   */
  public static void HydraTask_executeSnappyStreamingJob() {
    snappyTest.executeSnappyStreamingJob(SnappyPrms.getSnappyStreamingJobClassNames(),
        "snappyStreamingJobTaskResult_" + System.currentTimeMillis() + ".log");
  }

  /**
   * Executes Snappy Jobs.
   */
  public static synchronized void HydraTask_executeSnappyJob() {
    int count = 0;
    int currentThread = snappyTest.getMyTid();
    String logFile = "snappyJobResult_thread_" + currentThread + "_" + System.currentTimeMillis() + ".log";
    SnappyBB.getBB().getSharedMap().put("logFilesForJobs_" + currentThread + "_" + System.currentTimeMillis(), logFile);
    snappyTest.executeSnappyJob(SnappyPrms.getSnappyJobClassNames(), logFile, SnappyPrms
        .getUserAppJar(), jarPath, SnappyPrms.getUserAppName() + "_" + count + "_" + System.currentTimeMillis());
    count++;
  }

  /**
   * Executes snappy Streaming Jobs. Task is specifically written for benchmarking.
   */
  public static void HydraTask_executeSnappyStreamingJob_benchmarking() {
    snappyTest.executeSnappyStreamingJob(SnappyPrms.getSnappyStreamingJobClassNames(),
        "snappyStreamingJobTaskResult_" + System.currentTimeMillis() + ".log");
  }

  /**
   * Executes Spark Jobs in Task.
   */
  public static void HydraTask_executeSparkJob() {
    int currentThread = snappyTest.getMyTid();
    String logFile = "sparkJobTaskResult_thread_" + currentThread + "_" + System.currentTimeMillis() + ".log";
    snappyTest.executeSparkJob(SnappyPrms.getSparkJobClassNames(), logFile);
  }

  /**
   * Executes snappy Streaming Jobs in Task.
   */
  public static void HydraTask_executeSnappyStreamingJobWithFileStream() {
    Runnable fileStreaming = new Runnable() {
      public void run() {
        snappyTest.executeSnappyStreamingJob(SnappyPrms.getSnappyStreamingJobClassNames(), "snappyStreamingJobResult_" + System.currentTimeMillis() + ".log");
      }
    };

    Runnable simulateFileStream = new Runnable() {
      public void run() {
        snappyTest.simulateStream();
      }
    };

    ExecutorService es = Executors.newFixedThreadPool(2);
    es.submit(fileStreaming);
    es.submit(simulateFileStream);
    try {
      Log.getLogWriter().info("Sleeping for " + waitTimeBeforeStreamingJobStatus + "millis before executor service shut down");
      Thread.sleep(waitTimeBeforeStreamingJobStatus);
      es.shutdown();
      es.awaitTermination(60, TimeUnit.SECONDS);
    } catch (InterruptedException e) {
      throw new TestException("Exception occurred while waiting for the snappy streaming job process execution." + "\nError Message:" + e.getMessage());
    }
  }

    public static synchronized void createCSVFromTable() {
        int currentThread = snappyTest.getMyTid();
        String logFile = "snappyJobResult_thread_" + currentThread + "_" + System.currentTimeMillis() + ".log";
        SnappyBB.getBB().getSharedMap().put("logFilesForJobs_" + currentThread + "_" + System.currentTimeMillis(), logFile);
        snappyTest.executeSparkJob(SnappyPrms.getSnappyStreamingJobClassNames(),
                "snappyStreamingJobResult_" + System.currentTimeMillis() + ".log");
    }

    public static void streamingActivity() {
        Runnable simulateStreamingActivity = new Runnable() {
            public void run() {
                snappyTest.executeSnappyStreamingJob(SnappyPrms.getSnappyStreamingJobClassNames(),
                        "snappyStreamingJobResult_" + System.currentTimeMillis() + ".log");
            }
        };

        ExecutorService es = Executors.newFixedThreadPool(1);
        es.submit(simulateStreamingActivity);
    }

  protected void executeSnappyStreamingJob(Vector jobClassNames, String logFileName) {
    String snappyJobScript = getScriptLocation("snappy-job.sh");
    String curlCommand1 = null, curlCommand2 = null, curlCommand3 = null, contextName = null, APP_PROPS = null;
    ProcessBuilder pb = null;
    File log = null;
    File logFile = null;
    userAppJar = SnappyPrms.getUserAppJar();
    snappyTest.verifyDataForJobExecution(jobClassNames, userAppJar);
    leadHost = getLeadHost();
    String leadPort = (String) SnappyBB.getBB().getSharedMap().get("primaryLeadPort");
    try {
      for (int i = 0; i < jobClassNames.size(); i++) {
        String userJob = (String) jobClassNames.elementAt(i);
        if (SnappyPrms.getCommaSepAPPProps() == null) {
          APP_PROPS = "shufflePartitions=" + SnappyPrms.getShufflePartitions();
        } else {
          APP_PROPS = SnappyPrms.getCommaSepAPPProps() + ",shufflePartitions=" + SnappyPrms.getShufflePartitions();
        }
        contextName = "snappyStreamingContext" + System.currentTimeMillis();
        String contextFactory = "org.apache.spark.sql.streaming.SnappyStreamingContextFactory";
        curlCommand1 = "curl --data-binary @" + snappyTest.getUserAppJarLocation(userAppJar, jarPath) + " " + leadHost + ":" + leadPort + "/jars/myapp";
        curlCommand2 = "curl -d  \"\"" + " '" + leadHost + ":" + leadPort + "/" + "contexts/" + contextName + "?context-factory=" + contextFactory + "'";
        curlCommand3 = "curl -d " + APP_PROPS + " '" + leadHost + ":" + leadPort + "/jobs?appName=myapp&classPath=" + userJob + "&context=" + contextName + "'";
        pb = new ProcessBuilder("/bin/bash", "-c", curlCommand1);
        log = new File(".");
        String dest = log.getCanonicalPath() + File.separator + logFileName;
        logFile = new File(dest);
        snappyTest.executeProcess(pb, logFile);
        pb = new ProcessBuilder("/bin/bash", "-c", curlCommand2);
        snappyTest.executeProcess(pb, logFile);
        pb = new ProcessBuilder("/bin/bash", "-c", curlCommand3);
        snappyTest.executeProcess(pb, logFile);
      }
      snappyTest.getSnappyJobsStatus(snappyJobScript, logFile, leadPort);
    } catch (IOException e) {
      throw new TestException("IOException occurred while retriving destination logFile path " + log + "\nError Message:" + e.getMessage());
    }
  }

  protected void executeSnappyStreamingJobUsingJobScript(Vector jobClassNames, String logFileName) {
    String snappyJobScript = getScriptLocation("snappy-job.sh");
    ProcessBuilder pb = null;
    File log = null;
    File logFile = null;
    userAppJar = SnappyPrms.getUserAppJar();
    snappyTest.verifyDataForJobExecution(jobClassNames, userAppJar);
    leadHost = getLeadHost();
    String leadPort = (String) SnappyBB.getBB().getSharedMap().get("primaryLeadPort");
    try {
      for (int i = 0; i < jobClassNames.size(); i++) {
        String userJob = (String) jobClassNames.elementAt(i);
        pb = new ProcessBuilder(snappyJobScript, "submit", "--lead", leadHost + ":" + leadPort, "--app-name", "myapp", "--class", userJob, "--app-jar", snappyTest.getUserAppJarLocation(userAppJar, jarPath), "--stream");
        java.util.Map<String, String> env = pb.environment();
        if (SnappyPrms.getCommaSepAPPProps() == null) {
          env.put("APP_PROPS", "shufflePartitions=" + SnappyPrms.getShufflePartitions());
        } else {
          env.put("APP_PROPS", SnappyPrms.getCommaSepAPPProps() + ",shufflePartitions=" + SnappyPrms.getShufflePartitions());
        }
        log = new File(".");
        String dest = log.getCanonicalPath() + File.separator + logFileName;
        logFile = new File(dest);
        snappyTest.executeProcess(pb, logFile);
      }
      snappyTest.getSnappyJobsStatus(snappyJobScript, logFile, leadPort);
    } catch (IOException e) {
      throw new TestException("IOException occurred while retriving destination logFile path " + log + "\nError Message:" + e.getMessage());
    }
  }

  public String getLeadHost() {
    if (isLongRunningTest) {
      leadHost = getDataFromFile("leadHost");
      if (leadHost == null && isUserConfTest) {
        leadHost = SnappyPrms.getLeadHost();
        snappyTest.writeNodeConfigData("leadHost", leadHost, false);
      }
      if (leadHost == null)
        leadHost = getPrimaryLeadHost();
    } else {
      leadHost = getPrimaryLeadHost();
    }
    return leadHost;
  }

  public String getLeadPort() {
    String leadPort = null;
    if (isLongRunningTest) {
      leadPort = getDataFromFile("leadPort");
      if (leadPort == null)
        leadPort = (String) SnappyBB.getBB().getSharedMap().get("primaryLeadPort");
      if (leadPort == null && isUserConfTest) {
        leadPort = SnappyPrms.getLeadPort();
        snappyTest.writeNodeConfigData("leadPort", leadPort, false);
      }
    } else {
      leadPort = (String) SnappyBB.getBB().getSharedMap().get("primaryLeadPort");
    }
    return leadPort;
  }

  protected String getPrimaryLeadHost() {
    leadHost = (String) SnappyBB.getBB().getSharedMap().get("primaryLeadHost");
    if (leadHost == null) {
      retrievePrimaryLeadHost();
      leadHost = (String) SnappyBB.getBB().getSharedMap().get("primaryLeadHost");
      Log.getLogWriter().info("primaryLead Host is: " + leadHost);
    }
    return leadHost;
  }

  protected void verifyDataForJobExecution(Vector jobClassNames, String userAppJar) {
    if (userAppJar == null) {
      String s = "Missing userAppJar parameter.";
      throw new TestException(s);
    }
    if (jobClassNames == null) {
      String s = "Missing JobClassNames parameter for required TASK/CLOSETASK.";
      throw new TestException(s);
    }
  }

  public void executeSnappyJob(Vector jobClassNames, String logFileName, String
      userAppJar, String jarPath, String appName) {
    String snappyJobScript = getScriptLocation("snappy-job.sh");
    File log = null, logFile = null;
//        userAppJar = SnappyPrms.getUserAppJar();
    if (appName == null) appName = SnappyPrms.getUserAppName() + "_" + System.currentTimeMillis();
    snappyTest.verifyDataForJobExecution(jobClassNames, userAppJar);
    leadHost = getLeadHost();
    //String leadPort = (String) SnappyBB.getBB().getSharedMap().get("primaryLeadPort");
    String leadPort = getLeadPort();
    Log.getLogWriter().info("primaryLead Port is : " + leadPort);
    try {
      for (int i = 0; i < jobClassNames.size(); i++) {
        String userJob = (String) jobClassNames.elementAt(i);
        String APP_PROPS = null;
        if (SnappyPrms.getCommaSepAPPProps() == null) {
          APP_PROPS = "logFileName=" + logFileName + ",shufflePartitions=" + SnappyPrms.getShufflePartitions();
        } else {
          APP_PROPS = SnappyPrms.getCommaSepAPPProps() + ",logFileName=" + logFileName + ",shufflePartitions=" + SnappyPrms.getShufflePartitions();
        }
        if (SnappyPrms.hasDynamicAppProps()) {
          String dmlProps = dynamicAppProps.get(getMyTid());
          if (dmlProps == null) {
            dmlProps = dynamicAppProps.get(getMyTid());
            if (dmlProps == null) throw new TestException("Test issue: dml statement for " +
                getMyTid() + " is null");
          }
          APP_PROPS = "\"" + APP_PROPS + "," + dmlProps + "\"";
          Log.getLogWriter().info("APP_PROPS : " + APP_PROPS);
        }
        String curlCommand1 = "curl --data-binary @" + snappyTest.getUserAppJarLocation(userAppJar, jarPath) + " " + leadHost + ":" + leadPort + "/jars/" + appName;
        String curlCommand2 = "curl -d " + APP_PROPS + " '" + leadHost + ":" + leadPort + "/jobs?appName=" + appName + "&classPath=" + userJob + "'";

        Log.getLogWriter().info("jar loading cmd: " + curlCommand1);
        Log.getLogWriter().info("snappy job submit cmd: " + curlCommand2);
        ProcessBuilder pb = new ProcessBuilder("/bin/bash", "-c", curlCommand1);
        log = new File(".");
        String dest = log.getCanonicalPath() + File.separator + logFileName;
        logFile = new File(dest);
        snappyTest.executeProcess(pb, logFile);
        pb = new ProcessBuilder("/bin/bash", "-c", curlCommand2);
        snappyTest.executeProcess(pb, logFile);
      }
      boolean retry = snappyTest.getSnappyJobsStatus(snappyJobScript, logFile, leadPort);
      if (retry && jobSubmissionCount <= SnappyPrms.getRetryCountForJob()) {
        jobSubmissionCount++;
        Thread.sleep(180000);
        Log.getLogWriter().info("Job failed due to primary lead node failover. Resubmitting" +
            " the job to new primary lead node.....");
        retrievePrimaryLeadHost();
        HydraTask_executeSnappyJob();
      }
    } catch (IOException e) {
      throw new TestException("IOException occurred while retriving destination logFile path " +
          log + "\nError Message:" + e.getMessage());
    } catch (InterruptedException e) {
      throw new TestException("Exception occurred while waiting for the snappy streaming job  " +
          "process re-execution." + "\nError Message:" + e.getMessage());
    }
  }

  public void executeSparkJob(Vector jobClassNames, String logFileName) {
    String snappyJobScript = getScriptLocation("spark-submit");
    boolean isCDCStream = SnappyCDCPrms.getIsCDCStream();
    ProcessBuilder pb = null;
    File log = null, logFile = null;
    userAppJar = SnappyPrms.getUserAppJar();
    snappyTest.verifyDataForJobExecution(jobClassNames, userAppJar);
    try {
      for (int i = 0; i < jobClassNames.size(); i++) {
        String userJob = (String) jobClassNames.elementAt(i);
        String masterHost = getSparkMasterHost();
        String masterPort = MASTER_PORT;
        String command = null;
        String primaryLocatorHost = getPrimaryLocatorHost();
        String primaryLocatorPort = getPrimaryLocatorPort();
        String userAppArgs = SnappyPrms.getUserAppArgs();
        String commonArgs = " --conf spark.executor.extraJavaOptions=-XX:+HeapDumpOnOutOfMemoryError" +
            " --conf spark.extraListeners=io.snappydata.hydra.SnappyCustomSparkListener " +
            " --conf snappydata.connection=" + primaryLocatorHost + ":" + primaryLocatorPort;
        log = new File(".");
        String dest = log.getCanonicalPath() + File.separator + logFileName;
        logFile = new File(dest);
        if (SnappyPrms.hasDynamicAppProps()) {
          String dmlProps = dynamicAppProps.get(getMyTid());
          if (dmlProps == null)
            throw new TestException("dml props for thread " + getMyTid() + " is null)");
          userAppArgs = userAppArgs + " " + dmlProps;
        }
        if (SnappyCDCPrms.getIsCDC()) {
          String appName = SnappyCDCPrms.getAppName();
          if (appName.equals("CDCIngestionApp2")) {
            int BBfinalStart2 = (Integer) SnappyBB.getBB().getSharedMap().get("START_RANGE_APP2");
            int BBfinalEnd2 = (Integer) SnappyBB.getBB().getSharedMap().get("END_RANGE_APP2");
            int finalStart2, finalEnd2;
            if (BBfinalStart2 == 0 || BBfinalEnd2 == 0) {
              finalStart2 = finalStart;
              finalEnd2 = finalEnd;
            } else {
              finalStart2 = BBfinalStart2;
              finalEnd2 = BBfinalEnd2;
            }
            userAppArgs = finalStart2 + " " + finalEnd2 + " " + userAppArgs;
            Log.getLogWriter().info("For CDCIngestionApp2 app New Start range and end range : " + finalStart2 + " & " + finalEnd2 + " and args = " + userAppArgs);
            SnappyBB.getBB().getSharedMap().put("START_RANGE_APP2", finalEnd2 + 1);
            SnappyBB.getBB().getSharedMap().put("END_RANGE_APP2", finalEnd2 + 100);
          } else if (appName.equals("CDCIngestionApp1")) {
<<<<<<< HEAD
            userAppArgs = userAppArgs + " " + finalStart + " " + finalEnd;
            SnappyBB.getBB().getSharedMap().put("finalStartRange", finalStart);
            SnappyBB.getBB().getSharedMap().put("finalEndRange", finalEnd);
=======
            int BBfinalStart1 = (Integer) SnappyBB.getBB().getSharedMap().get("START_RANGE_APP1");
            int BBfinalEnd1 = (Integer) SnappyBB.getBB().getSharedMap().get("END_RANGE_APP1");
            int finalStart1, finalEnd1;
            if (BBfinalStart1 == 0 || BBfinalEnd1 == 0) {
              finalStart1 = finalStart;
              finalEnd1 = finalEnd;
            } else {
              finalStart1 = BBfinalStart1;
              finalEnd1 = BBfinalEnd1;
            }
            userAppArgs = finalStart1 + " " + finalEnd1 + " " + userAppArgs;
            Log.getLogWriter().info("For CDCIngestionApp1 app New Start range and end range : " + finalStart1 + " & " + finalEnd1 + " and args = " + userAppArgs);
            SnappyBB.getBB().getSharedMap().put("START_RANGE_APP1", finalEnd1 + 1);
            SnappyBB.getBB().getSharedMap().put("END_RANGE_APP1", finalEnd1 + 100);

>>>>>>> 1d060275
          } else if (appName.equals("BulkDeleteApp")) {
            commonArgs = " --conf spark.executor.extraJavaOptions=-XX:+HeapDumpOnOutOfMemoryError" +
                " --conf spark.extraListeners=io.snappydata.hydra.SnappyCustomSparkListener ";
          }
          command = snappyJobScript + " --class " + userJob +
              " --name " + appName +
              " --master spark://" + masterHost + ":" + masterPort + " " +
              SnappyPrms.getExecutorMemory() + " " +
              SnappyPrms.getSparkSubmitExtraPrms() + " " + commonArgs + " " + snappyTest.getUserAppJarLocation(userAppJar, jarPath) + " " +
              userAppArgs;
          if (SnappyCDCPrms.getIsCDCStream())
            command = "nohup " + command + " > " + logFile + " & ";
        } else {
          command = snappyJobScript + " --class " + userJob +
              " --master spark://" + masterHost + ":" + masterPort + " " +
              SnappyPrms.getExecutorMemory() + " " +
              SnappyPrms.getSparkSubmitExtraPrms() + " " + commonArgs + " " + snappyTest.getUserAppJarLocation(userAppJar, jarPath) + " " +
              userAppArgs + " " + primaryLocatorHost + ":" + primaryLocatorPort;
        }
        Log.getLogWriter().info("spark-submit command is : " + command);
        pb = new ProcessBuilder("/bin/bash", "-c", command);
        snappyTest.executeProcess(pb, logFile);
        Log.getLogWriter().info("CDC stream is : " + SnappyCDCPrms.getIsCDCStream());
        if (SnappyCDCPrms.getIsCDCStream()) {
          //wait for 1 min untill the cdc streams starts off.
          try {
            Thread.sleep(120000);
          } catch (InterruptedException ie) {

          }
          Log.getLogWriter().info("Inside getIsCDCStream : " + SnappyCDCPrms.getIsCDCStream());
          return;
        }
        String searchString = "Spark ApplicationEnd: ";
        String expression = "cat " + logFile + " | grep -e Exception -e '" + searchString + "' |" +
            " grep -v java.net.BindException" + " | wc -l)\"";
        String searchCommand = "while [ \"$(" + expression + " -le  0 ] ; do sleep 1 ; done";
        pb = new ProcessBuilder("/bin/bash", "-c", searchCommand);
        Log.getLogWriter().info("spark job " + userJob + " starts at: " + System
            .currentTimeMillis());
        executeProcess(pb, logFile);
        Log.getLogWriter().info("spark job " + userJob + " finishes at:  " + System
            .currentTimeMillis());
      }
    } catch (IOException e) {
      throw new TestException("IOException occurred while retriving destination logFile path " +
          log + "\nError Message:" + e.getMessage());
    }
  }

  public static void HydraTask_InitializeBB() {
    try {
      Log.getLogWriter().info("InsideHydraTask_InitializeBB ");
      int startR = SnappyCDCPrms.getInitStartRange();
      int endR = SnappyCDCPrms.getInitEndRange();
      SnappyBB.getBB().getSharedMap().put("START_RANGE_APP1", startR);
      SnappyBB.getBB().getSharedMap().put("END_RANGE_APP1", endR);
      SnappyBB.getBB().getSharedMap().put("START_RANGE_APP2", startR + 5000000);
      SnappyBB.getBB().getSharedMap().put("END_RANGE_APP2", 10 + (startR + 5000000));
      Log.getLogWriter().info("Finishe HydraTask_InitializeBB ");
    } catch (Exception e) {
      Log.getLogWriter().info("HydraTask_InitializeBB exception " + e.getMessage());
    }
  }

  protected static String getAbsoluteJarLocation(String jarPath, final String jarName) {
    String absoluteJarPath = null;
    File baseDir = new File(jarPath);
    try {
      IOFileFilter filter = new WildcardFileFilter(jarName);
      List<File> files = (List<File>) FileUtils.listFiles(baseDir, filter, TrueFileFilter.INSTANCE);
      Log.getLogWriter().info("Jar file found: " + Arrays.asList(files));
      for (File file1 : files) {
        if (!file1.getAbsolutePath().contains("/work/"))
          absoluteJarPath = file1.getAbsolutePath();
      }
    } catch (Exception e) {
      Log.getLogWriter().info("Unable to find " + jarName + " jar at " + jarPath + " location.");
    }
    return absoluteJarPath;
  }

  /**
   * Returns the output file containing collective output for all threads executing Snappy job in CLOSETASK.
   */
  public static void HydraTask_getSnappyJobOutputCollectivelyForCloseTask() {
    snappyTest.getSnappyJobOutputCollectively("logFilesForJobs_",
        "snappyJobCollectiveOutputForCloseTask.log");
  }

  /**
   * Returns the output file containing collective output for all threads executing Snappy job in TASK.
   */
  public static void HydraTask_getSnappyJobOutputCollectivelyForTask() {
    snappyTest.getSnappyJobOutputCollectively("logFilesForJobs_",
        "snappyJobCollectiveOutputForTask.log");
  }

  protected void getSnappyJobOutputCollectively(String logFilekey, String fileName) {
    Set<String> snappyJobLogFiles = new LinkedHashSet<String>();
    File fin = null;
    try {
      Set<String> keys = SnappyBB.getBB().getSharedMap().getMap().keySet();
      for (String key : keys) {
        if (key.startsWith(logFilekey)) {
          String logFilename = (String) SnappyBB.getBB().getSharedMap().getMap().get(key);
          snappyJobLogFiles.add(logFilename);
        }
      }
      File dir = new File(".");
      String dest = dir.getCanonicalPath() + File.separator + fileName;
      File file = new File(dest);
      if (!file.exists()) return;
      int num = (int) SnappyBB.getBB().getSharedCounters().incrementAndRead(SnappyBB.doneExecution);
      if (num == 1) {
        FileWriter fstream = new FileWriter(dest, true);
        BufferedWriter bw = new BufferedWriter(fstream);
        Iterator<String> itr = snappyJobLogFiles.iterator();
        while (itr.hasNext()) {
          String userScript = itr.next();
          String threadID = userScript.substring(userScript.lastIndexOf("_"), userScript.indexOf("."));
          String threadInfo = "Thread" + threadID + " output:";
          bw.write(threadInfo);
          bw.newLine();
          String fileInput = snappyTest.getLogDir() + File.separator + userScript;
          fin = new File(fileInput);
          FileInputStream fis = new FileInputStream(fin);
          BufferedReader in = new BufferedReader(new InputStreamReader(fis));
          String line = null;
          while ((line = in.readLine()) != null) {
            bw.write(line);
            bw.newLine();
          }
          in.close();
        }
        bw.close();
      }
    } catch (FileNotFoundException e) {
      String s = "Unable to find file: " + fin;
      throw new TestException(s);
    } catch (IOException e) {
      String s = "Problem while writing to the file : " + fin;
      throw new TestException(s, e);
    }
  }

  protected void simulateStream() {
    File logFile = null;
    File log = new File(".");
    try {
      String streamScriptName = snappyTest.getScriptLocation(simulateStreamScriptName);
      ProcessBuilder pb = new ProcessBuilder(streamScriptName, simulateStreamScriptDestinationFolder, productDir);
      String dest = log.getCanonicalPath() + File.separator + "simulateFileStreamResult.log";
      logFile = new File(dest);
      snappyTest.executeProcess(pb, logFile);
    } catch (IOException e) {
      String s = "problem occurred while retriving destination logFile path " + log;
      throw new TestException(s, e);
    }
  }

  public boolean getSnappyJobsStatus(String snappyJobScript, File logFile, String leadPort) {
    boolean found = false;
    try {
      String line = null;
      Set<String> jobIds = new LinkedHashSet<String>();
      FileReader freader = new FileReader(logFile);
      BufferedReader inputFile = new BufferedReader(freader);
      while ((line = inputFile.readLine()) != null) {
        if (line.contains("jobId")) {
          String jobID = line.split(":")[1].trim();
          jobID = jobID.substring(1, jobID.length() - 2);
          jobIds.add(jobID);
        }
      }
      inputFile.close();
      for (String str : jobIds) {
        File log = new File(".");
        String dest = log.getCanonicalPath() + File.separator + "jobStatus_" + RemoteTestModule
            .getCurrentThread().getThreadId() + "_" + System.currentTimeMillis() + ".log";
        File commandOutput = new File(dest);
        String expression = snappyJobScript + " status --lead " + leadHost + ":" + leadPort + " " +
            "--job-id " + str + " > " + commandOutput + " 2>&1 ; grep -e '\"status\": " +
            "\"FINISHED\"' -e 'curl:' -e '\"status\": \"ERROR\"' " + commandOutput + " | wc -l)\"";
        String command = "while [ \"$(" + expression + " -le  0 ] ; do rm " +
            commandOutput + " ;  touch " + commandOutput + "   ;  sleep " +
            SnappyPrms.getSleepTimeSecsForJobStatus() + " ; done";
        ProcessBuilder pb = new ProcessBuilder("/bin/bash", "-c", command);
        Log.getLogWriter().info("job " + str + " starts at: " + System.currentTimeMillis());
        // output is already redirected by script
        executeProcess(pb, null);
        Log.getLogWriter().info("job " + str + " finishes at:  " + System.currentTimeMillis());
        FileInputStream fis = new FileInputStream(commandOutput);
        BufferedReader br = new BufferedReader(new InputStreamReader(fis));
        line = null;
        String searchString = "Connection reset by peer";
        while ((line = br.readLine()) != null && !found) {
          if (line.toLowerCase().contains(searchString.toLowerCase())) {
            found = true;
            Log.getLogWriter().info("Connection reset by peer...");
          }
        }
        br.close();
      }
    } catch (FileNotFoundException e) {
      String s = "Unable to find file: " + logFile;
      throw new TestException(s);
    } catch (IOException e) {
      String s = "Problem while reading the file : " + logFile;
      throw new TestException(s, e);
    }
    return found;
  }

  public synchronized void retrievePrimaryLeadHost() {
    Object[] tmpArr = null;
    String leadPort = null;
    tmpArr = getPrimaryLeadVM(cycleLeadVMTarget);
    List<ClientVmInfo> vmList;
    vmList = (List<ClientVmInfo>) (tmpArr[0]);
    Set<String> myDirList = new LinkedHashSet<String>();
    myDirList = getFileContents("logDir_", myDirList);
    for (int i = 0; i < vmList.size(); i++) {
      ClientVmInfo targetVm = vmList.get(i);
      String clientName = targetVm.getClientName();
      for (String vmDir : myDirList) {
        if (vmDir.contains(clientName)) {
          String[] splitedNodeConfig = vmDir.split("_");
          leadHost = splitedNodeConfig[splitedNodeConfig.length - 2];
          Log.getLogWriter().info("New Primary leadHost is: " + leadHost);
          SnappyBB.getBB().getSharedMap().put("primaryLeadHost", leadHost);
          leadPort = getPrimaryLeadPort(clientName);
          SnappyBB.getBB().getSharedMap().put("primaryLeadPort", leadPort);
          if (isLongRunningTest) writeLeadHostPortInfo();
        }
      }
    }
  }

  /*
  * Returns the log file name.  Autogenerates the directory name at runtime
  * using the same path as the master.  The directory is created if needed.
  *
  * @throws HydraRuntimeException if the directory cannot be created.
  */
  private synchronized String getLogDir() {
    if (this.logFile == null) {
      Vector<String> names = TestConfig.tab().vecAt(ClientPrms.gemfireNames);
      String dirname = generateLogDirName();
//            this.localHost = HostHelper.getLocalHost();
      File dir = new File(dirname);
      String fullname = dir.getAbsolutePath();
      try {
        FileUtil.mkdir(dir);
        try {
          for (String name : names) {
            String[] splitedName = name.split("gemfire");
            String newName = splitedName[0] + splitedName[1];
//                        if (newName.equals(RemoteTestModule.getMyClientName())) {
            RemoteTestModule.Master.recordDir(hd,
                name, fullname);
//                        }
          }
        } catch (RemoteException e) {
          String s = "Unable to access master to record directory: " + dir;
          throw new HydraRuntimeException(s, e);
        }
      } catch (VirtualMachineError e) {
        SystemFailure.initiateFailure(e);
        throw e;
      } catch (Error e) {
        String s = "Unable to create directory: " + dir;
        throw new HydraRuntimeException(s);
      }
      this.logFile = dirname;
      log().info("logFile name is " + this.logFile);
    }
    return this.logFile;
  }

  private String generateLogDirName() {
    String dirname = hd.getUserDir() + File.separator
        + "vm_" + RemoteTestModule.getMyVmid()
        + "_" + RemoteTestModule.getMyClientName()
        + "_" + HostHelper.getLocalHost()
        + "_" + RemoteTestModule.getMyPid();
    return dirname;
  }

  public synchronized void generateConfig(String fileName) {
    File file = null;
    try {
      String path = productConfDirPath + sep + fileName;
      log().info("File Path is ::" + path);
      file = new File(path);

      // if file doesnt exists, then create it
      if (!file.exists()) {
        file.createNewFile();
      } else if (file.exists()) {
        if (isStopMode) return;
        file.setWritable(true);
        //file.delete();
        Files.delete(Paths.get(path));
        Log.getLogWriter().info(fileName + " file deleted");
        file.createNewFile();
      }
    } catch (IOException e) {
      String s = "Problem while creating the file : " + file;
      throw new TestException(s, e);
    }
  }

  /**
   * Deletes the snappy config generated spcific to test run after successful test execution.
   */
  public static void HydraTask_deleteSnappyConfig() throws IOException {
    String locatorConf = productConfDirPath + sep + "locators";
    String serverConf = productConfDirPath + sep + "servers";
    String leadConf = productConfDirPath + sep + "leads";
    if (new File(locatorConf).exists()) Files.delete(Paths.get(locatorConf));
    Log.getLogWriter().info("locators file deleted");
    if (new File(serverConf).exists()) Files.delete(Paths.get(serverConf));
    Log.getLogWriter().info("servers file deleted");
    if (new File(leadConf).exists()) Files.delete(Paths.get(leadConf));
    Log.getLogWriter().info("leads file deleted");
    if (useSmartConnectorMode) {
      String slaveConf = productConfDirPath + sep + "slaves";
      String sparkEnvConf = productConfDirPath + sep + "spark-env.sh";
      if (new File(slaveConf).exists()) Files.delete(Paths.get(slaveConf));
      Log.getLogWriter().info("slaves file deleted");
      if (new File(sparkEnvConf).exists()) Files.delete(Paths.get(sparkEnvConf));
      Log.getLogWriter().info("spark-env.sh file deleted");
    }
    if (isLongRunningTest) {
      String locatorList = productConfDirPath + sep + "locatorList";
      String locatorConnInfo = productConfDirPath + sep + "locatorConnInfo";
      String leadHost = productConfDirPath + sep + "leadHost";
      String leadPort = productConfDirPath + sep + "leadPort";
      String masterHost = productConfDirPath + sep + "masterHost";
      String primaryLocatorHost = productConfDirPath + sep + "primaryLocatorHost";
      String primaryLocatorPort = productConfDirPath + sep + "primaryLocatorPort";
      if (new File(locatorList).exists()) Files.delete(Paths.get(locatorList));
      if (new File(locatorConnInfo).exists()) Files.delete(Paths.get(locatorConnInfo));
      if (new File(leadHost).exists()) Files.delete(Paths.get(leadHost));
      if (new File(leadPort).exists()) Files.delete(Paths.get(leadPort));
      if (new File(masterHost).exists()) Files.delete(Paths.get(masterHost));
      if (new File(primaryLocatorHost).exists()) Files.delete(Paths.get(primaryLocatorHost));
      if (new File(primaryLocatorPort).exists()) Files.delete(Paths.get(primaryLocatorPort));
      Log.getLogWriter().info("Long Running Test artifacts deleted.");
    }
    // Removing twitter data directories if exists.
    String twitterdata = dtests + "twitterdata";
    String copiedtwitterdata = dtests + "copiedtwitterdata";
    File file = new File(twitterdata);
    if (file.exists()) {
      file.delete();
      Log.getLogWriter().info("Done removing twitter data directory.");
    }
    file = new File(copiedtwitterdata);
    if (file.exists()) {
      file.delete();
      Log.getLogWriter().info("Done removing copiedtwitterdata data directory.");
    }
  }

  public int getMyTid() {
    int myTid = RemoteTestModule.getCurrentThread().getThreadId();
    return myTid;
  }


  /**
   * Start snappy cluster using snappy-start-all.sh script.
   */
  public static synchronized void HydraTask_startSnappyCluster() {
    if (forceStart) {
      startSnappyCluster();
    } else {
      int num = (int) SnappyBB.getBB().getSharedCounters().incrementAndRead(SnappyBB.snappyClusterStarted);
      if (num == 1) {
        startSnappyCluster();
      }
    }
  }

  protected static void startSnappyCluster() {
    File log = null;
    ProcessBuilder pb = null;
    try {
      pb = new ProcessBuilder(snappyTest.getScriptLocation("snappy-start-all.sh"));
      log = new File(".");
      String dest = log.getCanonicalPath() + File.separator + "snappySystem.log";
      File logFile = new File(dest);
      snappyTest.executeProcess(pb, logFile);
    } catch (IOException e) {
      String s = "problem occurred while retriving destination logFile path " + log;
      throw new TestException(s, e);
    }
  }

  public static synchronized void HydraTask_recordProcessIDWithHost() {
    if (useRowStore) {
      snappyTest.recordSnappyProcessIDinNukeRun("GfxdDistributionLocator");
      snappyTest.recordSnappyProcessIDinNukeRun("GfxdServerLauncher");
    } else {
      snappyTest.recordSnappyProcessIDinNukeRun("LocatorLauncher");
      snappyTest.recordSnappyProcessIDinNukeRun("ServerLauncher");
      snappyTest.recordSnappyProcessIDinNukeRun("LeaderLauncher");
      snappyTest.recordSnappyProcessIDinNukeRun("Worker");
      snappyTest.recordSnappyProcessIDinNukeRun("Master");
    }
  }

  public static synchronized void HydraTask_recordProcessIDWithHostWithUserConfsTest() {
    Vector hostNames = SnappyPrms.getHostNameList();
    if (hostNames.isEmpty()) {
      throw new TestException("List of Host Names " +
          "required for recording the hostnames with hydra master is not specified");
    }

    for (int i = 0; i < hostNames.size(); i++) {
      String hostName = (String) hostNames.elementAt(i);
      if (useRowStore) {
        snappyTest.recordSnappyProcessIDinNukeRun("GfxdDistributionLocator", hostName);
        snappyTest.recordSnappyProcessIDinNukeRun("GfxdServerLauncher", hostName);
      } else {
        snappyTest.recordSnappyProcessIDinNukeRun("LocatorLauncher", hostName);
        snappyTest.recordSnappyProcessIDinNukeRun("ServerLauncher", hostName);
        snappyTest.recordSnappyProcessIDinNukeRun("LeaderLauncher", hostName);
        snappyTest.recordSnappyProcessIDinNukeRun("Worker", hostName);
        snappyTest.recordSnappyProcessIDinNukeRun("Master", hostName);
      }
    }
  }

  /**
   * Create and start snappy locator using snappy-locators.sh script.
   */
  public static synchronized void HydraTask_createAndStartSnappyLocator() {
    int num = (int) SnappyBB.getBB().getSharedCounters().incrementAndRead(SnappyBB.locatorsStarted);
    if (num == 1) {
      snappyTest.startSnappyLocator();
    }
  }

  /**
   * Create and start snappy server.
   */
  public static synchronized void HydraTask_createAndStartSnappyServers() {
    int num = (int) SnappyBB.getBB().getSharedCounters().incrementAndRead(SnappyBB.serversStarted);
    if (num == 1) {
      snappyTest.startSnappyServer();
    }
  }


  /**
   * Creates and start snappy lead.
   */
  public static synchronized void HydraTask_createAndStartSnappyLeader() {
    int num = (int) SnappyBB.getBB().getSharedCounters().incrementAndRead(SnappyBB.leadsStarted);
    if (num == 1) {
      snappyTest.startSnappyLead();
    }
  }


  /**
   * Starts Spark Cluster with the specified number of workers.
   */
  public static synchronized void HydraTask_startSparkCluster() {
    File log = null;
    try {
      int num = (int) SnappyBB.getBB().getSharedCounters().incrementAndRead(SnappyBB.sparkClusterStarted);
      if (num == 1) {
        // modifyJobServerConfig();
        ProcessBuilder pb = new ProcessBuilder(snappyTest.getScriptLocation("start-all.sh"));
        log = new File(".");
        String dest = log.getCanonicalPath() + File.separator + "sparkSystem.log";
        File logFile = new File(dest);
        snappyTest.executeProcess(pb, logFile);
      }
    } catch (IOException e) {
      String s = "problem occurred while retriving destination logFile path " + log;
      throw new TestException(s, e);
    }
  }

  /**
   * Stops Spark Cluster.
   */
  public static synchronized void HydraTask_stopSparkCluster() {
    File log = null;
    try {
      initSnappyArtifacts();
      ProcessBuilder pb = new ProcessBuilder(snappyTest.getScriptLocation("stop-all.sh"));
      log = new File(".");
      String dest = log.getCanonicalPath() + File.separator + "sparkSystem.log";
      File logFile = new File(dest);
      snappyTest.executeProcess(pb, logFile);
      SnappyBB.getBB().getSharedCounters().zero(SnappyBB.sparkClusterStarted);
    } catch (IOException e) {
      String s = "problem occurred while retriving destination logFile path " + log;
      throw new TestException(s, e);
    }
  }

  /**
   * Stops snappy lead.
   */
  public static synchronized void HydraTask_stopSnappyLeader() {
    File log = null;
    try {
      ProcessBuilder pb = new ProcessBuilder(snappyTest.getScriptLocation("snappy-leads.sh"),
          "stop");
      log = new File(".");
      String dest = log.getCanonicalPath() + File.separator + "snappyLeaderSystem.log";
      File logFile = new File(dest);
      snappyTest.executeProcess(pb, logFile);
      SnappyBB.getBB().getSharedCounters().zero(SnappyBB.leadsStarted);
    } catch (IOException e) {
      String s = "problem occurred while retriving logFile path " + log;
      throw new TestException(s, e);
    } catch (Exception e) {
      String s = "problem occurred while retriving logFile path " + log;
      throw new TestException(s, e);
    }
  }

  /**
   * Stops snappy server/servers.
   */
  public static synchronized void HydraTask_stopSnappyServers() {
    File log = null;
    try {
      ProcessBuilder pb = new ProcessBuilder(snappyTest.getScriptLocation("snappy-servers.sh"), "stop");
      log = new File(".");
      String dest = log.getCanonicalPath() + File.separator + "snappyServerSystem.log";
      File logFile = new File(dest);
      snappyTest.executeProcess(pb, logFile);
      SnappyBB.getBB().getSharedCounters().zero(SnappyBB.serversStarted);
    } catch (IOException e) {
      String s = "problem occurred while retriving logFile path " + log;
      throw new TestException(s, e);
    } catch (Exception e) {
      String s = "problem occurred while retriving logFile path " + log;
      throw new TestException(s, e);
    }
  }

  /**
   * Stops a snappy locator.
   */
  public static synchronized void HydraTask_stopSnappyLocator() {
    File log = null;
    try {
      ProcessBuilder pb = new ProcessBuilder(snappyTest.getScriptLocation("snappy-locators.sh")
          , "stop");
      log = new File(".");
      String dest = log.getCanonicalPath() + File.separator + "snappyLocatorSystem.log";
      File logFile = new File(dest);
      snappyTest.executeProcess(pb, logFile);
      SnappyBB.getBB().getSharedCounters().zero(SnappyBB.locatorsStarted);
    } catch (IOException e) {
      String s = "problem occurred while retriving logFile path " + log;
      throw new TestException(s, e);
    } catch (Exception e) {
      String s = "problem occurred while retriving logFile path " + log;
      throw new TestException(s, e);
    }
  }

  public static synchronized void HydraTask_stopSnappyCluster() {
    File log = null;
    try {
      initSnappyArtifacts();
      ProcessBuilder pb = new ProcessBuilder(snappyTest.getScriptLocation("snappy-stop-all.sh"));
      log = new File(".");
      String dest = log.getCanonicalPath() + File.separator + "snappySystem.log";
      File logFile = new File(dest);
      snappyTest.executeProcess(pb, logFile);
      boolean stopAllFailed = snappyTest.waitForStopAll();
      if (stopAllFailed) {
        // try again
        Thread.sleep(60000);
        stopAllFailed = snappyTest.waitForStopAll();
        if (stopAllFailed) {
          threadDumpForAllServers();
        }
      }
    } catch (IOException e) {
      String s = "problem occurred while retriving destination logFile path " + log;
      throw new TestException(s, e);
    } catch (InterruptedException e) {
      String s = "Exception occurred while waiting for snappy-stop-all script execution..";
      throw new TestException(s, e);
    }
  }

  public static void HydraTask_deployJarUsingJDBC() {
    snappyTest.executeDeployJar();
  }

  public void executeDeployJar() {
    Connection conn = null;
    try {
      conn = getLocatorConnection();
    } catch (SQLException se) {
      throw new TestException("Got exception while getting connection", se);
    }
    String userJarPath = snappyTest.getUserAppJarLocation(SnappyPrms.getUserAppJar(), jarPath);
    String deployCmd = "";
    String jarName = SnappyPrms.getJarIdentifier();
    try {
      deployCmd = "deploy jar " + jarName + " '" + userJarPath + "'";
      Log.getLogWriter().info("Executing deploy jar cmd : " + deployCmd);
      conn.createStatement().execute(deployCmd);
    } catch (SQLException se) {
      throw new TestException("Got exception while executing deploy jar:" + deployCmd, se);
    }
    closeConnection(conn);
  }

  /**
   * Concurrently stops a List of snappy store VMs, then restarts them.  Waits for the
   * restart to complete before returning.
   */
  public static void HydraTask_cycleStoreVms() {
    if (cycleVms) {
      int numToKill = TestConfig.tab().intAt(SnappyPrms.numVMsToStop, 1);
      int stopStartVms = (int) SnappyBB.getBB().getSharedCounters().incrementAndRead(SnappyBB.stopStartVms);
      Long lastCycledTimeForStoreFromBB = (Long) SnappyBB.getBB().getSharedMap().get(LASTCYCLEDTIME);
      snappyTest.cycleVM(numToKill, stopStartVms, "storeVmCycled", lastCycledTimeForStoreFromBB,
          lastCycledTime, "server", false, false, false);
    }
  }

  /**
   * Concurrently stops a List of snappy locator VMs, then restarts them.  Waits for the
   * restart to complete before returning.
   */
  public static void HydraTask_cycleLocatorVms() {
    if (cycleVms) {
      int numToKill = TestConfig.tab().intAt(SnappyPrms.numVMsToStop, 1);
      int stopStartVms = (int) SnappyBB.getBB().getSharedCounters().incrementAndRead(SnappyBB.stopStartVms);
      Long lastCycledTimeForLocatorFromBB = (Long) SnappyBB.getBB().getSharedMap().get
          (LASTCYCLEDTIMEFORLOCATOR);
      snappyTest.cycleVM(numToKill, stopStartVms, "locatorVmCycled", lastCycledTimeForLocatorFromBB,
          lastCycledTime, "locator", false, false, false);
    }
  }

  /**
   * Stops snappy primary lead member, then restarts it.  Waits for the
   * restart to complete before returning.
   */
  public static synchronized void HydraTask_cycleLeadVM() {
    if (cycleVms) {
      int numToKill = TestConfig.tab().intAt(SnappyPrms.numLeadsToStop, 1);
      int stopStartVms = (int) SnappyBB.getBB().getSharedCounters().incrementAndRead(SnappyBB.stopStartLeadVms);
      Long lastCycledTimeForLeadFromBB = (Long) SnappyBB.getBB().getSharedMap().get(LASTCYCLEDTIMEFORLEAD);
      snappyTest.cycleVM(numToKill, stopStartVms, "leadVmCycled", lastCycledTimeForLeadFromBB,
          lastCycledTimeForLead, "lead", false, false, false);
    }
  }

  protected void
  cycleVM(int numToKill, int stopStartVMs, String cycledVM, Long lastCycledTimeFromBB, long
      lastCycledTime, String vmName, boolean isDmlOp, boolean restart, boolean rebalance) {
    if (!cycleVms) {
      Log.getLogWriter().warning("cycleVms sets to false, no node will be brought down in the test run");
      return;
    }
    List<ClientVmInfo> vms = null;
    if (stopStartVMs == 1) {
      Object vmCycled = SnappyBB.getBB().getSharedMap().get(cycledVM);
      if (vmCycled == null) {
        while (true) {
          try {
            if (vmName.equalsIgnoreCase("lead"))
              vms = stopStartVMs(numToKill, "lead", isDmlOp, restart, rebalance);
            else if (vmName.equalsIgnoreCase("server")) vms = stopStartVMs(numToKill, "server",
                isDmlOp, restart, rebalance);
            else if (vmName.equalsIgnoreCase("locator")) vms = stopStartVMs(numToKill,
                "locator", isDmlOp, restart, rebalance);
            break;
          } catch (TestException te) {
            throw te;
          }
        }
      } //first time
      else {
        //relaxing a little for HA tests
        //using the BB to track when to kill the next set of vms
        if (lastCycledTimeFromBB == null) {
          int sleepMS = 20000;
          Log.getLogWriter().info("allow  " + sleepMS / 1000 + " seconds before killing others");
          MasterController.sleepForMs(sleepMS); //no vms has been cycled before
        } else if (lastCycledTimeFromBB > lastCycledTime) {
          lastCycledTime = lastCycledTimeFromBB;
          log().info("update last cycled lead vm is set to " + lastCycledTime);
        }

        if (lastCycledTime != 0) {
          long currentTime = System.currentTimeMillis();
          if (currentTime - lastCycledTime < waitTimeBeforeNextCycleVM * THOUSAND) {
            if (vmName.equalsIgnoreCase("lead"))
              SnappyBB.getBB().getSharedCounters().zero(SnappyBB.stopStartLeadVms);
            else if (vmName.equalsIgnoreCase("server")) SnappyBB.getBB().getSharedCounters().zero
                (SnappyBB.stopStartVms);
            else if (vmName.equalsIgnoreCase("locator")) SnappyBB.getBB().getSharedCounters().zero
                (SnappyBB.stopStartLocatorVms);
            return;
          } else {
            if (vmName.equalsIgnoreCase("lead")) log().info("cycle lead vm starts at: " +
                currentTime);
            else if (vmName.equalsIgnoreCase("server")) log().info("cycle store vm starts at: " +
                currentTime);
            else if (vmName.equalsIgnoreCase("locator")) log().info("cycle locator vm starts " +
                "at:" + currentTime);
          }
        }
        vms = stopStartVMs(numToKill, vmName, isDmlOp, restart, rebalance);
      }
      if (vms == null || vms.size() == 0) {
        if (vmName.equalsIgnoreCase("lead")) {
          Log.getLogWriter().info("No lead vm being chosen to be stopped");
          SnappyBB.getBB().getSharedCounters().zero(SnappyBB.stopStartLeadVms);
        } else if (vmName.equalsIgnoreCase("server")) {
          Log.getLogWriter().info("No store vm being chosen to be stopped");
          SnappyBB.getBB().getSharedCounters().zero(SnappyBB.stopStartVms);
        } else if (vmName.equalsIgnoreCase("locator")) {
          Log.getLogWriter().info("No locator vm being chosen to be stopped");
          SnappyBB.getBB().getSharedCounters().zero(SnappyBB.stopStartLocatorVms);
        }
        return;
      }
//            Log.getLogWriter().info("Total number of PR is " + numOfPRs);
//            if (numOfPRs > 0)
//                PRObserver.waitForRebalRecov(vms, 1, numOfPRs, null, null, false);
      long currentTime = System.currentTimeMillis();
      if (vmName.equalsIgnoreCase("lead")) {
        log().info("cycle lead vm finishes at: " + currentTime);
        SnappyBB.getBB().getSharedMap().put(LASTCYCLEDTIMEFORLEAD, currentTime);
        SnappyBB.getBB().getSharedCounters().zero(SnappyBB.stopStartLeadVms);
      } else if (vmName.equalsIgnoreCase("server")) {
        log().info("cycle store vm finishes at: " + currentTime);
        SnappyBB.getBB().getSharedMap().put(LASTCYCLEDTIME, currentTime);
        SnappyBB.getBB().getSharedCounters().zero(SnappyBB.stopStartVms);
      } else if (vmName.equalsIgnoreCase("locator")) {
        log().info("cycle locator vm finishes at: " + currentTime);
        SnappyBB.getBB().getSharedMap().put(LASTCYCLEDTIMEFORLOCATOR, currentTime);
        SnappyBB.getBB().getSharedCounters().zero(SnappyBB.stopStartVms);
      }
      SnappyBB.getBB().getSharedMap().put(cycledVM, "true");
    }
  }

  protected List<ClientVmInfo> stopStartVMs(int numToKill, String vmName, boolean isDmlOp,
      boolean restart, boolean rebalance) {
    if (vmName.equalsIgnoreCase("lead")) {
      log().info("stopStartVMs : cycle lead vm starts at: " + System.currentTimeMillis());
      return stopStartVMs(numToKill, cycleLeadVMTarget, vmName, isDmlOp, restart, rebalance);
    } else if (vmName.equalsIgnoreCase("server")) {
      log().info("stopStartVMs : cycle store vm starts at: " + System.currentTimeMillis());
      return stopStartVMs(numToKill, cycleVMTarget, vmName, isDmlOp, restart, rebalance);
    } else if (vmName.equalsIgnoreCase("locator"))
      log().info("stopStartVMs : cycle store vm starts at: " + System.currentTimeMillis());
    return stopStartVMs(numToKill, cycleLocatorVMTarget, vmName, isDmlOp, restart, rebalance);
  }

  protected List<ClientVmInfo> stopStartLeadVM(int numToKill) {
    log().info("cycle lead vm starts at: " + System.currentTimeMillis());
    return stopStartVMs(numToKill, cycleLeadVMTarget, "lead", false, false, false);
  }

  @SuppressWarnings("unchecked")
  protected List<ClientVmInfo> stopStartVMs(int numToKill, String target, String vmName, boolean
      isDmlOp, boolean restart, boolean rebalance) {
    Object[] tmpArr = null;
    if (vmName.equalsIgnoreCase("lead")) tmpArr = snappyTest.getPrimaryLeadVMWithHA(target);
    else tmpArr = StopStartVMs.getOtherVMs(numToKill, target);
    // get the VMs to stop; vmList and stopModeList are parallel lists

    Object vm1 = SnappyBB.getBB().getSharedMap().get("storeVMTarget1");
    Object vm2 = SnappyBB.getBB().getSharedMap().get("storeVMTarget2");
    List<ClientVmInfo> vmList;
    List<String> stopModeList;

    if (vm1 == null && vm2 == null) {
      vmList = (List<ClientVmInfo>) (tmpArr[0]);
      stopModeList = (List<String>) (tmpArr[1]);
      for (ClientVmInfo client : vmList) {
        PRObserver.initialize(client.getVmid());
      } //clear bb info for the vms to be stopped/started
    } else {
      vmList = (List<ClientVmInfo>) (tmpArr[0]);
      stopModeList = (List<String>) (tmpArr[1]);
      for (int i = 0; i < vmList.size(); i++) {
        if (vmList.get(i).getVmid().intValue() == ((ClientVmInfo) vm1).getVmid().intValue()
            || vmList.get(i).getVmid().intValue() == ((ClientVmInfo) vm2).getVmid().intValue()) {
          Log.getLogWriter().info("remove the vm " + vmList.get(i).getVmid() + " from the stop list");
          vmList.remove(i);
        } else PRObserver.initialize(vmList.get(i).getVmid());
      }//clear bb info for the vms to be stopped/started
    }
    if (vmList.size() != 0) {
      stopStartVMs(vmList, stopModeList, vmName, isDmlOp, restart, rebalance);
    }
    return vmList;
  }

  protected void stopStartVMs(List<ClientVmInfo> vmList, List<String> stopModeList, String
      vmName, boolean isDmlOp, boolean restart, boolean rebalance) {
    Set<String> myDirList = new LinkedHashSet<String>();
    myDirList = getFileContents("logDir_", myDirList);
    if (vmList.size() != stopModeList.size()) {
      throw new TestException("Expected targetVmList " + vmList + " and stopModeList " +
          stopModeList + " to be parallel lists of the same size, but they have different sizes");
    }
    Log.getLogWriter().info("In stopStartVMs, vms to stop: " + vmList +
        ", corresponding stop modes: " + stopModeList);
    for (int i = 0; i < vmList.size(); i++) {
      ClientVmInfo targetVm = (ClientVmInfo) (vmList.get(i));
      String stopMode = stopModeList.get(i);
      String clientName = targetVm.getClientName();
      for (String vmDir : myDirList) {
        if (vmDir.contains(clientName)) {
          recycleVM(vmDir, stopMode, clientName, vmName, isDmlOp, restart, rebalance);
        }
      }
    }
  }

  protected void recycleVM(String vmDir, String stopMode, String clientName, String vmName,
      boolean isDmlOp, boolean restart, boolean rebalance) {
    if (isDmlOp && vmName.equalsIgnoreCase("locator") && !restart) {
      SnappyLocatorHATest.ddlOpDuringLocatorHA(vmDir, clientName, vmName);
    } else if (isDmlOp && vmName.equalsIgnoreCase("locator") && restart) {
      SnappyLocatorHATest.ddlOpAfterLocatorStop_ClusterRestart(vmDir, clientName, vmName);
    } else if (isDmlOp && vmName.equalsIgnoreCase("server") && restart && rebalance) {
      SnappyStartUpTest.serverHAWithRebalance_clusterRestart(vmDir, clientName, vmName);
    } else if (isDmlOp && vmName.equalsIgnoreCase("server") && restart && !rebalance) {
      SnappyStartUpTest.opsDuringServerHA_clusterRestart(vmDir, clientName, vmName);
    } else if (!isDmlOp && !restart && !rebalance && (stopMode.equalsIgnoreCase("NiceKill") ||
        stopMode.equalsIgnoreCase("NICE_KILL"))) {
      killVM(vmDir, clientName, vmName);
      try {
        Thread.sleep(180000);
      } catch (InterruptedException e) {
        String s = "Exception occurred while waiting for the kill " + clientName + "process " +
            "execution..";
        throw new TestException(s, e);
      }
      startVM(vmDir, clientName, vmName);
    }
  }

  protected void killVM(String vmDir, String clientName, String vmName) {
    if (vmName.equalsIgnoreCase("lead")) {
      regenerateConfigData(vmDir, "leads", clientName, vmName);
      HydraTask_stopSnappyLeader();
    } else if (vmName.equalsIgnoreCase("server")) {
      regenerateConfigData(vmDir, "servers", clientName, vmName);
      HydraTask_stopSnappyServers();
    } else if (vmName.equalsIgnoreCase("locator")) {
      regenerateConfigData(vmDir, "locators", clientName, vmName);
      HydraTask_stopSnappyLocator();
    }
    try {
      Thread.sleep(10000);
      boolean serverStopFailed = snappyTest.waitForMemberStop(vmDir, clientName, vmName);
      if (serverStopFailed) {
        // try again
        Thread.sleep(60000);
        serverStopFailed = snappyTest.waitForMemberStop(vmDir, clientName, vmName);
        if (serverStopFailed) {
          // last try
          Thread.sleep(120000);
          serverStopFailed = snappyTest.waitForMemberStop(vmDir, clientName, vmName);
          if (serverStopFailed) {
            threadDumpForAllServers();
          }
        }
      }
    } catch (InterruptedException e) {
      String s = "Exception occurred while waiting for the kill " + clientName + "process " +
          "execution..";
      throw new TestException(s, e);
    }
    Log.getLogWriter().info(clientName + " stopped successfully...");
  }

  protected static void threadDumpForAllServers() {
    Set<String> pidList;
    Process pr = null;
    ProcessBuilder pb;
    File logFile, log = null, serverHeapDumpOutput;
    try {
      HostDescription hd = TestConfig.getInstance().getMasterDescription()
          .getVmDescription().getHostDescription();
      pidList = SnappyStartUpTest.getServerPidList();
      pidList.addAll(SnappyStartUpTest.getLeaderPidList());
      log = new File(".");
      String server = log.getCanonicalPath() + File.separator + "threadDumpAllServers.sh";
      logFile = new File(server);
      String serverKillLog = log.getCanonicalPath() + File.separator +
          "serversThreadDumpStopFailure.log";
      serverHeapDumpOutput = new File(serverKillLog);
      FileWriter fw = new FileWriter(logFile.getAbsoluteFile(), true);
      BufferedWriter bw = new BufferedWriter(fw);
      List asList = new ArrayList(pidList);
      Collections.shuffle(asList);
      for (String pidString : pidList) {
        int pid = Integer.parseInt(pidString);
        String pidHost = snappyTest.getPidHost(Integer.toString(pid));
        if (pidHost.equalsIgnoreCase("localhost")) {
          bw.write("kill -23 " + pid);
          bw.newLine();
          bw.write("sleep 4;");
          bw.newLine();
          bw.write("kill -3 " + pid);
        } else {
          bw.write("ssh -n -x -o PasswordAuthentication=no -o StrictHostKeyChecking=no " +
              pidHost + " kill -23 " + pid);
          bw.newLine();
          bw.write("sleep 4;");
          bw.newLine();
          bw.write("ssh -n -x -o PasswordAuthentication=no -o StrictHostKeyChecking=no " +
              pidHost + " kill -3 " + pid);
        }
        bw.newLine();
      }
      bw.close();
      fw.close();
      logFile.setExecutable(true);
      pb = new ProcessBuilder(server);
      pb.redirectErrorStream(true);
      pb.redirectOutput(ProcessBuilder.Redirect.appendTo(serverHeapDumpOutput));
      pr = pb.start();
      pr.waitFor();
    } catch (IOException e) {
      throw new TestException("IOException occurred while retriving logFile path " + log + "\nError Message:" + e.getMessage());
    } catch (InterruptedException e) {
      String s = "Exception occurred while waiting for the process execution : " + pr;
      throw new TestException(s, e);
    }
  }

  protected boolean waitForMemberStop(String vmDir, String clientName, String vmName) {
    File commandOutput;
    try {
      File log = new File(".");
      String dest = log.getCanonicalPath() + File.separator + clientName + "Status_" +
          RemoteTestModule.getCurrentThread().getThreadId() + "_" + System.currentTimeMillis() + ".log";
      commandOutput = new File(dest);
      String expression;
      String scriptName = null;
      if (vmName.equalsIgnoreCase("server")) {
        scriptName = "snappy-server.sh";
      } else if (vmName.equalsIgnoreCase("lead")) {
        scriptName = "snappy-lead.sh";
      } else if (vmName.equalsIgnoreCase("locator")) {
        scriptName = "snappy-locator.sh";
      }
      expression = snappyTest.getScriptLocation(scriptName) + " status " +
          " -dir=" + vmDir + " > " + commandOutput + " 2>&1 ; grep -e 'status: stopped' -e " +
          "'status: waiting' -e 'status: stopping' -e 'java.lang.IllegalStateException' " +
          commandOutput + " | wc -l)\"";
      String command = "while [ \"$(" + expression + " -le  0  ] ; do rm " +
          commandOutput + " ;  touch " + commandOutput + "   ;  sleep " +
          SnappyPrms.getSleepTimeSecsForMemberStatus() + " ; done";
      ProcessBuilder pb = new ProcessBuilder("/bin/bash", "-c", command);
      Log.getLogWriter().info("Server Status script for " + clientName + " starts at: " + System
          .currentTimeMillis());
      // output is already redirected by script
      executeProcess(pb, null);
      Log.getLogWriter().info("Server Status script for " + clientName + " finishes at:  " + System
          .currentTimeMillis());
    } catch (IOException e) {
      String s = "Problem while reading the file : " + logFile;
      throw new TestException(s, e);
    }
    return executeStatusTask(commandOutput);
  }

  protected boolean executeStatusTask(File commandOutput) {
    boolean found = false;
    try {
      FileInputStream fis = new FileInputStream(commandOutput);
      BufferedReader br = new BufferedReader(new InputStreamReader(fis));
      String line;
      String searchString1 = "java.lang.IllegalStateException";
      String searchString2 = "status: stopping";
      String searchString3 = "status: waiting";
      while ((line = br.readLine()) != null && !found) {
        if (line.toLowerCase().contains(searchString1.toLowerCase()) || line.toLowerCase().contains
            (searchString2.toLowerCase()) || line.toLowerCase().contains(searchString3.toLowerCase
            ())) {
          found = true;
          Log.getLogWriter().info("member did not stop successfully...");
        }
      }
      br.close();
    } catch (FileNotFoundException e) {
      String s = "Unable to find file: " + logFile;
      throw new TestException(s);
    } catch (IOException e) {
      String s = "Problem while reading the file : " + logFile;
      throw new TestException(s, e);
    }
    return found;
  }

  protected boolean waitForStopAll() {
    File commandOutput;
    try {
      File log = new File(".");
      String dest = log.getCanonicalPath() + File.separator + "stopAllStatus_" +
          RemoteTestModule.getCurrentThread().getThreadId() + "_" + System.currentTimeMillis() + ".log";
      commandOutput = new File(dest);
      String expression = snappyTest.getScriptLocation("snappy-status-all.sh")
          + " > " + commandOutput + " 2>&1 ; grep -e 'status: stopped' -e " +
          "'status: waiting' -e 'status: stopping' -e 'java.lang.IllegalStateException' " +
          commandOutput + " | wc -l)\"";
      String command = "while [ \"$(" + expression + " -le  0  ] ; do sleep " +
          SnappyPrms.getSleepTimeSecsForMemberStatus() + " ; done";
      ProcessBuilder pb = new ProcessBuilder("/bin/bash", "-c", command);
      Log.getLogWriter().info("snappy-status-all script starts at: " +
          System.currentTimeMillis());
      // output is already redirected by script
      executeProcess(pb, null);
      Log.getLogWriter().info("snappy-status-all script finishes at:  " + System
          .currentTimeMillis());
    } catch (IOException e) {
      String s = "Problem while reading the file : " + logFile;
      throw new TestException(s, e);
    }
    return executeStatusTask(commandOutput);
  }

  protected void startVM(String vmDir, String clientName, String vmName) {
    if (vmName.equalsIgnoreCase("lead")) {
      //regenerateConfigData(vmDir, "leads", clientName, vmName);
      startSnappyLead();
    } else if (vmName.equalsIgnoreCase("server")) {
      //regenerateConfigData(vmDir, "servers", clientName, vmName);
      startSnappyServer();
    } else if (vmName.equalsIgnoreCase("locator")) {
      //regenerateConfigData(vmDir, "locators", clientName, vmName);
      startSnappyLocator();
    }
    Log.getLogWriter().info(clientName + " restarted successfully...");
  }

  public void regenerateConfigData(String vmDir, String confFileName, String clientName, String
      vmName) {
    generateConfig(confFileName);
    Set<String> fileContent = new LinkedHashSet<String>();
    if (vmName.equalsIgnoreCase("lead")) {
      if (isLongRunningTest) writeLeadHostPortInfo();
      fileContent = snappyTest.getFileContents("leadLogDir", fileContent);
    } else if (vmName.equalsIgnoreCase("server")) {
      fileContent = snappyTest.getFileContents("serverLogDir", fileContent);
    } else if (vmName.equalsIgnoreCase("locator")) {
      fileContent = snappyTest.getFileContents("locatorLogDir", fileContent);
    }
    for (String nodeConfig : fileContent) {
      if (nodeConfig.contains(vmDir)) {
        writeNodeConfigData(confFileName, nodeConfig, true);
      }
    }
  }

  public static Object[] getPrimaryLeadVMWithHA(String clientMatchStr) {
    ArrayList vmList = new ArrayList();
    ArrayList stopModeList = new ArrayList();
    int myVmID = RemoteTestModule.getMyVmid();
    // get VMs that contain the clientMatchStr
    List vmInfoList = StopStartVMs.getAllVMs();
    vmInfoList = StopStartVMs.getMatchVMs(vmInfoList, clientMatchStr);
    // now all vms in vmInfoList match the clientMatchStr
    do {
      Object[] tmpArr = getClientVmInfo(vmInfoList, clientMatchStr);
      ClientVmInfo info = (ClientVmInfo) tmpArr[0];
      int randInt = (int) tmpArr[1];
      if (info.getVmid().intValue() != myVmID) { // info is not the current VM
        getLeadVM(info, vmList, stopModeList);
      }
      vmInfoList.remove(randInt);
    } while (vmList.size() < vmInfoList.size());
    return new Object[]{vmList, stopModeList, vmInfoList};
  }

  public static Object[] getPrimaryLeadVM(String clientMatchStr) {
    ArrayList vmList = new ArrayList();
    ArrayList stopModeList = new ArrayList();
    // get VMs that contain the clientMatchStr
    List vmInfoList = StopStartVMs.getAllVMs();
    vmInfoList = StopStartVMs.getMatchVMs(vmInfoList, clientMatchStr);
    // now all vms in vmInfoList match the clientMatchStr
    do {
      Object[] tmpArr = getClientVmInfo(vmInfoList, clientMatchStr);
      ClientVmInfo info = (ClientVmInfo) tmpArr[0];
      int randInt = (int) tmpArr[1];
      getLeadVM(info, vmList, stopModeList);
      vmInfoList.remove(randInt);
    } while (vmList.size() < vmInfoList.size());
    return new Object[]{vmList, stopModeList, vmInfoList};
  }

  protected static Object[] getClientVmInfo(List vmInfoList, String clientMatchStr) {
    if (vmInfoList.size() == 0) {
      throw new TestException("Unable to find lead node " +
          " vms to stop with client match string " + clientMatchStr +
          "; either a test problem or add StopStartVMs.StopStart_initTask to the test");
    }
    // add a VmId to the list of vms to stop
    int randInt = TestConfig.tab().getRandGen().nextInt(0, vmInfoList.size() - 1);
    ClientVmInfo info = (ClientVmInfo) (vmInfoList.get(randInt));
    return new Object[]{info, randInt};
  }

  protected static void getLeadVM(ClientVmInfo info, ArrayList vmList, ArrayList stopModeList) {
    Set<String> myDirList = new LinkedHashSet<String>();
    myDirList = getFileContents("logDir_", myDirList);
    String vmDir = null;
    String clientName = info.getClientName();
    for (String dir : myDirList) {
      if (dir.contains(clientName)) {
        vmDir = dir;
        break;
      }
    }
    Set<String> fileContent = new LinkedHashSet<String>();
    fileContent = snappyTest.getFileContents("leadLogDir", fileContent);
    boolean found = false;
    for (String nodeConfig : fileContent) {
      if (nodeConfig.contains(vmDir)) {
        //check for active lead member dir
        String searchString1 = "Primary lead lock acquired";
        String searchString2 = "Resuming startup sequence from STANDBY";
        File dirFile = new File(vmDir);
        for (File srcFile : dirFile.listFiles()) {
          if (srcFile.getAbsolutePath().contains("snappyleader.log")) {
            try {
              FileInputStream fis = new FileInputStream(srcFile);
              BufferedReader br = new BufferedReader(new InputStreamReader(fis));
              String str = null;
              while ((str = br.readLine()) != null && !found) {
                if (str.toLowerCase().contains(searchString1.toLowerCase()) || str.toLowerCase().contains(searchString2.toLowerCase())) {
                  found = true;
                }
              }
              br.close();
            } catch (FileNotFoundException e) {
              String s = "Unable to find file: " + srcFile.getAbsolutePath();
              throw new TestException(s);
            } catch (IOException e) {
              String s = "Problem while reading the file : " + srcFile.getAbsolutePath();
              throw new TestException(s, e);
            }
          }
        }
      }
    }
    if (found) {
      vmList.add(info);
      // choose a stopMode
      String choice = TestConfig.tab().stringAt(StopStartPrms.stopModes, "NICE_KILL");
      stopModeList.add(choice);
    }
  }

  protected static String getSparkMasterHost() {
    String masterHost = null;
    if (isLongRunningTest) {
      if (isUserConfTest) {
        masterHost = SnappyPrms.getMasterHost();
        if (masterHost == null)
          throw new TestException("Spark Master hostname configuration parameter not provided.");
        Log.getLogWriter().info("masterHost is : " + masterHost);
        snappyTest.writeNodeConfigData("masterHost", masterHost, false);
      } else {
        masterHost = getDataFromFile("masterHost");
        if (masterHost == null) {
          masterHost = getMasterHost();
          Log.getLogWriter().info("masterHost is : " + masterHost);
          snappyTest.writeNodeConfigData("masterHost", masterHost, false);
        }
      }
    } else masterHost = getMasterHost();
    return masterHost;
  }

  protected static String getMasterHost() {
    String masterHost = (String) SnappyBB.getBB().getSharedMap().get("masterHost");
    if (masterHost == null) {
      try {
        File log = new File(".");
        String dest = log.getCanonicalPath();
        String masterFileName = "spark-*.Master-1-*.out";
        String masterFilePath = snappyTest.getUserAppJarLocation(masterFileName, dest);
        masterHost = masterFilePath.substring(masterFilePath.lastIndexOf("Master-1-") + 9, masterFilePath.lastIndexOf(".out"));
        SnappyBB.getBB().getSharedMap().put("masterHost", masterHost);
        Log.getLogWriter().info("Master host is : " + SnappyBB.getBB().getSharedMap().get("masterHost"));
      } catch (Exception e) {
        String s = "Spark Master host not found";
        throw new HydraRuntimeException(s, e);
      }
    }
    return masterHost;
  }


  private String printStackTrace(Exception e) {
    StringWriter error = new StringWriter();
    e.printStackTrace(new PrintWriter(error));
    return error.toString();
  }

  public List<String> getHostNameFromConf(String nodeName) {
    List<String> hostNames = new ArrayList<>();
    String confFile = snappyTest.getScriptLocation(productConfDirPath + File.separator + nodeName);
    try {
      File file = new File(confFile);
      FileReader fileReader = new FileReader(file);
      BufferedReader bufferedReader = new BufferedReader(fileReader);

      String line;
      while ((line = bufferedReader.readLine()) != null) {
        String[] data = line.trim().split(" ");
        if (!hostNames.contains(data[0]))
          hostNames.add(data[0]);
      }
      fileReader.close();
    } catch (IOException e) {
      Log.getLogWriter().info(printStackTrace(e));
    }
    return hostNames;
  }


  protected void startSnappyLocator() {
    File log = null;
    ProcessBuilder pb = null;
    try {
      if (useRowStore) {
        Log.getLogWriter().info("Starting locator/s using rowstore option...");
        pb = new ProcessBuilder(snappyTest.getScriptLocation("snappy-locators.sh"), "start", "rowstore");
      } else {
        pb = new ProcessBuilder(snappyTest.getScriptLocation("snappy-locators.sh"), "start");
      }
      log = new File(".");
      String dest = log.getCanonicalPath() + File.separator + "snappyLocatorSystem.log";
      File logFile = new File(dest);
      snappyTest.executeProcess(pb, logFile);
    } catch (IOException e) {
      String s = "problem occurred while retriving logFile path " + log;
      throw new TestException(s, e);
    }
  }

  protected void startSnappyServer() {
    File log = null;
    ProcessBuilder pb = null;
    try {
      if (useRowStore) {
        Log.getLogWriter().info("Starting server/s using rowstore option...");
        pb = new ProcessBuilder(snappyTest.getScriptLocation("snappy-servers.sh"), "start", "rowstore");
      } else {
        pb = new ProcessBuilder(snappyTest.getScriptLocation("snappy-servers.sh"), "start");
      }
      log = new File(".");
      String dest = log.getCanonicalPath() + File.separator + "snappyServerSystem.log";
      File logFile = new File(dest);
      snappyTest.executeProcess(pb, logFile);
      boolean serverStartFailed = snappyTest.executeStatusTask(logFile);
      if (serverStartFailed) {
        snappyTest.threadDumpForAllServers();
        /*Thread.sleep(60000);
        startSnappyServer();*/
      }
    } catch (IOException e) {
      String s = "problem occurred while retriving logFile path " + log;
      throw new TestException(s, e);
    }
  }

  protected void startSnappyLead() {
    File log = null;
    try {
      ProcessBuilder pb = new ProcessBuilder(snappyTest.getScriptLocation("snappy-leads.sh"),
          "start");
      log = new File(".");
      String dest = log.getCanonicalPath() + File.separator + "snappyLeaderSystem.log";
      File logFile = new File(dest);
      snappyTest.executeProcess(pb, logFile);
    } catch (IOException e) {
      String s = "problem occurred while retriving logFile path " + log;
      throw new TestException(s, e);
    }
  }

  protected LogWriter log() {
    return Log.getLogWriter();
  }

}<|MERGE_RESOLUTION|>--- conflicted
+++ resolved
@@ -2034,25 +2034,25 @@
     }
   }
 
-    public static synchronized void createCSVFromTable() {
-        int currentThread = snappyTest.getMyTid();
-        String logFile = "snappyJobResult_thread_" + currentThread + "_" + System.currentTimeMillis() + ".log";
-        SnappyBB.getBB().getSharedMap().put("logFilesForJobs_" + currentThread + "_" + System.currentTimeMillis(), logFile);
-        snappyTest.executeSparkJob(SnappyPrms.getSnappyStreamingJobClassNames(),
-                "snappyStreamingJobResult_" + System.currentTimeMillis() + ".log");
-    }
-
-    public static void streamingActivity() {
-        Runnable simulateStreamingActivity = new Runnable() {
-            public void run() {
-                snappyTest.executeSnappyStreamingJob(SnappyPrms.getSnappyStreamingJobClassNames(),
-                        "snappyStreamingJobResult_" + System.currentTimeMillis() + ".log");
-            }
-        };
-
-        ExecutorService es = Executors.newFixedThreadPool(1);
-        es.submit(simulateStreamingActivity);
-    }
+  public static synchronized void createCSVFromTable() {
+    int currentThread = snappyTest.getMyTid();
+    String logFile = "snappyJobResult_thread_" + currentThread + "_" + System.currentTimeMillis() + ".log";
+    SnappyBB.getBB().getSharedMap().put("logFilesForJobs_" + currentThread + "_" + System.currentTimeMillis(), logFile);
+    snappyTest.executeSparkJob(SnappyPrms.getSnappyStreamingJobClassNames(),
+        "snappyStreamingJobResult_" + System.currentTimeMillis() + ".log");
+  }
+
+  public static void streamingActivity() {
+    Runnable simulateStreamingActivity = new Runnable() {
+      public void run() {
+        snappyTest.executeSnappyStreamingJob(SnappyPrms.getSnappyStreamingJobClassNames(),
+            "snappyStreamingJobResult_" + System.currentTimeMillis() + ".log");
+      }
+    };
+
+    ExecutorService es = Executors.newFixedThreadPool(1);
+    es.submit(simulateStreamingActivity);
+  }
 
   protected void executeSnappyStreamingJob(Vector jobClassNames, String logFileName) {
     String snappyJobScript = getScriptLocation("snappy-job.sh");
@@ -2282,11 +2282,10 @@
             SnappyBB.getBB().getSharedMap().put("START_RANGE_APP2", finalEnd2 + 1);
             SnappyBB.getBB().getSharedMap().put("END_RANGE_APP2", finalEnd2 + 100);
           } else if (appName.equals("CDCIngestionApp1")) {
-<<<<<<< HEAD
             userAppArgs = userAppArgs + " " + finalStart + " " + finalEnd;
             SnappyBB.getBB().getSharedMap().put("finalStartRange", finalStart);
             SnappyBB.getBB().getSharedMap().put("finalEndRange", finalEnd);
-=======
+          } else if (appName.equals("BulkDeleteApp")) {
             int BBfinalStart1 = (Integer) SnappyBB.getBB().getSharedMap().get("START_RANGE_APP1");
             int BBfinalEnd1 = (Integer) SnappyBB.getBB().getSharedMap().get("END_RANGE_APP1");
             int finalStart1, finalEnd1;
@@ -2302,7 +2301,6 @@
             SnappyBB.getBB().getSharedMap().put("START_RANGE_APP1", finalEnd1 + 1);
             SnappyBB.getBB().getSharedMap().put("END_RANGE_APP1", finalEnd1 + 100);
 
->>>>>>> 1d060275
           } else if (appName.equals("BulkDeleteApp")) {
             commonArgs = " --conf spark.executor.extraJavaOptions=-XX:+HeapDumpOnOutOfMemoryError" +
                 " --conf spark.extraListeners=io.snappydata.hydra.SnappyCustomSparkListener ";
