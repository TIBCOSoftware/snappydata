/*
 * Copyright (c) 2016 SnappyData, Inc. All rights reserved.
 *
 * Licensed under the Apache License, Version 2.0 (the "License"); you
 * may not use this file except in compliance with the License. You
 * may obtain a copy of the License at
 *
 * http://www.apache.org/licenses/LICENSE-2.0
 *
 * Unless required by applicable law or agreed to in writing, software
 * distributed under the License is distributed on an "AS IS" BASIS,
 * WITHOUT WARRANTIES OR CONDITIONS OF ANY KIND, either express or
 * implied. See the License for the specific language governing
 * permissions and limitations under the License. See accompanying
 * LICENSE file.
 */
package io.snappydata.hydra.cluster;


import com.gemstone.gemfire.LogWriter;
import com.gemstone.gemfire.SystemFailure;
import hydra.*;
import org.apache.commons.io.FileUtils;
import org.apache.commons.io.filefilter.IOFileFilter;
import org.apache.commons.io.filefilter.TrueFileFilter;
import org.apache.commons.io.filefilter.WildcardFileFilter;
import org.apache.commons.lang.StringUtils;
import org.apache.spark.SparkContext;
import org.apache.spark.sql.SnappyContext;
import sql.SQLBB;
import sql.SQLHelper;
import sql.SQLPrms;
import sql.dmlStatements.DMLStmtIF;
import sql.sqlutil.DMLStmtsFactory;
import util.*;

import java.io.*;
import java.net.UnknownHostException;
import java.nio.file.Files;
import java.nio.file.Paths;
import java.rmi.RemoteException;
import java.sql.Connection;
import java.sql.DriverManager;
import java.sql.ResultSet;
import java.sql.SQLException;
import java.text.SimpleDateFormat;
import java.util.*;
import java.util.concurrent.ExecutorService;
import java.util.concurrent.Executors;
import java.util.concurrent.TimeUnit;

//import util.*;

public class SnappyTest implements Serializable {

    private static transient SnappyContext snc = SnappyContext.apply(SnappyContext
            .globalSparkContext());
    protected static SnappyTest snappyTest;
    protected static HostDescription hd = TestConfig.getInstance().getMasterDescription()
            .getVmDescription().getHostDescription();
    private static char sep = hd.getFileSep();
    private static String gemfireHome = hd.getGemFireHome() + sep;
    private static String productDir = gemfireHome + ".." + sep + "snappy" + sep;
    private static String productConfDirPath = productDir + "conf" + sep;
    private static String productLibsDir = productDir + "lib" + sep;
    private static String productSbinDir = productDir + "sbin" + sep;
    private static String productBinDir = productDir + "bin" + sep;
    protected static String SnappyShellPath = productBinDir + "snappy-shell";
    private static String dtests = gemfireHome + ".." + sep + ".." + sep + ".." + sep + "dtests" + sep;
    private static String dtestsLibsDir = dtests + "build-artifacts" + sep + "scala-2.11" + sep + "libs" + sep;
    private static String dtestsResourceLocation = dtests + "src" + sep + "resources" + sep;
    private static String dtestsScriptLocation = dtestsResourceLocation + "scripts" + sep;
    private static String dtestsDataLocation = dtestsResourceLocation + "data" + sep;
    private static String quickstartScriptLocation = productDir + "quickstart" + sep + "scripts" + sep;
    private static String quickstartDataLocation = productDir + "quickstart" + sep + "data" + sep;
    //private static String jobServerConfLocation = dtests + ".." + sep + "cluster" + sep + "build-artifacts" + sep + "scala-2.11" + sep + "resources" + sep + "main" + sep;
    private static String logFile = null;

    private static Set<Integer> pids = new LinkedHashSet<Integer>();
    private static Set<File> dirList = new LinkedHashSet<File>();
    public static String userAppJar = null;
    private static String simulateStreamScriptName = TestConfig.tab().stringAt(SnappyPrms.simulateStreamScriptName, "simulateFileStream");
    private static String simulateStreamScriptDestinationFolder = TestConfig.tab().stringAt(SnappyPrms.simulateStreamScriptDestinationFolder, dtests);
    public static boolean isLongRunningTest = TestConfig.tab().booleanAt(SnappyPrms.isLongRunningTest, false);  //default to false
    public static boolean useRowStore = TestConfig.tab().booleanAt(SnappyPrms.useRowStore, false);  //default to false
    public static boolean isRestarted = false;
    public static boolean useSplitMode = TestConfig.tab().booleanAt(SnappyPrms.useSplitMode, false);  //default to false
    public static boolean isStopMode = TestConfig.tab().booleanAt(SnappyPrms.isStopMode, false);  //default to false
    private static String primaryLocator = null;
    public static String leadHost = null;
    public static Long waitTimeBeforeStreamingJobStatus = TestConfig.tab().longAt(SnappyPrms.streamingJobExecutionTimeInMillis, 6000);
    private static Boolean logDirExists = false;
    private static Boolean doneCopying = false;
    private static Boolean doneRestore = false;
    private static Boolean diskDirExists = false;
    private static Boolean runGemXDQuery = false;
    protected static int[] dmlTables = SQLPrms.getTables();
    public static final Random random = new Random(SQLPrms.getRandSeed());
    protected static DMLStmtsFactory dmlFactory = new DMLStmtsFactory();

    protected static boolean cycleVms = TestConfig.tab().booleanAt(SnappyPrms.cycleVms, false);
    public static final String LASTCYCLEDTIME = "lastCycledTime"; //used in SnappyBB
    public static final String LASTCYCLEDTIMEFORLEAD = "lastCycledTimeForLead"; //used in SnappyBB
    public static long lastCycledTime = 0;
    public static long lastCycledTimeForLead = 0;
    public static int waitTimeBeforeNextCycleVM = TestConfig.tab().intAt(SnappyPrms.waitTimeBeforeNextCycleVM, 20); //secs
    public static final int THOUSAND = 1000;
    public static String cycleVMTarget = TestConfig.tab().stringAt(SnappyPrms.cycleVMTarget, "snappyStore");
    public static String cycleLeadVMTarget = TestConfig.tab().stringAt(SnappyPrms.cycleVMTarget, "lead");
    public static final String LEAD_PORT = "8090";
    public static final String MASTER_PORT = "7077";
    private static int jobSubmissionCount = 0;
    protected static String jarPath = gemfireHome + ".." + sep + ".." + sep + ".." + sep;

    private Connection connection = null;
    private static HydraThreadLocal localconnection = new HydraThreadLocal();

    public enum SnappyNode {
        LOCATOR, SERVER, LEAD, WORKER
    }

    SnappyNode snappyNode;

    public SnappyTest() {
    }

    public SnappyTest(SnappyNode snappyNode) {
        this.snappyNode = snappyNode;
    }

    public static void HydraTask_stopSnappy() {
        SparkContext sc = SnappyContext.globalSparkContext();
        if (sc != null) sc.stop();
        Log.getLogWriter().info("SnappyContext stopped successfully");
    }

    public static synchronized void HydraTask_initializeSnappyTest() {
        if (snappyTest == null) {
            snappyTest = new SnappyTest();
            snappyTest.getClientHostDescription();
            int tid = RemoteTestModule.getCurrentThread().getThreadId();
            if (tid == 0) {
                snappyTest.generateConfig("locators");
                snappyTest.generateConfig("servers");
                snappyTest.generateConfig("leads");
                if (useSplitMode) {
                    snappyTest.generateConfig("slaves");
                    snappyTest.generateConfig("spark-env.sh");
                }
                if (isLongRunningTest) {
                    snappyTest.generateConfig("locatorConnInfo");
                    snappyTest.generateConfig("leadHost");
                }
            }
        }
    }

    protected String getStoreTestsJar() {
        String storeTestsJar = hd.getTestDir() + hd.getFileSep() + ".." + hd.getFileSep() + ".." + hd.getFileSep() + "libs" + hd.getFileSep() + "snappydata-store-hydra-tests-" +
                ProductVersionHelper.getInfo().getProperty(ProductVersionHelper.SNAPPYRELEASEVERSION) + "-all.jar";
        return storeTestsJar;
    }

    protected String getSnappyTestsJar() {
        String snappyTestsJar = getUserAppJarLocation("snappydata-store-scala-tests*.jar", hd.getGemFireHome() + hd.getFileSep() + ".." + hd.getFileSep() + ".." + hd.getFileSep() + ".." + hd.getFileSep() + "dtests" + hd.getFileSep() +
                "build-artifacts" + hd.getFileSep() + "scala-2.11" + hd.getFileSep() + "libs");
        return snappyTestsJar;
    }

    protected void getClientHostDescription() {
        hd = TestConfig.getInstance()
                .getClientDescription(RemoteTestModule.getMyClientName())
                .getVmDescription().getHostDescription();
    }

    protected static String getUserAppJarLocation(final String jarName, String jarPath) {
        String userAppJarPath = null;
        File baseDir = new File(jarPath);
        try {
            IOFileFilter filter = new WildcardFileFilter(jarName);
            List<File> files = (List<File>) FileUtils.listFiles(baseDir, filter, TrueFileFilter.INSTANCE);
            Log.getLogWriter().info("Jar file found: " + Arrays.asList(files));
            for (File file1 : files) {
                if (!file1.getAbsolutePath().contains("/work/") || !file1.getAbsolutePath().contains("/scala-2.10/"))
                    userAppJarPath = file1.getAbsolutePath();
            }
        } catch (Exception e) {
            Log.getLogWriter().info("Unable to find " + jarName + " jar at " + jarPath + " location.");
        }
        return userAppJarPath;
    }

    protected String getDataLocation(String paramName) {
        if (paramName.equals(" ")) return paramName;
        String scriptPath = null;
        if (new File(paramName).exists()) {
            return paramName;
        } else {
            scriptPath = quickstartDataLocation + paramName;
            if (new File(scriptPath).exists()) return scriptPath;
            else scriptPath = dtestsDataLocation + paramName;
            if (new File(scriptPath).exists()) return scriptPath;
            else {
                String s = "Data doesn't exists at any expected location.";
                throw new TestException(s);
            }
        }
    }

    public String getScriptLocation(String scriptName) {
        String scriptPath = null;
        if (new File(scriptName).exists()) return scriptName;
        scriptPath = productSbinDir + scriptName;
        if (!new File(scriptPath).exists()) {
            scriptPath = productBinDir + scriptName;
            if (new File(scriptPath).exists()) return scriptPath;
            else
                scriptPath = getUserAppJarLocation(scriptName, dtestsScriptLocation);
            if (new File(scriptPath).exists()) return scriptPath;
            else
                scriptPath = quickstartScriptLocation + scriptName;
            if (new File(scriptPath).exists()) return scriptPath;
            else {
                String s = "Unable to find the script at any expected location.";
                throw new TestException(s);
            }
        }
        return scriptPath;
    }

    /**
     * Generates the configuration data required to start the snappy locator.
     */
    public static synchronized void HydraTask_generateSnappyLocatorConfig() {
        SnappyTest locator = new SnappyTest(SnappyNode.LOCATOR);
        locator.generateNodeConfig("locatorLogDir");
    }

    /**
     * Generates the configuration data required to start the snappy Server.
     */
    public static synchronized void HydraTask_generateSnappyServerConfig() {
        SnappyTest server = new SnappyTest(SnappyNode.SERVER);
        server.generateNodeConfig("serverLogDir");
    }

    /**
     * Generates the configuration data required to start the snappy Server.
     */
    public static synchronized void HydraTask_generateSnappyLeadConfig() {
        SnappyTest lead = new SnappyTest(SnappyNode.LEAD);
        lead.generateNodeConfig("leadLogDir");
    }

    /**
     * Generates the configuration data required to start the snappy Server.
     */
    public static synchronized void HydraTask_generateSparkWorkerConfig() {
        SnappyTest worker = new SnappyTest(SnappyNode.WORKER);
        worker.generateNodeConfig("workerLogDir");
    }

    protected void generateNodeConfig(String logDir) {
        if (logDirExists) return;
        String addr = HostHelper.getHostAddress();
        int port = PortHelper.getRandomPort();
        String endpoint = addr + ":" + port;
        String clientPort = " -client-port=";
        String locators = " -locators=";
        String locPortString = " -peer-discovery-port=";
        String locatorsList = null;
        String dirPath = snappyTest.getLogDir();
        String nodeLogDir = null;
        String hostnameForPrimaryLocator = null;
        switch (snappyNode) {
            case LOCATOR:
                int locPort;
                do locPort = PortHelper.getRandomPort();
                while (locPort < 0 || locPort > 65535);
                nodeLogDir = HostHelper.getLocalHost() + " -dir=" + dirPath + clientPort + port + locPortString + locPort + SnappyPrms.getTimeStatistics() + SnappyPrms.getLogLevel();
                SnappyBB.getBB().getSharedMap().put("locatorHost" + "_" + RemoteTestModule.getMyVmid(), HostHelper.getLocalHost());
                SnappyBB.getBB().getSharedMap().put("locatorPort" + "_" + RemoteTestModule.getMyVmid(), Integer.toString(port));
                SnappyBB.getBB().getSharedMap().put("locatorMcastPort" + "_" + RemoteTestModule.getMyVmid(), Integer.toString(locPort));
                SnappyBB.getBB().getSharedMap().put("locators" + "_" + RemoteTestModule.getMyVmid(), HostHelper.getLocalHost() + ":" + Integer.toString(locPort));
                SnappyBB.getBB().getSharedMap().put(Integer.toString(locPort), HostHelper.getLocalHost());
                Log.getLogWriter().info("Generated locator endpoint: " + endpoint);
                SnappyNetworkServerBB.getBB().getSharedMap().put("locator" + "_" + RemoteTestModule.getMyVmid(), endpoint);
                int num = (int) SnappyBB.getBB().getSharedCounters().incrementAndRead(SnappyBB.primaryLocatorStarted);
                if (num == 1) {
                    primaryLocator = endpoint;
                    hostnameForPrimaryLocator = HostHelper.getLocalHost();
                    SnappyBB.getBB().getSharedMap().put("primaryLocatorHost", hostnameForPrimaryLocator);
                    SnappyBB.getBB().getSharedMap().put("primaryLocatorPort", Integer.toString(port));
                }
                break;
            case SERVER:
                locatorsList = getLocatorsList("locators");
                nodeLogDir = HostHelper.getLocalHost() + locators + locatorsList + " -dir=" + dirPath + clientPort + port +
                        " -heap-size=" + SnappyPrms.getServerMemory() + " -conserve-sockets=" + SnappyPrms.getConserveSockets() +
                        " -J-Dgemfirexd.table-default-partitioned=" + SnappyPrms.getTableDefaultDataPolicy() + SnappyPrms.getTimeStatistics() +
                        SnappyPrms.getLogLevel() + SnappyPrms.getCriticalHeapPercentage() + SnappyPrms.getEvictionHeapPercentage() +
                        " -J-Dgemfire.CacheServerLauncher.SHUTDOWN_WAIT_TIME_MS=50000" + SnappyPrms.getFlightRecorderOptions(dirPath) +
                        " -classpath=" + getSnappyTestsJar() + ":" + getStoreTestsJar();
                Log.getLogWriter().info("Generated peer server endpoint: " + endpoint);
                SnappyBB.getBB().getSharedCounters().increment(SnappyBB.numServers);
                SnappyNetworkServerBB.getBB().getSharedMap().put("server" + "_" + RemoteTestModule.getMyVmid(), endpoint);
                break;
            case LEAD:
                locatorsList = getLocatorsList("locators");
                String leadHost;
                int leadPort = PortHelper.getRandomPort();
                /*do leadPort = PortHelper.getRandomPort();
                while (leadPort < 8091 || leadPort > 8099);*/
                nodeLogDir = HostHelper.getLocalHost() + locators + locatorsList + " -spark.executor.cores=" + SnappyPrms.getExecutorCores() +
                        " -spark.driver.maxResultSize=" + SnappyPrms.getDriverMaxResultSize() + " -dir=" + dirPath + clientPort + port +
                        " -heap-size=" + SnappyPrms.getLeadMemory() + " -spark.sql.autoBroadcastJoinThreshold=" + SnappyPrms.getSparkSqlBroadcastJoinThreshold() +
                        " -spark.jobserver.port=" + leadPort +
                        " -spark.scheduler.mode=" + SnappyPrms.getSparkSchedulerMode() + " -spark.sql.inMemoryColumnarStorage.compressed=" + SnappyPrms.getCompressedInMemoryColumnarStorage() +
                        " -spark.sql.inMemoryColumnarStorage.batchSize=" + SnappyPrms.getInMemoryColumnarStorageBatchSize() + " -conserve-sockets=" + SnappyPrms.getConserveSockets() +
                        " -table-default-partitioned=" + SnappyPrms.getTableDefaultDataPolicy() + SnappyPrms.getTimeStatistics() + SnappyPrms.getLogLevel() +
                        " -spark.sql.aqp.numBootStrapTrials=" + SnappyPrms.getNumBootStrapTrials() + SnappyPrms.getClosedFormEstimates() + SnappyPrms.getZeppelinInterpreter() +
                        " -classpath=" + getSnappyTestsJar() + ":" + getStoreTestsJar() + " -J-Dgemfire.CacheServerLauncher.SHUTDOWN_WAIT_TIME_MS=50000" +
                        SnappyPrms.getFlightRecorderOptions(dirPath) +
                        " -spark.driver.extraClassPath=" + getSnappyTestsJar() + ":" + getStoreTestsJar() + " -spark.executor.extraClassPath=" +
                        getSnappyTestsJar() + ":" + getStoreTestsJar();
                try {
                    leadHost = HostHelper.getIPAddress().getLocalHost().getHostName();
                } catch (UnknownHostException e) {
                    String s = "Lead host not found...";
                    throw new HydraRuntimeException(s, e);
                }
                SnappyBB.getBB().getSharedMap().put("leadHost_" + RemoteTestModule.getMyClientName() + "_" + RemoteTestModule.getMyVmid(), leadHost);
                SnappyBB.getBB().getSharedMap().put("leadPort_" + RemoteTestModule
                        .getMyClientName() + "_" + RemoteTestModule.getMyVmid(), Integer.toString(leadPort));
                break;
            case WORKER:
                nodeLogDir = HostHelper.getLocalHost();
                String sparkLogDir = "SPARK_LOG_DIR=" + hd.getUserDir();
                SnappyBB.getBB().getSharedMap().put("sparkLogDir" + "_" + snappyTest.getMyTid(), sparkLogDir);
                break;
        }
        SnappyBB.getBB().getSharedMap().put(logDir + "_" + RemoteTestModule.getMyVmid() + "_" + snappyTest.getMyTid(), nodeLogDir);
        SnappyBB.getBB().getSharedMap().put("logDir_" + RemoteTestModule.getMyClientName() + "_" + RemoteTestModule.getMyVmid(), dirPath);
        Log.getLogWriter().info("nodeLogDir is : " + nodeLogDir);
        logDirExists = true;
    }

    protected static Set<String> getFileContents(String userKey, Set<String> fileContents) {
        Set<String> keys = SnappyBB.getBB().getSharedMap().getMap().keySet();
        for (String key : keys) {
            if (key.startsWith(userKey)) {
                Log.getLogWriter().info("Key Found..." + key);
                String value = (String) SnappyBB.getBB().getSharedMap().get(key);
                fileContents.add(value);
            }
        }
        return fileContents;
    }

    protected static ArrayList<String> getWorkerFileContents(String userKey, ArrayList<String> fileContents) {
        Set<String> keys = SnappyBB.getBB().getSharedMap().getMap().keySet();
        for (String key : keys) {
            if (key.startsWith(userKey)) {
                Log.getLogWriter().info("Key Found..." + key);
                String value = (String) SnappyBB.getBB().getSharedMap().get(key);
                fileContents.add(value);
            }
        }
        Log.getLogWriter().info("ArrayList contains : " + fileContents.toString());
        return fileContents;
    }

    protected static Set<File> getDirList(String userKey) {
        Set<String> keys = SnappyBB.getBB().getSharedMap().getMap().keySet();
        for (String key : keys) {
            if (key.startsWith(userKey)) {
                Log.getLogWriter().info("Key Found..." + key);
                File value = (File) SnappyBB.getBB().getSharedMap().get(key);
                dirList.add(value);
            }
        }
        return dirList;
    }

    protected static String getLocatorsList(String userKey) {
        Set<String> keys = SnappyBB.getBB().getSharedMap().getMap().keySet();
        String locatorsList = null;
        Set<String> locatorHostPortList = new LinkedHashSet<>();
        for (String key : keys) {
            if (key.startsWith(userKey)) {
                Log.getLogWriter().info("Key Found..." + key);
                String value = (String) SnappyBB.getBB().getSharedMap().get(key);
                locatorHostPortList.add(value);
            }
        }
        if (locatorHostPortList.size() == 0) {
            return "";
        }
        locatorsList = StringUtils.join(locatorHostPortList, ",");
        return locatorsList;
    }

    /**
     * Write the configuration data required to start the snappy locator/s in locators file under conf directory at snappy build location.
     */
    public static void HydraTask_writeLocatorConfigData() {
        snappyTest.writeLocatorConfigData("locators", "locatorLogDir");
        if (isLongRunningTest) writeLocatorConnectionInfo();
    }

    /**
     * Write the configuration data required to start the snappy server/s in servers file under conf directory at snappy build location.
     */
    public static void HydraTask_writeServerConfigData() {
        snappyTest.writeConfigData("servers", "serverLogDir");
    }

    /**
     * Write the configuration data required to start the snappy lead/s in leads file under conf directory at snappy build location.
     */
    public static void HydraTask_writeLeadConfigData() {
        snappyTest.writeConfigData("leads", "leadLogDir");
        if (isLongRunningTest) writeLeadHostInfo();
    }

    /**
     * Write the configuration data required to start the spark worker/s in slaves file and the log directory locations in spark-env.sh file under conf directory at snappy build location.
     */
    public static void HydraTask_writeWorkerConfigData() {
        snappyTest.writeWorkerConfigData("slaves", "workerLogDir");
        snappyTest.writeConfigData("spark-env.sh", "sparkLogDir");
    }

    protected void writeConfigData(String fileName, String logDir) {
        String filePath = productConfDirPath + fileName;
        File file = new File(filePath);
        if (fileName.equalsIgnoreCase("spark-env.sh")) file.setExecutable(true);
        Set<String> fileContent = new LinkedHashSet<String>();
        fileContent = snappyTest.getFileContents(logDir, fileContent);
        if (fileContent.size() == 0) {
            String s = "No data found for writing to " + fileName + " file under conf directory";
            throw new TestException(s);
        }
        for (String s : fileContent) {
            snappyTest.writeToFile(s, file);
        }
    }

    protected void writeLocatorConfigData(String fileName, String logDir) {
        String filePath = productConfDirPath + fileName;
        File file = new File(filePath);
        String peerDiscoveryPort = null;
        Set<String> fileContent = new LinkedHashSet<String>();
        fileContent = snappyTest.getFileContents(logDir, fileContent);
        if (fileContent.size() == 0) {
            String s = "No data found for writing to " + fileName + " file under conf directory";
            throw new TestException(s);
        }
        String locatorsList = getLocatorsList("locators");
        for (String s : fileContent) {
            String[] splited = s.split(" ");
            for (String str : splited) {
                String peerDiscoveryPortString = "-peer-discovery-port=";
                if (str.contains(peerDiscoveryPortString)) {
                    peerDiscoveryPort = str.substring(str.indexOf("=") + 1);
                }
            }
            String host = (String) SnappyBB.getBB().getSharedMap().get(peerDiscoveryPort);
            String replaceString = host + ":" + peerDiscoveryPort + ",";
            String newLocatorsList;
            if (locatorsList.contains(replaceString)) {
                newLocatorsList = locatorsList.replace(replaceString, "");
            } else {
                replaceString = host + ":" + peerDiscoveryPort;
                newLocatorsList = locatorsList.replace(replaceString, "");
            }
            String nodeLogDir = s.concat(" -locators=" + newLocatorsList);
            snappyTest.writeToFile(nodeLogDir, file);
        }
    }

    protected void writeNodeConfigData(String fileName, String nodeLogDir) {
        String filePath = productConfDirPath + fileName;
        File file = new File(filePath);
        snappyTest.writeToFile(nodeLogDir, file);
    }

    protected void writeWorkerConfigData(String fileName, String logDir) {
        String filePath = productConfDirPath + fileName;
        File file = new File(filePath);
        ArrayList<String> fileContent = new ArrayList<>();
        fileContent = snappyTest.getWorkerFileContents(logDir, fileContent);
        if (fileContent.size() == 0) {
            String s = "No data found for writing to " + fileName + " file under conf directory";
            throw new TestException(s);
        }
        for (String s : fileContent) {
            snappyTest.writeToFile(s, file);
        }
    }

    /**
     * Returns all network locator endpoints from the {@link
     * SnappyNetworkServerBB} map, a possibly empty list.  This includes all
     * network servers that have ever started, regardless of their distributed
     * system or current active status.
     */
    public static List getNetworkLocatorEndpoints() {
        return getEndpoints("locator");
    }

    /**
     * Returns all network server endpoints from the {@link
     * SnappyNetworkServerBB} map, a possibly empty list.  This includes all
     * network servers that have ever started, regardless of their distributed
     * system or current active status.
     */
    public static List getNetworkServerEndpoints() {
        return getEndpoints("server");
    }

    protected HashMap getclientHostPort() {
        HashMap<String, Integer> hostPort = new HashMap<String, Integer>();
        String endpoint = null;
        List<String> endpoints = getNetworkLocatorEndpoints();
        if (endpoints.size() == 0) {
            if (isLongRunningTest) {
                endpoints = getLocatorEndpointFromFile();
            }
        }
        endpoint = endpoints.get(0);
        String host = endpoint.substring(0, endpoint.indexOf(":"));
        Log.getLogWriter().info("Client Host is:" + host);
        String port = endpoint.substring(endpoint.indexOf(":") + 1);
        int clientPort = Integer.parseInt(port);
        Log.getLogWriter().info("Client Port is :" + clientPort);
        hostPort.put(host, clientPort);
        return hostPort;
    }

    /**
     * Returns all endpoints of the given type.
     */
    private static synchronized List<String> getEndpoints(String type) {
        List<String> endpoints = new ArrayList();
        Set<String> keys = SnappyNetworkServerBB.getBB().getSharedMap().getMap().keySet();
        for (String key : keys) {
            if (key.startsWith(type.toString())) {
                String endpoint = (String) SnappyNetworkServerBB.getBB().getSharedMap().getMap().get(key);
                endpoints.add(endpoint);
            }
        }
        Log.getLogWriter().info("Returning endpoint list: " + endpoints);
        return endpoints;
    }


    /**
     * Returns PIDs for all the processes started in the test, e.g. locator, server, lead .
     */
    private static synchronized List<String> getPidList() {
        List<String> pidList = new ArrayList();
        Set<String> keys = SnappyBB.getBB().getSharedMap().getMap().keySet();
        for (String key : keys) {
            if (key.startsWith("pid")) {
                String pid = (String) SnappyBB.getBB().getSharedMap().getMap().get(key);
                pidList.add(pid);
            }
        }
        Log.getLogWriter().info("Returning pid list: " + pidList);
        return pidList;
    }

    /**
     * Returns primary lead port .
     */
    private static synchronized String getPrimaryLeadPort(String clientName) {
        List<String> portList = new ArrayList();
        String port = null;
        Set<String> keys = SnappyBB.getBB().getSharedMap().getMap().keySet();
        for (String key : keys) {
            if (key.startsWith("leadPort_") && key.contains(clientName)) {
                port = (String) SnappyBB.getBB().getSharedMap().getMap().get(key);
            }
        }
        Log.getLogWriter().info("Returning primary lead port: " + port);
        return port;
    }


    protected void initHydraThreadLocals() {
        this.connection = getConnection();
    }

    protected Connection getConnection() {
        Connection connection = (Connection) localconnection.get();
        return connection;
    }

    protected void setConnection(Connection connection) {
        localconnection.set(connection);
    }

    protected void updateHydraThreadLocals() {
        setConnection(this.connection);
    }

    public static void HydraTask_getClientConnection_Snappy() throws SQLException {
        SnappyTest st = new SnappyTest();
        st.connectThinClient();
        st.updateHydraThreadLocals();
    }

    private void connectThinClient() throws SQLException {
        connection = getLocatorConnection();
    }

    public static Connection getClientConnection() {
        SnappyTest st = new SnappyTest();
        st.initHydraThreadLocals();
        return st.getConnection();
    }

    public static void HydraTask_getClientConnection() throws SQLException {
        getLocatorConnection();
    }

    /**
     * Mandatory to use this method in case of HA test.
     * As per current implementation, for starting the server snappy-servers.sh script is used, which starts
     * the servers based on the data in servers conf file.
     * In HA test, the framework deletes the old servers file and creates the new one with the config data specific
     * to server which is getting recycled.
     * So, we need to backup the original servers conf file. This will be required at the end of the test for stopping all servers
     * which have been started in the test.
     **/
    public static synchronized void backUpServerConfigData() {
        snappyTest.copyConfigData("servers");
    }

    /**
     * Mandatory to use this method in case of HA test.
     * As per current implementation, for starting the server snappy-servers.sh script is used, which starts
     * the servers based on the data in servers conf file.
     * In HA test, the framework deletes the old servers file and creates the new one with the config data specific
     * to server which is getting recycled.
     * So, we need to restore the original servers conf file. This will be required at the end of the test for stopping all servers
     * which have been started in the test.
     **/
    public static synchronized void restoreServerConfigData() {
        snappyTest.restoreConfigData("servers");
    }

    /**
     * Mandatory to use this method in case of HA test.
     * As per current implementation, for starting the lead members, snappy-leads.sh script is used, which starts
     * the lead members based on the data in leads conf file.
     * In HA test, the framework deletes the old leads file and creates the new one with the config data specific
     * to lead member which is getting recycled.
     * So, we need to restore the original leads conf file. This will be required at the end of the test for stopping all leads
     * which have been started in the test.
     **/
    public static synchronized void restoreLeadConfigData() {
        snappyTest.restoreConfigData("leads");
    }

    /**
     * Mandatory to use this method in case of HA test.
     * As per current implementation, for starting the lead members, snappy-leads.sh script is used, which starts
     * the lead members based on the data in leads conf file.
     * In HA test, the framework deletes the old leads file and creates the new one with the config data specific
     * to lead member which is getting recycled.
     * So, we need to backup the original leads conf file. This will be required at the end of the test for stopping all leads
     * which have been started in the test.
     **/
    public static synchronized void backUpLeadConfigData() {
        snappyTest.copyConfigData("leads");
    }

    protected void copyConfigData(String fileName) {
        if (doneCopying) return;
        String filePath = productConfDirPath + fileName;
        File srcFile = new File(filePath);
        try {
            File destDir = new File(".");
            FileUtils.copyFileToDirectory(srcFile, destDir);
            Log.getLogWriter().info("Done copying " + fileName + " file from " + srcFile + " to " + destDir.getAbsolutePath());
        } catch (IOException e) {
            throw new TestException("Error occurred while copying data from file: " + srcFile + "\n " + e.getMessage());
        }
        doneCopying = true;
    }

    protected void restoreConfigData(String fileName) {
        if (doneRestore) return;
        String filePath = productConfDirPath + fileName;
        File srcDir = new File(".");
        File srcFile = null, destDir = null;
        try {
            String srcFilePath = srcDir.getCanonicalPath() + File.separator + fileName;
            srcFile = new File(srcFilePath);
            destDir = new File(filePath);
            if (destDir.exists()) destDir.delete();
            destDir = new File(productConfDirPath);
            FileUtils.copyFileToDirectory(srcFile, destDir);
            Log.getLogWriter().info("Done restoring " + fileName + " file from " + srcFile.getAbsolutePath() + " to " + destDir);
        } catch (IOException e) {
            throw new TestException("Error occurred while copying data from file: " + srcFile + "\n " + e.getMessage());
        }
        doneRestore = true;
    }

    public static synchronized void HydraTask_copyDiskFiles() {
        if (diskDirExists) return;
        else {
            String dirName = snappyTest.generateLogDirName();
            File destDir = new File(dirName);
            String diskDirName = dirName.substring(0, dirName.lastIndexOf("_")) + "_disk";
            File dir = new File(diskDirName);
            for (File srcFile : dir.listFiles()) {
                try {
                    if (srcFile.isDirectory()) {
                        FileUtils.copyDirectoryToDirectory(srcFile, destDir);
                        Log.getLogWriter().info("Done copying diskDirFile directory from: " + srcFile + " to " + destDir);
                    } else {
                        FileUtils.copyFileToDirectory(srcFile, destDir);
                        Log.getLogWriter().info("Done copying diskDirFile from: " + srcFile + " to " + destDir);
                    }
                } catch (IOException e) {
                    throw new TestException("Error occurred while copying data from file: " + srcFile + "\n " + e.getMessage());
                }
            }
            diskDirExists = true;
        }
    }

    public static synchronized void HydraTask_copyDiskFiles_gemToSnappyCluster() {
        Set<File> myDirList = getDirList("dirName_");
        if (diskDirExists) return;
        else {
            String dirName = snappyTest.generateLogDirName();
            File destDir = new File(dirName);
            String[] splitedName = RemoteTestModule.getMyClientName().split("snappy");
            String newName = splitedName[1];
            File currentDir = new File(".");
            for (File srcFile1 : currentDir.listFiles()) {
                if (!doneCopying) {
                    if (srcFile1.getAbsolutePath().contains(newName) && srcFile1.getAbsolutePath().contains("_disk")) {
                        if (myDirList.contains(srcFile1)) {
                            Log.getLogWriter().info("List contains entry for the file... " + myDirList.toString());
                        } else {
                            SnappyBB.getBB().getSharedMap().put("dirName_" + RemoteTestModule.getMyPid() + "_" + snappyTest.getMyTid(), srcFile1);
                            File dir = new File(srcFile1.getAbsolutePath());
                            Log.getLogWriter().info("Match found for file: " + srcFile1.getAbsolutePath());
                            for (File srcFile : dir.listFiles()) {
                                try {
                                    if (srcFile.isDirectory()) {
                                        FileUtils.copyDirectoryToDirectory(srcFile, destDir);
                                        Log.getLogWriter().info("Done copying diskDirFile directory from ::" + srcFile + "to " + destDir);
                                    } else {
                                        FileUtils.copyFileToDirectory(srcFile, destDir);
                                        Log.getLogWriter().info("Done copying diskDirFile from ::" + srcFile + "to " + destDir);
                                    }
                                    doneCopying = true;
                                } catch (IOException e) {
                                    throw new TestException("Error occurred while copying data from file: " + srcFile + "\n " + e.getMessage());
                                }
                            }
                        }
                    }
                }
            }
            diskDirExists = true;
        }
    }

    public static void HydraTask_doDMLOp() {
        snappyTest.doDMLOp();
    }

    protected void doDMLOp() {
        runGemXDQuery = true;
        try {
            Connection conn = getLocatorConnection();
            doDMLOp(conn);
            closeConnection(conn);
        } catch (SQLException e) {
            throw new TestException("Not able to get connection " + TestHelper.getStackTrace(e));
        }
    }

    protected void doDMLOp(Connection conn) {
        //No derby connection required for snappyTest. So providign the bull connection to existing methods
        Connection dConn = null;
//        protected void doDMLOp(Connection dConn, Connection gConn) {
        //perform the opeartions
        //randomly select a table to perform dml
        //randomly select an operation to perform based on the dmlStmt (insert, update, delete, select)
        Log.getLogWriter().info("doDMLOp-performing dmlOp, myTid is " + getMyTid());
        int table = dmlTables[random.nextInt(dmlTables.length)]; //get random table to perform dml
        DMLStmtIF dmlStmt = dmlFactory.createDMLStmt(table); //dmlStmt of a table
        int numOfOp = random.nextInt(5) + 1;
        int size = 1;

        String operation = TestConfig.tab().stringAt(SQLPrms.dmlOperations);
        Log.getLogWriter().info("doDMLOp-operation=" + operation + "  numOfOp=" + numOfOp);
        if (operation.equals("insert")) {
            for (int i = 0; i < numOfOp; i++) {
                dmlStmt.insert(dConn, conn, size);
                commit(conn);
                SnappyBB.getBB().getSharedCounters().increment(SnappyBB.insertCounter);
            }
        } else if (operation.equals("put")) {
            for (int i = 0; i < numOfOp; i++) {
                dmlStmt.put(dConn, conn, size);
                commit(conn);
                SnappyBB.getBB().getSharedCounters().increment(SnappyBB.insertCounter);
            }
        } else if (operation.equals("update")) {
            for (int i = 0; i < numOfOp; i++) {
                dmlStmt.update(dConn, conn, size);
                commit(conn);
                SnappyBB.getBB().getSharedCounters().increment(SnappyBB.updateCounter);
            }
        } else if (operation.equals("delete")) {
            dmlStmt.delete(dConn, conn);
            SnappyBB.getBB().getSharedCounters().increment(SnappyBB.deleteCounter);
        } else if (operation.equals("query")) {
            dmlStmt.query(dConn, conn);
            SnappyBB.getBB().getSharedCounters().increment(SnappyBB.queryCounter);

        } else {
            throw new TestException("Unknown entry operation: " + operation);
        }
        commit(conn);
    }

    /**
     * Writes the locator host:port information to the locatorConnInfo file under conf directory.
     */
    protected static void writeLocatorConnectionInfo() {
        List<String> endpoints = validateLocatorEndpointData();
        snappyTest.writeNodeConfigData("locatorConnInfo", endpoints.get(0));
    }

    /**
     * Writes the lead host information to the leadHost file under conf directory.
     */
    protected static void writeLeadHostInfo() {
        leadHost = (String) SnappyBB.getBB().getSharedMap().get("leadHost");
        snappyTest.writeNodeConfigData("leadHost", leadHost);
    }

    protected static String getLeadHostFromFile() {
        File logFile = getLogFile("leadHost");
        try {
            BufferedReader br = readDataFromFile(logFile);
            String str = null;
            while ((str = br.readLine()) != null) {
                leadHost = str;
            }
            br.close();
        } catch (IOException e) {
            String s = "Problem while reading the file : " + logFile.getAbsolutePath();
            throw new TestException(s, e);
        }
        return leadHost;
    }

    protected static BufferedReader readDataFromFile(File filename) {
        BufferedReader br = null;
        try {
            FileInputStream fis = new FileInputStream(filename);
            br = new BufferedReader(new InputStreamReader(fis));
        } catch (FileNotFoundException e) {
            String s = "Unable to find file: " + filename.getAbsolutePath();
            throw new TestException(s);
        }
        return br;
    }

    protected static File getLogFile(String filename) {
        String dest = productConfDirPath + filename;
        File logFile = new File(dest);
        return logFile;
    }

    protected static List<String> getLocatorEndpointFromFile() {
        List<String> endpoints = new ArrayList<String>();
        File logFile = getLogFile("locatorConnInfo");
        try {
            BufferedReader br = readDataFromFile(logFile);
            String str = null;
            while ((str = br.readLine()) != null) {
                endpoints.add(str);
            }
            br.close();
        } catch (IOException e) {
            String s = "Problem while reading the file : " + logFile.getAbsolutePath();
            throw new TestException(s, e);
        }
        return endpoints;
    }

    protected static List<String> validateLocatorEndpointData() {
        List<String> endpoints = getNetworkLocatorEndpoints();
        if (endpoints.size() == 0) {
            if (isLongRunningTest) {
                endpoints = getLocatorEndpointFromFile();
            }
        }
        if (endpoints.size() == 0) {
            String s = "No network locator endpoints found";
            throw new TestException(s);
        }
        return endpoints;
    }

    /**
     * Gets Client connection.
     */
    public static Connection getLocatorConnection() throws SQLException {
        List<String> endpoints = validateLocatorEndpointData();
        Connection conn = null;
        if (!runGemXDQuery) {
            String url = "jdbc:snappydata://" + endpoints.get(0);
            Log.getLogWriter().info("url is " + url);
            conn = getConnection(url, "io.snappydata.jdbc.ClientDriver");
        } else {
            String url = "jdbc:gemfirexd://" + endpoints.get(0);
            Log.getLogWriter().info("url is " + url);
            conn = getConnection(url, "io.snappydata.jdbc.ClientDriver");
        }
        return conn;
    }

    private static Connection getConnection(String protocol, String driver) throws SQLException {
        Log.getLogWriter().info("Creating connection using " + driver + " with " + protocol);
        loadDriver(driver);
        Connection conn = DriverManager.getConnection(protocol);
        return conn;
    }

    public static void closeConnection(Connection conn) {
        try {
            conn.close();
        } catch (SQLException e) {
            SQLHelper.printSQLException(e);
            throw new TestException("Not able to release the connection " + TestHelper.getStackTrace(e));
        }
    }

    public void commit(Connection conn) {
        if (conn == null) return;
        try {
            Log.getLogWriter().info("committing the ops.. ");
            conn.commit();
        } catch (SQLException se) {
            SQLHelper.handleSQLException(se);
        }
    }

    /**
     * The JDBC driver is loaded by loading its class.  If you are using JDBC 4.0
     * (Java SE 6) or newer, JDBC drivers may be automatically loaded, making
     * this code optional.
     * <p/>
     * In an embedded environment, any static Derby system properties
     * must be set before loading the driver to take effect.
     */
    public static void loadDriver(String driver) {
        try {
            Class.forName(driver).newInstance();
        } catch (ClassNotFoundException e) {
            String s = "Problem loading JDBC driver: " + driver;
            throw new TestException(s, e);
        } catch (InstantiationException e) {
            String s = "Problem loading JDBC driver: " + driver;
            throw new TestException(s, e);
        } catch (IllegalAccessException e) {
            String s = "Problem loading JDBC driver: " + driver;
            throw new TestException(s, e);
        }
    }

    public static void runQuery() throws SQLException {
        Connection conn = getLocatorConnection();
        String query1 = "SELECT count(*) FROM airline";
        ResultSet rs = conn.createStatement().executeQuery(query1);
        while (rs.next()) {
            Log.getLogWriter().info("Qyery executed successfully and query result is ::" + rs.getLong(1));
        }
        closeConnection(conn);
    }

    public static void HydraTask_writeCountQueryResultsToSnappyBB() {
        snappyTest.writeCountQueryResultsToBB();
    }

    public static void HydraTask_writeUpdatedCountQueryResultsToSnappyBB() {
        snappyTest.writeUpdatedCountQueryResultsToBB();
    }

    public static void HydraTask_verifyUpdateOpOnSnappyCluster() {
        snappyTest.updateQuery();
    }

    public static void HydraTask_verifyDeleteOpOnSnappyCluster() {
        snappyTest.deleteQuery();
    }

    protected void deleteQuery() {
        runGemXDQuery = true;
        try {
            Connection conn = getLocatorConnection();
            String query1 = "select count(*) from trade.txhistory";
            long rowCountBeforeDelete = runSelectQuery(conn, query1);
            String query2 = "delete from trade.txhistory where type = 'buy'";
            int rowCount = conn.createStatement().executeUpdate(query2);
            commit(conn);
            Log.getLogWriter().info("Deleted " + rowCount + " rows in trade.txhistory table in snappy.");
            String query3 = "select count(*) from trade.txhistory";
            String query4 = "select count(*) from trade.txhistory where type = 'buy'";
            long rowCountAfterDelete = 0, rowCountForquery4;
            rowCountAfterDelete = runSelectQuery(conn, query3);
            Log.getLogWriter().info("RowCountBeforeDelete: " + rowCountBeforeDelete);
            Log.getLogWriter().info("RowCountAfterDelete: " + rowCountAfterDelete);
            long expectedRowCountAfterDelete = rowCountBeforeDelete - rowCount;
            Log.getLogWriter().info("ExpectedRowCountAfterDelete: " + expectedRowCountAfterDelete);
            if (!(rowCountAfterDelete == expectedRowCountAfterDelete)) {
                String misMatch = "Test Validation failed due to mismatch in countQuery results for table trade.txhistory. countQueryResults after performing delete ops should be : " + expectedRowCountAfterDelete + ", but it is : " + rowCountAfterDelete;
                throw new TestException(misMatch);
            }
            rowCountForquery4 = runSelectQuery(conn, query4);
            Log.getLogWriter().info("Row count for query: select count(*) from trade.txhistory where type = 'buy' is: " + rowCountForquery4);
            if (!(rowCountForquery4 == 0)) {
                String misMatch = "Test Validation failed due to wrong row count value for table trade.txhistory. Expected row count value is : 0, but found : " + rowCountForquery4;
                throw new TestException(misMatch);
            }
            closeConnection(conn);
        } catch (SQLException e) {
            throw new TestException("Not able to get connection " + TestHelper.getStackTrace(e));
        }
    }

    protected void updateQuery() {
        runGemXDQuery = true;
        try {
            Connection conn = getLocatorConnection();
            String query1 = "select count(*) from trade.customers";
            long rowCountBeforeUpdate = runSelectQuery(conn, query1);
            String query2 = "update trade.customers set addr = 'Pune'";
            Log.getLogWriter().info("update query is: " + query2);
            int rowCount = conn.createStatement().executeUpdate(query2);
            commit(conn);
            Log.getLogWriter().info("Updated " + rowCount + " rows in trade.customers table in snappy.");
            String query4 = "select count(*) from trade.customers";
            String query5 = "select count(*) from trade.customers where addr != 'Pune'";
            String query6 = "select count(*) from trade.customers where addr = 'Pune'";
            long rowCountAfterUpdate = 0, rowCountForquery5 = 0, rowCountForquery6 = 0;
            rowCountAfterUpdate = runSelectQuery(conn, query4);
            if (!(rowCountBeforeUpdate == rowCountAfterUpdate)) {
                String misMatch = "Test Validation failed due to mismatch in countQuery results for table trade.customers. countQueryResults after performing update ops should be : " + rowCountBeforeUpdate + " , but it is : " + rowCountAfterUpdate;
                throw new TestException(misMatch);
            }
            rowCountForquery6 = runSelectQuery(conn, query6);
            Log.getLogWriter().info("RowCountBeforeUpdate:" + rowCountBeforeUpdate);
            Log.getLogWriter().info("RowCountAfterUpdate:" + rowCountAfterUpdate);
            if (!(rowCountForquery6 == rowCount)) {
                String misMatch = "Test Validation failed due to mismatch in row count value for table trade.customers. Row count after performing update ops should be : " + rowCount + " , but it is : " + rowCountForquery6;
                throw new TestException(misMatch);
            }
            rowCountForquery5 = runSelectQuery(conn, query5);
            Log.getLogWriter().info("Row count for query: select count(*) from trade.customers where addr != 'Pune' is: " + rowCountForquery5);
            if (!(rowCountForquery5 == 0)) {
                String misMatch = "Test Validation failed due to wrong row count value for table trade.customers. Expected row count value is : 0, but found : " + rowCountForquery5;
                throw new TestException(misMatch);
            }
            closeConnection(conn);
        } catch (SQLException e) {
            throw new TestException("Not able to get connection " + TestHelper.getStackTrace(e));
        }
    }

    protected static Long runSelectQuery(Connection conn, String query) {
        long rowCount = 0;
        try {
            ResultSet rs = conn.createStatement().executeQuery(query);
            while (rs.next()) {
                rowCount = rs.getLong(1);
                Log.getLogWriter().info(query + " query executed successfully and query result is : " + rs.getLong(1));
            }
        } catch (SQLException e) {
            throw new TestException("Not able to get connection " + TestHelper.getStackTrace(e));
        }
        return rowCount;
    }

    protected static void writeCountQueryResultsToBB() {
        runGemXDQuery = true;
        try {
            Connection conn = getLocatorConnection();
            String selectQuery = "select count(*) from ";
            ArrayList<String[]> tables = (ArrayList<String[]>) SQLBB.getBB().getSharedMap().get("tableNames");
            for (String[] table : tables) {
                String schemaTableName = table[0] + "." + table[1];
                String query = selectQuery + schemaTableName.toLowerCase();
                getCountQueryResult(conn, query, schemaTableName);
            }
            closeConnection(conn);
        } catch (SQLException e) {
            throw new TestException("Not able to get connection " + TestHelper.getStackTrace(e));
        }
    }

    protected static void writeUpdatedCountQueryResultsToBB() {
        runGemXDQuery = true;
        try {
            Connection conn = getLocatorConnection();
            String selectQuery = "select count(*) from ";
            ArrayList<String[]> tables = (ArrayList<String[]>) SQLBB.getBB().getSharedMap().get("tableNames");
            for (String[] table : tables) {
                String schemaTableName = table[0] + "." + table[1];
                String query = selectQuery + schemaTableName.toLowerCase();
                getCountQueryResult(conn, query, schemaTableName + "AfterOps");
            }
            closeConnection(conn);
        } catch (SQLException e) {
            throw new TestException("Not able to get connection " + TestHelper.getStackTrace(e));
        }
    }

    protected static void getCountQueryResult(Connection conn, String query, String tableName) {
        try {
            ResultSet rs = conn.createStatement().executeQuery(query);
            while (rs.next()) {
                Log.getLogWriter().info("Query:: " + query + "\nResult in Snappy:: " + rs.getLong(1));
                SnappyBB.getBB().getSharedMap().put(tableName, rs.getLong(1));
            }
        } catch (SQLException se) {
            SQLHelper.handleSQLException(se);
        }
    }

    public static void HydraTask_verifyCountQueryResults() {
        ArrayList<String[]> tables = (ArrayList<String[]>) SQLBB.getBB().getSharedMap().get("tableNames");
        for (String[] table1 : tables) {
            String schemaTableName = table1[0] + "." + table1[1];
            String tableName = schemaTableName;
            Long countQueryResultInSnappy = (Long) SnappyBB.getBB().getSharedMap().get(tableName);
            Log.getLogWriter().info("countQueryResult for table " + tableName + " in Snappy: " + countQueryResultInSnappy);
            Long countQueryResultInGemXD = (Long) SQLBB.getBB().getSharedMap().get(tableName);
            Log.getLogWriter().info("countQueryResult for table " + tableName + " in GemFireXD: " + countQueryResultInGemXD);
            if (!(countQueryResultInSnappy.equals(countQueryResultInGemXD))) {
                String misMatch = "Test Validation failed as countQuery result for table  " + tableName + " in GemFireXD: " + countQueryResultInGemXD + " did not match not match with countQuery result for table " + tableName + " in Snappy: " + countQueryResultInSnappy;
                throw new TestException(misMatch);
            }
        }
    }

    public static void HydraTask_verifyInsertOpOnSnappyCluster() {
        snappyTest.insertQuery();
    }

    public static String getCurrentTimeStamp() {
        SimpleDateFormat sdfDate = new SimpleDateFormat("yyyy-MM-dd HH:mm:ss.SSS");
        Date now = new Date();
        String strDate = sdfDate.format(now);
        return strDate;
    }

    protected void insertQuery() {
        runGemXDQuery = true;
        try {
            Connection conn = getLocatorConnection();
            String query1 = "select count(*) from trade.txhistory";
            long rowCountBeforeInsert = runSelectQuery(conn, query1);
            for (int i = 0; i < 100; i++) {
                int cid = random.nextInt(20000);
                int tid = random.nextInt(40);
                int oid = random.nextInt(20000);
                int sid = random.nextInt(20000);
                int qty = random.nextInt(20000);
                int price = random.nextInt(Integer.MAX_VALUE) * 0;
                String ordertime = getCurrentTimeStamp();
                String type = "buy";
                String query2 = "insert into trade.txhistory (cid, oid, sid, qty, price, ordertime, type, tid )values (" + cid + ", " + oid + ", " + sid + ", " + qty + ", " + price + ", '" + ordertime + "', '" + type + "', " + tid + ")";
                int rowCount = conn.createStatement().executeUpdate(query2);
                commit(conn);
                Log.getLogWriter().info("Inserted " + rowCount + " rows into trade.txhistory table in snappy with values : " + "(" + cid + ", " + oid + ", " + sid + ", " + qty + ", " + price + ", '" + ordertime + "', '" + type + "', " + tid + ")");
            }
            String query3 = "select count(*) from trade.txhistory";
            long rowCountAfterInsert = 0;
            rowCountAfterInsert = runSelectQuery(conn, query3);
            Log.getLogWriter().info("RowCountBeforeInsert: " + rowCountBeforeInsert);
            Log.getLogWriter().info("RowCountAfterInsert: " + rowCountAfterInsert);
            long expectedRowCountAfterInsert = rowCountBeforeInsert + 100;
            Log.getLogWriter().info("ExpectedRowCountAfterInsert: " + expectedRowCountAfterInsert);
            if (!(rowCountAfterInsert == expectedRowCountAfterInsert)) {
                String misMatch = "Test Validation failed due to mismatch in countQuery results for table trade.txhistory. countQueryResults after performing insert ops should be : " + expectedRowCountAfterInsert + ", but it is : " + rowCountAfterInsert;
                throw new TestException(misMatch);
            }
            closeConnection(conn);
        } catch (SQLException e) {
            throw new TestException("Not able to get connection " + TestHelper.getStackTrace(e));
        }
    }

    protected void writeToFile(String logDir, File file) {
        try {
            FileWriter fw = new FileWriter(file.getAbsoluteFile(), true);
            BufferedWriter bw = new BufferedWriter(fw);
            bw.write(logDir);
            bw.newLine();
            bw.close();
        } catch (IOException e) {
            throw new TestException("Error occurred while writing to a file: " + file + e.getMessage());
        }
    }

    /**
     * Executes user SQL scripts.
     */
    public static synchronized void HydraTask_executeSQLScripts() {
        Vector scriptNames, dataLocationList = null, persistenceModeList = null, colocateWithOptionList = null,
                partitionByOptionList = null, numPartitionsList = null, redundancyOptionList = null,
                recoverDelayOptionList = null, maxPartitionSizeList = null, evictionByOptionList = null;
        File log = null, logFile = null;
        scriptNames = SnappyPrms.getSQLScriptNames();
        if (scriptNames == null) {
            String s = "No Script names provided for executing in the Hydra TASK";
            throw new TestException(s);
        }
        try {
            dataLocationList = SnappyPrms.getDataLocationList();
            persistenceModeList = SnappyPrms.getPersistenceModeList();
            colocateWithOptionList = SnappyPrms.getColocateWithOptionList();
            partitionByOptionList = SnappyPrms.getPartitionByOptionList();
            numPartitionsList = SnappyPrms.getNumPartitionsList();
            redundancyOptionList = SnappyPrms.getRedundancyOptionList();
            recoverDelayOptionList = SnappyPrms.getRecoverDelayOptionList();
            maxPartitionSizeList = SnappyPrms.getMaxPartitionSizeList();
            evictionByOptionList = SnappyPrms.getEvictionByOptionList();
            if (dataLocationList.size() != scriptNames.size()) {
                Log.getLogWriter().info("Adding \" \" parameter in the dataLocationList for the scripts for which no dataLocation is specified.");
                while (dataLocationList.size() != scriptNames.size())
                    dataLocationList.add(" ");
            }
            if (persistenceModeList.size() != scriptNames.size()) {
                Log.getLogWriter().info("Adding \"async\" parameter in the persistenceModeList for the scripts for which no persistence mode is specified.");
                while (persistenceModeList.size() != scriptNames.size())
                    persistenceModeList.add("async");
            }
            if (colocateWithOptionList.size() != scriptNames.size()) {
                Log.getLogWriter().info("Adding \"none\" parameter in the colocateWithOptionList for the scripts for which no COLOCATE_WITH Option is specified.");
                while (colocateWithOptionList.size() != scriptNames.size())
                    colocateWithOptionList.add("none");
            }
            if (partitionByOptionList.size() != scriptNames.size()) {
                Log.getLogWriter().info("Adding \" \" parameter in the partitionByOptionList for the scripts for which no PARTITION_BY option is specified.");
                while (partitionByOptionList.size() != scriptNames.size())
                    partitionByOptionList.add(" ");
            }
            if (numPartitionsList.size() != scriptNames.size()) {
                Log.getLogWriter().info("Adding \"113\" parameter in the partitionByOptionsList for the scripts for which no BUCKETS option is specified.");
                while (numPartitionsList.size() != scriptNames.size())
                    numPartitionsList.add("113");
            }
            if (redundancyOptionList.size() != scriptNames.size()) {
                Log.getLogWriter().info("Adding \" \" parameter in the redundancyOptionList for the scripts for which no REDUNDANCY option is specified.");
                while (redundancyOptionList.size() != scriptNames.size())
                    redundancyOptionList.add(" ");
            }
            if (recoverDelayOptionList.size() != scriptNames.size()) {
                Log.getLogWriter().info("Adding \" \" parameter in the recoverDelayOptionList for the scripts for which no RECOVER_DELAY option is specified.");
                while (recoverDelayOptionList.size() != scriptNames.size())
                    recoverDelayOptionList.add(" ");
            }
            if (maxPartitionSizeList.size() != scriptNames.size()) {
                Log.getLogWriter().info("Adding \" \" parameter in the maxPartitionSizeList for the scripts for which no MAX_PART_SIZE option is specified.");
                while (maxPartitionSizeList.size() != scriptNames.size())
                    maxPartitionSizeList.add(" ");
            }
            if (evictionByOptionList.size() != scriptNames.size()) {
                Log.getLogWriter().info("Adding \"LRUHEAPPERCENT\" parameter in the evictionByOptionList for the scripts for which no EVICTION_BY option is specified.");
                while (evictionByOptionList.size() != scriptNames.size())
                    evictionByOptionList.add("LRUHEAPPERCENT");
            }
            for (int i = 0; i < scriptNames.size(); i++) {
                String userScript = (String) scriptNames.elementAt(i);
                String location = (String) dataLocationList.elementAt(i);
                String persistenceMode = (String) persistenceModeList.elementAt(i);
                String colocateWith = (String) colocateWithOptionList.elementAt(i);
                String partitionBy = (String) partitionByOptionList.elementAt(i);
                String numPartitions = (String) numPartitionsList.elementAt(i);
                String redundancy = (String) redundancyOptionList.elementAt(i);
                String recoverDelay = (String) recoverDelayOptionList.elementAt(i);
                String maxPartitionSize = (String) maxPartitionSizeList.elementAt(i);
                String evictionByOption = (String) evictionByOptionList.elementAt(i);
                String dataLocation = snappyTest.getDataLocation(location);
                String filePath = snappyTest.getScriptLocation(userScript);
                log = new File(".");
                String dest = log.getCanonicalPath() + File.separator + "sqlScriptsResult.log";
                logFile = new File(dest);
                String primaryLocatorHost = (String) SnappyBB.getBB().getSharedMap().get("primaryLocatorHost");
                String primaryLocatorPort = (String) SnappyBB.getBB().getSharedMap().get("primaryLocatorPort");
                ProcessBuilder pb = new ProcessBuilder(SnappyShellPath, "run", "-file=" + filePath, "-param:dataLocation=" + dataLocation,
                        "-param:persistenceMode=" + persistenceMode, "-param:colocateWith=" + colocateWith,
                        "-param:partitionBy=" + partitionBy, "-param:numPartitions=" + numPartitions,
                        "-param:redundancy=" + redundancy, "-param:recoverDelay=" + recoverDelay,
                        "-param:maxPartitionSize=" + maxPartitionSize, "-param:evictionByOption=" + evictionByOption,
                        "-client-port=" + primaryLocatorPort, "-client-bind-address=" + primaryLocatorHost);
                snappyTest.executeProcess(pb, logFile);
            }
        } catch (IOException e) {
            throw new TestException("IOException occurred while retriving destination logFile path " + log + "\nError Message:" + e.getMessage());
        }
    }

    public void executeProcess(ProcessBuilder pb, File logFile) {
        Process p = null;
        try {
            pb.redirectErrorStream(true);
            pb.redirectError(ProcessBuilder.Redirect.PIPE);
            pb.redirectOutput(ProcessBuilder.Redirect.appendTo(logFile));
            p = pb.start();
            assert pb.redirectInput() == ProcessBuilder.Redirect.PIPE;
            assert pb.redirectOutput().file() == logFile;
            assert p.getInputStream().read() == -1;
            int rc = p.waitFor();
            if (rc == 0) {
                Log.getLogWriter().info("Executed successfully");
            } else {
                Log.getLogWriter().info("Failed with exit code: " + rc);
            }
        } catch (IOException e) {
            throw new TestException("Exception occurred while starting the process:" + pb + "\nError Message:" + e.getMessage());
        } catch (InterruptedException e) {
            throw new TestException("Exception occurred while waiting for the process execution:" + p + "\nError Message:" + e.getMessage());
        }
    }

    protected void recordSnappyProcessIDinNukeRun(String pName) {
        Process pr = null;
        try {
            String command;
            if (pName.equals("Master"))
<<<<<<< HEAD
                command = "ps ax | grep " + pName + " | grep -v grep | awk '{print $1}'";
=======
                command = "ps ax | grep -w " + pName + " | grep -v grep | awk '{print $1}'";
>>>>>>> 64edec85
            else command = "jps | grep " + pName + " | awk '{print $1}'";
            hd = TestConfig.getInstance().getMasterDescription()
                    .getVmDescription().getHostDescription();
            ProcessBuilder pb = new ProcessBuilder("/bin/bash", "-c", command);
            File log = new File(".");
            pb.redirectErrorStream(true);
            String dest = log.getCanonicalPath() + File.separator + "PIDs.log";
            File logFile = new File(dest);
            pb.redirectOutput(ProcessBuilder.Redirect.appendTo(logFile));
            pr = pb.start();
            pr.waitFor();
            FileInputStream fis = new FileInputStream(logFile);
            BufferedReader br = new BufferedReader(new InputStreamReader(fis));
            String str = null;
            while ((str = br.readLine()) != null) {
                int pid = Integer.parseInt(str);
                try {
                    if (pids.contains(pid)) {
                        Log.getLogWriter().info("Pid is already recorded with Master" + pid);
                    } else {
                        pids.add(pid);
                        RemoteTestModule.Master.recordPID(hd, pid);
                        SnappyBB.getBB().getSharedMap().put("pid" + "_" + pName + "_" + str, str);
                    }
                } catch (RemoteException e) {
                    String s = "Unable to access master to record PID: " + pid;
                    throw new HydraRuntimeException(s, e);
                }
                Log.getLogWriter().info("pid value successfully recorded with Master");
            }
            br.close();
        } catch (IOException e) {
            String s = "Problem while starting the process : " + pr;
            throw new TestException(s, e);
        } catch (InterruptedException e) {
            String s = "Exception occurred while waiting for the process execution : " + pr;
            throw new TestException(s, e);
        }
    }


    /**
     * Task(ENDTASK) for cleaning up snappy processes, because they are not stopped by Hydra in case of Test failure.
     */
    public static void HydraTask_cleanUpSnappyProcessesOnFailure() {
        Process pr = null;
        ProcessBuilder pb = null;
        File logFile = null, log = null, nukeRunOutput = null;
        try {
            List<String> pidList = new ArrayList();
            HostDescription hd = TestConfig.getInstance().getMasterDescription()
                    .getVmDescription().getHostDescription();
            pidList = snappyTest.getPidList();
            log = new File(".");
            String nukerun = log.getCanonicalPath() + File.separator + "snappyNukeRun.sh";
            logFile = new File(nukerun);
            String nukeRunOutputString = log.getCanonicalPath() + File.separator + "nukeRunOutput.log";
            nukeRunOutput = new File(nukeRunOutputString);
            FileWriter fw = new FileWriter(logFile.getAbsoluteFile(), true);
            BufferedWriter bw = new BufferedWriter(fw);
            for (String pidString : pidList) {
                int pid = Integer.parseInt(pidString);
                bw.write("/bin/kill -KILL " + pid);
                bw.newLine();
                try {
                    RemoteTestModule.Master.removePID(hd, pid);
                } catch (RemoteException e) {
                    String s = "Failed to remove PID from nukerun script: " + pid;
                    throw new HydraRuntimeException(s, e);
                }
            }
            bw.close();
            fw.close();
            logFile.setExecutable(true);
            pb = new ProcessBuilder(nukerun);
            pb.redirectErrorStream(true);
            pb.redirectOutput(ProcessBuilder.Redirect.appendTo(nukeRunOutput));
            pr = pb.start();
            pr.waitFor();
        } catch (IOException e) {
            throw new TestException("IOException occurred while retriving logFile path " + log + "\nError Message:" + e.getMessage());
        } catch (InterruptedException e) {
            String s = "Exception occurred while waiting for the process execution : " + pr;
            throw new TestException(s, e);
        }
    }

    /**
     * Executes snappy Streaming Jobs.
     */
    public static void HydraTask_executeSnappyStreamingJob() {
        snappyTest.executeSnappyStreamingJob(SnappyPrms.getSnappyStreamingJobClassNames(),
                "snappyStreamingJobTaskResult_" + System.currentTimeMillis() + ".log");
    }

    /**
     * Executes Snappy Jobs.
     */
    public static void HydraTask_executeSnappyJob() {
        int currentThread = snappyTest.getMyTid();
        String logFile = "snappyJobResult_thread_" + currentThread + "_" + System.currentTimeMillis() + ".log";
        SnappyBB.getBB().getSharedMap().put("logFilesForJobs_" + currentThread + "_" + System.currentTimeMillis(), logFile);
        snappyTest.executeSnappyJob(SnappyPrms.getSnappyJobClassNames(), logFile, SnappyPrms.getUserAppJar(), jarPath, SnappyPrms.getUserAppName());
    }

    /**
     * Executes snappy Streaming Jobs. Task is specifically written for benchmarking.
     */
    public static void HydraTask_executeSnappyStreamingJob_benchmarking() {
        snappyTest.executeSnappyStreamingJob(SnappyPrms.getSnappyStreamingJobClassNames(),
                "snappyStreamingJobTaskResult_" + System.currentTimeMillis() + ".log");
    }

    /**
     * Executes Spark Jobs in Task.
     */
    public static void HydraTask_executeSparkJob() {
        int currentThread = snappyTest.getMyTid();
        String logFile = "sparkJobTaskResult_thread_" + currentThread + "_" + System.currentTimeMillis() + ".log";
        snappyTest.executeSparkJob(SnappyPrms.getSparkJobClassNames(), logFile);
    }

    /**
     * Executes snappy Streaming Jobs in Task.
     */
    public static void HydraTask_executeSnappyStreamingJobWithFileStream() {
        Runnable fileStreaming = new Runnable() {
            public void run() {
                snappyTest.executeSnappyStreamingJob(SnappyPrms.getSnappyStreamingJobClassNames(), "snappyStreamingJobResult_" + System.currentTimeMillis() + ".log");
            }
        };

        Runnable simulateFileStream = new Runnable() {
            public void run() {
                snappyTest.simulateStream();
            }
        };

        ExecutorService es = Executors.newFixedThreadPool(2);
        es.submit(fileStreaming);
        es.submit(simulateFileStream);
        try {
            Log.getLogWriter().info("Sleeping for " + waitTimeBeforeStreamingJobStatus + "millis before executor service shut down");
            Thread.sleep(waitTimeBeforeStreamingJobStatus);
            es.shutdown();
            es.awaitTermination(60, TimeUnit.SECONDS);
        } catch (InterruptedException e) {
            throw new TestException("Exception occurred while waiting for the snappy streaming job process execution." + "\nError Message:" + e.getMessage());
        }
    }

    protected void executeSnappyStreamingJob(Vector jobClassNames, String logFileName) {
        String snappyJobScript = getScriptLocation("snappy-job.sh");
        String curlCommand1 = null, curlCommand2 = null, curlCommand3 = null, contextName = null, APP_PROPS = null;
        ProcessBuilder pb = null;
        File log = null;
        File logFile = null;
        userAppJar = SnappyPrms.getUserAppJar();
        snappyTest.verifyDataForJobExecution(jobClassNames, userAppJar);
        leadHost = getLeadHost();
        String leadPort = (String) SnappyBB.getBB().getSharedMap().get("primaryLeadPort");
        try {
            for (int i = 0; i < jobClassNames.size(); i++) {
                String userJob = (String) jobClassNames.elementAt(i);
                if (SnappyPrms.getCommaSepAPPProps() == null) {
                    APP_PROPS = "shufflePartitions=" + SnappyPrms.getShufflePartitions();
                } else {
                    APP_PROPS = SnappyPrms.getCommaSepAPPProps() + ",shufflePartitions=" + SnappyPrms.getShufflePartitions();
                }
                contextName = "snappyStreamingContext" + System.currentTimeMillis();
                String contextFactory = "org.apache.spark.sql.streaming.SnappyStreamingContextFactory";
                curlCommand1 = "curl --data-binary @" + snappyTest.getUserAppJarLocation(userAppJar, jarPath) + " " + leadHost + ":" + leadPort + "/jars/myapp";
                curlCommand2 = "curl -d  \"\"" + " '" + leadHost + ":" + leadPort + "/" + "contexts/" + contextName + "?context-factory=" + contextFactory + "'";
                curlCommand3 = "curl -d " + APP_PROPS + " '" + leadHost + ":" + leadPort + "/jobs?appName=myapp&classPath=" + userJob + "&context=" + contextName + "'";
                pb = new ProcessBuilder("/bin/bash", "-c", curlCommand1);
                log = new File(".");
                String dest = log.getCanonicalPath() + File.separator + logFileName;
                logFile = new File(dest);
                snappyTest.executeProcess(pb, logFile);
                pb = new ProcessBuilder("/bin/bash", "-c", curlCommand2);
                snappyTest.executeProcess(pb, logFile);
                pb = new ProcessBuilder("/bin/bash", "-c", curlCommand3);
                snappyTest.executeProcess(pb, logFile);
            }
            snappyTest.getSnappyJobsStatus(snappyJobScript, logFile, leadPort);
        } catch (IOException e) {
            throw new TestException("IOException occurred while retriving destination logFile path " + log + "\nError Message:" + e.getMessage());
        }
    }

    protected void executeSnappyStreamingJobUsingJobScript(Vector jobClassNames, String logFileName) {
        String snappyJobScript = getScriptLocation("snappy-job.sh");
        ProcessBuilder pb = null;
        File log = null;
        File logFile = null;
        userAppJar = SnappyPrms.getUserAppJar();
        snappyTest.verifyDataForJobExecution(jobClassNames, userAppJar);
        leadHost = getLeadHost();
        String leadPort = (String) SnappyBB.getBB().getSharedMap().get("primaryLeadPort");
        try {
            for (int i = 0; i < jobClassNames.size(); i++) {
                String userJob = (String) jobClassNames.elementAt(i);
                pb = new ProcessBuilder(snappyJobScript, "submit", "--lead", leadHost + ":" + leadPort, "--app-name", "myapp", "--class", userJob, "--app-jar", snappyTest.getUserAppJarLocation(userAppJar, jarPath), "--stream");
                java.util.Map<String, String> env = pb.environment();
                if (SnappyPrms.getCommaSepAPPProps() == null) {
                    env.put("APP_PROPS", "shufflePartitions=" + SnappyPrms.getShufflePartitions());
                } else {
                    env.put("APP_PROPS", SnappyPrms.getCommaSepAPPProps() + ",shufflePartitions=" + SnappyPrms.getShufflePartitions());
                }
                log = new File(".");
                String dest = log.getCanonicalPath() + File.separator + logFileName;
                logFile = new File(dest);
                snappyTest.executeProcess(pb, logFile);
            }
            snappyTest.getSnappyJobsStatus(snappyJobScript, logFile, leadPort);
        } catch (IOException e) {
            throw new TestException("IOException occurred while retriving destination logFile path " + log + "\nError Message:" + e.getMessage());
        }
    }

    public String getLeadHost() {
        if (isLongRunningTest) {
            leadHost = getLeadHostFromFile();
        } else {
            leadHost = (String) SnappyBB.getBB().getSharedMap().get("primaryLeadHost");
            if (leadHost == null) {
                retrievePrimaryLeadHost(cycleVms);
                leadHost = (String) SnappyBB.getBB().getSharedMap().get("primaryLeadHost");
                Log.getLogWriter().info("primaryLead Host is: " + leadHost);
            }
        }
        return leadHost;
    }

    protected void verifyDataForJobExecution(Vector jobClassNames, String userAppJar) {
        if (userAppJar == null) {
            String s = "Missing userAppJar parameter.";
            throw new TestException(s);
        }
        if (jobClassNames == null) {
            String s = "Missing JobClassNames parameter for required TASK/CLOSETASK.";
            throw new TestException(s);
        }
    }

    public void executeSnappyJob(Vector jobClassNames, String logFileName, String userAppJar, String jarPath, String appName) {
        String snappyJobScript = getScriptLocation("snappy-job.sh");
        File log = null, logFile = null;
//        userAppJar = SnappyPrms.getUserAppJar();
        if (appName == null) appName = SnappyPrms.getUserAppName();
        snappyTest.verifyDataForJobExecution(jobClassNames, userAppJar);
        leadHost = getLeadHost();
        String leadPort = (String) SnappyBB.getBB().getSharedMap().get("primaryLeadPort");
        Log.getLogWriter().info("primaryLead Port is : " + leadPort);
        try {
            for (int i = 0; i < jobClassNames.size(); i++) {
                String userJob = (String) jobClassNames.elementAt(i);
                String APP_PROPS = null;
                if (SnappyPrms.getCommaSepAPPProps() == null) {
                    APP_PROPS = "logFileName=" + logFileName + ",shufflePartitions=" + SnappyPrms.getShufflePartitions();
                } else {
                    APP_PROPS = SnappyPrms.getCommaSepAPPProps() + ",logFileName=" + logFileName + ",shufflePartitions=" + SnappyPrms.getShufflePartitions();
                }
                String curlCommand1 = "curl --data-binary @" + snappyTest.getUserAppJarLocation(userAppJar, jarPath) + " " + leadHost + ":" + leadPort + "/jars/" + appName;
                String curlCommand2 = "curl -d " + APP_PROPS + " '" + leadHost + ":" + leadPort + "/jobs?appName=" + appName + "&classPath=" + userJob + "'";
                ProcessBuilder pb = new ProcessBuilder("/bin/bash", "-c", curlCommand1);
                log = new File(".");
                String dest = log.getCanonicalPath() + File.separator + logFileName;
                logFile = new File(dest);
                snappyTest.executeProcess(pb, logFile);
                pb = new ProcessBuilder("/bin/bash", "-c", curlCommand2);
                snappyTest.executeProcess(pb, logFile);
            }
            boolean retry = snappyTest.getSnappyJobsStatus(snappyJobScript, logFile, leadPort);
            if (retry && jobSubmissionCount <= SnappyPrms.getRetryCountForJob()) {
                jobSubmissionCount++;
                Thread.sleep(6000);
                Log.getLogWriter().info("Job failed due to primary lead node failover. Resubmitting the job to new primary lead node.....");
                retrievePrimaryLeadHost(cycleVms);
                HydraTask_executeSnappyJob();
            }
        } catch (IOException e) {
            throw new TestException("IOException occurred while retriving destination logFile path " + log + "\nError Message:" + e.getMessage());
        } catch (InterruptedException e) {
            throw new TestException("Exception occurred while waiting for the snappy streaming job process re-execution." + "\nError Message:" + e.getMessage());
        }
    }

    protected void executeSparkJob(Vector jobClassNames, String logFileName) {
        String snappyJobScript = getScriptLocation("spark-submit");
        ProcessBuilder pb = null;
        File log = null, logFile = null;
        userAppJar = SnappyPrms.getUserAppJar();
        snappyTest.verifyDataForJobExecution(jobClassNames, userAppJar);
        try {
            for (int i = 0; i < jobClassNames.size(); i++) {
                String userJob = (String) jobClassNames.elementAt(i);
                String masterHost = getSparkMasterHost();
                String locatorsList = getLocatorsList("locators");
                String command = snappyJobScript + " --class " + userJob +
                        " --master spark://" + masterHost + ":" + MASTER_PORT + " --conf snappydata.store.locators=" + locatorsList + " " +
                        " --conf spark.extraListeners=io.snappydata.hydra.SnappyCustomSparkListener" +
                        " " + snappyTest.getUserAppJarLocation(userAppJar, jarPath) + " " + SnappyPrms.getUserAppArgs();
                Log.getLogWriter().info("spark-submit command is : " + command);
                log = new File(".");
                String dest = log.getCanonicalPath() + File.separator + logFileName;
                logFile = new File(dest);
                pb = new ProcessBuilder("/bin/bash", "-c", command);
                snappyTest.executeProcess(pb, logFile);
                String searchString = "Spark ApplicationEnd: ";
                String expression = "cat " + logFile + " | grep -e Exception -e '" + searchString + "' | grep -v java.net.BindException" + " | wc -l)\"";
                String searchCommand = "while [ \"$(" + expression + " -le  0 ] ; do sleep 1 ; done";
                pb = new ProcessBuilder("/bin/bash", "-c", searchCommand);
                Log.getLogWriter().info("spark job " + userJob + " starts at: " + System.currentTimeMillis());
                executeProcess(pb, logFile);
                Log.getLogWriter().info("spark job " + userJob + " finishes at:  " + System.currentTimeMillis());
            }
        } catch (IOException e) {
            throw new TestException("IOException occurred while retriving destination logFile path " + log + "\nError Message:" + e.getMessage());
        }
    }

    protected static String getAbsoluteJarLocation(String jarPath, final String jarName) {
        String absoluteJarPath = null;
        File baseDir = new File(jarPath);
        try {
            IOFileFilter filter = new WildcardFileFilter(jarName);
            List<File> files = (List<File>) FileUtils.listFiles(baseDir, filter, TrueFileFilter.INSTANCE);
            Log.getLogWriter().info("Jar file found: " + Arrays.asList(files));
            for (File file1 : files) {
                if (!file1.getAbsolutePath().contains("/work/"))
                    absoluteJarPath = file1.getAbsolutePath();
            }
        } catch (Exception e) {
            Log.getLogWriter().info("Unable to find " + jarName + " jar at " + jarPath + " location.");
        }
        return absoluteJarPath;
    }

    /**
     * Returns the output file containing collective output for all threads executing Snappy job in CLOSETASK.
     */
    public static void HydraTask_getSnappyJobOutputCollectivelyForCloseTask() {
        snappyTest.getSnappyJobOutputCollectively("logFilesForJobs_", "snappyJobCollectiveOutputForCloseTask.log");
    }

    /**
     * Returns the output file containing collective output for all threads executing Snappy job in TASK.
     */
    public static void HydraTask_getSnappyJobOutputCollectivelyForTask() {
        snappyTest.getSnappyJobOutputCollectively("logFilesForJobs_", "snappyJobCollectiveOutputForTask.log");
    }

    protected void getSnappyJobOutputCollectively(String logFilekey, String fileName) {
        Set<String> snappyJobLogFiles = new LinkedHashSet<String>();
        File fin = null;
        try {
            Set<String> keys = SnappyBB.getBB().getSharedMap().getMap().keySet();
            for (String key : keys) {
                if (key.startsWith(logFilekey)) {


                    String logFilename = (String) SnappyBB.getBB().getSharedMap().getMap().get(key);
                    Log.getLogWriter().info("Key Found...." + logFilename);
                    snappyJobLogFiles.add(logFilename);
                }
            }
            File dir = new File(".");
            String dest = dir.getCanonicalPath() + File.separator + fileName;
            File file = new File(dest);
            if (!file.exists()) return;
            int num = (int) SnappyBB.getBB().getSharedCounters().incrementAndRead(SnappyBB.doneExecution);
            if (num == 1) {
                FileWriter fstream = new FileWriter(dest, true);
                BufferedWriter bw = new BufferedWriter(fstream);
                Iterator<String> itr = snappyJobLogFiles.iterator();
                while (itr.hasNext()) {
                    String userScript = itr.next();
                    String threadID = userScript.substring(userScript.lastIndexOf("_"), userScript.indexOf("."));
                    String threadInfo = "Thread" + threadID + " output:";
                    bw.write(threadInfo);
                    bw.newLine();
                    String fileInput = snappyTest.getLogDir() + File.separator + userScript;
                    fin = new File(fileInput);
                    FileInputStream fis = new FileInputStream(fin);
                    BufferedReader in = new BufferedReader(new InputStreamReader(fis));
                    String line = null;
                    while ((line = in.readLine()) != null) {
                        bw.write(line);
                        bw.newLine();
                    }
                    in.close();
                }
                bw.close();
            }
        } catch (FileNotFoundException e) {
            String s = "Unable to find file: " + fin;
            throw new TestException(s);
        } catch (IOException e) {
            String s = "Problem while writing to the file : " + fin;
            throw new TestException(s, e);
        }
    }

    protected void simulateStream() {
        File logFile = null;
        File log = new File(".");
        try {
            String streamScriptName = snappyTest.getScriptLocation(simulateStreamScriptName);
            ProcessBuilder pb = new ProcessBuilder(streamScriptName, simulateStreamScriptDestinationFolder, productDir);
            String dest = log.getCanonicalPath() + File.separator + "simulateFileStreamResult.log";
            logFile = new File(dest);
            snappyTest.executeProcess(pb, logFile);
        } catch (IOException e) {
            String s = "problem occurred while retriving destination logFile path " + log;
            throw new TestException(s, e);
        }
    }

    public boolean getSnappyJobsStatus(String snappyJobScript, File logFile, String leadPort) {
        boolean found = false;
        try {
            String line = null;
            Set<String> jobIds = new LinkedHashSet<String>();
            FileReader freader = new FileReader(logFile);
            BufferedReader inputFile = new BufferedReader(freader);
            while ((line = inputFile.readLine()) != null) {
                if (line.contains("jobId")) {
                    String jobID = line.split(":")[1].trim();
                    jobID = jobID.substring(1, jobID.length() - 2);
                    jobIds.add(jobID);
                }
            }
            inputFile.close();
            for (String str : jobIds) {
                File log = new File(".");
                String dest = log.getCanonicalPath() + File.separator + "jobStatus_" + RemoteTestModule.getCurrentThread().getThreadId() + "_" + System.currentTimeMillis() + ".log";
                File commandOutput = new File(dest);
                String expression = snappyJobScript + " status --lead " + leadHost + ":" + leadPort + " --job-id " + str + " > " + commandOutput + " 2>&1 ; grep -e '\"status\": \"FINISHED\"' -e 'curl:' -e '\"status\": \"ERROR\"' " + commandOutput + " | wc -l)\"";
                String command = "while [ \"$(" + expression + " -le  0 ] ; do rm " + commandOutput + " ;  touch " + commandOutput + "  ; done";
                ProcessBuilder pb = new ProcessBuilder("/bin/bash", "-c", command);
                Log.getLogWriter().info("job " + str + " starts at: " + System.currentTimeMillis());
                executeProcess(pb, commandOutput);
                Log.getLogWriter().info("job " + str + " finishes at:  " + System.currentTimeMillis());
                FileInputStream fis = new FileInputStream(commandOutput);
                BufferedReader br = new BufferedReader(new InputStreamReader(fis));
                line = null;
                String searchString = "Connection reset by peer";
                while ((line = br.readLine()) != null && !found) {
                    if (line.toLowerCase().contains(searchString.toLowerCase())) {
                        found = true;
                        Log.getLogWriter().info("Connection reset by peer...");
                    }
                }
                br.close();
            }
        } catch (FileNotFoundException e) {
            String s = "Unable to find file: " + logFile;
            throw new TestException(s);
        } catch (IOException e) {
            String s = "Problem while reading the file : " + logFile;
            throw new TestException(s, e);
        }
        return found;
    }

    public synchronized void retrievePrimaryLeadHost(boolean cycleVms) {
        Object[] tmpArr = null;
        String leadPort = null;
        tmpArr = getPrimaryLeadVM(cycleLeadVMTarget);
        List<ClientVmInfo> vmList;
        vmList = (List<ClientVmInfo>) (tmpArr[0]);
        Log.getLogWriter().info("SS tempArray: " + tmpArr[0].toString());
        Set<String> myDirList = new LinkedHashSet<String>();
        myDirList = getFileContents("logDir_", myDirList);
        for (int i = 0; i < vmList.size(); i++) {
            ClientVmInfo targetVm = vmList.get(i);
            String clientName = targetVm.getClientName();
            for (String vmDir : myDirList) {
                if (vmDir.contains(clientName)) {
                    String[] splitedNodeConfig = vmDir.split("_");
                    leadHost = splitedNodeConfig[splitedNodeConfig.length - 2];
                    Log.getLogWriter().info("New Primary leadHost is: " + leadHost);
                    SnappyBB.getBB().getSharedMap().put("primaryLeadHost", leadHost);
                    leadPort = getPrimaryLeadPort(clientName);
                    SnappyBB.getBB().getSharedMap().put("primaryLeadPort", leadPort);
                    if (isLongRunningTest) writeLeadHostInfo();
                }
            }
        }
    }

    /*
    * Returns the log file name.  Autogenerates the directory name at runtime
    * using the same path as the master.  The directory is created if needed.
    *
    * @throws HydraRuntimeException if the directory cannot be created.
    */
    private synchronized String getLogDir() {
        if (this.logFile == null) {
            Vector<String> names = TestConfig.tab().vecAt(ClientPrms.gemfireNames);
            String dirname = generateLogDirName();
//            this.localHost = HostHelper.getLocalHost();
            File dir = new File(dirname);
            String fullname = dir.getAbsolutePath();
            try {
                FileUtil.mkdir(dir);
                try {
                    for (String name : names) {
                        String[] splitedName = name.split("gemfire");
                        String newName = splitedName[0] + splitedName[1];
//                        if (newName.equals(RemoteTestModule.getMyClientName())) {
                        RemoteTestModule.Master.recordDir(hd,
                                name, fullname);
//                        }
                    }
                } catch (RemoteException e) {
                    String s = "Unable to access master to record directory: " + dir;
                    throw new HydraRuntimeException(s, e);
                }
            } catch (VirtualMachineError e) {
                SystemFailure.initiateFailure(e);
                throw e;
            } catch (Error e) {
                String s = "Unable to create directory: " + dir;
                throw new HydraRuntimeException(s);
            }
            this.logFile = dirname;
            log().info("logFile name is " + this.logFile);
        }
        return this.logFile;
    }

    private String generateLogDirName() {
        String dirname = hd.getUserDir() + File.separator
                + "vm_" + RemoteTestModule.getMyVmid()
                + "_" + RemoteTestModule.getMyClientName()
                + "_" + HostHelper.getLocalHost()
                + "_" + RemoteTestModule.getMyPid();
        return dirname;
    }

    protected synchronized void generateConfig(String fileName) {
        File file = null;
        try {
            String path = productConfDirPath + sep + fileName;
            log().info("File Path is ::" + path);
            file = new File(path);

            // if file doesnt exists, then create it
            if (!file.exists()) {
                file.createNewFile();
            } else if (file.exists()) {
                if (isStopMode) return;
                file.setWritable(true);
                //file.delete();
                Files.delete(Paths.get(path));
                Log.getLogWriter().info(fileName + " file deleted");
                file.createNewFile();
            }
        } catch (IOException e) {
            String s = "Problem while creating the file : " + file;
            throw new TestException(s, e);
        }
    }

    /**
     * Deletes the snappy config generated spcific to test run after successful test execution.
     */
    public static void HydraTask_deleteSnappyConfig() throws IOException {
        String locatorConf = productConfDirPath + sep + "locators";
        String serverConf = productConfDirPath + sep + "servers";
        String leadConf = productConfDirPath + sep + "leads";
        Files.delete(Paths.get(locatorConf));
        Log.getLogWriter().info("locators file deleted");
        Files.delete(Paths.get(serverConf));
        Log.getLogWriter().info("servers file deleted");
        Files.delete(Paths.get(leadConf));
        Log.getLogWriter().info("leads file deleted");
        if (useSplitMode) {
            String slaveConf = productConfDirPath + sep + "slaves";
            String sparkEnvConf = productConfDirPath + sep + "spark-env.sh";
            Files.delete(Paths.get(slaveConf));
            Log.getLogWriter().info("slaves file deleted");
            Files.delete(Paths.get(sparkEnvConf));
            Log.getLogWriter().info("spark-env.sh file deleted");
        }
        // Removing twitter data directories if exists.
        String twitterdata = dtests + "twitterdata";
        String copiedtwitterdata = dtests + "copiedtwitterdata";
        File file = new File(twitterdata);
        if (file.exists()) {
            file.delete();
            Log.getLogWriter().info("Done removing twitter data directory.");
        }
        file = new File(copiedtwitterdata);
        if (file.exists()) {
            file.delete();
            Log.getLogWriter().info("Done removing copiedtwitterdata data directory.");
        }
    }

    public int getMyTid() {
        int myTid = RemoteTestModule.getCurrentThread().getThreadId();
        return myTid;
    }

    /**
     * Create and start snappy locator using snappy-locators.sh script.
     */
    public static synchronized void HydraTask_createAndStartSnappyLocator() {
        File log = null;
        ProcessBuilder pb = null;
        try {
            int num = (int) SnappyBB.getBB().getSharedCounters().incrementAndRead(SnappyBB.locatorsStarted);
            if (num == 1) {
                if (useRowStore) {
                    Log.getLogWriter().info("Starting locator/s using rowstore option...");
                    pb = new ProcessBuilder(snappyTest.getScriptLocation("snappy-locators.sh"), "start", "rowstore");
                } else {
                    pb = new ProcessBuilder(snappyTest.getScriptLocation("snappy-locators.sh"), "start");
                }
                log = new File(".");
                String dest = log.getCanonicalPath() + File.separator + "snappyLocatorSystem.log";
                File logFile = new File(dest);
                snappyTest.executeProcess(pb, logFile);
                if (useRowStore)
                    snappyTest.recordSnappyProcessIDinNukeRun("GfxdDistributionLocator");
                else snappyTest.recordSnappyProcessIDinNukeRun("LocatorLauncher");
            }
        } catch (IOException e) {
            String s = "problem occurred while retriving destination logFile path " + log;
            throw new TestException(s, e);
        }
    }


    /**
     * Create and start snappy server.
     */
    public static synchronized void HydraTask_createAndStartSnappyServers() {
        int num = (int) SnappyBB.getBB().getSharedCounters().incrementAndRead(SnappyBB.serversStarted);
        if (num == 1) {
            snappyTest.startSnappyServer();
        }
    }


    /**
     * Creates and start snappy lead.
     */
    public static synchronized void HydraTask_createAndStartSnappyLeader() {
        int num = (int) SnappyBB.getBB().getSharedCounters().incrementAndRead(SnappyBB.leadsStarted);
        if (num == 1) {
            snappyTest.startSnappyLead();
        }
    }


    /**
     * Starts Spark Cluster with the specified number of workers.
     */
    public static synchronized void HydraTask_startSparkCluster() {
        File log = null;
        try {
            int num = (int) SnappyBB.getBB().getSharedCounters().incrementAndRead(SnappyBB.sparkClusterStarted);
            if (num == 1) {
                // modifyJobServerConfig();
                ProcessBuilder pb = new ProcessBuilder(snappyTest.getScriptLocation("start-all.sh"));
                log = new File(".");
                String dest = log.getCanonicalPath() + File.separator + "sparkSystem.log";
                File logFile = new File(dest);
                snappyTest.executeProcess(pb, logFile);
                snappyTest.recordSnappyProcessIDinNukeRun("Worker");
                snappyTest.recordSnappyProcessIDinNukeRun("Master");
            }
        } catch (IOException e) {
            String s = "problem occurred while retriving destination logFile path " + log;
            throw new TestException(s, e);
        }
    }

    /**
     * Stops Spark Cluster.
     */
    public static synchronized void HydraTask_stopSparkCluster() {
        File log = null;
        try {
            ProcessBuilder pb = new ProcessBuilder(snappyTest.getScriptLocation("stop-all.sh"));
            log = new File(".");
            String dest = log.getCanonicalPath() + File.separator + "sparkSystem.log";
            File logFile = new File(dest);
            snappyTest.executeProcess(pb, logFile);
            SnappyBB.getBB().getSharedCounters().zero(SnappyBB.sparkClusterStarted);
        } catch (IOException e) {
            String s = "problem occurred while retriving destination logFile path " + log;
            throw new TestException(s, e);
        }
    }

    /**
     * Stops snappy lead.
     */
    public static synchronized void HydraTask_stopSnappyLeader() {
        File log = null;
        try {
            ProcessBuilder pb = new ProcessBuilder(snappyTest.getScriptLocation("snappy-leads.sh"), "stop");
            log = new File(".");
            String dest = log.getCanonicalPath() + File.separator + "snappyLeaderSystem.log";
            File logFile = new File(dest);
            snappyTest.executeProcess(pb, logFile);
            SnappyBB.getBB().getSharedCounters().zero(SnappyBB.leadsStarted);
        } catch (IOException e) {
            String s = "problem occurred while retriving logFile path " + log;
            throw new TestException(s, e);
        } catch (Exception e) {
            String s = "problem occurred while retriving logFile path " + log;
            throw new TestException(s, e);
        }
    }

    /**
     * Stops snappy server/servers.
     */
    public static synchronized void HydraTask_stopSnappyServers() {
        File log = null;
        try {
            ProcessBuilder pb = new ProcessBuilder(snappyTest.getScriptLocation("snappy-servers.sh"), "stop");
            log = new File(".");
            String dest = log.getCanonicalPath() + File.separator + "snappyServerSystem.log";
            File logFile = new File(dest);
            snappyTest.executeProcess(pb, logFile);
            SnappyBB.getBB().getSharedCounters().zero(SnappyBB.serversStarted);
        } catch (IOException e) {
            String s = "problem occurred while retriving logFile path " + log;
            throw new TestException(s, e);
        } catch (Exception e) {
            String s = "problem occurred while retriving logFile path " + log;
            throw new TestException(s, e);
        }
    }

    /**
     * Stops a snappy locator.
     */
    public static synchronized void HydraTask_stopSnappyLocator() {
        File log = null;
        try {
            ProcessBuilder pb = new ProcessBuilder(snappyTest.getScriptLocation("snappy-locators.sh"), "stop");
            log = new File(".");
            String dest = log.getCanonicalPath() + File.separator + "snappyLocatorSystem.log";
            File logFile = new File(dest);
            snappyTest.executeProcess(pb, logFile);
            SnappyBB.getBB().getSharedCounters().zero(SnappyBB.locatorsStarted);
        } catch (IOException e) {
            String s = "problem occurred while retriving logFile path " + log;
            throw new TestException(s, e);
        } catch (Exception e) {
            String s = "problem occurred while retriving logFile path " + log;
            throw new TestException(s, e);
        }
    }

    public static synchronized void HydraTask_stopSnappyCluster() {
        File log = null;
        try {
            ProcessBuilder pb = new ProcessBuilder(snappyTest.getScriptLocation("snappy-stop-all.sh"));
            log = new File(".");
            String dest = log.getCanonicalPath() + File.separator + "snappySystem.log";
            File logFile = new File(dest);
            snappyTest.executeProcess(pb, logFile);
        } catch (IOException e) {
            String s = "problem occurred while retriving destination logFile path " + log;
            throw new TestException(s, e);
        }
    }

    /**
     * Concurrently stops a List of snappy store VMs, then restarts them.  Waits for the
     * restart to complete before returning.
     */
    public static void HydraTask_cycleStoreVms() {

        if (cycleVms) {
            int numToKill = TestConfig.tab().intAt(SnappyPrms.numVMsToStop, 1);
            int stopStartVms = (int) SnappyBB.getBB().getSharedCounters().incrementAndRead(SnappyBB.stopStartVms);
            Long lastCycledTimeForStoreFromBB = (Long) SnappyBB.getBB().getSharedMap().get(LASTCYCLEDTIME);
            snappyTest.cycleVM(numToKill, stopStartVms, "storeVmCycled", lastCycledTimeForStoreFromBB, lastCycledTime, false);
        }
    }

    /**
     * Stops snappy primary lead member, then restarts it.  Waits for the
     * restart to complete before returning.
     */
    public static synchronized void HydraTask_cycleLeadVM() {
        if (cycleVms) {
            int numToKill = TestConfig.tab().intAt(SnappyPrms.numLeadsToStop, 1);
            int stopStartVms = (int) SnappyBB.getBB().getSharedCounters().incrementAndRead(SnappyBB.stopStartLeadVms);
            Long lastCycledTimeForLeadFromBB = (Long) SnappyBB.getBB().getSharedMap().get(LASTCYCLEDTIMEFORLEAD);
            snappyTest.cycleVM(numToKill, stopStartVms, "leadVmCycled", lastCycledTimeForLeadFromBB, lastCycledTimeForLead, true);
        }
    }

    protected void
    cycleVM(int numToKill, int stopStartVMs, String cycledVM, Long lastCycledTimeFromBB, long lastCycledTime, boolean isLead) {
        if (!cycleVms) {
            Log.getLogWriter().warning("cycleVms sets to false, no node will be brought down in the test run");
            return;
        }
        List<ClientVmInfo> vms = null;
        if (stopStartVMs == 1) {
            Object vmCycled = SnappyBB.getBB().getSharedMap().get(cycledVM);
            if (vmCycled == null) {
                while (true) {
                    try {
                        if (isLead) vms = stopStartVMs(numToKill, true);
                        else vms = stopStartVMs(numToKill, false);
                        break;
                    } catch (TestException te) {
                    }
                }
            } //first time
            else {
                //relaxing a little for HA tests
                //using the BB to track when to kill the next set of vms
                if (lastCycledTimeFromBB == null) {
                    int sleepMS = 20000;
                    Log.getLogWriter().info("allow  " + sleepMS / 1000 + " seconds before killing others");
                    MasterController.sleepForMs(sleepMS); //no vms has been cycled before
                } else if (lastCycledTimeFromBB > lastCycledTime) {
                    lastCycledTime = lastCycledTimeFromBB;
                    log().info("update last cycled lead vm is set to " + lastCycledTime);
                }

                if (lastCycledTime != 0) {
                    long currentTime = System.currentTimeMillis();
                    if (currentTime - lastCycledTime < waitTimeBeforeNextCycleVM * THOUSAND) {
                        if (isLead)
                            SnappyBB.getBB().getSharedCounters().zero(SnappyBB.stopStartLeadVms);
                        else SnappyBB.getBB().getSharedCounters().zero(SnappyBB.stopStartVms);
                        return;
                    } else {
                        if (isLead) log().info("cycle lead vm starts at: " + currentTime);
                        else log().info("cycle store vm starts at: " + currentTime);
                    }
                }
                if (isLead) vms = stopStartVMs(numToKill, true);
                else vms = stopStartVMs(numToKill, false);
            }
            if (vms == null || vms.size() == 0) {
                if (isLead) {
                    Log.getLogWriter().info("No lead vm being chosen to be stopped");
                    SnappyBB.getBB().getSharedCounters().zero(SnappyBB.stopStartLeadVms);
                } else {
                    Log.getLogWriter().info("No store vm being chosen to be stopped");
                    SnappyBB.getBB().getSharedCounters().zero(SnappyBB.stopStartVms);
                }
                return;
            }
//            Log.getLogWriter().info("Total number of PR is " + numOfPRs);
//            if (numOfPRs > 0)
//                PRObserver.waitForRebalRecov(vms, 1, numOfPRs, null, null, false);
            long currentTime = System.currentTimeMillis();
            if (isLead) {
                log().info("cycle lead vm finishes at: " + currentTime);
                SnappyBB.getBB().getSharedMap().put(LASTCYCLEDTIMEFORLEAD, currentTime);
                SnappyBB.getBB().getSharedCounters().zero(SnappyBB.stopStartLeadVms);
            } else {
                log().info("cycle store vm finishes at: " + currentTime);
                SnappyBB.getBB().getSharedMap().put(LASTCYCLEDTIME, currentTime);
                SnappyBB.getBB().getSharedCounters().zero(SnappyBB.stopStartVms);
            }
            SnappyBB.getBB().getSharedMap().put(cycledVM, "true");
        }
    }

    protected List<ClientVmInfo> stopStartVMs(int numToKill, boolean isLead) {
        if (isLead) {
            log().info("stopStartVMs : cycle lead vm starts at: " + System.currentTimeMillis());
            return stopStartVMs(numToKill, cycleLeadVMTarget, true);
        } else {
            log().info("stopStartVMs : cycle store vm starts at: " + System.currentTimeMillis());
            return stopStartVMs(numToKill, cycleVMTarget, false);
        }
    }

    protected List<ClientVmInfo> stopStartLeadVM(int numToKill) {
        log().info("cycle lead vm starts at: " + System.currentTimeMillis());
        return stopStartVMs(numToKill, cycleLeadVMTarget, true);
    }

    @SuppressWarnings("unchecked")
    protected List<ClientVmInfo> stopStartVMs(int numToKill, String target, boolean isLead) {
        Object[] tmpArr = null;
        if (isLead) tmpArr = snappyTest.getPrimaryLeadVMWithHA(target);
        else tmpArr = StopStartVMs.getOtherVMs(numToKill, target);
        // get the VMs to stop; vmList and stopModeList are parallel lists

        Object vm1 = SnappyBB.getBB().getSharedMap().get("storeVMTarget1");
        Object vm2 = SnappyBB.getBB().getSharedMap().get("storeVMTarget2");
        List<ClientVmInfo> vmList;
        List<String> stopModeList;

        if (vm1 == null && vm2 == null) {
            vmList = (List<ClientVmInfo>) (tmpArr[0]);
            stopModeList = (List<String>) (tmpArr[1]);
            for (ClientVmInfo client : vmList) {
                PRObserver.initialize(client.getVmid());
            } //clear bb info for the vms to be stopped/started
        } else {
            vmList = (List<ClientVmInfo>) (tmpArr[0]);
            stopModeList = (List<String>) (tmpArr[1]);
            for (int i = 0; i < vmList.size(); i++) {
                if (vmList.get(i).getVmid().intValue() == ((ClientVmInfo) vm1).getVmid().intValue()
                        || vmList.get(i).getVmid().intValue() == ((ClientVmInfo) vm2).getVmid().intValue()) {
                    Log.getLogWriter().info("remove the vm " + vmList.get(i).getVmid() + " from the stop list");
                    vmList.remove(i);
                } else PRObserver.initialize(vmList.get(i).getVmid());
            }//clear bb info for the vms to be stopped/started
        }
        if (vmList.size() != 0) {
            if (isLead) stopStartVMs(vmList, stopModeList, true);
            else stopStartVMs(vmList, stopModeList, false);
        }
        return vmList;
    }

    protected void stopStartVMs(List<ClientVmInfo> vmList, List<String> stopModeList, boolean isLead) {
        Set<String> myDirList = new LinkedHashSet<String>();
        myDirList = getFileContents("logDir_", myDirList);
        if (vmList.size() != stopModeList.size()) {
            throw new TestException("Expected targetVmList " + vmList + " and stopModeList " +
                    stopModeList + " to be parallel lists of the same size, but they have different sizes");
        }
        Log.getLogWriter().info("In stopStartVMs, vms to stop: " + vmList +
                ", corresponding stop modes: " + stopModeList);
        for (int i = 0; i < vmList.size(); i++) {
            ClientVmInfo targetVm = (ClientVmInfo) (vmList.get(i));
            String stopMode = stopModeList.get(i);
            String clientName = targetVm.getClientName();
            for (String vmDir : myDirList) {
                if (vmDir.contains(clientName)) {
                    if (isLead) recycleVM(vmDir, stopMode, clientName, true);
                    else recycleVM(vmDir, stopMode, clientName, false);
                }
            }
        }
    }

    protected void recycleVM(String vmDir, String stopMode, String clientName, boolean isLead) {
        if (stopMode.equalsIgnoreCase("NiceKill") || stopMode.equalsIgnoreCase("NICE_KILL")) {
            if (isLead) killVM(vmDir, clientName, true);
            else killVM(vmDir, clientName, false);
        }
        if (isLead) startVM(vmDir, clientName, true);
        else startVM(vmDir, clientName, false);
    }

    protected void killVM(String vmDir, String clientName, boolean isLead) {
        File log = null, logFile = null;
        ProcessBuilder pb = null;
        try {
            if (isLead) {
                pb = new ProcessBuilder(snappyTest.getScriptLocation("snappy-lead.sh"), "stop", "-dir=" + vmDir);
                log = new File(".");
                String dest = log.getCanonicalPath() + File.separator + "snappyLeaderSystem.log";
                logFile = new File(dest);
            } else {
                pb = new ProcessBuilder(snappyTest.getScriptLocation("snappy-server.sh"), "stop", "-dir=" + vmDir);
                log = new File(".");
                String dest = log.getCanonicalPath() + File.separator + "snappyServerSystem.log";
                logFile = new File(dest);
            }
            snappyTest.executeProcess(pb, logFile);
        } catch (IOException e) {
            String s = "problem occurred while retriving logFile path " + log;
            throw new TestException(s, e);
        }
        Log.getLogWriter().info(clientName + " stopped successfully...");
    }

    protected void startVM(String vmDir, String clientName, boolean isLead) {
        if (isLead) {
            regenerateConfigData(vmDir, "leads", clientName, true);
            startSnappyLead();
        } else {
            regenerateConfigData(vmDir, "servers", clientName, false);
            startSnappyServer();
        }
        Log.getLogWriter().info(clientName + " restarted successfully...");
    }

    protected void regenerateConfigData(String vmDir, String confFileName, String clientName, boolean isLead) {
        generateConfig(confFileName);
        Set<String> fileContent = new LinkedHashSet<String>();
        if (isLead) {
            if (isLongRunningTest) writeLeadHostInfo();
            fileContent = snappyTest.getFileContents("leadLogDir", fileContent);
        } else {
            fileContent = snappyTest.getFileContents("serverLogDir", fileContent);
        }
        for (String nodeConfig : fileContent) {
            if (nodeConfig.contains(vmDir)) {
                writeNodeConfigData(confFileName, nodeConfig);
            }
        }
    }

    public static Object[] getPrimaryLeadVMWithHA(String clientMatchStr) {
        ArrayList vmList = new ArrayList();
        ArrayList stopModeList = new ArrayList();
        int myVmID = RemoteTestModule.getMyVmid();

        // get VMs that contain the clientMatchStr
        List vmInfoList = StopStartVMs.getAllVMs();
        vmInfoList = StopStartVMs.getMatchVMs(vmInfoList, clientMatchStr);
        // now all vms in vmInfoList match the clientMatchStr
        do {
            if (vmInfoList.size() == 0) {
                throw new TestException("Unable to find lead node " +
                        " vms to stop with client match string " + clientMatchStr +
                        "; either a test problem or add StopStartVMs.StopStart_initTask to the test");
            }
            // add a VmId to the list of vms to stop
            int randInt = TestConfig.tab().getRandGen().nextInt(0, vmInfoList.size() - 1);
            ClientVmInfo info = (ClientVmInfo) (vmInfoList.get(randInt));
            if (info.getVmid().intValue() != myVmID) { // info is not the current VM
                getLeadVM(info, vmList, stopModeList);
            }
            vmInfoList.remove(randInt);
        } while (vmList.size() < vmInfoList.size());
        return new Object[]{vmList, stopModeList, vmInfoList};
    }

    public static Object[] getPrimaryLeadVM(String clientMatchStr) {
        ArrayList vmList = new ArrayList();
        ArrayList stopModeList = new ArrayList();
        // get VMs that contain the clientMatchStr
        List vmInfoList = StopStartVMs.getAllVMs();
        vmInfoList = StopStartVMs.getMatchVMs(vmInfoList, clientMatchStr);
        // now all vms in vmInfoList match the clientMatchStr
        do {
            if (vmInfoList.size() == 0) {
                throw new TestException("Unable to find lead node " +
                        " vms to stop with client match string " + clientMatchStr +
                        "; either a test problem or add StopStartVMs.StopStart_initTask to the test");
            }
            // add a VmId to the list of vms to stop
            int randInt = TestConfig.tab().getRandGen().nextInt(0, vmInfoList.size() - 1);
            ClientVmInfo info = (ClientVmInfo) (vmInfoList.get(randInt));
            getLeadVM(info, vmList, stopModeList);
            vmInfoList.remove(randInt);
        } while (vmList.size() < vmInfoList.size());
        return new Object[]{vmList, stopModeList, vmInfoList};
    }

    protected static void getLeadVM(ClientVmInfo info, ArrayList vmList, ArrayList stopModeList) {
        Set<String> myDirList = new LinkedHashSet<String>();
        myDirList = getFileContents("logDir_", myDirList);
        String vmDir = null;
        String clientName = info.getClientName();
        for (String dir : myDirList) {
            if (dir.contains(clientName)) {
                vmDir = dir;
                break;
            }
        }
        Set<String> fileContent = new LinkedHashSet<String>();
        fileContent = snappyTest.getFileContents("leadLogDir", fileContent);
        boolean found = false;
        for (String nodeConfig : fileContent) {
            if (nodeConfig.contains(vmDir)) {
                //check for active lead member dir
                String searchString1 = "Primary lead lock acquired";
                String searchString2 = "Resuming startup sequence from STANDBY";
                File dirFile = new File(vmDir);
                for (File srcFile : dirFile.listFiles()) {
                    if (srcFile.getAbsolutePath().contains("snappyleader.log")) {
                        try {
                            FileInputStream fis = new FileInputStream(srcFile);
                            BufferedReader br = new BufferedReader(new InputStreamReader(fis));
                            String str = null;
                            while ((str = br.readLine()) != null && !found) {
                                if (str.toLowerCase().contains(searchString1.toLowerCase()) || str.toLowerCase().contains(searchString2.toLowerCase())) {
                                    found = true;
                                }
                            }
                            br.close();
                        } catch (FileNotFoundException e) {
                            String s = "Unable to find file: " + srcFile.getAbsolutePath();
                            throw new TestException(s);
                        } catch (IOException e) {
                            String s = "Problem while reading the file : " + srcFile.getAbsolutePath();
                            throw new TestException(s, e);
                        }
                    }
                }
            }
        }
        if (found) {
            vmList.add(info);
            // choose a stopMode
            String choice = TestConfig.tab().stringAt(StopStartPrms.stopModes, "NICE_KILL");
            stopModeList.add(choice);
        }
    }

    protected static String getSparkMasterHost() {
        String masterHost = (String) SnappyBB.getBB().getSharedMap().get("masterHost");
        if (masterHost == null) {
            try {
                File log = new File(".");
                String dest = log.getCanonicalPath();
                String masterFileName = "spark-*.Master-1-*.out";
                String masterFilePath = snappyTest.getUserAppJarLocation(masterFileName, dest);
                masterHost = masterFilePath.substring(masterFilePath.lastIndexOf("Master-1-") + 9, masterFilePath.lastIndexOf(".out"));
                SnappyBB.getBB().getSharedMap().put("masterHost", masterHost);
                Log.getLogWriter().info("Master host is : " + SnappyBB.getBB().getSharedMap().get("masterHost"));
            } catch (Exception e) {
                String s = "Spark Master host not found";
                throw new HydraRuntimeException(s, e);
            }
        }
        return masterHost;
    }

    protected void startSnappyServer() {
        File log = null;
        ProcessBuilder pb = null;
        try {
            if (useRowStore) {
                Log.getLogWriter().info("Starting server/s using rowstore option...");
                pb = new ProcessBuilder(snappyTest.getScriptLocation("snappy-servers.sh"), "start", "rowstore");
            } else {
                pb = new ProcessBuilder(snappyTest.getScriptLocation("snappy-servers.sh"), "start");
            }
            log = new File(".");
            String dest = log.getCanonicalPath() + File.separator + "snappyServerSystem.log";
            File logFile = new File(dest);
            snappyTest.executeProcess(pb, logFile);
            if (useRowStore)
                snappyTest.recordSnappyProcessIDinNukeRun("GfxdServerLauncher");
            else snappyTest.recordSnappyProcessIDinNukeRun("ServerLauncher");
        } catch (IOException e) {
            String s = "problem occurred while retriving logFile path " + log;
            throw new TestException(s, e);
        }
    }

    protected void startSnappyLead() {
        File log = null;
        try {
            ProcessBuilder pb = new ProcessBuilder(snappyTest.getScriptLocation("snappy-leads.sh"), "start");
            log = new File(".");
            String dest = log.getCanonicalPath() + File.separator + "snappyLeaderSystem.log";
            File logFile = new File(dest);
            snappyTest.executeProcess(pb, logFile);
            snappyTest.recordSnappyProcessIDinNukeRun("LeaderLauncher");
        } catch (IOException e) {
            String s = "problem occurred while retriving logFile path " + log;
            throw new TestException(s, e);
        }
    }

    protected LogWriter log() {
        return Log.getLogWriter();
    }

}<|MERGE_RESOLUTION|>--- conflicted
+++ resolved
@@ -1345,11 +1345,7 @@
         try {
             String command;
             if (pName.equals("Master"))
-<<<<<<< HEAD
-                command = "ps ax | grep " + pName + " | grep -v grep | awk '{print $1}'";
-=======
                 command = "ps ax | grep -w " + pName + " | grep -v grep | awk '{print $1}'";
->>>>>>> 64edec85
             else command = "jps | grep " + pName + " | awk '{print $1}'";
             hd = TestConfig.getInstance().getMasterDescription()
                     .getVmDescription().getHostDescription();
