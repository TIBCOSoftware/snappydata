--- conflicted
+++ resolved
@@ -335,21 +335,12 @@
   }
 
   protected void generateNodeConfig(String logDir, boolean returnNodeLogDir) {
-<<<<<<< HEAD
-  //  String secureBootProperties = " -server-auth-provider=NONE ";
     String secureBootProperties = " ";
     boolean isSecurityEnabled = (Boolean)SnappyBB.getBB().getSharedMap().get("SECURITY_ENABLED");
     if(isSecurityEnabled) {
       secureBootProperties = " -server-auth-provider=NONE " + SnappySecurityTest.getSecureBootProp();
-      Log.getLogWriter().info("SP: secureBootProperties are " + secureBootProperties);
-=======
-    String secureBootProperties = " ";
-    boolean isSecurityEnabled = (Boolean)SnappyBB.getBB().getSharedMap().get("SECURITY_ENABLED");
-    if(isSecurityEnabled) {
-      secureBootProperties += SnappySecurityTest.getSecureBootProp();
+      Log.getLogWriter().info(" secureBootProperties are " + secureBootProperties);
       Log.getLogWriter().info("Security is Enabled");
-      Log.getLogWriter().info("The secureBootProperties are " + secureBootProperties);
->>>>>>> e3edabcf
     }
     if (logDirExists) return;
     String addr = HostHelper.getHostAddress();
