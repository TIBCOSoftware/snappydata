--- conflicted
+++ resolved
@@ -2182,16 +2182,11 @@
   }
 
   protected String getPrimaryLeadHost() {
-    leadHost = (String) SnappyBB.getBB().getSharedMap().get("primaryLeadHost");
     if (leadHost == null) {
       retrievePrimaryLeadHost();
       leadHost = (String) SnappyBB.getBB().getSharedMap().get("primaryLeadHost");
       Log.getLogWriter().info("primaryLead Host is: " + leadHost);
-<<<<<<< HEAD
-    }
-=======
     } else leadHost = (String) SnappyBB.getBB().getSharedMap().get("primaryLeadHost");
->>>>>>> a2cf8568
     return leadHost;
   }
 
