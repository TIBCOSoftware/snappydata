--- conflicted
+++ resolved
@@ -133,25 +133,6 @@
     Log.getLogWriter().info("SnappyContext stopped successfully");
   }
 
-  public static void initTest() {
-    HostDescription hd = TestConfig.getInstance().getMasterDescription()
-        .getVmDescription().getHostDescription();
-    String gemfireHome = hd.getGemFireHome() + sep;
-    String productDir = gemfireHome + ".." + sep + "snappy" + sep;
-    String productConfDirPath = productDir + "conf" + sep;
-    String productLibsDir = productDir + "lib" + sep;
-    String productSbinDir = productDir + "sbin" + sep;
-    String productBinDir = productDir + "bin" + sep;
-    String SnappyShellPath = productBinDir + "snappy-sql";
-    String dtests = gemfireHome + ".." + sep + ".." + sep + ".." + sep + "dtests" + sep;
-    String dtestsLibsDir = dtests + "build-artifacts" + sep + "scala-2.11" + sep + "libs" + sep;
-    String dtestsResourceLocation = dtests + "src" + sep + "resources" + sep;
-    String dtestsScriptLocation = dtestsResourceLocation + "scripts" + sep;
-    String dtestsDataLocation = dtestsResourceLocation + "data" + sep;
-    String quickstartScriptLocation = productDir + "quickstart" + sep + "scripts" + sep;
-    String quickstartDataLocation = productDir + "quickstart" + sep + "data" + sep;
-  }
-
   public static synchronized void HydraTask_initializeSnappyTest() {
     if (snappyTest == null) {
       snappyTest = new SnappyTest();
@@ -261,7 +242,7 @@
     }
   }
 
-  public static String getScriptLocation(String scriptName) {
+  public String getScriptLocation(String scriptName) {
     String scriptPath = null;
     if (new File(scriptName).exists()) return scriptName;
     scriptPath = productSbinDir + scriptName;
@@ -1543,7 +1524,7 @@
     return primaryLocatorPort;
   }
 
-  public static void executeProcess(ProcessBuilder pb, File logFile) {
+  public void executeProcess(ProcessBuilder pb, File logFile) {
     Process p = null;
     try {
       pb.redirectErrorStream(true);
@@ -2358,17 +2339,12 @@
   public static synchronized void HydraTask_stopSparkCluster() {
     File log = null;
     try {
-<<<<<<< HEAD
-      initTest();
-      ProcessBuilder pb = new ProcessBuilder(getScriptLocation("stop-all.sh"));
-=======
       initSnappyArtifacts();
       ProcessBuilder pb = new ProcessBuilder(snappyTest.getScriptLocation("stop-all.sh"));
->>>>>>> cbb7a85e
       log = new File(".");
       String dest = log.getCanonicalPath() + File.separator + "sparkSystem.log";
       File logFile = new File(dest);
-      executeProcess(pb, logFile);
+      snappyTest.executeProcess(pb, logFile);
       SnappyBB.getBB().getSharedCounters().zero(SnappyBB.sparkClusterStarted);
     } catch (IOException e) {
       String s = "problem occurred while retriving destination logFile path " + log;
@@ -2442,17 +2418,12 @@
   public static synchronized void HydraTask_stopSnappyCluster() {
     File log = null;
     try {
-<<<<<<< HEAD
-      initTest();
-      ProcessBuilder pb = new ProcessBuilder(getScriptLocation("snappy-stop-all.sh"));
-=======
       initSnappyArtifacts();
       ProcessBuilder pb = new ProcessBuilder(snappyTest.getScriptLocation("snappy-stop-all.sh"));
->>>>>>> cbb7a85e
       log = new File(".");
       String dest = log.getCanonicalPath() + File.separator + "snappySystem.log";
       File logFile = new File(dest);
-      executeProcess(pb, logFile);
+      snappyTest.executeProcess(pb, logFile);
     } catch (IOException e) {
       String s = "problem occurred while retriving destination logFile path " + log;
       throw new TestException(s, e);
