/*
 * Copyright (c) 2018 SnappyData, Inc. All rights reserved.
 *
 * Licensed under the Apache License, Version 2.0 (the "License"); you
 * may not use this file except in compliance with the License. You
 * may obtain a copy of the License at
 *
 * http://www.apache.org/licenses/LICENSE-2.0
 *
 * Unless required by applicable law or agreed to in writing, software
 * distributed under the License is distributed on an "AS IS" BASIS,
 * WITHOUT WARRANTIES OR CONDITIONS OF ANY KIND, either express or
 * implied. See the License for the specific language governing
 * permissions and limitations under the License. See accompanying
 * LICENSE file.
 */


package io.snappydata.hydra.testDMLOps;


import java.io.*;
import java.math.BigDecimal;
import java.nio.file.Files;
import java.nio.file.Paths;
import java.sql.*;
import java.util.ArrayList;
import java.util.Arrays;
import java.util.List;
import java.util.NoSuchElementException;
import java.util.Random;
import java.util.concurrent.ExecutorService;
import java.util.concurrent.Executors;
import java.util.concurrent.TimeUnit;
import java.util.stream.Stream;

import com.gemstone.gemfire.cache.query.Struct;
import com.gemstone.gemfire.cache.query.internal.types.ObjectTypeImpl;
import com.gemstone.gemfire.cache.query.internal.types.StructTypeImpl;
import com.gemstone.gemfire.cache.query.types.ObjectType;
import hydra.Log;
import hydra.Prms;
import hydra.TestConfig;
import io.snappydata.hydra.cluster.SnappyBB;
import io.snappydata.hydra.cluster.SnappyPrms;
import io.snappydata.hydra.cluster.SnappyTest;
import io.snappydata.hydra.consistency.SnappyConsistencyTest;
import org.apache.commons.lang.ArrayUtils;
import sql.SQLHelper;
import sql.sqlutil.GFXDStructImpl;
import sql.sqlutil.ResultSetHelper;
import util.TestException;
import util.TestHelper;

public class SnappyDMLOpsUtil extends SnappyTest {

  public static boolean hasDerbyServer = TestConfig.tab().booleanAt(Prms.manageDerbyServer, false);
  public static boolean testUniqueKeys = TestConfig.tab().booleanAt(SnappySchemaPrms.testUniqueKeys, true);
  public static boolean isHATest = TestConfig.tab().booleanAt(SnappySchemaPrms.isHATest, false);
  public static boolean largeDataSet = TestConfig.tab().booleanAt(SnappySchemaPrms
      .largeDataSet, false);

<<<<<<< HEAD
  public static boolean schemaChanged = false;

=======
>>>>>>> d45f30e2
  protected static hydra.blackboard.SharedLock bbLock;

  protected static SnappyDMLOpsUtil testInstance;
  public static DerbyTestUtils derbyTestUtils = null;

  public static void HydraTask_initialize() {
    if (testInstance == null)
      testInstance = new SnappyDMLOpsUtil();
    int dmlTableLength = SnappySchemaPrms.getDMLTables().length;
    ArrayList<Integer> insertCounters = new ArrayList<>();
    for (int i = 0; i < dmlTableLength; i++) {
      insertCounters.add(1);
    }
    if (!SnappyDMLOpsBB.getBB().getSharedMap().containsKey("insertCounters"))
      SnappyDMLOpsBB.getBB().getSharedMap().put("insertCounters", insertCounters);
    if(derbyTestUtils == null)
      derbyTestUtils = new DerbyTestUtils();
  }

  //ENUM for DML Ops
  public enum DMLOp {
    INSERT("insert"),
    UPDATE("update"),
    DELETE("delete"),
    PUTINTO("putinto");

    String opType;

    DMLOp(String opType) {
      this.opType = opType;
    }

    public String getOpType() {
      return opType;
    }

    public static DMLOp getOperation(String dmlOp) {
      if (dmlOp.equals(INSERT.getOpType())) {
        return INSERT;
      } else if (dmlOp.equals(UPDATE.getOpType())) {
        return UPDATE;
      } else if (dmlOp.equals(DELETE.getOpType())) {
        return DELETE;
      } else if(dmlOp.equals(PUTINTO.getOpType())) {
        return PUTINTO;
      }else return null;
    }
  }

  //ENUM for Connection Type
  public enum ConnType {
    JDBC("jdbc"),
    SNAPPY("snappy"),
    SMARTCONNECTOR("smartconnector");

    String connType;

    ConnType(String connType) {
      this.connType = connType;
    }

    public String getConnType() {
      return connType;
    }

    public static SnappyDMLOpsUtil.ConnType getOperation(String conn) {
      if (conn.equals(JDBC.getConnType())) {
        return JDBC;
      } else if (conn.equals(SNAPPY.getConnType())) {
        return SNAPPY;
      } else if (conn.equals(SMARTCONNECTOR.getConnType())) {
        return SMARTCONNECTOR;
      } else return null;
    }
  }

  public static void HydraTask_changeMetaDataDirForSpark() {
    String sparkDir = hd.getGemFireHome() + ".." + sep + ".." + sep + ".." + sep + "spark" + sep;
    String filePath = sparkDir + "launcher" + sep + "build-artifacts" + sep + "scala-2.11" +
        sep + "resources" + sep + "test" + sep + "spark-defaults.conf";
    try {
      File file = new File(filePath);
      FileWriter fw = new FileWriter(file.getAbsoluteFile(), true);
      BufferedWriter bw = new BufferedWriter(fw);
      bw.write("derby.system.home=test_db");
      bw.newLine();
      bw.close();
    } catch (IOException ie) {
      throw new TestException("Error while writing to spark file.");
    }
  }

<<<<<<< HEAD
  public static void HydraTask_registerDMLThreads() {
=======
  public static void HydraTask_initializeDMLThreads() {
>>>>>>> d45f30e2
    testInstance.getBBLock();
    ArrayList<Integer> dmlthreads;
    if (SnappyDMLOpsBB.getBB().getSharedMap().containsKey("dmlThreads"))
      dmlthreads = (ArrayList<Integer>) SnappyDMLOpsBB.getBB().getSharedMap().get("dmlThreads");
    else
      dmlthreads = new ArrayList<>();
    if (!dmlthreads.contains(testInstance.getMyTid())) {
      dmlthreads.add(testInstance.getMyTid());
      SnappyDMLOpsBB.getBB().getSharedMap().put("dmlThreads", dmlthreads);
    }
    testInstance.releaseBBLock();
  }

<<<<<<< HEAD
  public static void HydraTask_registerSelectThreads() {
=======
  public static void HydraTask_initializeSelectThreads() {
>>>>>>> d45f30e2
    testInstance.getBBLock();
    ArrayList<Integer> selectThreads;
    if (SnappyDMLOpsBB.getBB().getSharedMap().containsKey("selectThreads"))
      selectThreads = (ArrayList<Integer>) SnappyDMLOpsBB.getBB().getSharedMap()
          .get("selectThreads");
    else
      selectThreads = new ArrayList<>();
    if (!selectThreads.contains(testInstance.getMyTid())) {
      selectThreads.add(testInstance.getMyTid());
      SnappyDMLOpsBB.getBB().getSharedMap().put("selectThreads", selectThreads);
    }
    testInstance.releaseBBLock();
  }

  public static void HydraTask_saveTableMetaDataToBB() {
    testInstance.saveTableMetaDataToBB();
  }

  public void saveTableMetaDataToBB() {
    try {
      Connection conn = getLocatorConnection();
      String[] tableNames = SnappySchemaPrms.getTableNames();
      for (String table : tableNames) {
        ResultSet rs = conn.createStatement().executeQuery("select * from " + table);
        ResultSetMetaData rsmd = rs.getMetaData();
        int numOfColumns = rsmd.getColumnCount();

        ObjectType[] oTypes = new ObjectType[numOfColumns];
        String[] fieldNames = new String[numOfColumns];
        for (int i = 0; i < numOfColumns; i++) {
          Class<?> clazz = null;
          clazz = Class.forName(rsmd.getColumnClassName(i + 1));
          oTypes[i] = new ObjectTypeImpl(clazz);
          fieldNames[i] = rsmd.getColumnName(i + 1);
        }
        StructTypeImpl sType = new StructTypeImpl(fieldNames, oTypes);
        SnappyDMLOpsBB.getBB().getSharedMap().put("tableMetaData_" + table.toUpperCase(), sType);
      }
    } catch (SQLException se) {
      throw new TestException("Got exception while saving table metadata to BB. Exception is : ",
          se);
    } catch (ClassNotFoundException ce) {
      throw new TestException("Got exception while saving table metadata to BB.. Exception is : ", ce);
    }
  }

  public static void HydraTask_createSnappySchemas() {
    testInstance.createSnappySchemas();
  }

  protected void createSnappySchemas() {
    try {
      Connection conn = getLocatorConnection();
      Log.getLogWriter().info("creating schemas in snappy.");
      createSchemas(conn, false);
      Log.getLogWriter().info("done creating schemas in snappy.");
      closeConnection(conn);
    } catch (SQLException se) {
      throw new TestException("Got exception while creating schemas.", se);
    }
  }

  protected void createSchemas(Connection conn, boolean isDerby) {
    String[] schemas = SnappySchemaPrms.getCreateSchemas();
    StringBuffer aStr = new StringBuffer("Created schemas \n");
    try {
      Statement s = conn.createStatement();
      for (int i = 0; i < schemas.length; i++) {
        s.execute(schemas[i]);
        aStr.append(schemas[i] + "\n");
      }
      s.close();
      commit(conn);
    } catch (SQLException se) {
      if (se.getSQLState().equals("X0Y68") || se.getSQLState().equals("42000")) {
        Log.getLogWriter().info("got schema existing exception if multiple threads" +
            " try to create schema, continuing tests");
      } else
        SQLHelper.handleSQLException(se);
    }
    Log.getLogWriter().info(aStr.toString());
  }

  public static void HydraTask_dropSnappySchemas() {
    testInstance.dropSnappySchemas();
  }

  protected void dropSnappySchemas() {
    try {
      Connection conn = getLocatorConnection();
      Log.getLogWriter().info("dropping schemas in snappy.");
      dropSchemas(conn, false);
      Log.getLogWriter().info("done dropping schemas in snappy.");
      closeConnection(conn);
    } catch (SQLException se) {
      throw new TestException("Got exception while dropping schemas.", se);
    }
  }
  protected void dropSchemas(Connection conn, boolean isDerby) {
    String[] schemas = SnappySchemaPrms.getDropSchemas();
    StringBuffer aStr = new StringBuffer("Dropped schemas \n");
    try {
      Statement s = conn.createStatement();
      for (int i = 0; i < schemas.length; i++) {
        s.execute(schemas[i]);
<<<<<<< HEAD
        sleepForMs(5);
        s.cancel();
=======
        // sleepForMs(5);
        // s.cancel();
>>>>>>> d45f30e2
        aStr.append(schemas[i] + "\n");
      }
      s.close();
      commit(conn);
    } catch (SQLException se) {
<<<<<<< HEAD
        throw new TestException("Got exception while dropping schemas in snappy...");
=======
        throw new TestException("Got exception while dropping schemas in snappy...", se);
>>>>>>> d45f30e2
    }
    Log.getLogWriter().info(aStr.toString());
  }

  public static synchronized void HydraTask_createSnappyTables() {
    testInstance.createSnappyTables();
  }

  protected void createSnappyTables() {
    try {
      Connection conn = getLocatorConnection();
      Log.getLogWriter().info("dropping tables in snappy.");
      dropTables(conn); //drop table before creating it
      Log.getLogWriter().info("done dropping tables in snappy");
      Log.getLogWriter().info("creating tables in snappy.");
      createTables(conn, false);
      Log.getLogWriter().info("done creating tables in snappy.");
      //loadTables(conn);
      closeConnection(conn);
    } catch (SQLException se) {
      throw new TestException("Got exception while creating tables in snappy.", se);
    }
  }

  protected void createTables(Connection conn, boolean isDerby) {
    //to get create table statements from config file
    String[] createTablesDDL = SnappySchemaPrms.getCreateTablesStatements();
    String[] ddlExtn = SnappySchemaPrms.getSnappyDDLExtn();
    StringBuffer aStr = new StringBuffer("Created tables \n");
    try {
      Statement s = conn.createStatement();
      String createDDL;
      for (int i = 0; i < createTablesDDL.length; i++) {
        if (isDerby)
          createDDL = createTablesDDL[i];
        else
          createDDL = createTablesDDL[i] + ddlExtn[i];
        Log.getLogWriter().info("About to create table : " + createDDL);
        s.execute(createDDL);
        Log.getLogWriter().info("Table created.");
        aStr.append(createDDL + "\n");
      }
      s.close();
      commit(conn);
    } catch (SQLException se) {
      SQLHelper.printSQLException(se);
      throw new TestException("Not able to create tables\n"
          + TestHelper.getStackTrace(se));
    }
    Log.getLogWriter().info(aStr.toString());
  }

  public String addTIDtoCsv() {
    String[] tableNames = SnappySchemaPrms.getTableNames();
    String[] csvFileNames = SnappySchemaPrms.getCSVFileNames();
    String dataLocation = SnappySchemaPrms.getDataLocations();
    int tid = getMyTid();
    ArrayList<Integer> dmlthreads = null;
    if (SnappyDMLOpsBB.getBB().getSharedMap().containsKey("dmlThreads"))
      dmlthreads = (ArrayList<Integer>) SnappyDMLOpsBB.getBB().getSharedMap().get("dmlThreads");
    StringBuilder sb = new StringBuilder();

    String destFile = "", currDir, destLoc;
    File destLocDir;
    PrintWriter pw = null;
    try {
      currDir = new java.io.File(".").getCanonicalPath();
      destLoc = currDir + File.separator + ".." + File.separator + "csvFiles";
      destLocDir = new File(destLoc);
      if (!destLocDir.exists()) {
        destLocDir.mkdirs();
      }
    } catch (IOException ie) {
      throw new TestException("Got exception while creating new csv file.", ie);
    }

    for (int i = 0; i < tableNames.length; i++) {
      String tableName = tableNames[i].toUpperCase();
      String csvFilePath = dataLocation + File.separator + csvFileNames[i];
      Log.getLogWriter().info("Adding tid data into " + tableName + " using CSV : " +
          csvFilePath);
      try {
        destFile = destLoc + File.separator + csvFileNames[i];
        File file = new File(destFile);
        if (!file.exists()) {
          pw = new PrintWriter(new FileOutputStream(destFile));
          FileInputStream fs = new FileInputStream(csvFilePath);
          BufferedReader br = new BufferedReader(new InputStreamReader(fs));
          String row = "";
          try {
            boolean headerRow = true;
            while ((row = br.readLine()) != null) {
              if (headerRow) {
                row = br.readLine();
                headerRow = false;
              }

              if (dmlthreads != null)
                tid = dmlthreads.get(new Random().nextInt(dmlthreads.size()));
              row = row + "," + tid;
              sb.append(row);
              int len = sb.length();
              //if (len > 0) sb.setLength(len - 1);
              sb.append('\n');
              if (sb.length() >= 1048576) {
                pw.append(sb);
                pw.flush();
                sb = new StringBuilder();
              }
            }
            if (sb.length() > 0) {
              pw.append(sb);
              pw.flush();
              sb = new StringBuilder();
            }
          } catch (IOException ie) {
            throw new TestException("Got exception while creating new csv file.", ie);
          }
        }
      } catch (FileNotFoundException fe) {
        throw new TestException("Got exception while creating new csv file.", fe);
      }
    }
    return destLoc;
  }

  public static void HydraTask_populateTablesUsingSysProc() {
    testInstance.populateTablesUsingSysProc();
  }

  protected void populateTablesUsingSysProc() {
    String dataLocation = SnappySchemaPrms.getDataLocations();
    if (testUniqueKeys) {
      dataLocation = addTIDtoCsv();
    }
    Log.getLogWriter().info("Loading data in snappy...");
    loadTablesInSnappy(dataLocation);
    Log.getLogWriter().info("Loaded data in snappy.");
    if(hasDerbyServer) {
      Log.getLogWriter().info("Loading data in derby...");
      loadTablesInDerby(dataLocation);
      Log.getLogWriter().info("Loaded data in derby.");
    }
  }

  public void loadTablesInSnappy(String dataLocation) {
    int tid = getMyTid();
    dynamicAppProps.put(tid, "dataFilesLocation=" + dataLocation);
    String logFile = "snappyJobResult_thr_" + tid + "_" + System.currentTimeMillis() + ".log";
    executeSnappyJob(SnappyPrms.getSnappyJobClassNames(), logFile, SnappyPrms.getUserAppJar(),
        jarPath, SnappyPrms.getUserAppName());
  }

  public void loadTablesInDerby(String dataLocation) {
    String[] tableNames = SnappySchemaPrms.getTableNames();
    String[] csvFileNames = SnappySchemaPrms.getCSVFileNames();
    Connection dConn = derbyTestUtils.getDerbyConnection();
    for (int i = 0; i < tableNames.length; i++) {
      String tableName = tableNames[i].toUpperCase();
      String csvFilePath = dataLocation + File.separator + csvFileNames[i];
      Log.getLogWriter().info("Loading data into " + tableName + " using csv " + csvFilePath);

      String[] table = tableName.split("\\.");
      try {
        PreparedStatement ps = dConn.prepareStatement(
            "CALL SYSCS_UTIL.SYSCS_IMPORT_TABLE(?,?,?,null,null,null,0)");
        ps.setString(1, table[0]);
        ps.setString(2, table[1]);
        ps.setString(3, csvFilePath);
        //ps.setString(4, ",");
        ps.execute();
        Log.getLogWriter().info("Loaded data into " + tableName);
      } catch (SQLException se) {
        throw new TestException("Exception while loading data to derby table. Exception is " + se
            .getSQLState() + " : " + se.getMessage());
      }
    }
    derbyTestUtils.closeDiscConnection(dConn, true);
  }

  public static void HydraTask_populateTables() {
    String[] tableNames = SnappySchemaPrms.getTableNames();
<<<<<<< HEAD
    int numInserts = SnappySchemaPrms.getBatchSize();
    for (int i = 0; i < tableNames.length; i++) {
      Log.getLogWriter().info("Loading data for " + tableNames[i]);
      if (!SnappySchemaPrms.hasCsvData()) {
        testInstance.performInsertUsingBatch(tableNames[i], i, numInserts, true);
      } else
      testInstance.populateTables();
    }
=======
    if (!SnappySchemaPrms.hasCsvData()) {
      int numInserts = 1000000;
      for (int i = 0; i < tableNames.length; i++) {
        Log.getLogWriter().info("Loading data for " + tableNames[i]);
        testInstance.performInsertUsingBatch(tableNames[i], i, numInserts, true);
      }
    } else testInstance.populateTables();
>>>>>>> d45f30e2
  }

  protected void populateTables() {
    String[] tableNames = SnappySchemaPrms.getTableNames();
    String[] csvFileNames = SnappySchemaPrms.getCSVFileNames();
    String dataLocation = SnappySchemaPrms.getDataLocations();
    List<String> insertList = Arrays.asList(SnappySchemaPrms.getInsertStmtsForNonDMLTables());
    insertList.addAll(Arrays.asList(SnappySchemaPrms.getInsertStmts()));
    int numDivs = 1;
    boolean loadDataInParts = SnappySchemaPrms.getLoadDataInParts();
    if (loadDataInParts)
      numDivs = SnappySchemaPrms.getNumPartsForDataFiles();
    ExecutorService pool = Executors.newFixedThreadPool((tableNames.length) * numDivs);
    int tid = getMyTid();
    for (int i = 0; i < tableNames.length; i++) {
      String csvFilePath = null;
      String tableName = tableNames[i].toUpperCase();
      String insertStmt = insertList.get(i);
      if (loadDataInParts) {
        for (int j = 1; j <= numDivs; j++) {
          csvFilePath = dataLocation + File.separator + csvFileNames[i] + "_" + j + ".csv";
          pool.execute(new PopulateTableThread(tableName, csvFilePath, insertStmt, tid));
        }
      } else {
        csvFilePath = dataLocation + File.separator + csvFileNames[i];
        pool.execute(new PopulateTableThread(tableName, csvFilePath, insertStmt, tid));
      }
    }
    pool.shutdown();
    try {
      pool.awaitTermination(2400, TimeUnit.SECONDS);
    } catch (InterruptedException ie) {
      Log.getLogWriter().info("Got Exception while waiting for all threads to complete populate" +
          " tasks");
    }
  }

  class PopulateTableThread implements Runnable {
    String tableName = "";
    String csvFilePath = "";
    String insertStmt = "";
    int tid;

    public PopulateTableThread(String tableName, String csvFilePath, String insertStmt, int tid) {
      this.tableName = tableName;
      this.csvFilePath = csvFilePath;
      this.insertStmt = insertStmt;
      this.tid = tid;
    }

    // Keep each entry alive for atleast 5 mins.
    public void run() {
      try {
        Log.getLogWriter().info("Loading data into " + tableName + " using CSV : " +
            csvFilePath);
        Connection conn = getLocatorConnection(), dConn = null;
        if (hasDerbyServer)
          dConn = derbyTestUtils.getDerbyConnection();
        PreparedStatement snappyPS = null, derbyPS = null;
        int batchSize = 65000;
        FileInputStream fs = new FileInputStream(csvFilePath);
        BufferedReader br = new BufferedReader(new InputStreamReader(fs));
        String row = "";
        int rowCnt = 0;
        ArrayList<Integer> dmlthreads = null;
        boolean headerRow = true;
        if (SnappyDMLOpsBB.getBB().getSharedMap().containsKey("dmlThreads"))
          dmlthreads = (ArrayList<Integer>) SnappyDMLOpsBB.getBB().getSharedMap().get("dmlThreads");
        while ((row = br.readLine()) != null) {
          if (headerRow) {
            row = br.readLine();
            headerRow = false;
          }
          if (dmlthreads != null)
            tid = dmlthreads.get(new Random().nextInt(dmlthreads.size()));
          row = row + "," + tid;
          //Log.getLogWriter().info("Row is : " +  row);
          snappyPS = getPreparedStatement(conn, snappyPS, tableName, insertStmt, row);
          if (hasDerbyServer)
            derbyPS = getPreparedStatement(dConn, derbyPS, tableName, insertStmt, row);
          if (rowCnt < batchSize) {
            snappyPS.addBatch();
            if (hasDerbyServer)
              derbyPS.addBatch();
            rowCnt++;
          } else { //reached the batch size,so execute the batch
            snappyPS.addBatch();
            snappyPS.executeBatch();
            snappyPS = null;
            rowCnt = 0;
            if (hasDerbyServer) {
              derbyPS.addBatch();
              derbyPS.executeBatch();
              derbyPS = null;
            }

          }
        }
        if (snappyPS != null)
          snappyPS.executeBatch();
        snappyPS.close();
        conn.close();
        if (hasDerbyServer) {
          if (derbyPS != null)
            derbyPS.executeBatch();
          derbyPS.close();
          derbyTestUtils.closeDiscConnection(dConn, true);
        }
        Log.getLogWriter().info("Done loading data into table " + tableName + " from " + csvFilePath);
      } catch (IOException ie) {
        Log.getLogWriter().info(TestHelper.getStackTrace(ie));
        throw new TestException("Got exception while populating table.", ie);
      } catch (SQLException se) {
        Log.getLogWriter().info(TestHelper.getStackTrace(se));
        throw new TestException("Got exception while populating table.", se);
      } catch (Exception e) {
        Log.getLogWriter().info(TestHelper.getStackTrace(e));
        throw new TestException("Got exception", e);
      }
    }
  }

  protected void dropTables(Connection conn) {
    String sql = null;
    String[] tables = SnappySchemaPrms.getTableNames();
    sql = "drop table if exists ";
    try {
      for (String table : tables) {
        Statement s = conn.createStatement();
        s.execute(sql + table);
      }
    } catch (SQLException se) {
      throw new TestException("Got exception while dropping table.", se);
    }
  }

  /*
   Hydra task to drop table and recreate again with different schema
   */
  public static void HydraTask_changeTableSchema() {
    testInstance.changeTableSchema();
<<<<<<< HEAD
=======
    SnappyBB.getBB().getSharedMap().put("schemaChanged", true);
    HydraTask_saveTableMetaDataToBB();
>>>>>>> d45f30e2
    HydraTask_populateTables();
  }

  public void changeTableSchema() {
    Connection dConn = derbyTestUtils.getDerbyConnection();
    Connection conn = null;
    try {
      conn = getLocatorConnection();
    } catch (SQLException se) {
      throw new TestException("Got Exception while obtaining connection.");
    }
    dropTables(conn);
    String logFile = "changeTableSchema";
    if(hasDerbyServer) {
      dropTables(dConn);
      recreateTables(dConn, true);
    }
    int tid = getMyTid();
    String[] createTablesDDL = SnappySchemaPrms.getRecreateTablesStatements();
    String[] ddlExtn = SnappySchemaPrms.getSnappyDDLExtn();
    for(int i = 0; i< createTablesDDL.length; i++) {
      String stmt = createTablesDDL[i] + ddlExtn[i];
      dynamicAppProps.put(tid, "stmt=\\\"" + stmt + "\\\",tid=" + tid);
      executeSnappyJob(SnappyPrms.getSnappyJobClassNames(), logFile, SnappyPrms.getUserAppJar(),
          jarPath, SnappyPrms.getUserAppName());
    }
  }

  protected void recreateTables(Connection conn, boolean isDerby) {
    //to get create table statements from config file
    String[] createTablesDDL = SnappySchemaPrms.getRecreateTablesStatements();
    String[] ddlExtn = SnappySchemaPrms.getSnappyDDLExtn();
    StringBuffer aStr = new StringBuffer("Created tables \n");
    try {
      Statement s = conn.createStatement();
      for (int i = 0; i < createTablesDDL.length; i++) {
        String createDDL = createTablesDDL[i];
        if (!isDerby)
          createDDL += ddlExtn[i];
        Log.getLogWriter().info("About to create table : " + createDDL);
        s.execute(createDDL);
        Log.getLogWriter().info("Table created.");
        aStr.append(createDDL + "\n");
      }
      s.close();
      commit(conn);
    } catch (SQLException se) {
      SQLHelper.printSQLException(se);
      throw new TestException("Not able to create tables\n"
          + TestHelper.getStackTrace(se));
    }
    Log.getLogWriter().info(aStr.toString());
<<<<<<< HEAD
    schemaChanged = true;
=======
>>>>>>> d45f30e2
  }

  public static void HydraTask_performDMLOpsInAppAfterSchemaChange() {
    for (int i = 0; i < 10; i++)
      testInstance.performDMLOp(ConnType.SMARTCONNECTOR);
  }

  public static void HydraTask_restartSnappyCluster() {
    HydraTask_stopSnappyCluster();
    HydraTask_startSnappyCluster();
  }

  /*
   Hydra task to perform DMLOps which can be insert, update, delete
   */
  public static void HydraTask_performDMLOp() {
    testInstance.performDMLOp(ConnType.JDBC);
  }

  public void performDMLOp(ConnType connType) {
    //perform DML operation which can be insert, update, delete.
    String operation = SnappySchemaPrms.getDMLOperations();
    switch (SnappyDMLOpsUtil.DMLOp.getOperation(operation)) {
      case INSERT:
        Log.getLogWriter().info("Performing insert operation.");
        if(!SnappySchemaPrms.hasCsvData()) {
          String[] dmlTable = SnappySchemaPrms.getDMLTables();
          int rand = new Random().nextInt(dmlTable.length);
          String tableName = dmlTable[rand].toUpperCase();
          int numInserts = 100;
          performInsertUsingBatch(tableName, rand, numInserts, false);
        }
        else
          performInsert();
        break;
      case UPDATE:
        Log.getLogWriter().info("Performing update operation.");
        if (connType.equals(ConnType.JDBC))
          performUpdate();
        else
          performUpdateInSnappy(connType);
        break;
      case DELETE:
        Log.getLogWriter().info("Performing delete operation.");
        if (connType.equals(ConnType.JDBC))
          performDelete();
        else
          performDeleteInSnappy(connType);
        break;
      /*case PUTINTO:
        Log.getLogWriter().info("Performing putinto operation...");
        if (connType.equals(ConnType.JDBC))
          performPutInto();
        else
          performPutIntoInSnappy(connType);
          */
      default:
        Log.getLogWriter().info("Invalid operation. ");
        throw new TestException("Invalid operation type.");
    }
  }

<<<<<<< HEAD
  public String addTidToQuery(String sql, int tid){
    if (sql.toUpperCase().contains("WHERE"))
      sql = sql + " AND tid=" + tid;
    else sql = sql + " WHERE tid=" + tid;
    return sql;
=======
  public void performInsertUsingBatch(){

>>>>>>> d45f30e2
  }

  public void performInsertUsingBatch(String tableName, int index, int batchSize,
      boolean isPopulate) {
<<<<<<< HEAD
    Connection conn;
    String stmt;
    if (schemaChanged)
      stmt = SnappySchemaPrms.getInsertStmtAfterReCreateTable().get(index);
    else {
      if(isPopulate) {
        String[] insertStmts = SnappySchemaPrms.getInsertStmtsForNonDMLTables();
        if (insertStmts != null) stmt = insertStmts[index];
        else stmt = SnappySchemaPrms.getInsertStmts()[index];
      }
      else stmt = SnappySchemaPrms.getInsertStmts()[index];
    }
    try {
      conn = getLocatorConnection();
      performInsertUsingBatch(conn, tableName, stmt, index, batchSize, getMyTid(), isPopulate);
      conn.close();
    } catch (SQLException se) {
      throw new TestException("Got exception while getting connection", se);
    }
  }

  public int getInitialCounter(int index, int batchSize){
    getBBLock();
    List<Integer> counters = (List<Integer>)SnappyDMLOpsBB.getBB().getSharedMap().get("insertCounters");
    int initCounter = counters.get(index);
    counters.set(index, initCounter + batchSize);
    SnappyDMLOpsBB.getBB().getSharedMap().put("insertCounters", counters);
    releaseBBLock();
    return initCounter;
  }

  public void performInsertUsingBatch(Connection conn, String tableName,
      String stmt, int index, int batchSize, int tid, boolean isPopulate){
    int initCounter = getInitialCounter(index, batchSize);
    String uniqueKey = SnappySchemaPrms.getUniqueColumnName()[index];
    Connection dConn = null;
    Log.getLogWriter().info("Inserting using " + stmt + " with batchSize " + batchSize + " in " +
        "table " + tableName + " from " + initCounter);
    PreparedStatement snappyPS = null, derbyPS = null;
    try {
      snappyPS = conn.prepareStatement(stmt);
      if (hasDerbyServer) {
        String derbyStmt = stmt;
        dConn = derbyTestUtils.getDerbyConnection();
        if(derbyStmt.startsWith("put ")) derbyStmt = derbyStmt.replace("put ", "insert ");
        derbyPS = dConn.prepareStatement(derbyStmt);
      }
    } catch (SQLException se) {
      Log.getLogWriter().info("Got exception while getting derby connection or preparing " +
          "statement");
=======
    int initCounter;
    testInstance.getBBLock();
    List<Integer> counters = (List<Integer>)SnappyDMLOpsBB.getBB().getSharedMap().get
        ("insertCounters");
    initCounter = counters.get(index);
    counters.set(index, initCounter + batchSize);
    SnappyDMLOpsBB.getBB().getSharedMap().put("insertCounters", counters);
    testInstance.releaseBBLock();
    String stmt;
    String uniqueKey = SnappySchemaPrms.getUniqueColumnName();
    if (SnappyBB.getBB().getSharedMap().containsKey("schemaChanged") && ((boolean) SnappyBB.getBB().getSharedMap().get("schemaChanged")))
      stmt = SnappySchemaPrms.getInsertStmtAfterReCreateTable().get(index);
    else
      stmt = SnappySchemaPrms.getInsertStmts().get(index);

    Log.getLogWriter().info("Statement is : " + stmt);
    Connection conn, dConn;
    PreparedStatement snappyPS = null, derbyPS = null;
    try {
      conn = getLocatorConnection();
      snappyPS = conn.prepareStatement(stmt);
      if (hasDerbyServer) {
        dConn = derbyTestUtils.getDerbyConnection();
        derbyPS = dConn.prepareStatement(stmt);
      }
    } catch (SQLException se) {
>>>>>>> d45f30e2
      throw new TestException("Got exception while getting connection", se);
    }

    ArrayList<Integer> dmlthreads = null;
    if (SnappyDMLOpsBB.getBB().getSharedMap().containsKey("dmlThreads"))
      dmlthreads = (ArrayList<Integer>) SnappyDMLOpsBB.getBB().getSharedMap().get("dmlThreads");
<<<<<<< HEAD
    
=======

>>>>>>> d45f30e2
    StructTypeImpl sType = (StructTypeImpl)SnappyDMLOpsBB.getBB().getSharedMap().get
        ("tableMetaData_" + tableName.toUpperCase());
    ObjectType[] oTypes = sType.getFieldTypes();
    String[] fieldNames = sType.getFieldNames();
<<<<<<< HEAD

    int batchCnt = 0;
    try {
      String value;
      for (int j = initCounter ; j < (batchSize + initCounter); j++) {
        int replaceQuestion = 1;
        for (int i = 0; i < oTypes.length; i++) {
          if (fieldNames[i].equalsIgnoreCase(uniqueKey)) value = j + "";
=======
    int batchCnt = 0;
    try {
      String value;
      for (int j = initCounter + 1; j <= (batchSize + initCounter); j++) {
        int replaceQuestion = 1;
        for (int i = 0; i < oTypes.length; i++) {
          if (fieldNames[i].equals(uniqueKey)) value = i + "";
>>>>>>> d45f30e2
          else value = "-1";
          String clazz = oTypes[i].getSimpleClassName();
          switch (clazz) {
            case "Date":
            case "String":
              snappyPS.setString(replaceQuestion, fieldNames[i] + j);
              if (hasDerbyServer) derbyPS.setString(replaceQuestion, fieldNames[i] + j);
              break;
            case "Timestamp":
              Timestamp ts = new Timestamp(System.currentTimeMillis());
              snappyPS.setTimestamp(replaceQuestion, ts);
              if (hasDerbyServer) derbyPS.setTimestamp(replaceQuestion, ts);
              break;
            case "Integer":
              if (fieldNames[i].equalsIgnoreCase("tid")){
                if(isPopulate) value = dmlthreads.get(random.nextInt(dmlthreads.size())) + "";
<<<<<<< HEAD
                    else value = tid + "";
=======
                    else value = getMyTid() + "";
>>>>>>> d45f30e2
              }
              snappyPS.setInt(replaceQuestion, Integer.parseInt(value));
              if (hasDerbyServer) derbyPS.setInt(replaceQuestion, Integer.parseInt(value));
              break;
            case "Double":
              snappyPS.setDouble(replaceQuestion, Double.parseDouble(value));
              if (hasDerbyServer) derbyPS.setDouble(replaceQuestion, Double.parseDouble(value));
              break;
            case "Long":
              snappyPS.setLong(replaceQuestion, Long.parseLong(value));
              if (hasDerbyServer) derbyPS.setLong(replaceQuestion, Long.parseLong(value));
              break;
            case "BigDecimal":
              snappyPS.setBigDecimal(replaceQuestion, BigDecimal.valueOf(Double.parseDouble(value)));
              if (hasDerbyServer) derbyPS.setBigDecimal(replaceQuestion,
                  BigDecimal.valueOf(Double.parseDouble(value)));
              break;
            default:
              Log.getLogWriter().info("Object class type not found.");
              throw new TestException("Object class type not found.");
          }
          replaceQuestion += 1;
        }
        snappyPS.addBatch();
        if (hasDerbyServer) derbyPS.addBatch();
        batchCnt++;
        if (batchCnt == 65000) {
          Log.getLogWriter().info("Executing batch statement for insert.");
          snappyPS.executeBatch();
          if (hasDerbyServer) derbyPS.executeBatch();
          batchCnt = 0;
<<<<<<< HEAD
        }
      }
      Log.getLogWriter().info("Executing the remaining batch...");
      if(!isPopulate)  SnappyConsistencyTest.waitForBarrier(tid + "", 2);
      snappyPS.executeBatch();
      snappyPS.close();
      if (hasDerbyServer) {
        derbyPS.executeBatch();
        derbyPS.close();
        derbyTestUtils.closeDiscConnection(dConn, true);
      }
    } catch (Exception se) {
      Log.getLogWriter().info("Got exception while creating prepared statement" + se.getMessage());
=======
          Log.getLogWriter().info("Executed batch statement for insert.");
        }
      }
      snappyPS.executeBatch();
      if (hasDerbyServer) derbyPS.executeBatch();
    } catch (SQLException se) {
>>>>>>> d45f30e2
      throw new TestException("Exception while creating PreparedStatement.", se);
    }
  }

  public void performInsert() {
    try {
      Connection conn = getLocatorConnection();
      Connection dConn = null;
      String[] dmlTable = SnappySchemaPrms.getDMLTables();
      int rand = new Random().nextInt(dmlTable.length);
      String tableName = dmlTable[rand].toUpperCase();
      String row = getRowFromCSV(tableName, rand);
      if (row == null)
        return;
      if (testUniqueKeys)
        row = row + "," + getMyTid();

      //Log.getLogWriter().info("Selected row is : " + row);
      PreparedStatement snappyPS, derbyPS = null;
      String insertStmt = (SnappySchemaPrms.getInsertStmts())[rand];
      snappyPS = getPreparedStatement(conn, null, tableName, insertStmt, row);
      Log.getLogWriter().info("Inserting in snappy : " + insertStmt + " with " +
          "values(" + row + ")");
      int rowCount = snappyPS.executeUpdate();
      Log.getLogWriter().info("Inserted " + rowCount + " row in snappy.");
      if (hasDerbyServer) {
        dConn = derbyTestUtils.getDerbyConnection();
        derbyPS = getPreparedStatement(dConn, null, tableName, insertStmt, row);
        Log.getLogWriter().info("Inserting in derby : " + insertStmt + " with " +
            "values(" + row + ")");
        int derbyRowCount = derbyPS.executeUpdate();
        Log.getLogWriter().info("Inserted " + derbyRowCount + " row in derby.");
        if (rowCount != derbyRowCount)
          Log.getLogWriter().info("Insert statement failed to insert same rows in derby and " +
              "snappy. Derby inserted " + derbyRowCount + " and snappy inserted " + rowCount + ".");
        derbyTestUtils.closeDiscConnection(dConn, true);
      }
      closeConnection(conn);

    } catch (SQLException se) {
      if (se.getMessage().contains("23505")) {
        Log.getLogWriter().info("Got expected Exception, continuing test: " + se.getMessage());
        return;
      } else throw new TestException("Got exception while performing insert operation.", se);
    }
  }

  public void getAndExecuteSelect(Connection conn, String stmt, boolean isDerby) {
    String selectString = stmt.toUpperCase().substring(stmt.indexOf("(SELECT") + 1, stmt.indexOf
        (") AND"));
    try {
      Log.getLogWriter().info("Executing " + selectString + " on snappy.");
      ResultSet rs = conn.createStatement().executeQuery(selectString);
      StructTypeImpl rsSti = ResultSetHelper.getStructType(rs);
      List<Struct> rsList = ResultSetHelper.asList(rs, rsSti, isDerby);
      rs.close();
      Log.getLogWriter().info("Result from sub-select query is :" + listToString(rsList));
    } catch (SQLException se) {
      Log.getLogWriter().info("Statement execution failed" + se.getStackTrace().toString());
    }
  }

  public void performUpdate() {
    try {
      Connection conn = getLocatorConnection();
      Connection dConn = null; //get the derby connection here
      String updateStmt[] = SnappySchemaPrms.getUpdateStmts();
      int numRows = 0;
      int rand = new Random().nextInt(updateStmt.length);
      String stmt = updateStmt[rand];
      int tid = getMyTid();
      if (stmt.contains("$tid"))
        stmt = stmt.replace("$tid", "" + tid);
      if (testUniqueKeys)
        addTidToQuery(stmt, tid);
      if (stmt.toUpperCase().contains("SELECT"))
        getAndExecuteSelect(conn, stmt, false);
      Log.getLogWriter().info("Executing " + stmt + " on snappy.");
      numRows = conn.createStatement().executeUpdate(stmt);
      Log.getLogWriter().info("Updated " + numRows + " rows in snappy.");
      if (hasDerbyServer) {
        dConn = derbyTestUtils.getDerbyConnection();
        if (stmt.toUpperCase().contains("SELECT"))
          getAndExecuteSelect(conn, stmt, true);
        Log.getLogWriter().info("Executing " + stmt + " on derby.");
        int derbyRows = dConn.createStatement().executeUpdate(stmt);
        Log.getLogWriter().info("Updated " + derbyRows + " rows in derby.");
        if (numRows != derbyRows) {
          String errMsg = "Update statement failed to update same rows in derby and " +
              "snappy. Derby updated " + derbyRows + " and snappy updated " + numRows + ".";
          Log.getLogWriter().info(errMsg);
          //throw new TestException(errMsg);
        }
        derbyTestUtils.closeDiscConnection(dConn, true);
        String tableName = SnappySchemaPrms.getUpdateTables()[rand];
        String selectQuery = SnappySchemaPrms.getAfterUpdateSelectStmts()[rand];
        String orderByClause = "";
        //String[] dmlTables = SnappySchemaPrms.getDMLTables();
        //orderByClause = (SnappySchemaPrms.getOrderByClause())[Arrays.asList(dmlTables)
        //    .indexOf(tableName)];
        String message = verifyResultsForTable(selectQuery, tableName, orderByClause, true);
        if (message.length() != 0) {
          throw new TestException("Validation failed after update on table " + tableName + "." +
              message);
        }
      }
      closeConnection(conn);
    } catch (SQLException se) {
      throw new TestException("Got exception while performing update operation.", se);
    }
  }

  public void performDelete() {
    try {
      Connection conn = getLocatorConnection();
      Connection dConn = null; //get the derby connection here
      String deleteStmt[] = SnappySchemaPrms.getDeleteStmts();
      int numRows = 0;
      int rand = new Random().nextInt(deleteStmt.length);
      String stmt = deleteStmt[rand];
      int tid = getMyTid();
      if (stmt.contains("$tid"))
        stmt = stmt.replace("$tid", "" + tid);
      if (testUniqueKeys) addTidToQuery(stmt, tid);
      if (stmt.toUpperCase().contains("SELECT"))
        getAndExecuteSelect(conn, stmt, false);
      Log.getLogWriter().info("Executing " + stmt + " on snappy.");
      numRows = conn.createStatement().executeUpdate(stmt);
      Log.getLogWriter().info("Deleted " + numRows + " rows in snappy.");
      if (hasDerbyServer) {
        dConn = derbyTestUtils.getDerbyConnection();
        if (stmt.toUpperCase().contains("SELECT"))
          getAndExecuteSelect(conn, stmt, true);
        Log.getLogWriter().info("Executing " + stmt + " on derby.");
        int derbyRows = dConn.createStatement().executeUpdate(stmt);
        Log.getLogWriter().info("Deleted " + derbyRows + " rows in derby.");
        if (numRows != derbyRows) {
          String errMsg = "Delete statement failed to delete same rows in derby and " +
              "snappy. Derby deleted " + derbyRows + " and snappy deleted " + numRows + ".";
          Log.getLogWriter().info(errMsg);
          //throw new TestException(errMsg);
        }
        derbyTestUtils.closeDiscConnection(dConn, true);
        String tableName = SnappySchemaPrms.getDeleteTables()[rand];
        String selectQuery = SnappySchemaPrms.getAfterDeleteSelectStmts()[rand];
        String orderByClause = "";
//        String[] dmlTables = SnappySchemaPrms.getDMLTables();
//        orderByClause = SnappySchemaPrms.getOrderByClause()[Arrays.asList(dmlTables)
//            .indexOf(tableName)];
        String message = verifyResultsForTable(selectQuery, tableName, orderByClause, true);
        if (message.length() != 0) {
          throw new TestException("Validation failed after executing delete on table " + tableName + "." + message);
        }
      }
      closeConnection(conn);
    } catch (SQLException se) {
      throw new TestException("Got exception while performing delete operation.", se);
    }
  }

  /*
  Hydra task to execute select queries
  */
  public static void HydraTask_executeQueries() {
    testInstance.executeQuery();
  }

  public void executeQuery() {
    try {
      Connection conn = getLocatorConnection();
      Connection dConn = null;
      String selectStmt[] = SnappySchemaPrms.getSelectStmts();
      ResultSet snappyRS, derbyRS = null;
      int rand = new Random().nextInt(selectStmt.length);
      String query = selectStmt[rand];
      Log.getLogWriter().info("Executing " + query + " on snappy.");
      try {
        snappyRS = conn.createStatement().executeQuery(query);
        Log.getLogWriter().info("Executed query on snappy.");
      } catch (SQLException se) {
        if (se.getSQLState().equals("21000") || se.getSQLState().equals("0A000")) {
          //retry select query with routing
          Log.getLogWriter().info("Got exception while executing select query, retrying with " +
              "executionEngine as spark.");
          String query1 = query + " --GEMFIREXD-PROPERTIES executionEngine=Spark";
          snappyRS = conn.createStatement().executeQuery(query1);
          Log.getLogWriter().info("Executed query on snappy.");
        } else throw new SQLException(se);
      }
      StructTypeImpl snappySti = ResultSetHelper.getStructType(snappyRS);
      List<Struct> snappyList = ResultSetHelper.asList(snappyRS, snappySti, false);

      if (hasDerbyServer) {
        dConn = derbyTestUtils.getDerbyConnection();
        Log.getLogWriter().info("Executing " + query + " on derby.");
        derbyRS = dConn.createStatement().executeQuery(query);
        Log.getLogWriter().info("Executed query on snappy.");
        StructTypeImpl derbySti = ResultSetHelper.getStructType(derbyRS);
        List<Struct> derbyList = ResultSetHelper.asList(derbyRS, derbySti, true);
        compareResultSets(derbyList, snappyList);
        derbyRS.close();
        derbyTestUtils.closeDiscConnection(dConn, true);
      } else {
        int numRows = 0;
        while (snappyRS.next()) numRows++;
        Log.getLogWriter().info("Snappy returned " + numRows + " rows.");
      }
      snappyRS.close();
      closeConnection(conn);
    } catch (SQLException se) {
      throw new TestException("Got exception while executing select query.", se);
    }
  }

  public static void compareResultSets(List<Struct> derbyResultSet,
                                       List<Struct> snappyResultSet) {
    compareResultSets(derbyResultSet, snappyResultSet, "derby", "snappy");
  }

  public static void compareResultSets(List<Struct> firstResultSet,
                                       List<Struct> secondResultSet, String first, String second) {
    Log.getLogWriter().info("size of resultSet from " + first + " is " + firstResultSet.size());
    //Log.getLogWriter().info("Result from " + first + " is :" + listToString(firstResultSet));
    Log.getLogWriter().info("size of resultSet from " + second + " is " + secondResultSet.size());
    //Log.getLogWriter().info("Result from " + second + " is :" + listToString(secondResultSet));

    List<Struct> secondResultSetCopy = new ArrayList<Struct>(secondResultSet);

    StringBuffer aStr = new StringBuffer();
    for (int i = 0; i < firstResultSet.size(); i++) {
      secondResultSetCopy.remove(firstResultSet.get(i));
    }
    List<Struct> unexpected = secondResultSetCopy;
    List<Struct> missing = null;

    if (firstResultSet.size() != secondResultSet.size() || unexpected.size() > 0) {
      List<Struct> firstResultSetCopy = new ArrayList<Struct>(firstResultSet);
      for (int i = 0; i < secondResultSet.size(); i++) {
        firstResultSetCopy.remove(secondResultSet.get(i));
      }
      missing = firstResultSetCopy;

      if (missing.size() > 0) {
        aStr.append("the following " + missing.size() + " elements were missing from "
            + second + " resultSet: " + listToString(missing));
      }
    }
    if (unexpected.size() > 0) {
      aStr.append("the following " + unexpected.size() + " unexpected elements in " +
          second + " resultSet: " + listToString(unexpected));
    }

    if (aStr.length() != 0) {
      Log.getLogWriter().info("ResultSet from " +
          first + " is " + listToString(firstResultSet));
      Log.getLogWriter().info("ResultSet from " +
          second + " is " + listToString(secondResultSet));
      Log.getLogWriter().info("ResultSet difference is " + aStr.toString());
      throw new TestException(aStr.toString());
    }
    if (firstResultSet.size() == secondResultSet.size()) {
      Log.getLogWriter().info("verified that results are correct");
    } else if (firstResultSet.size() < secondResultSet.size()) {
      throw new TestException("There are more data in " + second + " ResultSet");
    } else {
      throw new TestException("There are fewer data in " + second + " ResultSet");
    }
  }

  public static String listToString(List<Struct> aList) {
    if (aList == null) {
      throw new TestException("test issue, need to check in the test and not pass in null list here");
    }
    StringBuffer aStr = new StringBuffer();
    aStr.append("The size of list is " + (aList == null ? "0" : aList.size()) + "\n");

    for (int i = 0; i < aList.size(); i++) {
      Object aStruct = aList.get(i);
      if (aStruct instanceof com.gemstone.gemfire.cache.query.Struct) {
        GFXDStructImpl si = (GFXDStructImpl) (aStruct);
        aStr.append(si.toString());
      }
      aStr.append("\n");
    }
    return aStr.toString();
  }

  public static void listToFile(List<Struct> aList, String fileName) {
    if (aList == null) {
      throw new TestException("test issue, need to check in the test and not pass in null list here");
    }
    File rsFile = new File(fileName);
    StringBuilder sb = new StringBuilder();
    PrintWriter pw = null;
    try {
      pw = new PrintWriter(new FileOutputStream(rsFile));
    } catch (IOException ie) {
      throw new TestException("Got exception while saving resultset to file", ie);
    }
    for (int i = 0; i < aList.size(); i++) {
      Object aStruct = aList.get(i);
      if (aStruct instanceof com.gemstone.gemfire.cache.query.Struct) {
        GFXDStructImpl si = (GFXDStructImpl) (aStruct);
        sb.append(si.toString());
      }
      sb.append("\n");
      if (sb.length() >= 1048576) {
        pw.append(sb);
        pw.flush();
        sb = new StringBuilder();
      }
    }
    if (sb.length() > 0) {
      pw.append(sb);
      pw.flush();
      sb = new StringBuilder();
    }
  }

  /*
 *   Verify results in the begining of the test
 */
  public static void HydraTask_verifyResultsInitTask() {
    String selectQuery = "select CAST(count(*) as integer) as numRows from  ";
    testInstance.verifyResults(selectQuery);
  }

  /*
   *   Verify results at the end of the test
   */
  public static void HydraTask_verifyResults() {
    String selectQuery = "select * from ";
    testInstance.verifyResults(selectQuery);
  }

  public void verifyResults(String query) {
    String[] tables = SnappySchemaPrms.getTableNames();
    StringBuffer mismatchString = new StringBuffer();
    for (String table : tables) {
      mismatchString.append(verifyResultsForTable(query + table, table, "", false,true));
    }
    if (mismatchString.length() > 0) {
      Log.getLogWriter().info(mismatchString.toString());
      if(!query.contains("select * ")) {
        mismatchString.setLength(0);
        query = "select * from ";
        for (String table : tables) {
          mismatchString.append(verifyResultsForTable(query + table, table, "", false, true));
        }
      }
      throw new TestException(mismatchString.toString());
    }
  }

  public String verifyResultsForTable(String selectStmt, String table, String orderByClause,
      boolean useTid) {
    return verifyResultsForTable(selectStmt, table, "", useTid,false);
  }

  public String verifyResultsForTable(String selectStmt, String table, String orderByClause,
      boolean useTid,boolean isCloseTask) {
    StringBuffer mismatchString = new StringBuffer();
    Connection conn, dConn;
    try {
      conn = getLocatorConnection();
      dConn = derbyTestUtils.getDerbyConnection();
      if (useTid) addTidToQuery(selectStmt, getMyTid());
      if (orderByClause.length() > 0)
        selectStmt = selectStmt + " " + orderByClause;
      Log.getLogWriter().info("Verifying results for " + table + " using " + selectStmt);
      ResultSet snappyRS = conn.createStatement().executeQuery(selectStmt);
      StructTypeImpl snappySti = ResultSetHelper.getStructType(snappyRS);
      List<Struct> snappyList = ResultSetHelper.asList(snappyRS, snappySti, false);
      snappyRS.close();

      ResultSet derbyRS = dConn.createStatement().executeQuery(selectStmt);
      StructTypeImpl derbySti = ResultSetHelper.getStructType(derbyRS);
      List<Struct> derbyList = ResultSetHelper.asList(derbyRS, derbySti, true);
      derbyRS.close();

      closeConnection(conn);
      derbyTestUtils.closeDiscConnection(dConn, true);

      if (!largeDataSet) {
        try {
          compareResultSets(derbyList, snappyList);
        } catch (TestException te) {
          mismatchString = mismatchString.append("Result mismatch in " + table + " :\n");
          mismatchString = mismatchString.append(te.getMessage()).append("\n");
        }
      } else {
        Log.getLogWriter().info("size of resultSet from snappy is " + snappyList.size());
        Log.getLogWriter().info("size of resultSet from derby is " + derbyList.size());

        if (snappyList.size() != derbyList.size())
          mismatchString.append(" Result mismatch observed for table " + table + ". Number of " +
              "rows in snappy is " + snappyList.size() + " and derby is " + derbyList.size() + ".");

        String queryResultDirPath = "";

        try {
          queryResultDirPath = new File(".").getCanonicalPath() + File.separator + "queryResults";
        } catch (IOException ie) {
          throw new TestException("Got Exception while creating directory for queryResults", ie);
        }
        String snappyRSFileName = queryResultDirPath + File.separator + "snappyRS_" +
            ((isCloseTask)? table +"_":"") + getMyTid() + ".out";
        String derbyRSFileName = queryResultDirPath + File.separator + "derbyRS_" +
            ((isCloseTask)? table +"_":"") + getMyTid() + ".out";
        File queryResultDir = new File(queryResultDirPath);
        if (!queryResultDir.exists())
          queryResultDir.mkdirs();
        listToFile(snappyList, snappyRSFileName);
        listToFile(derbyList, derbyRSFileName);
        snappyList.clear();
        derbyList.clear();
        mismatchString.append(compareFiles(queryResultDirPath, snappyRSFileName, derbyRSFileName,
         isCloseTask,table));
        if (mismatchString.length() > 0)
          Log.getLogWriter().info("Got resultset mismtach for " + table  + ".For query results " +
              "please check : \n " + snappyRSFileName + " and \n " + derbyRSFileName);
        Log.getLogWriter().info(mismatchString.toString());
      }
    } catch (SQLException se) {
      throw new TestException("Got SQLException while verifying the table data.", se);
    }
    return mismatchString.toString();
  }

  public String compareFiles(String dir, String snappyFileName, String derbyFileName, boolean
      isCloseTask,String table) {
    StringBuilder aStr = new StringBuilder();
    ProcessBuilder pb = null;
    int tid = getMyTid();
    String command;
    String missingFileName = dir + File.separator + "missing_" +
    ((isCloseTask)? table +"_":"") + tid + ".txt";
    String upexpectedFileName = dir + File.separator + "unexpected_" +
    ((isCloseTask)? table +"_":"") + tid + ".txt";
    try {
      PrintWriter writer = new PrintWriter(missingFileName);
      writer.print("");
      writer.close();
      writer = new PrintWriter(upexpectedFileName);
      writer.print("");
      writer.close();
    } catch (FileNotFoundException fe) {
      throw new TestException("Log exception while overwirting the result mismatch files", fe);
    }
    File unexpectedResultsFile = new File(upexpectedFileName);
    File missingResultsFile = new File(missingFileName);

    command = "grep -v -F -x -f " + derbyFileName + " " + snappyFileName;
    pb = new ProcessBuilder("/bin/bash", "-c", command);
    Log.getLogWriter().info("Executing command : " + command);
    //get the unexpected rows in snappy
    executeProcess(pb, unexpectedResultsFile);

    command = "grep -v -F -x -f " + snappyFileName + " " + derbyFileName;
    pb = new ProcessBuilder("/bin/bash", "-c", command);
    Log.getLogWriter().info("Executing command : " + command);
    //get the missing rows in snappy
    executeProcess(pb, missingResultsFile);

    BufferedReader unexpectedRsReader, missingRsReader;
    try {
      unexpectedRsReader = new BufferedReader(new FileReader(unexpectedResultsFile));
      missingRsReader = new BufferedReader(new FileReader(missingResultsFile));
    } catch (FileNotFoundException fe) {
      throw new TestException("Could not find file to compare results.", fe);
    }
    String line;
    List<String> unexpected = new ArrayList<>(), missing = new ArrayList<>();
    try {
      while ((line = unexpectedRsReader.readLine()) != null)
        unexpected.add("\n  " + line);
      while ((line = missingRsReader.readLine()) != null)
        missing.add("\n  " + line);
      unexpectedRsReader.close();
      missingRsReader.close();
    } catch (IOException ie) {
      throw new TestException("Got exception while reading resultset files", ie);
    }
    if (missing.size() > 0) {
      if(missing.size() <20) {
        aStr.append("\nThe following " + missing.size() + " rows are missing from snappy resultset:");
        aStr.append(missing.toString());
      } else
        aStr.append("There are " + missing.size() + " rows missing in snappy for " + table + ". " +
          "Please check " + missingFileName);
      aStr.append("\n");
    }
    if (unexpected.size() > 0) {
      if(unexpected.size() <20) {
        aStr.append("\nThe following " + unexpected.size() + " rows from snappy resultset are unexpected: ");
        aStr.append(unexpected.toString());
      } else
        aStr.append("There are " + unexpected.size() + " rows unexpected in snappy for " +
          table + ". Please check " + upexpectedFileName);
      aStr.append("\n");
    }
   /* if(missing.size() == 0 && unexpected.size() == 0)
      Log.getLogWriter().info("Verified that the resulst are correct.");
*/    return aStr.toString();
  }

  public PreparedStatement getPreparedStatement(Connection conn, PreparedStatement ps, String
      tableName, String stmt, String row) {
    String columnString = stmt.substring(stmt.indexOf("(") + 1, stmt.indexOf(")"));
    ArrayList<String> columnList = new ArrayList<String>
        (Arrays.asList(columnString.split(",")));
    //Log.getLogWriter().info("columnList from insert is" + columnList.toString());
    ArrayList<String> columnValues = new ArrayList<>();
    if (row.contains("\"")) {
      String str3 = row;
      while (str3.contains("\"")) {
        int beginIndex = row.indexOf("\"") + 1;
        int endIndex = row.indexOf("\"", beginIndex);
        String str1 = row.substring(0, beginIndex - 2);
        String str2 = row.substring(beginIndex, endIndex);
        if (endIndex < str3.length())
          str3 = row.substring(endIndex + 2, str3.length());
        else str3 = "";
        columnValues.addAll(new ArrayList<>(Arrays.asList(str1.split(","))));
        columnValues.add(str2);
      }
      if (str3.length() > 0) {
        columnValues.addAll(new ArrayList<>(Arrays.asList(str3.split(","))));
      }
    } else {
      columnValues = new ArrayList<>(Arrays.asList(row.split(",")));
    }
    try {
      if (ps == null)
        ps = conn.prepareStatement(stmt);
      StructTypeImpl sType = (StructTypeImpl) SnappyDMLOpsBB.getBB().getSharedMap().get
          ("tableMetaData_" + tableName);
      ObjectType[] oTypes = sType.getFieldTypes();
      String[] fieldNames = sType.getFieldNames();
      int replaceQuestion = 1;
      for (int i = 0; i < oTypes.length; i++) {
        String clazz = oTypes[i].getSimpleClassName();
        String columnValue = columnValues.get(i);
//      Log.getLogWriter().info
//          ("Column : " + fieldNames[i] + " with value : " + columnValue + " and " +
//              "clazz :" + clazz + ";column from insert stmt is : " + columnList.get(i));
        if (!columnList.get(i).equalsIgnoreCase(fieldNames[i])) {
          Log.getLogWriter().info("Inside if column name mismatch.");
          columnList.add(i, fieldNames[i]);
        } else {
          switch (clazz) {
            case "Date":
            case "String":
              if (columnValue.equalsIgnoreCase("NULL"))
                ps.setNull(replaceQuestion, Types.VARCHAR);
              else
                ps.setString(replaceQuestion, columnValue);
              break;
            case "Timestamp":
              if (columnValue.equalsIgnoreCase("NULL"))
                ps.setNull(replaceQuestion, Types.TIMESTAMP);
              else {
                Timestamp ts = Timestamp.valueOf(columnValue);
                ps.setTimestamp(replaceQuestion, ts);
              }
              break;
            case "Integer":
              if (columnValue.equalsIgnoreCase("NULL"))
                ps.setNull(replaceQuestion, Types.INTEGER);
              else
                ps.setInt(replaceQuestion, Integer.parseInt(columnValue));
              break;
            case "Double":
              if (columnValue.equalsIgnoreCase("NULL"))
                ps.setNull(replaceQuestion, Types.DOUBLE);
              else
                ps.setDouble(replaceQuestion, Double.parseDouble(columnValue));
              break;
            case "Long":
              if (columnValue.equalsIgnoreCase("NULL"))
                ps.setNull(replaceQuestion, Types.BIGINT);
              else
                ps.setLong(replaceQuestion, Long.parseLong(columnValue));
              break;
            case "BigDecimal":
              if (columnValue.equalsIgnoreCase("NULL"))
                ps.setNull(replaceQuestion, Types.NUMERIC);
              else
                ps.setBigDecimal(replaceQuestion, BigDecimal.valueOf(Double.parseDouble(columnValue)));
              break;
            default:
              Log.getLogWriter().info("Object class type not found.");
              throw new TestException("Object class type not found.");
          }
          replaceQuestion += 1;
        }
      }
    } catch (SQLException se) {
      throw new TestException("Exception while creating PreparedStatement.", se);
    }
    return ps;
  }

  public String getRowFromCSV(String tableName, int randTable) {
    String row = null;
    int insertCounter;
    String csvFilePath = SnappySchemaPrms.getCsvLocationforLargeData();
    String csvFileName = SnappySchemaPrms.getInsertCsvFileNames()[randTable];
    getBBLock();
    List<Integer> counters = (List<Integer>) SnappyDMLOpsBB.getBB().getSharedMap().get
        ("insertCounters");
    insertCounter = counters.get(randTable);
    counters.set(randTable, insertCounter + 1);
    SnappyDMLOpsBB.getBB().getSharedMap().put("insertCounters", counters);
    releaseBBLock();
    //Log.getLogWriter().info("insert Counter is :" + insertCounter + " for csv " + csvFilePath +
    //    File.separator + csvFileName);
    try (Stream<String> lines = Files.lines(Paths.get(csvFilePath + File.separator + csvFileName))) {
      row = lines.skip(insertCounter).findFirst().get();
    } catch (NoSuchElementException nse) {
      if (SnappyPrms.insertDuplicateData()) {
        getBBLock();
        counters.set(randTable, 1);
        SnappyDMLOpsBB.getBB().getSharedMap().put("insertCounters", counters);
        releaseBBLock();
      } else throw new TestException("Reached the end of csv file: " + csvFilePath + File
          .separator + csvFileName + ", no new record to insert.");
    } catch (IOException io) {
      throw new TestException("File not found at specified location " +
          (csvFilePath + File.separator + csvFileName));
    }
    return row;
  }

  protected void getBBLock() {
    if (bbLock == null)
      bbLock = SnappyDMLOpsBB.getBB().getSharedLock();
    bbLock.lock();
  }

  protected void releaseBBLock() {
    bbLock.unlock();
  }


  public String getStmt(String stmt, String row, String tableName) {
    String[] columnValues = row.split(",");
    String replaceString = stmt;
    StructTypeImpl sType = (StructTypeImpl) SnappyDMLOpsBB.getBB().getSharedMap().get
        ("tableMetaData_" + tableName);
    ObjectType[] oTypes = sType.getFieldTypes();
    for (int i = 0; i < oTypes.length; i++) {
      String clazz = oTypes[i].getSimpleClassName();
      String columnValue = columnValues[i];
      switch (clazz) {
        case "String":
          replaceString = setString(replaceString, columnValue);
          break;
        case "Timestamp":
          Timestamp ts = Timestamp.valueOf(columnValue);
          replaceString = setString(replaceString, ts.toString());
          break;
        case "Integer":
        case "Double":
          replaceString = setInt(replaceString, columnValue);
          break;

      }
    }
    Log.getLogWriter().info("Insert statement is :" + replaceString);
    return replaceString;
  }

  public String setString(String stmt, String value) {
    stmt = stmt.replaceFirst("\\?", "'" + value + "'");
    return stmt;
  }

  public String setInt(String stmt, String value) {
    stmt = stmt.replaceFirst("\\?", value);
    return stmt;
  }

  public static void HydraTask_performDMLOpsInJob() {
    testInstance.performDMLOp(ConnType.SNAPPY);
  }

  public static void HydraTask_performDMLOpsInApp() {
    testInstance.performDMLOp(ConnType.SMARTCONNECTOR);
  }

  public void performUpdateInSnappy(ConnType connType) {
    try {
      Connection dConn = null; //get the derby connection here
      String updateStmt[] = SnappySchemaPrms.getUpdateStmts();
      int rand = new Random().nextInt(updateStmt.length);
      String stmt = updateStmt[rand];
      String tableName = SnappySchemaPrms.getUpdateTables()[rand];
      int tid = getMyTid();
      if (stmt.contains("$tid"))
        stmt = stmt.replace("$tid", "" + tid);
      if (testUniqueKeys) addTidToQuery(stmt, tid);
      if (connType.equals(ConnType.SNAPPY)) {
        dynamicAppProps.put(tid, "stmt=\\\"" + stmt + "\\\",tableName=" + tableName + ",tid=" + tid);
        String logFile = "snappyJobResult_thr_" + tid + "_" + System.currentTimeMillis() + ".log";
        executeSnappyJob(SnappyPrms.getSnappyJobClassNames(), logFile, SnappyPrms.getUserAppJar(),
            jarPath, SnappyPrms.getUserAppName());
      } else { // thin client smart connector mode
        dynamicAppProps.put(tid, "\"" + stmt + "\"" + " " + tid);
        String logFile = "sparkAppResult_thr_" + tid + "_" + System.currentTimeMillis() + ".log";
        executeSparkJob(SnappyPrms.getSparkJobClassNames(), logFile);
      }
      if (hasDerbyServer) {
        dConn = derbyTestUtils.getDerbyConnection();
        Log.getLogWriter().info("Executing " + stmt + " on derby.");
        int derbyRows = dConn.createStatement().executeUpdate(stmt);
        Log.getLogWriter().info("Updated " + derbyRows + " rows in derby.");
        derbyTestUtils.closeDiscConnection(dConn, true);
        String selectQuery = SnappySchemaPrms.getAfterUpdateSelectStmts()[rand];
        String orderByClause = "";
//        String[] dmlTables = SnappySchemaPrms.getDMLTables();
//        orderByClause = SnappySchemaPrms.getOrderByClause()[Arrays.asList(dmlTables)
//            .indexOf(tableName)];
        String message = verifyResultsForTable(selectQuery, tableName, orderByClause, true);
        if (message.length() != 0) {
          throw new TestException("Validation failed after update table " + tableName + "." + message);
        }
      }
    } catch (SQLException se) {
      throw new TestException("Got exception while performing update operation.", se);
    }
  }

  public void performDeleteInSnappy(ConnType connType) {
    try {
      Connection dConn = null; //get the derby connection here
      String deleteStmt[] = SnappySchemaPrms.getDeleteStmts();
      int numRows = 0;
      int rand = new Random().nextInt(deleteStmt.length);
      String stmt = deleteStmt[rand];
      String tableName = SnappySchemaPrms.getDeleteTables()[rand];
      int tid = getMyTid();
      if (stmt.contains("$tid"))
        stmt = stmt.replace("$tid", "" + tid);
      if (testUniqueKeys) addTidToQuery(stmt, tid);

      if (connType.equals(ConnType.SNAPPY)) {
        dynamicAppProps.put(tid, "stmt=\\\"" + stmt + "\\\",tableName=" + tableName + ",tid=" + tid);
        String logFile = "snappyJobResult_thr_" + tid + "_" + System.currentTimeMillis() + ".log";
        executeSnappyJob(SnappyPrms.getSnappyJobClassNames(), logFile, SnappyPrms.getUserAppJar(),
            jarPath, SnappyPrms.getUserAppName());
      } else { // thin client smart connector mode
        dynamicAppProps.put(tid, "\"" + stmt + "\"" + " " + tid);
        String logFile = "sparkAppResult_thr_" + tid + "_" + System.currentTimeMillis() + ".log";
        executeSparkJob(SnappyPrms.getSparkJobClassNames(), logFile);
      }
      if (hasDerbyServer) {
        dConn = derbyTestUtils.getDerbyConnection();
        Log.getLogWriter().info("Executing " + stmt + " on derby.");
        int derbyRows = dConn.createStatement().executeUpdate(stmt);
        Log.getLogWriter().info("Deleted " + derbyRows + " rows in derby.");
        derbyTestUtils.closeDiscConnection(dConn, true);
        String selectQuery = SnappySchemaPrms.getAfterDeleteSelectStmts()[rand];
        String orderByClause = "";
//        String[] dmlTables = SnappySchemaPrms.getDMLTables();
//        orderByClause = SnappySchemaPrms.getOrderByClause()[Arrays.asList(dmlTables)
//            .indexOf(tableName)];
        String message = verifyResultsForTable(selectQuery, tableName, orderByClause, true);
        if (message.length() != 0) {
          throw new TestException("Validation failed after executing delete on table " + tableName + "." + message);
        }
      }
    } catch (SQLException se) {
      throw new TestException("Got exception while performing delete operation.", se);
    }
  }

  public void performInsertInSnappy(ConnType connType) {
    try {
      Connection dConn = null;
      String[] dmlTable = SnappySchemaPrms.getDMLTables();
      int rand = new Random().nextInt(dmlTable.length);
      String tableName = dmlTable[rand];
      String row = getRowFromCSV(tableName, rand);
      if (testUniqueKeys)
        row = row + "," + getMyTid();
      String stmt = (SnappySchemaPrms.getInsertStmts())[rand];
      String insertStmt = getStmt(stmt, row, tableName);
      int tid = getMyTid();

      if (connType.equals(ConnType.SNAPPY)) {
        dynamicAppProps.put(tid, "stmt=\\\"" + insertStmt + "\\\",tableName=" + tableName + "," +
            "tid=" + tid);
        String logFile = "snappyJobResult_thr_" + tid + "_" + System.currentTimeMillis() + ".log";
        executeSnappyJob(SnappyPrms.getSnappyJobClassNames(), logFile, SnappyPrms.getUserAppJar(),
            jarPath, SnappyPrms.getUserAppName());
      } else { // thin client smart connector mode
        dynamicAppProps.put(tid, "\"" + insertStmt + "\"" + " " + tid);
        String logFile = "sparkAppResult_thr_" + tid + "_" + System.currentTimeMillis() + ".log";
        executeSparkJob(SnappyPrms.getSparkJobClassNames(), logFile);
      }
      if (hasDerbyServer) {
        dConn = derbyTestUtils.getDerbyConnection();
        Log.getLogWriter().info("Inserting in derby : " + insertStmt);
        int derbyRowCount = dConn.createStatement().executeUpdate(insertStmt);
        Log.getLogWriter().info("Inserted " + derbyRowCount + " row in derby.");
        derbyTestUtils.closeDiscConnection(dConn, true);
        String message = verifyResultsForTable("select * from ", tableName, "", true);
        if (message.length() != 0) {
          throw new TestException("Validation failed after insert in table " + tableName + "." + message);
        }
      }
    } catch (SQLException se) {
      throw new TestException("Got exception while performing insert operation.", se);
    }
  }

  public String buildUpdateStmt(String tableName) {
    String updateStmt = "update $tableName set $updateList where $whereClause";
    //String[] tables = SnappySchemaPrms.getDMLTables();
    //String tableName = tables[new Random().nextInt(tables.length)];
    updateStmt = updateStmt.replace("$tableName", tableName);
    String whereClause = "";
    int tid = getMyTid();
    StructTypeImpl sType = (StructTypeImpl) SnappyDMLOpsBB.getBB().getSharedMap().get
        ("tableMetaData_" + tableName);
    String[] columnNames = sType.getFieldNames();
    ObjectType[] oTypes = sType.getFieldTypes();
    String updateList = "";
    int numColumnsToUpdate = new Random().nextInt(2);
    for (int i = 0; i < numColumnsToUpdate; i++) {
      if (updateList.length() != 0)
        updateList.concat(" , ");
      int randomInt = new Random().nextInt(columnNames.length);
      String updateColumn = columnNames[randomInt];
      ArrayUtils.remove(columnNames, randomInt);
      updateColumn.concat("=");

      updateList.concat("");
    }
    updateStmt = updateStmt.replace("$updateList", updateList);
    whereClause = "";
    if (whereClause.length() != 0)
      whereClause.concat(" AND ");
    whereClause.concat(" tid = " + tid);
    updateStmt = updateStmt.replace("$whereClause", whereClause);
    return updateStmt;
  }

  public String buildDeleteStmt(String tableName) {
    String deleteStmt = "delete from $tableName where $whereClause";
    //String[] tables = SnappySchemaPrms.getDMLTables();
    //String tableName = tables[new Random().nextInt(tables.length)];
    deleteStmt = deleteStmt.replace("$tableName", tableName);
    String whereClause = "";
    int tid = getMyTid();
    StructTypeImpl sType = (StructTypeImpl) SnappyDMLOpsBB.getBB().getSharedMap().get
        ("tableMetaData_" + tableName);
    String[] columnNames = sType.getFieldNames();
    ObjectType[] oTypes = sType.getFieldTypes();

    whereClause = "";
    if (whereClause.length() != 0)
      whereClause.concat(" AND ");
    whereClause.concat(" tid = " + tid);
    deleteStmt = deleteStmt.replace("$whereClause", whereClause);
    return deleteStmt;
  }

  //ENUM for where clause operator
  public enum WhereClauseOperator {
    LESSTHAN("<"),
    GREATERTHAN(">"),
    EQUALTO("=");

    String opType;

    WhereClauseOperator(String opType) {
      this.opType = opType;
    }

    public String getOpType() {
      return opType;
    }

    public static SnappyDMLOpsUtil.WhereClauseOperator getOperation(String op) {
      if (op.equals(LESSTHAN.getOpType())) {
        return LESSTHAN;
      } else if (op.equals(GREATERTHAN.getOpType())) {
        return GREATERTHAN;
      } else if (op.equals(EQUALTO.getOpType())) {
        return EQUALTO;
      } else return null;
    }
  }

  //ENUM for Connection Type
  public enum ExprOperator {
    ADDITION("+"),
    SUBTRACTION("-"),
    MULTIPLICATION("*");

    String opType;

    ExprOperator(String opType) {
      this.opType = opType;
    }

    public String getOpType() {
      return opType;
    }

    public static SnappyDMLOpsUtil.ExprOperator getOperation(String conn) {
      if (conn.equals(ADDITION.getOpType())) {
        return ADDITION;
      } else if (conn.equals(SUBTRACTION.getOpType())) {
        return SUBTRACTION;
      } else if (conn.equals(MULTIPLICATION.getOpType())) {
        return MULTIPLICATION;
      } else return null;
    }
  }
}<|MERGE_RESOLUTION|>--- conflicted
+++ resolved
@@ -60,11 +60,6 @@
   public static boolean largeDataSet = TestConfig.tab().booleanAt(SnappySchemaPrms
       .largeDataSet, false);
 
-<<<<<<< HEAD
-  public static boolean schemaChanged = false;
-
-=======
->>>>>>> d45f30e2
   protected static hydra.blackboard.SharedLock bbLock;
 
   protected static SnappyDMLOpsUtil testInstance;
@@ -157,11 +152,7 @@
     }
   }
 
-<<<<<<< HEAD
   public static void HydraTask_registerDMLThreads() {
-=======
-  public static void HydraTask_initializeDMLThreads() {
->>>>>>> d45f30e2
     testInstance.getBBLock();
     ArrayList<Integer> dmlthreads;
     if (SnappyDMLOpsBB.getBB().getSharedMap().containsKey("dmlThreads"))
@@ -175,11 +166,7 @@
     testInstance.releaseBBLock();
   }
 
-<<<<<<< HEAD
   public static void HydraTask_registerSelectThreads() {
-=======
-  public static void HydraTask_initializeSelectThreads() {
->>>>>>> d45f30e2
     testInstance.getBBLock();
     ArrayList<Integer> selectThreads;
     if (SnappyDMLOpsBB.getBB().getSharedMap().containsKey("selectThreads"))
@@ -285,26 +272,18 @@
       Statement s = conn.createStatement();
       for (int i = 0; i < schemas.length; i++) {
         s.execute(schemas[i]);
-<<<<<<< HEAD
-        sleepForMs(5);
-        s.cancel();
-=======
         // sleepForMs(5);
         // s.cancel();
->>>>>>> d45f30e2
         aStr.append(schemas[i] + "\n");
       }
       s.close();
       commit(conn);
     } catch (SQLException se) {
-<<<<<<< HEAD
-        throw new TestException("Got exception while dropping schemas in snappy...");
-=======
         throw new TestException("Got exception while dropping schemas in snappy...", se);
->>>>>>> d45f30e2
     }
     Log.getLogWriter().info(aStr.toString());
   }
+
 
   public static synchronized void HydraTask_createSnappyTables() {
     testInstance.createSnappyTables();
@@ -484,16 +463,6 @@
 
   public static void HydraTask_populateTables() {
     String[] tableNames = SnappySchemaPrms.getTableNames();
-<<<<<<< HEAD
-    int numInserts = SnappySchemaPrms.getBatchSize();
-    for (int i = 0; i < tableNames.length; i++) {
-      Log.getLogWriter().info("Loading data for " + tableNames[i]);
-      if (!SnappySchemaPrms.hasCsvData()) {
-        testInstance.performInsertUsingBatch(tableNames[i], i, numInserts, true);
-      } else
-      testInstance.populateTables();
-    }
-=======
     if (!SnappySchemaPrms.hasCsvData()) {
       int numInserts = 1000000;
       for (int i = 0; i < tableNames.length; i++) {
@@ -501,7 +470,6 @@
         testInstance.performInsertUsingBatch(tableNames[i], i, numInserts, true);
       }
     } else testInstance.populateTables();
->>>>>>> d45f30e2
   }
 
   protected void populateTables() {
@@ -643,11 +611,8 @@
    */
   public static void HydraTask_changeTableSchema() {
     testInstance.changeTableSchema();
-<<<<<<< HEAD
-=======
     SnappyBB.getBB().getSharedMap().put("schemaChanged", true);
     HydraTask_saveTableMetaDataToBB();
->>>>>>> d45f30e2
     HydraTask_populateTables();
   }
 
@@ -700,10 +665,6 @@
           + TestHelper.getStackTrace(se));
     }
     Log.getLogWriter().info(aStr.toString());
-<<<<<<< HEAD
-    schemaChanged = true;
-=======
->>>>>>> d45f30e2
   }
 
   public static void HydraTask_performDMLOpsInAppAfterSchemaChange() {
@@ -766,24 +727,18 @@
     }
   }
 
-<<<<<<< HEAD
   public String addTidToQuery(String sql, int tid){
     if (sql.toUpperCase().contains("WHERE"))
       sql = sql + " AND tid=" + tid;
     else sql = sql + " WHERE tid=" + tid;
     return sql;
-=======
-  public void performInsertUsingBatch(){
-
->>>>>>> d45f30e2
   }
 
   public void performInsertUsingBatch(String tableName, int index, int batchSize,
       boolean isPopulate) {
-<<<<<<< HEAD
     Connection conn;
     String stmt;
-    if (schemaChanged)
+    if (SnappyBB.getBB().getSharedMap().containsKey("schemaChanged") && ((boolean) SnappyBB.getBB().getSharedMap().get("schemaChanged")))
       stmt = SnappySchemaPrms.getInsertStmtAfterReCreateTable().get(index);
     else {
       if(isPopulate) {
@@ -831,50 +786,17 @@
     } catch (SQLException se) {
       Log.getLogWriter().info("Got exception while getting derby connection or preparing " +
           "statement");
-=======
-    int initCounter;
-    testInstance.getBBLock();
-    List<Integer> counters = (List<Integer>)SnappyDMLOpsBB.getBB().getSharedMap().get
-        ("insertCounters");
-    initCounter = counters.get(index);
-    counters.set(index, initCounter + batchSize);
-    SnappyDMLOpsBB.getBB().getSharedMap().put("insertCounters", counters);
-    testInstance.releaseBBLock();
-    String stmt;
-    String uniqueKey = SnappySchemaPrms.getUniqueColumnName();
-    if (SnappyBB.getBB().getSharedMap().containsKey("schemaChanged") && ((boolean) SnappyBB.getBB().getSharedMap().get("schemaChanged")))
-      stmt = SnappySchemaPrms.getInsertStmtAfterReCreateTable().get(index);
-    else
-      stmt = SnappySchemaPrms.getInsertStmts().get(index);
-
-    Log.getLogWriter().info("Statement is : " + stmt);
-    Connection conn, dConn;
-    PreparedStatement snappyPS = null, derbyPS = null;
-    try {
-      conn = getLocatorConnection();
-      snappyPS = conn.prepareStatement(stmt);
-      if (hasDerbyServer) {
-        dConn = derbyTestUtils.getDerbyConnection();
-        derbyPS = dConn.prepareStatement(stmt);
-      }
-    } catch (SQLException se) {
->>>>>>> d45f30e2
       throw new TestException("Got exception while getting connection", se);
     }
 
     ArrayList<Integer> dmlthreads = null;
     if (SnappyDMLOpsBB.getBB().getSharedMap().containsKey("dmlThreads"))
       dmlthreads = (ArrayList<Integer>) SnappyDMLOpsBB.getBB().getSharedMap().get("dmlThreads");
-<<<<<<< HEAD
     
-=======
-
->>>>>>> d45f30e2
     StructTypeImpl sType = (StructTypeImpl)SnappyDMLOpsBB.getBB().getSharedMap().get
         ("tableMetaData_" + tableName.toUpperCase());
     ObjectType[] oTypes = sType.getFieldTypes();
     String[] fieldNames = sType.getFieldNames();
-<<<<<<< HEAD
 
     int batchCnt = 0;
     try {
@@ -883,15 +805,6 @@
         int replaceQuestion = 1;
         for (int i = 0; i < oTypes.length; i++) {
           if (fieldNames[i].equalsIgnoreCase(uniqueKey)) value = j + "";
-=======
-    int batchCnt = 0;
-    try {
-      String value;
-      for (int j = initCounter + 1; j <= (batchSize + initCounter); j++) {
-        int replaceQuestion = 1;
-        for (int i = 0; i < oTypes.length; i++) {
-          if (fieldNames[i].equals(uniqueKey)) value = i + "";
->>>>>>> d45f30e2
           else value = "-1";
           String clazz = oTypes[i].getSimpleClassName();
           switch (clazz) {
@@ -908,11 +821,7 @@
             case "Integer":
               if (fieldNames[i].equalsIgnoreCase("tid")){
                 if(isPopulate) value = dmlthreads.get(random.nextInt(dmlthreads.size())) + "";
-<<<<<<< HEAD
                     else value = tid + "";
-=======
-                    else value = getMyTid() + "";
->>>>>>> d45f30e2
               }
               snappyPS.setInt(replaceQuestion, Integer.parseInt(value));
               if (hasDerbyServer) derbyPS.setInt(replaceQuestion, Integer.parseInt(value));
@@ -944,7 +853,6 @@
           snappyPS.executeBatch();
           if (hasDerbyServer) derbyPS.executeBatch();
           batchCnt = 0;
-<<<<<<< HEAD
         }
       }
       Log.getLogWriter().info("Executing the remaining batch...");
@@ -958,14 +866,6 @@
       }
     } catch (Exception se) {
       Log.getLogWriter().info("Got exception while creating prepared statement" + se.getMessage());
-=======
-          Log.getLogWriter().info("Executed batch statement for insert.");
-        }
-      }
-      snappyPS.executeBatch();
-      if (hasDerbyServer) derbyPS.executeBatch();
-    } catch (SQLException se) {
->>>>>>> d45f30e2
       throw new TestException("Exception while creating PreparedStatement.", se);
     }
   }
