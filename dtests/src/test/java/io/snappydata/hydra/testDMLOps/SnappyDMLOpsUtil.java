/*
 * Copyright (c) 2017-2019 TIBCO Software Inc. All rights reserved.
 *
 * Licensed under the Apache License, Version 2.0 (the "License"); you
 * may not use this file except in compliance with the License. You
 * may obtain a copy of the License at
 *
 * http://www.apache.org/licenses/LICENSE-2.0
 *
 * Unless required by applicable law or agreed to in writing, software
 * distributed under the License is distributed on an "AS IS" BASIS,
 * WITHOUT WARRANTIES OR CONDITIONS OF ANY KIND, either express or
 * implied. See the License for the specific language governing
 * permissions and limitations under the License. See accompanying
 * LICENSE file.
 */


package io.snappydata.hydra.testDMLOps;


import java.io.*;
import java.math.BigDecimal;
import java.nio.file.Files;
import java.nio.file.Paths;
import java.sql.*;
import java.util.ArrayList;
import java.util.Arrays;
import java.util.List;
import java.util.NoSuchElementException;
import java.util.Random;
import java.util.concurrent.ExecutorService;
import java.util.concurrent.Executors;
import java.util.concurrent.TimeUnit;
import java.util.stream.Stream;

import com.gemstone.gemfire.cache.query.Struct;
import com.gemstone.gemfire.cache.query.internal.types.ObjectTypeImpl;
import com.gemstone.gemfire.cache.query.internal.types.StructTypeImpl;
import com.gemstone.gemfire.cache.query.types.ObjectType;
import hydra.Log;
import hydra.Prms;
import hydra.TestConfig;
import io.snappydata.hydra.cluster.SnappyBB;
import io.snappydata.hydra.cluster.SnappyPrms;
import io.snappydata.hydra.cluster.SnappyTest;
import io.snappydata.hydra.consistency.SnappyConsistencyTest;
import org.apache.commons.lang.ArrayUtils;
import sql.SQLHelper;
import sql.sqlutil.GFXDStructImpl;
import sql.sqlutil.ResultSetHelper;
import util.TestException;
import util.TestHelper;

public class SnappyDMLOpsUtil extends SnappyTest {

  public static boolean hasDerbyServer = TestConfig.tab().booleanAt(Prms.manageDerbyServer, false);
  public static boolean testUniqueKeys = TestConfig.tab().booleanAt(SnappySchemaPrms.testUniqueKeys, true);
  public static boolean isHATest = TestConfig.tab().booleanAt(SnappySchemaPrms.isHATest, false);
  public static boolean largeDataSet = TestConfig.tab().booleanAt(SnappySchemaPrms
      .largeDataSet, false);

  protected static hydra.blackboard.SharedLock bbLock;

  protected static SnappyDMLOpsUtil testInstance;
  public static DerbyTestUtils derbyTestUtils = null;

  public static void HydraTask_initialize() {
    if (testInstance == null)
      testInstance = new SnappyDMLOpsUtil();
    int dmlTableLength = SnappySchemaPrms.getDMLTables().length;
    ArrayList<Integer> insertCounters = new ArrayList<>();
    ArrayList<Integer> deleteCounters = new ArrayList<>();
    for (int i = 0; i < dmlTableLength; i++) {
      insertCounters.add(1);
      deleteCounters.add(0);
    }
    if (!SnappyDMLOpsBB.getBB().getSharedMap().containsKey("insertCounters"))
      SnappyDMLOpsBB.getBB().getSharedMap().put("insertCounters", insertCounters);
    if (!SnappyDMLOpsBB.getBB().getSharedMap().containsKey("deleteCounters"))
      SnappyDMLOpsBB.getBB().getSharedMap().put("deleteCounters", insertCounters);
    if(derbyTestUtils == null)
      derbyTestUtils = new DerbyTestUtils();
  }

  //ENUM for DML Ops
  public enum DMLOp {
    INSERT("insert"),
    UPDATE("update"),
    DELETE("delete"),
    PUTINTO("putinto");

    String opType;

    DMLOp(String opType) {
      this.opType = opType;
    }

    public String getOpType() {
      return opType;
    }

    public static DMLOp getOperation(String dmlOp) {
      if (dmlOp.equals(INSERT.getOpType())) {
        return INSERT;
      } else if (dmlOp.equals(UPDATE.getOpType())) {
        return UPDATE;
      } else if (dmlOp.equals(DELETE.getOpType())) {
        return DELETE;
      } else if(dmlOp.equals(PUTINTO.getOpType())) {
        return PUTINTO;
      }else return null;
    }
  }

  //ENUM for Connection Type
  public enum ConnType {
    JDBC("jdbc"),
    SNAPPY("snappy"),
    SMARTCONNECTOR("smartconnector");

    String connType;

    ConnType(String connType) {
      this.connType = connType;
    }

    public String getConnType() {
      return connType;
    }

    public static SnappyDMLOpsUtil.ConnType getOperation(String conn) {
      if (conn.equals(JDBC.getConnType())) {
        return JDBC;
      } else if (conn.equals(SNAPPY.getConnType())) {
        return SNAPPY;
      } else if (conn.equals(SMARTCONNECTOR.getConnType())) {
        return SMARTCONNECTOR;
      } else return null;
    }
  }

  public static void HydraTask_changeMetaDataDirForSpark() {
    String sparkDir = hd.getGemFireHome() + ".." + sep + ".." + sep + ".." + sep + "spark" + sep;
    String filePath = sparkDir + "launcher" + sep + "build-artifacts" + sep + "scala-2.11" +
        sep + "resources" + sep + "test" + sep + "spark-defaults.conf";
    try {
      File file = new File(filePath);
      FileWriter fw = new FileWriter(file.getAbsoluteFile(), true);
      BufferedWriter bw = new BufferedWriter(fw);
      bw.write("derby.system.home=test_db");
      bw.newLine();
      bw.close();
    } catch (IOException ie) {
      throw new TestException("Error while writing to spark file.");
    }
  }

  public static void HydraTask_registerDMLThreads() {
    testInstance.getBBLock();
    ArrayList<Integer> dmlthreads;
    if (SnappyDMLOpsBB.getBB().getSharedMap().containsKey("dmlThreads"))
      dmlthreads = (ArrayList<Integer>) SnappyDMLOpsBB.getBB().getSharedMap().get("dmlThreads");
    else
      dmlthreads = new ArrayList<>();
    if (!dmlthreads.contains(testInstance.getMyTid())) {
      dmlthreads.add(testInstance.getMyTid());
      SnappyDMLOpsBB.getBB().getSharedMap().put("dmlThreads", dmlthreads);
    }
    testInstance.releaseBBLock();
  }

  public static void HydraTask_registerSelectThreads() {
    testInstance.getBBLock();
    ArrayList<Integer> selectThreads;
    if (SnappyDMLOpsBB.getBB().getSharedMap().containsKey("selectThreads"))
      selectThreads = (ArrayList<Integer>) SnappyDMLOpsBB.getBB().getSharedMap()
          .get("selectThreads");
    else
      selectThreads = new ArrayList<>();
    if (!selectThreads.contains(testInstance.getMyTid())) {
      selectThreads.add(testInstance.getMyTid());
      SnappyDMLOpsBB.getBB().getSharedMap().put("selectThreads", selectThreads);
    }
    testInstance.releaseBBLock();
  }

  public static void HydraTask_saveTableMetaDataToBB() {
    testInstance.saveTableMetaDataToBB();
  }

  public void saveTableMetaDataToBB() {
    try {
      Connection conn = getLocatorConnection();
      String[] tableNames = SnappySchemaPrms.getTableNames();
      for (String table : tableNames) {
        ResultSet rs = conn.createStatement().executeQuery("select * from " + table);
        ResultSetMetaData rsmd = rs.getMetaData();
        int numOfColumns = rsmd.getColumnCount();

        ObjectType[] oTypes = new ObjectType[numOfColumns];
        String[] fieldNames = new String[numOfColumns];
        for (int i = 0; i < numOfColumns; i++) {
          Class<?> clazz = null;
          clazz = Class.forName(rsmd.getColumnClassName(i + 1));
          oTypes[i] = new ObjectTypeImpl(clazz);
          fieldNames[i] = rsmd.getColumnName(i + 1);
        }
        StructTypeImpl sType = new StructTypeImpl(fieldNames, oTypes);
        SnappyDMLOpsBB.getBB().getSharedMap().put("tableMetaData_" + table.toUpperCase(), sType);
      }
    } catch (SQLException se) {
      throw new TestException("Got exception while saving table metadata to BB. Exception is : ",
          se);
    } catch (ClassNotFoundException ce) {
      throw new TestException("Got exception while saving table metadata to BB.. Exception is : ", ce);
    }
  }

  public static void HydraTask_createSnappySchemas() {
    testInstance.createSnappySchemas();
  }

  protected void createSnappySchemas() {
    try {
      Connection conn = getLocatorConnection();
      Log.getLogWriter().info("creating schemas in snappy.");
      createSchemas(conn, false);
      Log.getLogWriter().info("done creating schemas in snappy.");
      closeConnection(conn);
    } catch (SQLException se) {
      throw new TestException("Got exception while creating schemas.", se);
    }
  }

  protected void createSchemas(Connection conn, boolean isDerby) {
    String[] schemas = SnappySchemaPrms.getCreateSchemas();
    StringBuffer aStr = new StringBuffer("Created schemas \n");
    try {
      Statement s = conn.createStatement();
      for (int i = 0; i < schemas.length; i++) {
        s.execute(schemas[i]);
        aStr.append(schemas[i] + "\n");
      }
      s.close();
      commit(conn);
    } catch (SQLException se) {
      if (se.getSQLState().equals("X0Y68") || se.getSQLState().equals("42000")) {
        Log.getLogWriter().info("got schema existing exception if multiple threads" +
            " try to create schema, continuing tests");
      } else
        SQLHelper.handleSQLException(se);
    }
    Log.getLogWriter().info(aStr.toString());
  }

  public static void HydraTask_dropSnappySchemas() {
    testInstance.dropSnappySchemas();
  }

  protected void dropSnappySchemas() {
    try {
      Connection conn = getLocatorConnection();
      Log.getLogWriter().info("dropping schemas in snappy.");
      dropSchemas(conn, false);
      Log.getLogWriter().info("done dropping schemas in snappy.");
      closeConnection(conn);
    } catch (SQLException se) {
      throw new TestException("Got exception while dropping schemas.", se);
    }
  }
  protected void dropSchemas(Connection conn, boolean isDerby) {
    String[] schemas = SnappySchemaPrms.getDropSchemas();
    StringBuffer aStr = new StringBuffer("Dropped schemas \n");
    try {
      Statement s = conn.createStatement();
      for (int i = 0; i < schemas.length; i++) {
        s.execute(schemas[i]);
        // sleepForMs(5);
        // s.cancel();
        aStr.append(schemas[i] + "\n");
      }
      s.close();
      commit(conn);
    } catch (SQLException se) {
        throw new TestException("Got exception while dropping schemas in snappy...", se);
    }
    Log.getLogWriter().info(aStr.toString());
  }


  public static synchronized void HydraTask_createSnappyTables() {
    testInstance.createSnappyTables();
  }

  protected void createSnappyTables() {
    try {
      Connection conn = getLocatorConnection();
      Log.getLogWriter().info("dropping tables in snappy.");
      dropTables(conn); //drop table before creating it
      Log.getLogWriter().info("done dropping tables in snappy");
      Log.getLogWriter().info("creating tables in snappy.");
      createTables(conn, false);
      Log.getLogWriter().info("done creating tables in snappy.");
      //loadTables(conn);
      closeConnection(conn);
    } catch (SQLException se) {
      throw new TestException("Got exception while creating tables in snappy.", se);
    }
  }

  protected void createTables(Connection conn, boolean isDerby) {
    //to get create table statements from config file
    String[] createTablesDDL = SnappySchemaPrms.getCreateTablesStatements();
    String[] ddlExtn = SnappySchemaPrms.getSnappyDDLExtn();
    StringBuffer aStr = new StringBuffer("Created tables \n");
    try {
      Statement s = conn.createStatement();
      String createDDL;
      for (int i = 0; i < createTablesDDL.length; i++) {
        if (isDerby)
          createDDL = createTablesDDL[i];
        else
          createDDL = createTablesDDL[i] + ddlExtn[i];
        Log.getLogWriter().info("About to create table : " + createDDL);
        s.execute(createDDL);
        Log.getLogWriter().info("Table created.");
        aStr.append(createDDL + "\n");
      }
      s.close();
      commit(conn);
    } catch (SQLException se) {
      SQLHelper.printSQLException(se);
      throw new TestException("Not able to create tables\n"
          + TestHelper.getStackTrace(se));
    }
    Log.getLogWriter().info(aStr.toString());
  }

  public String addTIDtoCsv() {
    String[] tableNames = SnappySchemaPrms.getTableNames();
    String[] csvFileNames = SnappySchemaPrms.getCSVFileNames();
    String dataLocation = SnappySchemaPrms.getDataLocations();
    int tid = getMyTid();
    ArrayList<Integer> dmlthreads = null;
    if (SnappyDMLOpsBB.getBB().getSharedMap().containsKey("dmlThreads"))
      dmlthreads = (ArrayList<Integer>) SnappyDMLOpsBB.getBB().getSharedMap().get("dmlThreads");
    StringBuilder sb = new StringBuilder();

    String destFile = "", currDir, destLoc;
    File destLocDir;
    PrintWriter pw = null;
    try {
      currDir = new java.io.File(".").getCanonicalPath();
      destLoc = currDir + File.separator + ".." + File.separator + "csvFiles";
      destLocDir = new File(destLoc);
      if (!destLocDir.exists()) {
        destLocDir.mkdirs();
      }
    } catch (IOException ie) {
      throw new TestException("Got exception while creating new csv file.", ie);
    }

    for (int i = 0; i < tableNames.length; i++) {
      String tableName = tableNames[i].toUpperCase();
      String csvFilePath = dataLocation + File.separator + csvFileNames[i];
      Log.getLogWriter().info("Adding tid data into " + tableName + " using CSV : " +
          csvFilePath);
      try {
        destFile = destLoc + File.separator + csvFileNames[i];
        File file = new File(destFile);
        if (!file.exists()) {
          pw = new PrintWriter(new FileOutputStream(destFile));
          FileInputStream fs = new FileInputStream(csvFilePath);
          BufferedReader br = new BufferedReader(new InputStreamReader(fs));
          String row = "";
          try {
            boolean headerRow = true;
            while ((row = br.readLine()) != null) {
              if (headerRow) {
                row = br.readLine();
                headerRow = false;
              }

              if (dmlthreads != null)
                tid = dmlthreads.get(new Random().nextInt(dmlthreads.size()));
              row = row + "," + tid;
              sb.append(row);
              int len = sb.length();
              //if (len > 0) sb.setLength(len - 1);
              sb.append('\n');
              if (sb.length() >= 1048576) {
                pw.append(sb);
                pw.flush();
                sb = new StringBuilder();
              }
            }
            if (sb.length() > 0) {
              pw.append(sb);
              pw.flush();
              sb = new StringBuilder();
            }
          } catch (IOException ie) {
            throw new TestException("Got exception while creating new csv file.", ie);
          }
        }
      } catch (FileNotFoundException fe) {
        throw new TestException("Got exception while creating new csv file.", fe);
      }
    }
    return destLoc;
  }

  public static void HydraTask_populateTablesUsingSysProc() {
    testInstance.populateTablesUsingSysProc();
  }

  protected void populateTablesUsingSysProc() {
    String dataLocation = SnappySchemaPrms.getDataLocations();
    if (testUniqueKeys) {
      dataLocation = addTIDtoCsv();
    }
    Log.getLogWriter().info("Loading data in snappy...");
    loadTablesInSnappy(dataLocation);
    Log.getLogWriter().info("Loaded data in snappy.");
    if(hasDerbyServer) {
      Log.getLogWriter().info("Loading data in derby...");
      loadTablesInDerby(dataLocation);
      Log.getLogWriter().info("Loaded data in derby.");
    }
  }

  public void loadTablesInSnappy(String dataLocation) {
    int tid = getMyTid();
    dynamicAppProps.put(tid, "dataFilesLocation=" + dataLocation);
    String logFile = "snappyJobResult_thr_" + tid + "_" + System.currentTimeMillis() + ".log";
    executeSnappyJob(SnappyPrms.getSnappyJobClassNames(), logFile, SnappyPrms.getUserAppJar(),
        jarPath, SnappyPrms.getUserAppName());
  }

  public void loadTablesInDerby(String dataLocation) {
    String[] tableNames = SnappySchemaPrms.getTableNames();
    String[] csvFileNames = SnappySchemaPrms.getCSVFileNames();
    Connection dConn = derbyTestUtils.getDerbyConnection();
    for (int i = 0; i < tableNames.length; i++) {
      String tableName = tableNames[i].toUpperCase();
      String csvFilePath = dataLocation + File.separator + csvFileNames[i];
      Log.getLogWriter().info("Loading data into " + tableName + " using csv " + csvFilePath);

      String[] table = tableName.split("\\.");
      try {
        PreparedStatement ps = dConn.prepareStatement(
            "CALL SYSCS_UTIL.SYSCS_IMPORT_TABLE(?,?,?,null,null,null,0)");
        ps.setString(1, table[0]);
        ps.setString(2, table[1]);
        ps.setString(3, csvFilePath);
        //ps.setString(4, ",");
        ps.execute();
        Log.getLogWriter().info("Loaded data into " + tableName);
      } catch (SQLException se) {
        throw new TestException("Exception while loading data to derby table. Exception is " + se
            .getSQLState() + " : " + se.getMessage());
      }
    }
    derbyTestUtils.closeDiscConnection(dConn, true);
  }

  public static void HydraTask_populateTables() {
    String[] tableNames = SnappySchemaPrms.getTableNames();
    if (!SnappySchemaPrms.hasCsvData()) {
      int numInserts = 1000000;
      for (int i = 0; i < tableNames.length; i++) {
        Log.getLogWriter().info("Loading data for " + tableNames[i]);
        testInstance.performInsertUsingBatch(tableNames[i], i, numInserts, true);
      }
    } else testInstance.populateTables();
  }

  protected void populateTables() {
    String[] tableNames = SnappySchemaPrms.getTableNames();
    String[] csvFileNames = SnappySchemaPrms.getCSVFileNames();
    String dataLocation = SnappySchemaPrms.getDataLocations();
    List<String> insertList = Arrays.asList(SnappySchemaPrms.getInsertStmtsForNonDMLTables());
    insertList.addAll(Arrays.asList(SnappySchemaPrms.getInsertStmts()));
    int numDivs = 1;
    boolean loadDataInParts = SnappySchemaPrms.getLoadDataInParts();
    if (loadDataInParts)
      numDivs = SnappySchemaPrms.getNumPartsForDataFiles();
    ExecutorService pool = Executors.newFixedThreadPool((tableNames.length) * numDivs);
    int tid = getMyTid();
    for (int i = 0; i < tableNames.length; i++) {
      String csvFilePath = null;
      String tableName = tableNames[i].toUpperCase();
      String insertStmt = insertList.get(i);
      if (loadDataInParts) {
        for (int j = 1; j <= numDivs; j++) {
          csvFilePath = dataLocation + File.separator + csvFileNames[i] + "_" + j + ".csv";
          pool.execute(new PopulateTableThread(tableName, csvFilePath, insertStmt, tid));
        }
      } else {
        csvFilePath = dataLocation + File.separator + csvFileNames[i];
        pool.execute(new PopulateTableThread(tableName, csvFilePath, insertStmt, tid));
      }
    }
    pool.shutdown();
    try {
      pool.awaitTermination(2400, TimeUnit.SECONDS);
    } catch (InterruptedException ie) {
      Log.getLogWriter().info("Got Exception while waiting for all threads to complete populate" +
          " tasks");
    }
  }

  class PopulateTableThread implements Runnable {
    String tableName = "";
    String csvFilePath = "";
    String insertStmt = "";
    int tid;

    public PopulateTableThread(String tableName, String csvFilePath, String insertStmt, int tid) {
      this.tableName = tableName;
      this.csvFilePath = csvFilePath;
      this.insertStmt = insertStmt;
      this.tid = tid;
    }

    // Keep each entry alive for atleast 5 mins.
    public void run() {
      try {
        Log.getLogWriter().info("Loading data into " + tableName + " using CSV : " +
            csvFilePath);
        Connection conn = getLocatorConnection(), dConn = null;
        if (hasDerbyServer)
          dConn = derbyTestUtils.getDerbyConnection();
        PreparedStatement snappyPS = null, derbyPS = null;
        int batchSize = 65000;
        FileInputStream fs = new FileInputStream(csvFilePath);
        BufferedReader br = new BufferedReader(new InputStreamReader(fs));
        String row = "";
        int rowCnt = 0;
        ArrayList<Integer> dmlthreads = null;
        boolean headerRow = true;
        if (SnappyDMLOpsBB.getBB().getSharedMap().containsKey("dmlThreads"))
          dmlthreads = (ArrayList<Integer>) SnappyDMLOpsBB.getBB().getSharedMap().get("dmlThreads");
        while ((row = br.readLine()) != null) {
          if (headerRow) {
            row = br.readLine();
            headerRow = false;
          }
          if (dmlthreads != null)
            tid = dmlthreads.get(new Random().nextInt(dmlthreads.size()));
          row = row + "," + tid;
          //Log.getLogWriter().info("Row is : " +  row);
          snappyPS = getPreparedStatement(conn, snappyPS, tableName, insertStmt, row);
          if (hasDerbyServer)
            derbyPS = getPreparedStatement(dConn, derbyPS, tableName, insertStmt, row);
          if (rowCnt < batchSize) {
            snappyPS.addBatch();
            if (hasDerbyServer)
              derbyPS.addBatch();
            rowCnt++;
          } else { //reached the batch size,so execute the batch
            snappyPS.addBatch();
            snappyPS.executeBatch();
            snappyPS = null;
            rowCnt = 0;
            if (hasDerbyServer) {
              derbyPS.addBatch();
              derbyPS.executeBatch();
              derbyPS = null;
            }

          }
        }
        if (snappyPS != null)
          snappyPS.executeBatch();
        snappyPS.close();
        conn.close();
        if (hasDerbyServer) {
          if (derbyPS != null)
            derbyPS.executeBatch();
          derbyPS.close();
          derbyTestUtils.closeDiscConnection(dConn, true);
        }
        Log.getLogWriter().info("Done loading data into table " + tableName + " from " + csvFilePath);
      } catch (IOException ie) {
        Log.getLogWriter().info(TestHelper.getStackTrace(ie));
        throw new TestException("Got exception while populating table.", ie);
      } catch (SQLException se) {
        Log.getLogWriter().info(TestHelper.getStackTrace(se));
        throw new TestException("Got exception while populating table.", se);
      } catch (Exception e) {
        Log.getLogWriter().info(TestHelper.getStackTrace(e));
        throw new TestException("Got exception", e);
      }
    }
  }

  protected void dropTables(Connection conn) {
    String sql = null;
    String[] tables = SnappySchemaPrms.getTableNames();
    sql = "drop table if exists ";
    try {
      for (String table : tables) {
        Statement s = conn.createStatement();
        s.execute(sql + table);
      }
    } catch (SQLException se) {
      throw new TestException("Got exception while dropping table.", se);
    }
  }

  /*
   Hydra task to drop table and recreate again with different schema
   */
  public static void HydraTask_changeTableSchema() {
    testInstance.changeTableSchema();
    SnappyBB.getBB().getSharedMap().put("schemaChanged", true);
    HydraTask_saveTableMetaDataToBB();
    HydraTask_populateTables();
  }

  public void changeTableSchema() {
    Connection dConn = derbyTestUtils.getDerbyConnection();
    Connection conn = null;
    try {
      conn = getLocatorConnection();
    } catch (SQLException se) {
      throw new TestException("Got Exception while obtaining connection.");
    }
    dropTables(conn);
    String logFile = "changeTableSchema";
    if(hasDerbyServer) {
      dropTables(dConn);
      recreateTables(dConn, true);
    }
    int tid = getMyTid();
    String[] createTablesDDL = SnappySchemaPrms.getRecreateTablesStatements();
    String[] ddlExtn = SnappySchemaPrms.getSnappyDDLExtn();
    for(int i = 0; i< createTablesDDL.length; i++) {
      String stmt = createTablesDDL[i] + ddlExtn[i];
      dynamicAppProps.put(tid, "stmt=\\\"" + stmt + "\\\",tid=" + tid);
      executeSnappyJob(SnappyPrms.getSnappyJobClassNames(), logFile, SnappyPrms.getUserAppJar(),
          jarPath, SnappyPrms.getUserAppName());
    }
  }

  protected void recreateTables(Connection conn, boolean isDerby) {
    //to get create table statements from config file
    String[] createTablesDDL = SnappySchemaPrms.getRecreateTablesStatements();
    String[] ddlExtn = SnappySchemaPrms.getSnappyDDLExtn();
    StringBuffer aStr = new StringBuffer("Created tables \n");
    try {
      Statement s = conn.createStatement();
      for (int i = 0; i < createTablesDDL.length; i++) {
        String createDDL = createTablesDDL[i];
        if (!isDerby)
          createDDL += ddlExtn[i];
        Log.getLogWriter().info("About to create table : " + createDDL);
        s.execute(createDDL);
        Log.getLogWriter().info("Table created.");
        aStr.append(createDDL + "\n");
      }
      s.close();
      commit(conn);
    } catch (SQLException se) {
      SQLHelper.printSQLException(se);
      throw new TestException("Not able to create tables\n"
          + TestHelper.getStackTrace(se));
    }
    Log.getLogWriter().info(aStr.toString());
  }

  public static void HydraTask_performDMLOpsInAppAfterSchemaChange() {
    for (int i = 0; i < 10; i++)
      testInstance.performDMLOp(ConnType.SMARTCONNECTOR);
  }

  public static void HydraTask_restartSnappyCluster() {
    HydraTask_stopSnappyCluster();
    HydraTask_startSnappyCluster();
  }

  /*
   Hydra task to perform DMLOps which can be insert, update, delete
   */
  public static void HydraTask_performDMLOp() {
    testInstance.performDMLOp(ConnType.JDBC);
  }

  public void performDMLOp(ConnType connType) {
    //perform DML operation which can be insert, update, delete.
    String operation = SnappySchemaPrms.getDMLOperations();
    switch (SnappyDMLOpsUtil.DMLOp.getOperation(operation)) {
      case INSERT:
        Log.getLogWriter().info("Performing insert operation.");
        if(!SnappySchemaPrms.hasCsvData()) {
          String[] dmlTable = SnappySchemaPrms.getDMLTables();
          int rand = new Random().nextInt(dmlTable.length);
          String tableName = dmlTable[rand].toUpperCase();
          int numInserts = 100;
          performInsertUsingBatch(tableName, rand, numInserts, true);
        }
        else
          performInsert();
        break;
      case UPDATE:
        Log.getLogWriter().info("Performing update operation.");
        if (connType.equals(ConnType.JDBC))
          performUpdate();
        else
          performUpdateInSnappy(connType);
        break;
      case DELETE:
        Log.getLogWriter().info("Performing delete operation.");
        if (connType.equals(ConnType.JDBC))
          performDelete();
        else
          performDeleteInSnappy(connType);
        break;
      /*case PUTINTO:
        Log.getLogWriter().info("Performing putinto operation...");
        if (connType.equals(ConnType.JDBC))
          performPutInto();
        else
          performPutIntoInSnappy(connType);
          */
      default:
        Log.getLogWriter().info("Invalid operation. ");
        throw new TestException("Invalid operation type.");
    }
  }

  public String addTidToQuery(String sql, int tid){
    if (sql.toUpperCase().contains("WHERE"))
      sql = sql + " AND tid=" + tid;
    else sql = sql + " WHERE tid=" + tid;
    return sql;
  }

  public void performInsertUsingBatch(String tableName, int index, int batchSize,
      boolean isPopulate) {
    Connection conn;
    String stmt;
    if (SnappyBB.getBB().getSharedMap().containsKey("schemaChanged") && ((boolean) SnappyBB.getBB().getSharedMap().get("schemaChanged")))
      stmt = SnappySchemaPrms.getInsertStmtAfterReCreateTable().get(index);
    else {
      if(isPopulate) {
        String[] insertStmts = SnappySchemaPrms.getInsertStmtsForNonDMLTables();
        if (insertStmts != null) stmt = insertStmts[index];
        else stmt = SnappySchemaPrms.getInsertStmts()[index];
      }
      else stmt = SnappySchemaPrms.getInsertStmts()[index];
    }
    try {
      conn = getLocatorConnection();
      performInsertUsingBatch(conn, tableName, stmt, index, batchSize, getMyTid(), isPopulate);
      conn.close();
    } catch (SQLException se) {
      throw new TestException("Got exception while getting connection", se);
    }
  }

  public int getInitialCounter(int index, int batchSize){
    getBBLock();
    List<Integer> counters = (List<Integer>)SnappyDMLOpsBB.getBB().getSharedMap().get("insertCounters");
    int initCounter = counters.get(index);
    counters.set(index, initCounter + batchSize);
    SnappyDMLOpsBB.getBB().getSharedMap().put("insertCounters", counters);
    releaseBBLock();
    return initCounter;
  }

  public int getDeleteCounter(int index, int batchSize){
    getBBLock();
    List<Integer> counters = (List<Integer>)SnappyDMLOpsBB.getBB().getSharedMap().get("deleteCounters");
    int delCounter = counters.get(index) + batchSize;
    counters.set(index, delCounter);
    SnappyDMLOpsBB.getBB().getSharedMap().put("deleteCounters", counters);
    releaseBBLock();
    return delCounter;
  }

  public void performInsertUsingBatch(Connection conn, String tableName,
      String stmt, int index, int batchSize, int tid, boolean isPopulate){
    int initCounter = getInitialCounter(index, batchSize);
    String uniqueKey = SnappySchemaPrms.getUniqueColumnName()[index];
    Connection dConn = null;
    Log.getLogWriter().info("Inserting using " + stmt + " with batchSize " + batchSize + " in " +
        "table " + tableName + " from " + initCounter);
    PreparedStatement snappyPS = null, derbyPS = null;
    try {
      snappyPS = conn.prepareStatement(stmt);
      if (hasDerbyServer) {
        String derbyStmt = stmt;
        dConn = derbyTestUtils.getDerbyConnection();
        if(derbyStmt.startsWith("put ")) derbyStmt = derbyStmt.replace("put ", "insert ");
        derbyPS = dConn.prepareStatement(derbyStmt);
      }
    } catch (SQLException se) {
      Log.getLogWriter().info("Got exception while getting derby connection or preparing " +
          "statement");
      throw new TestException("Got exception while getting connection", se);
    }

    ArrayList<Integer> dmlthreads = null;
    if (SnappyDMLOpsBB.getBB().getSharedMap().containsKey("dmlThreads"))
      dmlthreads = (ArrayList<Integer>) SnappyDMLOpsBB.getBB().getSharedMap().get("dmlThreads");
    
    StructTypeImpl sType = (StructTypeImpl)SnappyDMLOpsBB.getBB().getSharedMap().get
        ("tableMetaData_" + tableName.toUpperCase());
    ObjectType[] oTypes = sType.getFieldTypes();
    String[] fieldNames = sType.getFieldNames();

    int batchCnt = 0;
    try {
      String value;
      for (int j = initCounter ; j < (batchSize + initCounter); j++) {
        int replaceQuestion = 1;
        for (int i = 0; i < oTypes.length; i++) {
          if (fieldNames[i].equalsIgnoreCase(uniqueKey)) value = j + "";
          else value = "1";
          String clazz = oTypes[i].getSimpleClassName();
          switch (clazz) {
            case "Date":
              Date dt = new Date(System.currentTimeMillis());
              snappyPS.setDate(replaceQuestion, dt);
              if (hasDerbyServer) derbyPS.setDate(replaceQuestion, dt);
              break;
            case "String":
              snappyPS.setString(replaceQuestion, fieldNames[i] + j);
              if (hasDerbyServer) derbyPS.setString(replaceQuestion, fieldNames[i] + j);
              break;
            case "Timestamp":
              Timestamp ts = new Timestamp(System.currentTimeMillis());
              snappyPS.setTimestamp(replaceQuestion, ts);
              if (hasDerbyServer) derbyPS.setTimestamp(replaceQuestion, ts);
              break;
            case "Integer":
              if (fieldNames[i].equalsIgnoreCase("tid")){
                if(isPopulate) value = dmlthreads.get(random.nextInt(dmlthreads.size())) + "";
                    else value = tid + "";
              }
              snappyPS.setInt(replaceQuestion, Integer.parseInt(value));
              if (hasDerbyServer) derbyPS.setInt(replaceQuestion, Integer.parseInt(value));
              break;
            case "Double":
              snappyPS.setDouble(replaceQuestion, Double.parseDouble(value));
              if (hasDerbyServer) derbyPS.setDouble(replaceQuestion, Double.parseDouble(value));
              break;
            case "Long":
              snappyPS.setLong(replaceQuestion, Long.parseLong(value));
              if (hasDerbyServer) derbyPS.setLong(replaceQuestion, Long.parseLong(value));
              break;
            case "BigDecimal":
              snappyPS.setBigDecimal(replaceQuestion, BigDecimal.valueOf(Double.parseDouble(value)));
              if (hasDerbyServer) derbyPS.setBigDecimal(replaceQuestion,
                  BigDecimal.valueOf(Double.parseDouble(value)));
              break;
            default:
              Log.getLogWriter().info("Object class type not found.");
              throw new TestException("Object class type not found.");
          }
          replaceQuestion += 1;
        }
        snappyPS.addBatch();
        if (hasDerbyServer) derbyPS.addBatch();
        batchCnt++;
        if (batchCnt == 65000) {
          Log.getLogWriter().info("Executing batch statement for insert.");
          snappyPS.executeBatch();
          if (hasDerbyServer) derbyPS.executeBatch();
          batchCnt = 0;
        }
      }
      Log.getLogWriter().info("Executing the remaining batch...");
      if(!isPopulate)  SnappyConsistencyTest.waitForBarrier(tid + "", 2);
      snappyPS.executeBatch();
      snappyPS.close();
      if(!isPopulate)  SnappyConsistencyTest.waitForBarrier(tid + "", 2);
      if (hasDerbyServer) {
        derbyPS.executeBatch();
        derbyPS.close();
        derbyTestUtils.closeDiscConnection(dConn, true);
      }
    } catch (Exception se) {
      Log.getLogWriter().info("Got exception while creating prepared statement" + se.getMessage());
      throw new TestException("Exception while creating PreparedStatement.", se);
    }
  }

  public void performInsert() {
    try {
      Connection conn = getLocatorConnection();
      Connection dConn = null;
      String[] dmlTable = SnappySchemaPrms.getDMLTables();
      int rand = new Random().nextInt(dmlTable.length);
      String tableName = dmlTable[rand].toUpperCase();
      String row = getRowFromCSV(tableName, rand);
      if (row == null)
        return;
      if (testUniqueKeys)
        row = row + "," + getMyTid();

      //Log.getLogWriter().info("Selected row is : " + row);
      PreparedStatement snappyPS, derbyPS = null;
      String insertStmt = (SnappySchemaPrms.getInsertStmts())[rand];
      snappyPS = getPreparedStatement(conn, null, tableName, insertStmt, row);
      Log.getLogWriter().info("Inserting in snappy : " + insertStmt + " with " +
          "values(" + row + ")");
      int rowCount = snappyPS.executeUpdate();
      Log.getLogWriter().info("Inserted " + rowCount + " row in snappy.");
      if (hasDerbyServer) {
        dConn = derbyTestUtils.getDerbyConnection();
        derbyPS = getPreparedStatement(dConn, null, tableName, insertStmt, row);
        Log.getLogWriter().info("Inserting in derby : " + insertStmt + " with " +
            "values(" + row + ")");
        int derbyRowCount = derbyPS.executeUpdate();
        Log.getLogWriter().info("Inserted " + derbyRowCount + " row in derby.");
        if (rowCount != derbyRowCount)
          Log.getLogWriter().info("Insert statement failed to insert same rows in derby and " +
              "snappy. Derby inserted " + derbyRowCount + " and snappy inserted " + rowCount + ".");
        derbyTestUtils.closeDiscConnection(dConn, true);
      }
      closeConnection(conn);

    } catch (SQLException se) {
      if (se.getMessage().contains("23505")) {
        Log.getLogWriter().info("Got expected Exception, continuing test: " + se.getMessage());
        return;
      } else throw new TestException("Got exception while performing insert operation.", se);
    }
  }

  public void getAndExecuteSelect(Connection conn, String stmt, boolean isDerby) {
    String selectString = stmt.toUpperCase().substring(stmt.indexOf("(SELECT") + 1, stmt.indexOf
        (") AND"));
    try {
      Log.getLogWriter().info("Executing " + selectString + " on snappy.");
      ResultSet rs = conn.createStatement().executeQuery(selectString);
      StructTypeImpl rsSti = ResultSetHelper.getStructType(rs);
      List<Struct> rsList = ResultSetHelper.asList(rs, rsSti, isDerby);
      rs.close();
      Log.getLogWriter().info("Result from sub-select query is :" + listToString(rsList));
    } catch (SQLException se) {
      Log.getLogWriter().info("Statement execution failed" + se.getStackTrace().toString());
    }
  }

  public void performUpdate() {
    try {
      Connection conn = getLocatorConnection();
      Connection dConn = null; //get the derby connection here
      String updateStmt[] = SnappySchemaPrms.getUpdateStmts();
      int numRows = 0;
      int rand = new Random().nextInt(updateStmt.length);
      String stmt = updateStmt[rand];
      int tid = getMyTid();
      if (stmt.contains("$tid"))
        stmt = stmt.replace("$tid", "" + tid);
      if (testUniqueKeys)
        stmt = addTidToQuery(stmt, tid);
      Log.getLogWriter().info("Executing " + stmt + " on snappy.");
      if (stmt.toUpperCase().contains("SELECT"))
        getAndExecuteSelect(conn, stmt, false);
      numRows = conn.createStatement().executeUpdate(stmt);
      Log.getLogWriter().info("Updated " + numRows + " rows in snappy.");
      if (hasDerbyServer) {
        dConn = derbyTestUtils.getDerbyConnection();
<<<<<<< HEAD
        if (stmt.toUpperCase().contains("SELECT"))
          getAndExecuteSelect(dConn,stmt,true);
=======
>>>>>>> a8891ac6
        Log.getLogWriter().info("Executing " + stmt + " on derby.");
        if (stmt.toUpperCase().contains("SELECT"))
          getAndExecuteSelect(dConn, stmt, true);
        int derbyRows = dConn.createStatement().executeUpdate(stmt);
        Log.getLogWriter().info("Updated " + derbyRows + " rows in derby.");
        if (numRows != derbyRows) {
          String errMsg = "Update statement failed to update same rows in derby and " +
              "snappy. Derby updated " + derbyRows + " and snappy updated " + numRows + ".";
          Log.getLogWriter().info(errMsg);
          //throw new TestException(errMsg);
        }
        derbyTestUtils.closeDiscConnection(dConn, true);
        String tableName = SnappySchemaPrms.getUpdateTables()[rand];
        String selectQuery = SnappySchemaPrms.getAfterUpdateSelectStmts()[rand];
        String orderByClause = "";
        //String[] dmlTables = SnappySchemaPrms.getDMLTables();
        //orderByClause = (SnappySchemaPrms.getOrderByClause())[Arrays.asList(dmlTables)
        //    .indexOf(tableName)];
        String message = verifyResultsForTable(selectQuery, tableName, orderByClause, true);
        if (message.length() != 0) {
          throw new TestException("Validation failed after update on table " + tableName + "." +
              message);
        }
      }
      closeConnection(conn);
    } catch (SQLException se) {
      throw new TestException("Got exception while performing update operation.", se);
    }
  }

  public void performDelete() {
    try {
      Connection conn = getLocatorConnection();
      Connection dConn = null; //get the derby connection here
      String deleteStmt[] = SnappySchemaPrms.getDeleteStmts();
      int numRows = 0;
      int rand = new Random().nextInt(deleteStmt.length);
      String stmt = deleteStmt[rand];
      int tid = getMyTid();
      if (stmt.contains("$tid"))
        stmt = stmt.replace("$tid", "" + tid);
      if (testUniqueKeys) stmt = addTidToQuery(stmt, tid);
      Log.getLogWriter().info("Executing " + stmt + " on snappy.");
      if (stmt.toUpperCase().contains("SELECT"))
        getAndExecuteSelect(conn, stmt, false);
      numRows = conn.createStatement().executeUpdate(stmt);
      Log.getLogWriter().info("Deleted " + numRows + " rows in snappy.");
      if (hasDerbyServer) {
        dConn = derbyTestUtils.getDerbyConnection();
<<<<<<< HEAD
        if (stmt.toUpperCase().contains("SELECT"))
          getAndExecuteSelect(dConn,stmt,true);
=======
>>>>>>> a8891ac6
        Log.getLogWriter().info("Executing " + stmt + " on derby.");
        if (stmt.toUpperCase().contains("SELECT"))
          getAndExecuteSelect(dConn, stmt, true);
        int derbyRows = dConn.createStatement().executeUpdate(stmt);
        Log.getLogWriter().info("Deleted " + derbyRows + " rows in derby.");
        if (numRows != derbyRows) {
          String errMsg = "Delete statement failed to delete same rows in derby and " +
              "snappy. Derby deleted " + derbyRows + " and snappy deleted " + numRows + ".";
          Log.getLogWriter().info(errMsg);
          //throw new TestException(errMsg);
        }
        derbyTestUtils.closeDiscConnection(dConn, true);
        String tableName = SnappySchemaPrms.getDeleteTables()[rand];
        String selectQuery = SnappySchemaPrms.getAfterDeleteSelectStmts()[rand];
        String orderByClause = "";
//        String[] dmlTables = SnappySchemaPrms.getDMLTables();
//        orderByClause = SnappySchemaPrms.getOrderByClause()[Arrays.asList(dmlTables)
//            .indexOf(tableName)];
        String message = verifyResultsForTable(selectQuery, tableName, orderByClause, true);
        if (message.length() != 0) {
          throw new TestException("Validation failed after executing delete on table " + tableName + "." + message);
        }
      }
      closeConnection(conn);
    } catch (SQLException se) {
      throw new TestException("Got exception while performing delete operation.", se);
    }
  }

  /*
  Hydra task to execute select queries
  */
  public static void HydraTask_executeQueries() {
    testInstance.executeQuery();
  }

  public void executeQuery() {
    try {
      Connection conn = getLocatorConnection();
      Connection dConn = null;
      String selectStmt[] = SnappySchemaPrms.getSelectStmts();
      ResultSet snappyRS, derbyRS = null;
      int rand = new Random().nextInt(selectStmt.length);
      String query = selectStmt[rand];
      Log.getLogWriter().info("Executing " + query + " on snappy.");
      try {
        snappyRS = conn.createStatement().executeQuery(query);
        Log.getLogWriter().info("Executed query on snappy.");
      } catch (SQLException se) {
        if (se.getSQLState().equals("21000") || se.getSQLState().equals("0A000")) {
          //retry select query with routing
          Log.getLogWriter().info("Got exception while executing select query, retrying with " +
              "executionEngine as spark.");
          String query1 = query + " --GEMFIREXD-PROPERTIES executionEngine=Spark";
          snappyRS = conn.createStatement().executeQuery(query1);
          Log.getLogWriter().info("Executed query on snappy.");
        } else throw new SQLException(se);
      }
      StructTypeImpl snappySti = ResultSetHelper.getStructType(snappyRS);
      List<Struct> snappyList = ResultSetHelper.asList(snappyRS, snappySti, false);

      if (hasDerbyServer) {
        dConn = derbyTestUtils.getDerbyConnection();
        Log.getLogWriter().info("Executing " + query + " on derby.");
        derbyRS = dConn.createStatement().executeQuery(query);
        Log.getLogWriter().info("Executed query on snappy.");
        StructTypeImpl derbySti = ResultSetHelper.getStructType(derbyRS);
        List<Struct> derbyList = ResultSetHelper.asList(derbyRS, derbySti, true);
        compareResultSets(derbyList, snappyList);
        derbyRS.close();
        derbyTestUtils.closeDiscConnection(dConn, true);
      } else {
        int numRows = 0;
        while (snappyRS.next()) numRows++;
        Log.getLogWriter().info("Snappy returned " + numRows + " rows.");
      }
      snappyRS.close();
      closeConnection(conn);
    } catch (SQLException se) {
      throw new TestException("Got exception while executing select query.", se);
    }
  }

  public static void compareResultSets(List<Struct> derbyResultSet,
                                       List<Struct> snappyResultSet) {
    compareResultSets(derbyResultSet, snappyResultSet, "derby", "snappy");
  }

  public static void compareResultSets(List<Struct> firstResultSet,
                                       List<Struct> secondResultSet, String first, String second) {
    Log.getLogWriter().info("size of resultSet from " + first + " is " + firstResultSet.size());
    //Log.getLogWriter().info("Result from " + first + " is :" + listToString(firstResultSet));
    Log.getLogWriter().info("size of resultSet from " + second + " is " + secondResultSet.size());
    //Log.getLogWriter().info("Result from " + second + " is :" + listToString(secondResultSet));

    List<Struct> secondResultSetCopy = new ArrayList<Struct>(secondResultSet);

    StringBuffer aStr = new StringBuffer();
    for (int i = 0; i < firstResultSet.size(); i++) {
      secondResultSetCopy.remove(firstResultSet.get(i));
    }
    List<Struct> unexpected = secondResultSetCopy;
    List<Struct> missing = null;

    if (firstResultSet.size() != secondResultSet.size() || unexpected.size() > 0) {
      List<Struct> firstResultSetCopy = new ArrayList<Struct>(firstResultSet);
      for (int i = 0; i < secondResultSet.size(); i++) {
        firstResultSetCopy.remove(secondResultSet.get(i));
      }
      missing = firstResultSetCopy;

      if (missing.size() > 0) {
        aStr.append("the following " + missing.size() + " elements were missing from "
            + second + " resultSet: " + listToString(missing));
      }
    }
    if (unexpected.size() > 0) {
      aStr.append("the following " + unexpected.size() + " unexpected elements in " +
          second + " resultSet: " + listToString(unexpected));
    }

    if (aStr.length() != 0) {
      Log.getLogWriter().info("ResultSet from " +
          first + " is " + listToString(firstResultSet));
      Log.getLogWriter().info("ResultSet from " +
          second + " is " + listToString(secondResultSet));
      Log.getLogWriter().info("ResultSet difference is " + aStr.toString());
      throw new TestException(aStr.toString());
    }
    if (firstResultSet.size() == secondResultSet.size()) {
      Log.getLogWriter().info("verified that results are correct");
    } else if (firstResultSet.size() < secondResultSet.size()) {
      throw new TestException("There are more data in " + second + " ResultSet");
    } else {
      throw new TestException("There are fewer data in " + second + " ResultSet");
    }
  }

  public static String listToString(List<Struct> aList) {
    if (aList == null) {
      throw new TestException("test issue, need to check in the test and not pass in null list here");
    }
    StringBuffer aStr = new StringBuffer();
    aStr.append("The size of list is " + (aList == null ? "0" : aList.size()) + "\n");

    for (int i = 0; i < aList.size(); i++) {
      Object aStruct = aList.get(i);
      if (aStruct instanceof com.gemstone.gemfire.cache.query.Struct) {
        GFXDStructImpl si = (GFXDStructImpl) (aStruct);
        aStr.append(si.toString());
      }
      aStr.append("\n");
    }
    return aStr.toString();
  }

  public static void listToFile(List<Struct> aList, String fileName) {
    if (aList == null) {
      throw new TestException("test issue, need to check in the test and not pass in null list here");
    }
    File rsFile = new File(fileName);
    StringBuilder sb = new StringBuilder();
    PrintWriter pw = null;
    try {
      pw = new PrintWriter(new FileOutputStream(rsFile));
    } catch (IOException ie) {
      throw new TestException("Got exception while saving resultset to file", ie);
    }
    for (int i = 0; i < aList.size(); i++) {
      Object aStruct = aList.get(i);
      if (aStruct instanceof com.gemstone.gemfire.cache.query.Struct) {
        GFXDStructImpl si = (GFXDStructImpl) (aStruct);
        sb.append(si.toString());
      }
      sb.append("\n");
      if (sb.length() >= 1048576) {
        pw.append(sb);
        pw.flush();
        sb = new StringBuilder();
      }
    }
    if (sb.length() > 0) {
      pw.append(sb);
      pw.flush();
      sb = new StringBuilder();
    }
  }

  /*
 *   Verify results in the begining of the test
 */
  public static void HydraTask_verifyResultsInitTask() {
    String selectQuery = "select CAST(count(*) as integer) as numRows from  ";
    testInstance.verifyResults(selectQuery);
  }

  /*
   *   Verify results at the end of the test
   */
  public static void HydraTask_verifyResults() {
    String selectQuery = "select * from ";
    testInstance.verifyResults(selectQuery);
  }

  public void verifyResults(String query) {
    String[] tables = SnappySchemaPrms.getTableNames();
    StringBuffer mismatchString = new StringBuffer();
    for (String table : tables) {
      mismatchString.append(verifyResultsForTable(query + table, table, "", false,true));
    }
    if (mismatchString.length() > 0) {
      Log.getLogWriter().info(mismatchString.toString());
      if(!query.contains("select * ")) {
        mismatchString.setLength(0);
        query = "select * from ";
        for (String table : tables) {
          mismatchString.append(verifyResultsForTable(query + table, table, "", false, true));
        }
      }
      throw new TestException(mismatchString.toString());
    }
  }

  public String verifyResultsForTable(String selectStmt, String table, String orderByClause,
      boolean useTid) {
    return verifyResultsForTable(selectStmt, table, "", useTid,false);
  }

  public String verifyResultsForTable(String selectStmt, String table, String orderByClause,
      boolean useTid,boolean isCloseTask) {
    StringBuffer mismatchString = new StringBuffer();
    Connection conn, dConn;
    try {
      conn = getLocatorConnection();
      dConn = derbyTestUtils.getDerbyConnection();
      if (useTid) selectStmt = addTidToQuery(selectStmt, getMyTid());
      if (orderByClause.length() > 0)
        selectStmt = selectStmt + " " + orderByClause;
      Log.getLogWriter().info("Verifying results for " + table + " using " + selectStmt);
      ResultSet snappyRS = conn.createStatement().executeQuery(selectStmt);
      StructTypeImpl snappySti = ResultSetHelper.getStructType(snappyRS);
      List<Struct> snappyList = ResultSetHelper.asList(snappyRS, snappySti, false);
      snappyRS.close();

      ResultSet derbyRS = dConn.createStatement().executeQuery(selectStmt);
      StructTypeImpl derbySti = ResultSetHelper.getStructType(derbyRS);
      List<Struct> derbyList = ResultSetHelper.asList(derbyRS, derbySti, true);
      derbyRS.close();

      closeConnection(conn);
      derbyTestUtils.closeDiscConnection(dConn, true);

      if (!largeDataSet) {
        try {
          compareResultSets(derbyList, snappyList);
        } catch (TestException te) {
          mismatchString = mismatchString.append("Result mismatch in " + table + " :\n");
          mismatchString = mismatchString.append(te.getMessage()).append("\n");
        }
      } else {
        Log.getLogWriter().info("size of resultSet from snappy is " + snappyList.size());
        Log.getLogWriter().info("size of resultSet from derby is " + derbyList.size());

        if (snappyList.size() != derbyList.size())
          mismatchString.append(" Result mismatch observed for table " + table + ". Number of " +
              "rows in snappy is " + snappyList.size() + " and derby is " + derbyList.size() + ".");

        String queryResultDirPath = "";

        try {
          queryResultDirPath = new File(".").getCanonicalPath() + File.separator + "queryResults";
        } catch (IOException ie) {
          throw new TestException("Got Exception while creating directory for queryResults", ie);
        }
        String snappyRSFileName = queryResultDirPath + File.separator + "snappyRS_" +
            ((isCloseTask)? table +"_":"") + getMyTid() + ".out";
        String derbyRSFileName = queryResultDirPath + File.separator + "derbyRS_" +
            ((isCloseTask)? table +"_":"") + getMyTid() + ".out";
        File queryResultDir = new File(queryResultDirPath);
        if (!queryResultDir.exists())
          queryResultDir.mkdirs();
        listToFile(snappyList, snappyRSFileName);
        listToFile(derbyList, derbyRSFileName);
        snappyList.clear();
        derbyList.clear();
        mismatchString.append(compareFiles(queryResultDirPath, snappyRSFileName, derbyRSFileName,
         isCloseTask,table));
        if (mismatchString.length() > 0)
          Log.getLogWriter().info("Got resultset mismtach for " + table  + ".For query results " +
              "please check : \n " + snappyRSFileName + " and \n " + derbyRSFileName);
        Log.getLogWriter().info(mismatchString.toString());
      }
    } catch (SQLException se) {
      throw new TestException("Got SQLException while verifying the table data.", se);
    }
    return mismatchString.toString();
  }

  public String compareFiles(String dir, String snappyFileName, String derbyFileName, boolean
      isCloseTask,String table) {
    StringBuilder aStr = new StringBuilder();
    ProcessBuilder pb = null;
    int tid = getMyTid();
    String command;
    String missingFileName = dir + File.separator + "missing_" +
    ((isCloseTask)? table +"_":"") + tid + ".txt";
    String upexpectedFileName = dir + File.separator + "unexpected_" +
    ((isCloseTask)? table +"_":"") + tid + ".txt";
    try {
      PrintWriter writer = new PrintWriter(missingFileName);
      writer.print("");
      writer.close();
      writer = new PrintWriter(upexpectedFileName);
      writer.print("");
      writer.close();
    } catch (FileNotFoundException fe) {
      throw new TestException("Log exception while overwirting the result mismatch files", fe);
    }
    File unexpectedResultsFile = new File(upexpectedFileName);
    File missingResultsFile = new File(missingFileName);

    command = "grep -v -F -x -f " + derbyFileName + " " + snappyFileName;
    pb = new ProcessBuilder("/bin/bash", "-c", command);
    Log.getLogWriter().info("Executing command : " + command);
    //get the unexpected rows in snappy
    executeProcess(pb, unexpectedResultsFile);

    command = "grep -v -F -x -f " + snappyFileName + " " + derbyFileName;
    pb = new ProcessBuilder("/bin/bash", "-c", command);
    Log.getLogWriter().info("Executing command : " + command);
    //get the missing rows in snappy
    executeProcess(pb, missingResultsFile);

    BufferedReader unexpectedRsReader, missingRsReader;
    try {
      unexpectedRsReader = new BufferedReader(new FileReader(unexpectedResultsFile));
      missingRsReader = new BufferedReader(new FileReader(missingResultsFile));
    } catch (FileNotFoundException fe) {
      throw new TestException("Could not find file to compare results.", fe);
    }
    String line;
    List<String> unexpected = new ArrayList<>(), missing = new ArrayList<>();
    try {
      while ((line = unexpectedRsReader.readLine()) != null)
        unexpected.add("\n  " + line);
      while ((line = missingRsReader.readLine()) != null)
        missing.add("\n  " + line);
      unexpectedRsReader.close();
      missingRsReader.close();
    } catch (IOException ie) {
      throw new TestException("Got exception while reading resultset files", ie);
    }
    if (missing.size() > 0) {
      if(missing.size() <20) {
        aStr.append("\nThe following " + missing.size() + " rows are missing from snappy resultset:");
        aStr.append(missing.toString());
      } else
        aStr.append("There are " + missing.size() + " rows missing in snappy for " + table + ". " +
          "Please check " + missingFileName);
      aStr.append("\n");
    }
    if (unexpected.size() > 0) {
      if(unexpected.size() <20) {
        aStr.append("\nThe following " + unexpected.size() + " rows from snappy resultset are unexpected: ");
        aStr.append(unexpected.toString());
      } else
        aStr.append("There are " + unexpected.size() + " rows unexpected in snappy for " +
          table + ". Please check " + upexpectedFileName);
      aStr.append("\n");
    }
   /* if(missing.size() == 0 && unexpected.size() == 0)
      Log.getLogWriter().info("Verified that the resulst are correct.");
*/    return aStr.toString();
  }

  public PreparedStatement getPreparedStatement(Connection conn, PreparedStatement ps, String
      tableName, String stmt, String row) {
    String columnString = stmt.substring(stmt.indexOf("(") + 1, stmt.indexOf(")"));
    ArrayList<String> columnList = new ArrayList<String>
        (Arrays.asList(columnString.split(",")));
    //Log.getLogWriter().info("columnList from insert is" + columnList.toString());
    ArrayList<String> columnValues = new ArrayList<>();
    if (row.contains("\"")) {
      String str3 = row;
      while (str3.contains("\"")) {
        int beginIndex = row.indexOf("\"") + 1;
        int endIndex = row.indexOf("\"", beginIndex);
        String str1 = row.substring(0, beginIndex - 2);
        String str2 = row.substring(beginIndex, endIndex);
        if (endIndex < str3.length())
          str3 = row.substring(endIndex + 2, str3.length());
        else str3 = "";
        columnValues.addAll(new ArrayList<>(Arrays.asList(str1.split(","))));
        columnValues.add(str2);
      }
      if (str3.length() > 0) {
        columnValues.addAll(new ArrayList<>(Arrays.asList(str3.split(","))));
      }
    } else {
      columnValues = new ArrayList<>(Arrays.asList(row.split(",")));
    }
    try {
      if (ps == null)
        ps = conn.prepareStatement(stmt);
      StructTypeImpl sType = (StructTypeImpl) SnappyDMLOpsBB.getBB().getSharedMap().get
          ("tableMetaData_" + tableName);
      ObjectType[] oTypes = sType.getFieldTypes();
      String[] fieldNames = sType.getFieldNames();
      int replaceQuestion = 1;
      for (int i = 0; i < oTypes.length; i++) {
        String clazz = oTypes[i].getSimpleClassName();
        String columnValue = columnValues.get(i);
//      Log.getLogWriter().info
//          ("Column : " + fieldNames[i] + " with value : " + columnValue + " and " +
//              "clazz :" + clazz + ";column from insert stmt is : " + columnList.get(i));
        if (!columnList.get(i).equalsIgnoreCase(fieldNames[i])) {
          Log.getLogWriter().info("Inside if column name mismatch.");
          columnList.add(i, fieldNames[i]);
        } else {
          switch (clazz) {
            case "Date":
            case "String":
              if (columnValue.equalsIgnoreCase("NULL"))
                ps.setNull(replaceQuestion, Types.VARCHAR);
              else
                ps.setString(replaceQuestion, columnValue);
              break;
            case "Timestamp":
              if (columnValue.equalsIgnoreCase("NULL"))
                ps.setNull(replaceQuestion, Types.TIMESTAMP);
              else {
                Timestamp ts = Timestamp.valueOf(columnValue);
                ps.setTimestamp(replaceQuestion, ts);
              }
              break;
            case "Integer":
              if (columnValue.equalsIgnoreCase("NULL"))
                ps.setNull(replaceQuestion, Types.INTEGER);
              else
                ps.setInt(replaceQuestion, Integer.parseInt(columnValue));
              break;
            case "Double":
              if (columnValue.equalsIgnoreCase("NULL"))
                ps.setNull(replaceQuestion, Types.DOUBLE);
              else
                ps.setDouble(replaceQuestion, Double.parseDouble(columnValue));
              break;
            case "Long":
              if (columnValue.equalsIgnoreCase("NULL"))
                ps.setNull(replaceQuestion, Types.BIGINT);
              else
                ps.setLong(replaceQuestion, Long.parseLong(columnValue));
              break;
            case "BigDecimal":
              if (columnValue.equalsIgnoreCase("NULL"))
                ps.setNull(replaceQuestion, Types.NUMERIC);
              else
                ps.setBigDecimal(replaceQuestion, BigDecimal.valueOf(Double.parseDouble(columnValue)));
              break;
            default:
              Log.getLogWriter().info("Object class type not found.");
              throw new TestException("Object class type not found.");
          }
          replaceQuestion += 1;
        }
      }
    } catch (SQLException se) {
      throw new TestException("Exception while creating PreparedStatement.", se);
    }
    return ps;
  }

  public String getRowFromCSV(String tableName, int randTable) {
    String row = null;
    int insertCounter;
    String csvFilePath = SnappySchemaPrms.getCsvLocationforLargeData();
    String csvFileName = SnappySchemaPrms.getInsertCsvFileNames()[randTable];
    getBBLock();
    List<Integer> counters = (List<Integer>) SnappyDMLOpsBB.getBB().getSharedMap().get
        ("insertCounters");
    insertCounter = counters.get(randTable);
    counters.set(randTable, insertCounter + 1);
    SnappyDMLOpsBB.getBB().getSharedMap().put("insertCounters", counters);
    releaseBBLock();
    //Log.getLogWriter().info("insert Counter is :" + insertCounter + " for csv " + csvFilePath +
    //    File.separator + csvFileName);
    try (Stream<String> lines = Files.lines(Paths.get(csvFilePath + File.separator + csvFileName))) {
      row = lines.skip(insertCounter).findFirst().get();
    } catch (NoSuchElementException nse) {
      if (SnappyPrms.insertDuplicateData()) {
        getBBLock();
        counters.set(randTable, 1);
        SnappyDMLOpsBB.getBB().getSharedMap().put("insertCounters", counters);
        releaseBBLock();
      } else throw new TestException("Reached the end of csv file: " + csvFilePath + File
          .separator + csvFileName + ", no new record to insert.");
    } catch (IOException io) {
      throw new TestException("File not found at specified location " +
          (csvFilePath + File.separator + csvFileName));
    }
    return row;
  }

  protected void getBBLock() {
    if (bbLock == null)
      bbLock = SnappyDMLOpsBB.getBB().getSharedLock();
    bbLock.lock();
  }

  protected void releaseBBLock() {
    bbLock.unlock();
  }


  public String getStmt(String stmt, String row, String tableName) {
    String[] columnValues = row.split(",");
    String replaceString = stmt;
    StructTypeImpl sType = (StructTypeImpl) SnappyDMLOpsBB.getBB().getSharedMap().get
        ("tableMetaData_" + tableName);
    ObjectType[] oTypes = sType.getFieldTypes();
    for (int i = 0; i < oTypes.length; i++) {
      String clazz = oTypes[i].getSimpleClassName();
      String columnValue = columnValues[i];
      switch (clazz) {
        case "String":
          replaceString = setString(replaceString, columnValue);
          break;
        case "Timestamp":
          Timestamp ts = Timestamp.valueOf(columnValue);
          replaceString = setString(replaceString, ts.toString());
          break;
        case "Integer":
        case "Double":
          replaceString = setInt(replaceString, columnValue);
          break;

      }
    }
    Log.getLogWriter().info("Insert statement is :" + replaceString);
    return replaceString;
  }

  public String setString(String stmt, String value) {
    stmt = stmt.replaceFirst("\\?", "'" + value + "'");
    return stmt;
  }

  public String setInt(String stmt, String value) {
    stmt = stmt.replaceFirst("\\?", value);
    return stmt;
  }

  public static void HydraTask_performDMLOpsInJob() {
    testInstance.performDMLOp(ConnType.SNAPPY);
  }

  public static void HydraTask_performDMLOpsInApp() {
    testInstance.performDMLOp(ConnType.SMARTCONNECTOR);
  }

  public void performUpdateInSnappy(ConnType connType) {
    try {
      Connection dConn = null; //get the derby connection here
      String updateStmt[] = SnappySchemaPrms.getUpdateStmts();
      int rand = new Random().nextInt(updateStmt.length);
      String stmt = updateStmt[rand];
      String tableName = SnappySchemaPrms.getUpdateTables()[rand];
      int tid = getMyTid();
      if (stmt.contains("$tid"))
        stmt = stmt.replace("$tid", "" + tid);
      if (testUniqueKeys) stmt = addTidToQuery(stmt, tid);
      if (connType.equals(ConnType.SNAPPY)) {
        dynamicAppProps.put(tid, "stmt=\\\"" + stmt + "\\\",tableName=" + tableName + ",tid=" + tid);
        String logFile = "snappyJobResult_thr_" + tid + "_" + System.currentTimeMillis() + ".log";
        executeSnappyJob(SnappyPrms.getSnappyJobClassNames(), logFile, SnappyPrms.getUserAppJar(),
            jarPath, SnappyPrms.getUserAppName());
      } else { // thin client smart connector mode
        dynamicAppProps.put(tid, "\"" + stmt + "\"" + " " + tid);
        String logFile = "sparkAppResult_thr_" + tid + "_" + System.currentTimeMillis() + ".log";
        executeSparkJob(SnappyPrms.getSparkJobClassNames(), logFile);
      }
      if (hasDerbyServer) {
        dConn = derbyTestUtils.getDerbyConnection();
        Log.getLogWriter().info("Executing " + stmt + " on derby.");
        int derbyRows = dConn.createStatement().executeUpdate(stmt);
        Log.getLogWriter().info("Updated " + derbyRows + " rows in derby.");
        derbyTestUtils.closeDiscConnection(dConn, true);
        String selectQuery = SnappySchemaPrms.getAfterUpdateSelectStmts()[rand];
        String orderByClause = "";
//        String[] dmlTables = SnappySchemaPrms.getDMLTables();
//        orderByClause = SnappySchemaPrms.getOrderByClause()[Arrays.asList(dmlTables)
//            .indexOf(tableName)];
        String message = verifyResultsForTable(selectQuery, tableName, orderByClause, true);
        if (message.length() != 0) {
          throw new TestException("Validation failed after update table " + tableName + "." + message);
        }
      }
    } catch (SQLException se) {
      throw new TestException("Got exception while performing update operation.", se);
    }
  }

  public void performDeleteInSnappy(ConnType connType) {
    try {
      Connection dConn = null; //get the derby connection here
      String deleteStmt[] = SnappySchemaPrms.getDeleteStmts();
      int numRows = 0;
      int rand = new Random().nextInt(deleteStmt.length);
      String stmt = deleteStmt[rand];
      String tableName = SnappySchemaPrms.getDeleteTables()[rand];
      int tid = getMyTid();
      if (stmt.contains("$tid"))
        stmt = stmt.replace("$tid", "" + tid);
      if (testUniqueKeys) stmt = addTidToQuery(stmt, tid);
      if (connType.equals(ConnType.SNAPPY)) {
        dynamicAppProps.put(tid, "stmt=\\\"" + stmt + "\\\",tableName=" + tableName + ",tid=" + tid);
        String logFile = "snappyJobResult_thr_" + tid + "_" + System.currentTimeMillis() + ".log";
        executeSnappyJob(SnappyPrms.getSnappyJobClassNames(), logFile, SnappyPrms.getUserAppJar(),
            jarPath, SnappyPrms.getUserAppName());
      } else { // thin client smart connector mode
        dynamicAppProps.put(tid, "\"" + stmt + "\"" + " " + tid);
        String logFile = "sparkAppResult_thr_" + tid + "_" + System.currentTimeMillis() + ".log";
        executeSparkJob(SnappyPrms.getSparkJobClassNames(), logFile);
      }
      if (hasDerbyServer) {
        dConn = derbyTestUtils.getDerbyConnection();
        Log.getLogWriter().info("Executing " + stmt + " on derby.");
        int derbyRows = dConn.createStatement().executeUpdate(stmt);
        Log.getLogWriter().info("Deleted " + derbyRows + " rows in derby.");
        derbyTestUtils.closeDiscConnection(dConn, true);
        String selectQuery = SnappySchemaPrms.getAfterDeleteSelectStmts()[rand];
        String orderByClause = "";
//        String[] dmlTables = SnappySchemaPrms.getDMLTables();
//        orderByClause = SnappySchemaPrms.getOrderByClause()[Arrays.asList(dmlTables)
//            .indexOf(tableName)];
        String message = verifyResultsForTable(selectQuery, tableName, orderByClause, true);
        if (message.length() != 0) {
          throw new TestException("Validation failed after executing delete on table " + tableName + "." + message);
        }
      }
    } catch (SQLException se) {
      throw new TestException("Got exception while performing delete operation.", se);
    }
  }

  public void performInsertInSnappy(ConnType connType) {
    try {
      Connection dConn = null;
      String[] dmlTable = SnappySchemaPrms.getDMLTables();
      int rand = new Random().nextInt(dmlTable.length);
      String tableName = dmlTable[rand];
      String row = getRowFromCSV(tableName, rand);
      if (testUniqueKeys)
        row = row + "," + getMyTid();
      String stmt = (SnappySchemaPrms.getInsertStmts())[rand];
      String insertStmt = getStmt(stmt, row, tableName);
      int tid = getMyTid();

      if (connType.equals(ConnType.SNAPPY)) {
        dynamicAppProps.put(tid, "stmt=\\\"" + insertStmt + "\\\",tableName=" + tableName + "," +
            "tid=" + tid);
        String logFile = "snappyJobResult_thr_" + tid + "_" + System.currentTimeMillis() + ".log";
        executeSnappyJob(SnappyPrms.getSnappyJobClassNames(), logFile, SnappyPrms.getUserAppJar(),
            jarPath, SnappyPrms.getUserAppName());
      } else { // thin client smart connector mode
        dynamicAppProps.put(tid, "\"" + insertStmt + "\"" + " " + tid);
        String logFile = "sparkAppResult_thr_" + tid + "_" + System.currentTimeMillis() + ".log";
        executeSparkJob(SnappyPrms.getSparkJobClassNames(), logFile);
      }
      if (hasDerbyServer) {
        dConn = derbyTestUtils.getDerbyConnection();
        Log.getLogWriter().info("Inserting in derby : " + insertStmt);
        int derbyRowCount = dConn.createStatement().executeUpdate(insertStmt);
        Log.getLogWriter().info("Inserted " + derbyRowCount + " row in derby.");
        derbyTestUtils.closeDiscConnection(dConn, true);
        String message = verifyResultsForTable("select * from ", tableName, "", true);
        if (message.length() != 0) {
          throw new TestException("Validation failed after insert in table " + tableName + "." + message);
        }
      }
    } catch (SQLException se) {
      throw new TestException("Got exception while performing insert operation.", se);
    }
  }

  public String buildUpdateStmt(String tableName) {
    String updateStmt = "update $tableName set $updateList where $whereClause";
    //String[] tables = SnappySchemaPrms.getDMLTables();
    //String tableName = tables[new Random().nextInt(tables.length)];
    updateStmt = updateStmt.replace("$tableName", tableName);
    String whereClause = "";
    int tid = getMyTid();
    StructTypeImpl sType = (StructTypeImpl) SnappyDMLOpsBB.getBB().getSharedMap().get
        ("tableMetaData_" + tableName);
    String[] columnNames = sType.getFieldNames();
    ObjectType[] oTypes = sType.getFieldTypes();
    String updateList = "";
    int numColumnsToUpdate = new Random().nextInt(2);
    for (int i = 0; i < numColumnsToUpdate; i++) {
      if (updateList.length() != 0)
        updateList.concat(" , ");
      int randomInt = new Random().nextInt(columnNames.length);
      String updateColumn = columnNames[randomInt];
      ArrayUtils.remove(columnNames, randomInt);
      updateColumn.concat("=");

      updateList.concat("");
    }
    updateStmt = updateStmt.replace("$updateList", updateList);
    whereClause = "";
    if (whereClause.length() != 0)
      whereClause.concat(" AND ");
    whereClause.concat(" tid = " + tid);
    updateStmt = updateStmt.replace("$whereClause", whereClause);
    return updateStmt;
  }

  public String buildDeleteStmt(String tableName) {
    String deleteStmt = "delete from $tableName where $whereClause";
    //String[] tables = SnappySchemaPrms.getDMLTables();
    //String tableName = tables[new Random().nextInt(tables.length)];
    deleteStmt = deleteStmt.replace("$tableName", tableName);
    String whereClause = "";
    int tid = getMyTid();
    StructTypeImpl sType = (StructTypeImpl) SnappyDMLOpsBB.getBB().getSharedMap().get
        ("tableMetaData_" + tableName);
    String[] columnNames = sType.getFieldNames();
    ObjectType[] oTypes = sType.getFieldTypes();

    whereClause = "";
    if (whereClause.length() != 0)
      whereClause.concat(" AND ");
    whereClause.concat(" tid = " + tid);
    deleteStmt = deleteStmt.replace("$whereClause", whereClause);
    return deleteStmt;
  }

  //ENUM for where clause operator
  public enum WhereClauseOperator {
    LESSTHAN("<"),
    GREATERTHAN(">"),
    EQUALTO("=");

    String opType;

    WhereClauseOperator(String opType) {
      this.opType = opType;
    }

    public String getOpType() {
      return opType;
    }

    public static SnappyDMLOpsUtil.WhereClauseOperator getOperation(String op) {
      if (op.equals(LESSTHAN.getOpType())) {
        return LESSTHAN;
      } else if (op.equals(GREATERTHAN.getOpType())) {
        return GREATERTHAN;
      } else if (op.equals(EQUALTO.getOpType())) {
        return EQUALTO;
      } else return null;
    }
  }

  //ENUM for Connection Type
  public enum ExprOperator {
    ADDITION("+"),
    SUBTRACTION("-"),
    MULTIPLICATION("*");

    String opType;

    ExprOperator(String opType) {
      this.opType = opType;
    }

    public String getOpType() {
      return opType;
    }

    public static SnappyDMLOpsUtil.ExprOperator getOperation(String conn) {
      if (conn.equals(ADDITION.getOpType())) {
        return ADDITION;
      } else if (conn.equals(SUBTRACTION.getOpType())) {
        return SUBTRACTION;
      } else if (conn.equals(MULTIPLICATION.getOpType())) {
        return MULTIPLICATION;
      } else return null;
    }
  }
}<|MERGE_RESOLUTION|>--- conflicted
+++ resolved
@@ -967,11 +967,8 @@
       Log.getLogWriter().info("Updated " + numRows + " rows in snappy.");
       if (hasDerbyServer) {
         dConn = derbyTestUtils.getDerbyConnection();
-<<<<<<< HEAD
         if (stmt.toUpperCase().contains("SELECT"))
           getAndExecuteSelect(dConn,stmt,true);
-=======
->>>>>>> a8891ac6
         Log.getLogWriter().info("Executing " + stmt + " on derby.");
         if (stmt.toUpperCase().contains("SELECT"))
           getAndExecuteSelect(dConn, stmt, true);
@@ -1021,11 +1018,8 @@
       Log.getLogWriter().info("Deleted " + numRows + " rows in snappy.");
       if (hasDerbyServer) {
         dConn = derbyTestUtils.getDerbyConnection();
-<<<<<<< HEAD
         if (stmt.toUpperCase().contains("SELECT"))
           getAndExecuteSelect(dConn,stmt,true);
-=======
->>>>>>> a8891ac6
         Log.getLogWriter().info("Executing " + stmt + " on derby.");
         if (stmt.toUpperCase().contains("SELECT"))
           getAndExecuteSelect(dConn, stmt, true);
