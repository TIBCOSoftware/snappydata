--- conflicted
+++ resolved
@@ -320,11 +320,7 @@
         ResultSet rs3 = con.createStatement().executeQuery(cntQry);
         while (rs3.next()) {
           count = rs3.getLong(1);
-<<<<<<< HEAD
-          Log.getLogWriter().info("SP: The tableName = " + tableName + " count = " + count);
-=======
           Log.getLogWriter().info("The tableName = " + tableName + " count = " + count);
->>>>>>> c651b6bf
         }
         if(!tableCntMap.containsKey(tableName)) //To avoid overwriting the existing key(table)
         {
