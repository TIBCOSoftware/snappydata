--- conflicted
+++ resolved
@@ -291,26 +291,15 @@
     String[] tableArr = new String [tableCnt];
     Map<String,Integer> tableCntMap = new HashMap<>();
     int cnt = 0;
-<<<<<<< HEAD
-      String tableQry = "SELECT TABLENAME FROM SYS.SYSTABLES WHERE TABLESCHEMANAME='APP'";
-=======
       String tableQry = "SELECT TABLENAME FROM SYS.SYSTABLES WHERE TABLESCHEMANAME='APP' AND TABLENAME NOT LIKE 'SNAPPYSYS_INTERNA%'";
->>>>>>> a2005e02
       ResultSet rs1 = con.createStatement().executeQuery(tableQry);
       while(rs1.next())
       {
         String tableName = rs1.getString("TABLENAME");
-<<<<<<< HEAD
-        if(!tableName.contains("SNAPPYSYS_INTERNA")) {
-          tableArr[cnt] = tableName;
-          cnt++;
-        }
-=======
       //  if(!tableName.contains("SNAPPYSYS_INTERNA")) {
           tableArr[cnt] = tableName;
           cnt++;
         //}
->>>>>>> a2005e02
       }
       rs1.close();
       for(int i = 0;i<tableArr.length;i++){
@@ -402,7 +391,6 @@
     Log.getLogWriter().info("Inside HydraTask_startCluster");
     if (snappyCDCTest == null) {
       snappyCDCTest = new SnappyCDCTest();
-<<<<<<< HEAD
     }
     try {
       String snappyPath = SnappyCDCPrms.getSnappyFileLoc();
@@ -411,16 +399,6 @@
       File logFile = new File(dest);
       snappyCDCTest.startCluster(snappyPath,logFile);
     }
-=======
-    }
-    try {
-      String snappyPath = SnappyCDCPrms.getSnappyFileLoc();
-      File log = new File(".");
-      String dest = log.getCanonicalPath() + File.separator + "clusterStart.log";
-      File logFile = new File(dest);
-      snappyCDCTest.startCluster(snappyPath,logFile);
-    }
->>>>>>> a2005e02
     catch(IOException ex){}
   }
 
