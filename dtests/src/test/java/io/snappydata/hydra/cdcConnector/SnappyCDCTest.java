package io.snappydata.hydra.cdcConnector;

import akka.io.Tcp;
import hydra.*;

import io.snappydata.hydra.cluster.SnappyBB;
import io.snappydata.hydra.cluster.SnappyStartUpTest;
import io.snappydata.hydra.cluster.SnappyTest;
<<<<<<< HEAD
import io.snappydata.test.util.TestException;

import java.io.*;

import java.rmi.RemoteException;
import java.sql.Connection;
import java.sql.DriverManager;
import java.sql.ResultSet;
import java.sql.SQLException;
import java.util.*;
=======
import java.io.*;

import java.net.InetAddress;
import java.sql.Connection;
import java.sql.DriverManager;
import java.sql.ResultSet;
import java.util.List;
>>>>>>> 73838ca3

public class SnappyCDCTest extends SnappyTest {
  public static SnappyCDCTest snappyCDCTest;

  public SnappyCDCTest() {
  }

<<<<<<< HEAD
  public static Connection getSnappyConnection() {
    Connection conn = null;
    List<String> endpoints = validateLocatorEndpointData();
    String url = "jdbc:snappydata://"+endpoints;
=======

  public static Connection getConnections() {
    Connection conn = null;
    List<String> endpoints = validateLocatorEndpointData();
    String hostPort = endpoints.get(0);
    String url = "jdbc:snappydata://" + hostPort;
    Log.getLogWriter().info("url is " + url);
>>>>>>> 73838ca3
    String driver = "io.snappydata.jdbc.ClientDriver";
    try {
      Class.forName(driver);
      conn = DriverManager.getConnection(url);
    } catch (Exception ex) {
<<<<<<< HEAD
      System.out.println("Caught exception in getSnappyConnection() method" + ex.getMessage());
    }
    return conn;
  }

   public static void meanKillProcesses(){
     Process pr = null;
     ProcessBuilder pb;
     File logFile, log = null, serverKillOutput;
     Set<Integer> pids = new LinkedHashSet<>();
     Set<String> pidList = new LinkedHashSet<>();
     try {
       HostDescription hd = TestConfig.getInstance().getMasterDescription()
           .getVmDescription().getHostDescription();
       pidList = SnappyStartUpTest.getServerPidList();
       log = new File(".");
       String server = log.getCanonicalPath() + File.separator + "server.sh";
       logFile = new File(server);
       String serverKillLog = log.getCanonicalPath() + File.separator + "serverKill.log";
       serverKillOutput = new File(serverKillLog);
       FileWriter fw = new FileWriter(logFile.getAbsoluteFile(), true);
       BufferedWriter bw = new BufferedWriter(fw);
       List asList = new ArrayList(pidList);
       Collections.shuffle(asList);
       String pidString = String.valueOf(asList.get(0));
       Log.getLogWriter().info("pidString : " + pidString);
       int pid = Integer.parseInt(pidString);
       Log.getLogWriter().info("Server Pid chosen for abrupt kill : " + pidString);
       String pidHost = snappyTest.getPidHost(Integer.toString(pid));
       if (pidHost.equalsIgnoreCase("localhost")) {
         bw.write("/bin/kill -KILL " + pid);
       } else {
         bw.write("ssh -n -x -o PasswordAuthentication=no -o StrictHostKeyChecking=no " +
             pidHost + " /bin/kill -KILL " + pid);
       }
       bw.newLine();
       try {
         RemoteTestModule.Master.removePID(hd, pid);
       } catch (RemoteException e) {
         String s = "Failed to remove PID from nukerun script: " + pid;
         throw new HydraRuntimeException(s, e);
       }
       bw.close();
       fw.close();
       logFile.setExecutable(true);
       pb = new ProcessBuilder(server);
       pb.redirectErrorStream(true);
       pb.redirectOutput(ProcessBuilder.Redirect.appendTo(serverKillOutput));

       //wait for 30 secs before issuing mean kill
       Thread.sleep(5000);
       pr = pb.start();
       pr.waitFor();
     } catch (IOException e) {
       throw new util.TestException("IOException occurred while retriving logFile path " + log + "\nError Message:" + e.getMessage());
     } catch (InterruptedException e) {
       String s = "Exception occurred while waiting for the process execution : " + pr;
       throw new util.TestException(s, e);
     }
  }

  public static void performRebalance(){
     try {
       Connection conn = getSnappyConnection();
       conn.createStatement().execute("call sys.rebalance_all_buckets();");
     }
     catch(SQLException ex){

     }
  }

  public static void addNewNode() {
    Log.getLogWriter().info("Indside startNewNodeFirst method");
    String snappyPath = SnappyCDCPrms.getSnappyFileLoc();
    Log.getLogWriter().info("snappyPath File path is " + snappyPath);
    Boolean isNewNodeFirst = SnappyCDCPrms.getIsNewNodeFirst();
    String nodeType = SnappyCDCPrms.getNodeType();

    File orgName = new File(snappyPath + "/conf/" + nodeType);
    File bkName = new File(snappyPath + "/conf/" + nodeType + "_bk");
    File newFile = new File(snappyPath + "/conf/" + nodeType + "_nw");

    if (orgName.renameTo(bkName)) {
      Log.getLogWriter().info("File renamed to " + bkName);
    } else {
      Log.getLogWriter().info("Error");
    }
    String nodeConfig = SnappyCDCPrms.getNodeConfig();
    try {
      if (!isNewNodeFirst) {
        Connection conn = getSnappyConnection();
        FileWriter fw = new FileWriter(orgName, true);
        fw.write(nodeConfig);

        //restart the cluster
        clusterRestart(snappyPath,false,nodeType);
      } else {
        if (nodeType.equalsIgnoreCase("servers")) {
          FileWriter fw = new FileWriter(newFile);
          fw.write(nodeConfig);
          if (fw != null)
            fw.close();

          //  File fin = new File(snappyPath + "/conf/" + nodeType);
          FileInputStream fis = new FileInputStream(orgName);
          BufferedReader br = new BufferedReader(new InputStreamReader(fis));

          FileWriter fw1 = new FileWriter(newFile, true);
          BufferedWriter bw = new BufferedWriter(fw1);

          String aLine = null;
          while ((aLine = br.readLine()) != null) {
            bw.write(aLine);
            bw.newLine();
          }
          br.close();
          bw.close();

          //rename new file to its original.
          if (newFile.renameTo(orgName)) {
            Log.getLogWriter().info("File renamed to " + orgName);
          } else {
            Log.getLogWriter().info("Error");
          }

          //delete the temp conf file created.
          if (bkName.delete()) {
            System.out.println(bkName.getName() + " is deleted!");
          } else {
            System.out.println("Delete operation is failed.");
          }


          clusterRestart(snappyPath, false, nodeType);
        } else if (nodeType.equalsIgnoreCase("leads")) {
          clusterRestart(snappyPath, true, nodeType);
        }
      }

    } catch (FileNotFoundException e) {
      // File not found
      e.printStackTrace();
    } catch (IOException e) {
      // Error when writing to the file
      e.printStackTrace();
    } catch (Exception e) {
      Log.getLogWriter().info("Caught Exception in performHA " + e.getMessage());
    }
  }

  public static void clusterRestart(String snappyPath, Boolean isStopStart, String nodeType) {
    try {
      File log = new File(".");
      String dest = log.getCanonicalPath() + File.separator + "clusterRestart.log";
      Log.getLogWriter().info("The destination file is " + dest);
      File logFile = new File(dest);
      //Stop cluster
      if (isStopStart) {
        ProcessBuilder pbClustStop = new ProcessBuilder(snappyPath + "/sbin/snappy-stop-all.sh");
        Long startTime = System.currentTimeMillis();
        snappyTest.executeProcess(pbClustStop, logFile);
        Long totalTime = (System.currentTimeMillis() - startTime);
        Log.getLogWriter().info("The cluster took " + totalTime + " ms to shut down");
      }
      if (nodeType.equalsIgnoreCase("leads")) {
        //start locator:
        ProcessBuilder pb = new ProcessBuilder(snappyPath + "/sbin/snappy-locators.sh", "start");
        snappyTest.executeProcess(pb, logFile);
        //start leader:
        ProcessBuilder pb1 = new ProcessBuilder(snappyPath + "/sbin/snappy-leads.sh", "start");
        snappyTest.executeProcess(pb1, logFile);
      }

      //Start the cluster after 1 min
      Thread.sleep(60000);
      ProcessBuilder pbClustStart = new ProcessBuilder(snappyPath + "/sbin/snappy-start-all.sh");
      Long startTime1 = System.currentTimeMillis();
      snappyTest.executeProcess(pbClustStart, logFile);
      Long totalTime1 = (System.currentTimeMillis() - startTime1);
      Log.getLogWriter().info("The cluster took " + totalTime1 + " ms to shut down");
    } catch (IOException ex) {
    } catch (Exception ex) {
    }
  }

  public static void storeDataCount(){
    Log.getLogWriter().info("Inside storeDataCount method");
    int dataCnt = 0;
    try {
    Connection con = getSnappyConnection();
    String tableCntQry = "SELECT COUNT(*) FROM SYS.SYSTABLES WHERE TABLESCHEMANAME='APP'";
    ResultSet rs = con.createStatement().executeQuery(tableCntQry);
    String[] tableArr = new String [ rs.getInt(1)];
    Map<String,Integer> tableCntMap = new HashMap<>();
    int cnt = 0;
      String tableQry = "SELECT TABLENAME FROM SYS.SYSTABLES WHERE TABLESCHEMANAME='APP'";
      ResultSet rs1 = con.createStatement().executeQuery(tableQry);
      while(rs1.next())
      {
        String tableName = rs1.getString(1);
        tableArr[cnt] = tableName;
        cnt++;
        Log.getLogWriter().info("The array cnt = " + cnt + " and table name is = " +tableName);
      }
      for(int i = 0;i<tableArr.length;i++){
        String tableName = tableArr[i];
        String cntQry = "SELECT COUNT(*) FROM " + tableName;
        ResultSet rs3 = con.createStatement().executeQuery(cntQry);
        int count = rs3.getInt(1);
        tableCntMap.put(tableName,count);
      }
      SnappyBB.getBB().getSharedMap().put("tableCntMap",tableCntMap);
    }
    catch(SQLException ex){
      Log.getLogWriter().info("Caught exception in validateDataCount() " + ex.getMessage() + " SQL State is " + ex.getSQLState());
    }
  }

  public static void validateDataCount(){
    Log.getLogWriter().info("Inside validateDataCount method");
    Map<String,Integer> tableCntMap = (Map<String,Integer>)SnappyBB.getBB().getSharedMap().get("tableCntMap");
    try {
      Connection con = getSnappyConnection();
      for (Map.Entry<String, Integer> val : tableCntMap.entrySet()) {
        String tableName = val.getKey();
        int BBCnt = val.getValue();
        String cntQry = "SELECT COUNT(*) FROM " + tableName;
        ResultSet rs3 = con.createStatement().executeQuery(cntQry);
        int snappyCnt = rs3.getInt(1);
        if(snappyCnt == BBCnt)
          Log.getLogWriter().info("SUCCESS : The cnt for table " + tableName + " = "+snappyCnt+ " is EQUAL to the BB count = "+ BBCnt);
        else
          Log.getLogWriter().info("FAILURE :The cnt fot table " + tableName + " = "+snappyCnt+ " is NOT EQUAL to the BB count = " + BBCnt);
      }
    }
    catch(SQLException ex) {}
=======
      System.out.println("Caught exception in getConnection() method" + ex.getMessage());
    }

    return conn;
>>>>>>> 73838ca3
  }

  public static void HydraTask_runConcurrencyJob() {
    Log.getLogWriter().info("Inside HydraTask_runConcurrencyJob");
    if (snappyCDCTest == null) {
      snappyCDCTest = new SnappyCDCTest();
     }
     snappyCDCTest.runConcurrencyTestJob();
  }

  public static void HydraTask_closeStreamingJob() {
    String curlCmd = null;
    ProcessBuilder pb = null;
    String appName = SnappyCDCPrms.getAppName();
    String logFileName = "sparkStreamingStopResult_" + System.currentTimeMillis() + ".log";
    File log = null;
    File logFile = null;
    Log.getLogWriter().info("Inside HydraTask_closeStreamingJob");
    if (snappyCDCTest == null) {
      snappyCDCTest = new SnappyCDCTest();
    }
    try{
      InetAddress myHost = InetAddress.getLocalHost();
      String hostName[] = myHost.toString().split("/");
      curlCmd = "curl -d \"name="+appName+"&terminate=true\" -X POST http://"+hostName[0]+":8080/app/killByName/";
      Log.getLogWriter().info("The curlCmd  is " + curlCmd);
      pb = new ProcessBuilder("/bin/bash", "-c", curlCmd);
      log = new File(".");
      String dest = log.getCanonicalPath() + File.separator + logFileName;
      logFile = new File(dest);
      snappyTest.executeProcess(pb, logFile);
    }
    catch(Exception ex){
      Log.getLogWriter().info("Exception in HydraTask_closeStreamingJob() "+ ex.getMessage());
    }
  }

  public void runConcurrencyTestJob() {
    try {
      CDCPerfSparkJob cdcPerfSparkJob = new CDCPerfSparkJob();
      List<String> endpoints = validateLocatorEndpointData();
      int threadCnt = SnappyCDCPrms.getThreadCnt();
      String queryPath = SnappyCDCPrms.getDataLocation();
      Boolean isScanQuery = SnappyCDCPrms.getIsScanQuery();
      Boolean isBulkDelete = SnappyCDCPrms.getIsBulkDelete();
      Boolean isPointLookUp = SnappyCDCPrms.getIsPointLookUP();
      Boolean isMixedQuery = SnappyCDCPrms.getIsMixedQuery();
      String sqlServerInst = SnappyCDCPrms.getSqlServerInstance();
      String dataBaseName = SnappyCDCPrms.getDataBaseName();
      int intStartRange = SnappyCDCPrms.getInitStartRange();
      Log.getLogWriter().info("Inside runConcurrencyTestJob() parameters are  " + threadCnt + " "+  queryPath+ " "
          +endpoints.get(0)+ " " + isScanQuery+ " " +isBulkDelete+ " " +isPointLookUp + " " + intStartRange + " "
          + sqlServerInst + " " + dataBaseName);
      cdcPerfSparkJob.runConcurrencyTestJob(threadCnt, queryPath,endpoints.get(0), isScanQuery,isBulkDelete,
          isPointLookUp,isMixedQuery,intStartRange,sqlServerInst);

    } catch (Exception ex) {
      Log.getLogWriter().info("Caught Exception" + ex.getMessage() + " in runConcurrencyTestJob() method");
    }
  }

  public void deleteDiskStore() {

  }

  public static void performClusterRestartWithNewNode() {
    String snappyPath = SnappyCDCPrms.getSnappyFileLoc();
    String nodeInfoforHA = SnappyCDCPrms.getNodeInfoforHA();
    File bkName = null;
    File orgName = null;
    String query = "SELECT count(*) from AIRLINE";
    try{
      Connection conn = getConnections();
      ResultSet rs = conn.createStatement().executeQuery(query);
      Log.getLogWriter().info("Count value is " + rs.getInt(0));
      conn.close();
      ProcessBuilder pbStop = new ProcessBuilder(snappyPath + "/sbin/snappy-stop-all.sh");
      snappyTest.executeProcess(pbStop,null);
      bkName = new File(snappyPath + "/conf/servers_bk");
      orgName = new File(snappyPath + "/conf/servers");
      if (orgName.renameTo(bkName)) {
        Log.getLogWriter().info("File renamed to " + bkName);
      } else {
        Log.getLogWriter().info("Error while renaming file");
      }
      File newServerConf = new File (snappyPath + "/conf/servers");
      FileWriter fw = new FileWriter(newServerConf,true);
      fw.write(nodeInfoforHA);
      FileReader reader = new FileReader(bkName);
      BufferedReader bufferedReader = new BufferedReader(reader);
      String line;
      while ((line = bufferedReader.readLine()) != null) {
        fw.write(line);
      }
      reader.close();
      FileReader reader1 = new FileReader(newServerConf);
      BufferedReader bufferedReader1 = new BufferedReader(reader1);
      String line1;
      while ((line1 = bufferedReader1.readLine()) != null) {
        System.out.println(line1);
      }
      reader1.close();

      Thread.sleep(60000);
      ProcessBuilder pbStart = new ProcessBuilder(snappyPath + "/sbin/snappy-start-all.sh");
      snappyTest.executeProcess(pbStart,null);
      Thread.sleep(60000);
      Connection conn1 = getConnections();
      ResultSet rs1 = conn1.createStatement().executeQuery(query);
      Log.getLogWriter().info("Count value is " + rs1.getInt(0));
      conn1.close();

      //Read the existing server config
    }
    catch(Exception e){}
  }

  public static void performHA() {
    File orgName = null;
    File bkName = null;
    File tempConfFile = null;
    String scriptName = "";
    try {
      String snappyPath = SnappyCDCPrms.getSnappyFileLoc();
      Log.getLogWriter().info("snappyPath File path is " + snappyPath);

      String nodeType = SnappyCDCPrms.getNodeType();

<<<<<<< HEAD
      orgName = new File(snappyPath + "/conf/" + nodeType);
      bkName = new File(snappyPath + "/conf/" + nodeType + "_bk");

      String nodeInfoforHA = SnappyCDCPrms.getNodeConfig();

      //rename original conf file
      if (orgName.renameTo(bkName)) {
        Log.getLogWriter().info("File renamed to " + bkName);
      } else {
        Log.getLogWriter().info("Error");
      }

      //write a new file in conf
      try {
        tempConfFile = new File(snappyPath + "/conf/" + nodeType);
        FileWriter fw = new FileWriter(tempConfFile);
        fw.write(nodeInfoforHA);
        fw.close();
=======
      if (nodeType.equals("allNodes")) {
>>>>>>> 73838ca3
        File log = new File(".");
        String dest = log.getCanonicalPath() + File.separator + "clusterRestart.log";
        Log.getLogWriter().info("The destination file is " + dest);
        File logFile = new File(dest);
        ProcessBuilder pbClustStop = new ProcessBuilder(snappyPath + "/sbin/snappy-stop-all.sh");
        Long startTime = System.currentTimeMillis();
        snappyTest.executeProcess(pbClustStop, logFile);
        Long totalTime = (System.currentTimeMillis() - startTime);
        Log.getLogWriter().info("The cluster took " + totalTime + " ms to shut down");

        //Restart the cluster after 10 mins
        Thread.sleep(600000);
        ProcessBuilder pbClustStart = new ProcessBuilder(snappyPath + "/sbin/snappy-start-all.sh");
        Long startTime1 = System.currentTimeMillis();
        snappyTest.executeProcess(pbClustStart, logFile);
        Long totalTime1 = (System.currentTimeMillis() - startTime1);
        Log.getLogWriter().info("The cluster took " + totalTime1 + " ms to shut down");
      } else {
        if(nodeType.equalsIgnoreCase("servers"))
          scriptName = "/sbin/snappy-servers.sh";
        else if(nodeType.equalsIgnoreCase("leads"))
          scriptName = "/sbin/snappy-leads.sh";
       else
         scriptName = "/sbin/snappy-locators.sh";

        orgName = new File(snappyPath + "/conf/" + nodeType);
        bkName = new File(snappyPath + "/conf/" + nodeType + "_bk");

        String nodeInfoforHA = SnappyCDCPrms.getNodeInfoforHA();

        //rename original conf file
        if (orgName.renameTo(bkName)) {
          Log.getLogWriter().info("File renamed to " + bkName);
        } else {
          Log.getLogWriter().info("Error");
        }

        //write a new file in conf
        try {
          tempConfFile = new File(snappyPath + "/conf/" + nodeType);
          FileWriter fw = new FileWriter(tempConfFile);
          fw.write(nodeInfoforHA);
          fw.close();
          File log = new File(".");
          String dest = log.getCanonicalPath() + File.separator + "snappyServerSystem.log";
          Log.getLogWriter().info("The destination file is " + dest);
          File logFile = new File(dest);

          Log.getLogWriter().info("The nodeType is " +nodeType+ " script to stop is " + scriptName);
          ProcessBuilder pbStop = new ProcessBuilder(snappyPath + scriptName, "stop");
          snappyTest.executeProcess(pbStop, logFile);

          Thread.sleep(30000); //sleep for 3 min before restarting the node.

          Log.getLogWriter().info("The nodeType is " +nodeType+ " script to start is " + scriptName);
          ProcessBuilder pbStart = new ProcessBuilder(snappyPath + scriptName, "start");
          snappyTest.executeProcess(pbStart, logFile);

          Thread.sleep(60000);

          //delete the temp conf file created.
          if (tempConfFile.delete()) {
            System.out.println(tempConfFile.getName() + " is deleted!");
          } else {
            System.out.println("Delete operation is failed.");
          }

          //restore the back up to its originals.
          if (bkName.renameTo(orgName)) {
            Log.getLogWriter().info("File renamed to " + orgName);
          } else {
            Log.getLogWriter().info("Error");
          }
        } catch (FileNotFoundException e) {
          // File not found
          e.printStackTrace();
        } catch (IOException e) {
          // Error when writing to the file
          e.printStackTrace();
        }
      }

    } catch (Exception e) {
      Log.getLogWriter().info("Caught Exception in performHA " + e.getMessage());
    }
  }

}<|MERGE_RESOLUTION|>--- conflicted
+++ resolved
@@ -1,31 +1,18 @@
 package io.snappydata.hydra.cdcConnector;
 
-import akka.io.Tcp;
 import hydra.*;
-
 import io.snappydata.hydra.cluster.SnappyBB;
 import io.snappydata.hydra.cluster.SnappyStartUpTest;
 import io.snappydata.hydra.cluster.SnappyTest;
-<<<<<<< HEAD
-import io.snappydata.test.util.TestException;
 
 import java.io.*;
-
+import java.net.InetAddress;
 import java.rmi.RemoteException;
 import java.sql.Connection;
 import java.sql.DriverManager;
 import java.sql.ResultSet;
 import java.sql.SQLException;
 import java.util.*;
-=======
-import java.io.*;
-
-import java.net.InetAddress;
-import java.sql.Connection;
-import java.sql.DriverManager;
-import java.sql.ResultSet;
-import java.util.List;
->>>>>>> 73838ca3
 
 public class SnappyCDCTest extends SnappyTest {
   public static SnappyCDCTest snappyCDCTest;
@@ -33,26 +20,15 @@
   public SnappyCDCTest() {
   }
 
-<<<<<<< HEAD
   public static Connection getSnappyConnection() {
     Connection conn = null;
     List<String> endpoints = validateLocatorEndpointData();
     String url = "jdbc:snappydata://"+endpoints;
-=======
-
-  public static Connection getConnections() {
-    Connection conn = null;
-    List<String> endpoints = validateLocatorEndpointData();
-    String hostPort = endpoints.get(0);
-    String url = "jdbc:snappydata://" + hostPort;
-    Log.getLogWriter().info("url is " + url);
->>>>>>> 73838ca3
     String driver = "io.snappydata.jdbc.ClientDriver";
     try {
       Class.forName(driver);
       conn = DriverManager.getConnection(url);
     } catch (Exception ex) {
-<<<<<<< HEAD
       System.out.println("Caught exception in getSnappyConnection() method" + ex.getMessage());
     }
     return conn;
@@ -289,15 +265,9 @@
       }
     }
     catch(SQLException ex) {}
-=======
-      System.out.println("Caught exception in getConnection() method" + ex.getMessage());
-    }
-
-    return conn;
->>>>>>> 73838ca3
-  }
-
-  public static void HydraTask_runConcurrencyJob() {
+  }
+
+    public static void HydraTask_runConcurrencyJob() {
     Log.getLogWriter().info("Inside HydraTask_runConcurrencyJob");
     if (snappyCDCTest == null) {
       snappyCDCTest = new SnappyCDCTest();
@@ -356,63 +326,7 @@
     }
   }
 
-  public void deleteDiskStore() {
-
-  }
-
-  public static void performClusterRestartWithNewNode() {
-    String snappyPath = SnappyCDCPrms.getSnappyFileLoc();
-    String nodeInfoforHA = SnappyCDCPrms.getNodeInfoforHA();
-    File bkName = null;
-    File orgName = null;
-    String query = "SELECT count(*) from AIRLINE";
-    try{
-      Connection conn = getConnections();
-      ResultSet rs = conn.createStatement().executeQuery(query);
-      Log.getLogWriter().info("Count value is " + rs.getInt(0));
-      conn.close();
-      ProcessBuilder pbStop = new ProcessBuilder(snappyPath + "/sbin/snappy-stop-all.sh");
-      snappyTest.executeProcess(pbStop,null);
-      bkName = new File(snappyPath + "/conf/servers_bk");
-      orgName = new File(snappyPath + "/conf/servers");
-      if (orgName.renameTo(bkName)) {
-        Log.getLogWriter().info("File renamed to " + bkName);
-      } else {
-        Log.getLogWriter().info("Error while renaming file");
-      }
-      File newServerConf = new File (snappyPath + "/conf/servers");
-      FileWriter fw = new FileWriter(newServerConf,true);
-      fw.write(nodeInfoforHA);
-      FileReader reader = new FileReader(bkName);
-      BufferedReader bufferedReader = new BufferedReader(reader);
-      String line;
-      while ((line = bufferedReader.readLine()) != null) {
-        fw.write(line);
-      }
-      reader.close();
-      FileReader reader1 = new FileReader(newServerConf);
-      BufferedReader bufferedReader1 = new BufferedReader(reader1);
-      String line1;
-      while ((line1 = bufferedReader1.readLine()) != null) {
-        System.out.println(line1);
-      }
-      reader1.close();
-
-      Thread.sleep(60000);
-      ProcessBuilder pbStart = new ProcessBuilder(snappyPath + "/sbin/snappy-start-all.sh");
-      snappyTest.executeProcess(pbStart,null);
-      Thread.sleep(60000);
-      Connection conn1 = getConnections();
-      ResultSet rs1 = conn1.createStatement().executeQuery(query);
-      Log.getLogWriter().info("Count value is " + rs1.getInt(0));
-      conn1.close();
-
-      //Read the existing server config
-    }
-    catch(Exception e){}
-  }
-
-  public static void performHA() {
+   public static void performHA() {
     File orgName = null;
     File bkName = null;
     File tempConfFile = null;
@@ -423,7 +337,6 @@
 
       String nodeType = SnappyCDCPrms.getNodeType();
 
-<<<<<<< HEAD
       orgName = new File(snappyPath + "/conf/" + nodeType);
       bkName = new File(snappyPath + "/conf/" + nodeType + "_bk");
 
@@ -436,73 +349,51 @@
         Log.getLogWriter().info("Error");
       }
 
-      //write a new file in conf
-      try {
         tempConfFile = new File(snappyPath + "/conf/" + nodeType);
         FileWriter fw = new FileWriter(tempConfFile);
         fw.write(nodeInfoforHA);
         fw.close();
-=======
-      if (nodeType.equals("allNodes")) {
->>>>>>> 73838ca3
-        File log = new File(".");
-        String dest = log.getCanonicalPath() + File.separator + "clusterRestart.log";
-        Log.getLogWriter().info("The destination file is " + dest);
-        File logFile = new File(dest);
-        ProcessBuilder pbClustStop = new ProcessBuilder(snappyPath + "/sbin/snappy-stop-all.sh");
-        Long startTime = System.currentTimeMillis();
-        snappyTest.executeProcess(pbClustStop, logFile);
-        Long totalTime = (System.currentTimeMillis() - startTime);
-        Log.getLogWriter().info("The cluster took " + totalTime + " ms to shut down");
-
-        //Restart the cluster after 10 mins
-        Thread.sleep(600000);
-        ProcessBuilder pbClustStart = new ProcessBuilder(snappyPath + "/sbin/snappy-start-all.sh");
-        Long startTime1 = System.currentTimeMillis();
-        snappyTest.executeProcess(pbClustStart, logFile);
-        Long totalTime1 = (System.currentTimeMillis() - startTime1);
-        Log.getLogWriter().info("The cluster took " + totalTime1 + " ms to shut down");
-      } else {
-        if(nodeType.equalsIgnoreCase("servers"))
-          scriptName = "/sbin/snappy-servers.sh";
-        else if(nodeType.equalsIgnoreCase("leads"))
-          scriptName = "/sbin/snappy-leads.sh";
-       else
-         scriptName = "/sbin/snappy-locators.sh";
-
-        orgName = new File(snappyPath + "/conf/" + nodeType);
-        bkName = new File(snappyPath + "/conf/" + nodeType + "_bk");
-
-        String nodeInfoforHA = SnappyCDCPrms.getNodeInfoforHA();
-
-        //rename original conf file
-        if (orgName.renameTo(bkName)) {
-          Log.getLogWriter().info("File renamed to " + bkName);
+
+        if (nodeType.equals("allNodes")) {
+          File log = new File(".");
+          String dest = log.getCanonicalPath() + File.separator + "clusterRestart.log";
+          Log.getLogWriter().info("The destination file is " + dest);
+          File logFile = new File(dest);
+          ProcessBuilder pbClustStop = new ProcessBuilder(snappyPath + "/sbin/snappy-stop-all.sh");
+          Long startTime = System.currentTimeMillis();
+          snappyTest.executeProcess(pbClustStop, logFile);
+          Long totalTime = (System.currentTimeMillis() - startTime);
+          Log.getLogWriter().info("The cluster took " + totalTime + " ms to shut down");
+
+          //Restart the cluster after 10 mins
+          Thread.sleep(600000);
+          ProcessBuilder pbClustStart = new ProcessBuilder(snappyPath + "/sbin/snappy-start-all.sh");
+          Long startTime1 = System.currentTimeMillis();
+          snappyTest.executeProcess(pbClustStart, logFile);
+          Long totalTime1 = (System.currentTimeMillis() - startTime1);
+          Log.getLogWriter().info("The cluster took " + totalTime1 + " ms to shut down");
         } else {
-          Log.getLogWriter().info("Error");
-        }
-
-        //write a new file in conf
-        try {
-          tempConfFile = new File(snappyPath + "/conf/" + nodeType);
-          FileWriter fw = new FileWriter(tempConfFile);
-          fw.write(nodeInfoforHA);
-          fw.close();
+          if (nodeType.equalsIgnoreCase("servers"))
+            scriptName = "/sbin/snappy-servers.sh";
+          else if (nodeType.equalsIgnoreCase("leads"))
+            scriptName = "/sbin/snappy-leads.sh";
+          else
+            scriptName = "/sbin/snappy-locators.sh";
+
           File log = new File(".");
           String dest = log.getCanonicalPath() + File.separator + "snappyServerSystem.log";
           Log.getLogWriter().info("The destination file is " + dest);
           File logFile = new File(dest);
 
-          Log.getLogWriter().info("The nodeType is " +nodeType+ " script to stop is " + scriptName);
+          Log.getLogWriter().info("The nodeType is " + nodeType + " script to stop is " + scriptName);
           ProcessBuilder pbStop = new ProcessBuilder(snappyPath + scriptName, "stop");
           snappyTest.executeProcess(pbStop, logFile);
 
           Thread.sleep(30000); //sleep for 3 min before restarting the node.
 
-          Log.getLogWriter().info("The nodeType is " +nodeType+ " script to start is " + scriptName);
+          Log.getLogWriter().info("The nodeType is " + nodeType + " script to start is " + scriptName);
           ProcessBuilder pbStart = new ProcessBuilder(snappyPath + scriptName, "start");
           snappyTest.executeProcess(pbStart, logFile);
-
           Thread.sleep(60000);
 
           //delete the temp conf file created.
@@ -518,16 +409,14 @@
           } else {
             Log.getLogWriter().info("Error");
           }
-        } catch (FileNotFoundException e) {
+        }
+      }catch (FileNotFoundException e) {
           // File not found
           e.printStackTrace();
         } catch (IOException e) {
           // Error when writing to the file
           e.printStackTrace();
-        }
-      }
-
-    } catch (Exception e) {
+        } catch (Exception e) {
       Log.getLogWriter().info("Caught Exception in performHA " + e.getMessage());
     }
   }
