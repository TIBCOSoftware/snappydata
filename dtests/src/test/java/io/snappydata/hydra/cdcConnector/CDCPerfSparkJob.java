--- conflicted
+++ resolved
@@ -144,26 +144,17 @@
         else
         {
           System.out.println("Query contains insert/delete/update");
-<<<<<<< HEAD
-=======
           sqlConn = getSqlServerConnection(serverInstance);
->>>>>>> a2005e02
           sqlConn.createStatement().execute(query);
         }
       }
     } catch (Exception ex) {
       System.out.println("Exception inside runMixedQuery() method" + ex.getMessage());
     } finally {
-<<<<<<< HEAD
-      try {
-        if(!sqlConn.isClosed())
-          sqlConn.close();
-=======
     /*  try {
        *//* if(!sqlConn.isClosed())
           sqlConn.close();*//*
 
->>>>>>> a2005e02
       } catch (SQLException e) {
         e.printStackTrace();
       }*/
