package io.snappydata.hydra.cdcConnector;

/*
 * Copyright (c) 2017 SnappyData, Inc. All rights reserved.
 *
 * Licensed under the Apache License, Version 2.0 (the "License"); you
 * may not use this file except in compliance with the License. You
 * may obtain a copy of the License at
 *
 * http://www.apache.org/licenses/LICENSE-2.0
 *
 * Unless required by applicable law or agreed to in writing, software
 * distributed under the License is distributed on an "AS IS" BASIS,
 * WITHOUT WARRANTIES OR CONDITIONS OF ANY KIND, either express or
 * implied. See the License for the specific language governing
 * permissions and limitations under the License. See accompanying
 * LICENSE file.
 */
import java.io.BufferedReader;
import java.io.FileNotFoundException;
import java.io.FileReader;
import java.io.IOException;
import java.sql.*;
import java.util.*;
import java.util.concurrent.CopyOnWriteArrayList;
import java.util.concurrent.CountDownLatch;

public class CDCPerfSparkJob {

  public static ArrayList<String> queryList;
  public static int THREAD_COUNT;
  public static Long finalTime = 0l;
  public static String hostPort;

  public static Connection getConnection() {
    Connection conn = null;
     String url = "jdbc:snappydata://" + hostPort;
      String driver = "io.snappydata.jdbc.ClientDriver";
      try {
        Class.forName(driver);
        conn = DriverManager.getConnection(url);
      } catch (Exception ex) {
        System.out.println("Caught exception in getConnection() method" + ex.getMessage());
      }

    return conn;
  }

  public static Connection getSqlServerConnection(String sqlServer) {
    Connection conn = null;
    try {
      System.out.println("Getting connection");
      String driver = "com.microsoft.sqlserver.jdbc.SQLServerDriver";
      Class.forName(driver);
      String url;
      if (sqlServer.equals("sqlServer1")) {
        url = "jdbc:sqlserver://sqlent.westus.cloudapp.azure.com:1433";
      } else
        url = "jdbc:sqlserver://sqlent2.eastus.cloudapp.azure.com:1434";
      String username = "sqldb";
      String password = "snappydata#msft1";
      Properties props = new Properties();
      props.put("username", username);
      props.put("password", password);
      // Connection connection ;
      System.out.println("username = "+username+ " password = "+ " url = " + url);
      conn = DriverManager.getConnection(url, props);

      System.out.println("Got connection" + conn.isClosed());
    } catch (Exception e) {
      System.out.println("Caught exception in getSqlServerConnection() " + e.getMessage());
    }
    return conn;
  }

  public static HashMap<List<Integer>, Map<String, Long>> runPointLookupQueries(ArrayList<String> qlist, int startRange,Integer ThreadId) {
    long timeTaken = 0l;
    long startTime;
    long endTime;
    Random rnd = new Random();
    Connection conn;
    List<Integer> threadname = new CopyOnWriteArrayList<>();
    Map<String, Long> queryTimeMap = new HashMap<>();
    HashMap<List<Integer>, Map<String, Long>> plTimeListHashMap = new HashMap<>();
    conn = getConnection();
    try {
      if(qlist.size() == 0)
        System.out.println("The queryList is empty");
      else {
        int queryPos = rnd.nextInt(qlist.size());
        System.out.println(ThreadId + " warm up query = " + qlist.get(queryPos));
        PreparedStatement ps = conn.prepareStatement(qlist.get(queryPos));
        Random rnd1 = new Random();
        int val = rnd1.nextInt(10) + startRange;

        // warm up task loop:
        for (int i = 0; i < 100; i++) {  // iterrate each query 100 times.
          ps.setInt(1,val);
         // conn.createStatement().executeQuery(qlist.get(queryPos));
          ps.executeQuery();
        }

        threadname.add(ThreadId);
        System.out.println(ThreadId + " executing query = " + qlist.get(queryPos));
        System.out.println("");
        startTime = System.currentTimeMillis();
        ResultSet rs = conn.createStatement().executeQuery(qlist.get(queryPos));
        while (rs.next()) {

        }
        endTime = System.currentTimeMillis();
        timeTaken = (endTime - startTime);
        queryTimeMap.put(qlist.get(queryPos), timeTaken);
        plTimeListHashMap.put(threadname, queryTimeMap); // Hash Map contains (threadname ->(query,queryExecutionTime))
      }
    } catch (Exception ex) {
      System.out.println("Caught Exception in runPointLooUpQueries() method" + ex.getMessage());
    }
    return plTimeListHashMap;
  }

  public static void runMixedQuery(ArrayList<String> qlist,String serverInstance) {
    Connection sqlConn = null;
    Connection snappyConn ;
    try {
      System.out.println("The hostPort is " + hostPort);
      for (int i = 0; i < qlist.size(); i++) {
        String query = qlist.get(i);
        System.out.println("The query is " + query);
        if(query.contains("SELECT")){
          System.out.println("Query contains select");
          snappyConn = getConnection();
         // Thread.sleep(5000); // sleep for 5 secs between each select
          ResultSet rs = snappyConn.createStatement().executeQuery(query);
          if(rs.next()){
            System.out.println("FAILURE : The result set should have been empty");
          }
          else
          {
            System.out.println("SUCCESS : The result set is empty as expected");
          }
          snappyConn.close();
        }
        else
        {
<<<<<<< HEAD
          System.out.println("Query contains insert/delete/update");
=======
          System.out.println("Query contains insert/delete");
          sqlConn = getSqlServerConnection(serverInstance);
>>>>>>> 03ea3e83
          sqlConn.createStatement().execute(query);
        }
      }
    } catch (Exception ex) {
      System.out.println("Exception inside runMixedQuery() method" + ex.getMessage());
    } finally {
<<<<<<< HEAD
      try {
        if(!sqlConn.isClosed())
          sqlConn.close();
=======
    /*  try {
       *//* if(!sqlConn.isClosed())
          sqlConn.close();*//*

>>>>>>> 03ea3e83
      } catch (SQLException e) {
        e.printStackTrace();
      }*/
    }
  }


  public static void runBulkDelete(ArrayList<String> qlist, int startRange, String serverInstance) {
    Connection conn = null;
    try {
      conn = getSqlServerConnection(serverInstance);
      System.out.println("The start Range is " + startRange);
      for (int i = 0; i < qlist.size(); i++) {
        System.out.println("The query is " + qlist.get(i));
        PreparedStatement ps = conn.prepareStatement(qlist.get(i));
      //  ps.setInt(1, (startRange - 1));
        ps.setInt(1, 1);
        ps.execute();
        System.out.println("successfully executed the query");
      }
    } catch (Exception ex) {
      System.out.println("Exception inside runBulkDelete() method" + ex.getMessage());
    } finally {
      try {
        conn.close();
      } catch (SQLException e) {
        e.printStackTrace();
      }
    }
  }

  public static long runScanQuery() {
    Connection conn = null;
    long timeTaken = 0l;
    try {
      System.out.println("Inside runQuery");
      Random rnd = new Random();
      long startTime;
      long endTime;
      int numItr = 200;

      conn = getConnection();
      String query = "SELECT * FROM POSTAL_ADDRESS WHERE CNTC_ID = ? AND CLIENT_ID = ?";
      PreparedStatement ps = conn.prepareStatement(query);

      // warm up loop
      for (int i = 0; i < 100; i++) {
        ps.executeQuery();
      }
      // actuall query execution task
      startTime = System.currentTimeMillis();
      for (int i = 0; i < numItr; i++) {
        int CLIENT_ID = rnd.nextInt(10000);
        int CNTC_ID = rnd.nextInt(10000);
        ps.setInt(1, CNTC_ID);
        ps.setInt(2, CLIENT_ID);
        ResultSet rs = ps.executeQuery();
        while (rs.next()) {
          String CITY = rs.getString("CTY");
          String COUNTRY = rs.getString("CNTY");
        }
      }
      endTime = System.currentTimeMillis();
      timeTaken = (endTime - startTime);///numItr;
      System.out.println("Query executed successfully and with " + numItr + " iterrations ,finished in " + timeTaken + " Time(ms)");
      System.out.println("Avg time of " + numItr + " iterration is " + timeTaken / numItr + " Time(ms)");

    } catch (Exception e) {
      System.out.println("Caught exception " + e.getMessage());
    } finally {
      try {
        conn.close();
      } catch (SQLException e) {
        e.printStackTrace();
      }
    }
    return timeTaken;
  }

  public static ArrayList getQueryArr(String fileName) {
    System.out.println("QueryFile Name = " + fileName);
    ArrayList<String> queries = new ArrayList<String>();
    try {
      BufferedReader br = new BufferedReader(new FileReader(fileName));
      String line;
      while ((line = br.readLine()) != null) {
        String[] splitData = line.split(";");
        for (int i = 0; i < splitData.length; i++) {
          if (!(splitData[i] == null) || !(splitData[i].length() == 0)) {
            String qry = splitData[i];
            queries.add(qry);
          }
        }
      }
      br.close();
    } catch (FileNotFoundException e) {
    } catch (IOException io) {
    }
    System.out.println("The querylist consists of " + queries.size() + " queries");
    return queries;
  }


  public void runConcurrencyTestJob(int threadCnt, String filePath, String hostP, Boolean isScanQuery, Boolean isBulkDelete, Boolean isPointLookUp, Boolean isMixedQuery, int startRange, String sqlServerInst) {
    System.out.println("Inside the actual task");
    THREAD_COUNT = threadCnt;
    queryList = getQueryArr(filePath);
    hostPort = hostP;
    final List<Long> timeList = new CopyOnWriteArrayList<>();
    final List<HashMap<List<Integer>, Map<String, Long>>> plQryTimeList = new CopyOnWriteArrayList<>();
    final CountDownLatch startBarierr = new CountDownLatch(THREAD_COUNT + 1);
    final CountDownLatch finishBarierr = new CountDownLatch(THREAD_COUNT);
    try {
      for (int i = 0; i < THREAD_COUNT; i++) {
        final int iterationIndex = i;
        new Thread(new Runnable() {
          public void run() {
            startBarierr.countDown();
            System.out.println("Thread " + iterationIndex + " started");
            try {
              startBarierr.await();
              if(isMixedQuery) {
                runMixedQuery(queryList,sqlServerInst);
              }
              if (isBulkDelete) {
                runBulkDelete(queryList, startRange, sqlServerInst);
              }
              if (isScanQuery) {
                long scanTime = runScanQuery();
                long actualTime = scanTime / 200;
                timeList.add(actualTime);// a CopyOnWriteArray list to store the query execution time of each thread
                System.out.println("Time returned is " + scanTime + " finaltime is = " + actualTime);
                System.out.println("Thread " + iterationIndex + " finished ");
              }
              if (isPointLookUp)
                plQryTimeList.add(runPointLookupQueries(queryList,startRange, iterationIndex));

              finishBarierr.countDown(); //current thread finished, send mark
            } catch (InterruptedException e) {
              throw new AssertionError("Unexpected thread interrupting");
            }
          }
        }).start();
      }
      startBarierr.countDown();
      startBarierr.await(); //await start for all thread
      finishBarierr.await(); //wait each thread
    } catch (Exception ex) {

    }
    //finally when all the threads have finished executing query,add all the query execution time from the list.
    for (int j = 0; j < plQryTimeList.size(); j++) {
      HashMap<List<Integer>, Map<String, Long>> tempHashMap = plQryTimeList.get(j);
      for (Map.Entry<List<Integer>, Map<String, Long>> entry : tempHashMap.entrySet()) {
        System.out.println("");
        System.out.println("The thread id is " + entry.getKey());
        Map<String, Long> queryTimeMap = entry.getValue();
        for (Map.Entry<String, Long> val : queryTimeMap.entrySet()) {
          long time = val.getValue();
          System.out.println("Query = " + val.getKey() + " took = " + val.getValue() + " ms to execute");
        }
      }
    }
    for (int i = 0; i < timeList.size(); i++) {
      finalTime += timeList.get(i);
    }
    System.out.println("Avg time from timeList, taken to execute a query  with  " + THREAD_COUNT + " threads is " + (finalTime / THREAD_COUNT) + " (ms)");
    System.out.println("Spark ApplicationEnd: ");
  }


  public static void main(String[] args) throws InterruptedException {
    int threadCnt = Integer.parseInt(args[0]);
    String queryPath = args[1];
    Boolean isScanQuery = Boolean.parseBoolean(args[2]);
    String hostName = args[3];
    Boolean isbulkDelete = Boolean.parseBoolean(args[4]);
    Boolean ispointLookup = Boolean.parseBoolean(args[5]);
    Boolean isMixedQuery = Boolean.parseBoolean(args[6]);
    int startRange = Integer.parseInt(args[7]);
    String sqlServerInst = args[8];

    CDCPerfSparkJob cdcPerfSparkJob = new CDCPerfSparkJob();
    cdcPerfSparkJob.runConcurrencyTestJob(threadCnt, queryPath, hostName, isScanQuery, isbulkDelete, ispointLookup, isMixedQuery, startRange, sqlServerInst);
  }
}
<|MERGE_RESOLUTION|>--- conflicted
+++ resolved
@@ -143,28 +143,18 @@
         }
         else
         {
-<<<<<<< HEAD
           System.out.println("Query contains insert/delete/update");
-=======
-          System.out.println("Query contains insert/delete");
           sqlConn = getSqlServerConnection(serverInstance);
->>>>>>> 03ea3e83
           sqlConn.createStatement().execute(query);
         }
       }
     } catch (Exception ex) {
       System.out.println("Exception inside runMixedQuery() method" + ex.getMessage());
     } finally {
-<<<<<<< HEAD
-      try {
-        if(!sqlConn.isClosed())
-          sqlConn.close();
-=======
     /*  try {
        *//* if(!sqlConn.isClosed())
           sqlConn.close();*//*
 
->>>>>>> 03ea3e83
       } catch (SQLException e) {
         e.printStackTrace();
       }*/
