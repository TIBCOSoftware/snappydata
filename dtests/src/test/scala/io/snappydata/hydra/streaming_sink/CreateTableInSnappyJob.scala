/*
 * Copyright (c) 2018 SnappyData, Inc. All rights reserved.
 *
 * Licensed under the Apache License, Version 2.0 (the "License"); you
 * may not use this file except in compliance with the License. You
 * may obtain a copy of the License at
 *
 * http://www.apache.org/licenses/LICENSE-2.0
 *
 * Unless required by applicable law or agreed to in writing, software
 * distributed under the License is distributed on an "AS IS" BASIS,
 * WITHOUT WARRANTIES OR CONDITIONS OF ANY KIND, either express or
 * implied. See the License for the specific language governing
 * permissions and limitations under the License. See accompanying
 * LICENSE file.
 */
package io.snappydata.hydra.streaming_sink

import java.io.{File, FileOutputStream, PrintWriter}

import com.typesafe.config.Config

import org.apache.spark.sql.{SnappyJobValid, SnappyJobValidation, SnappySQLJob, SnappySession}

class CreateTableInSnappyJob extends SnappySQLJob{

  override def runSnappyJob(snSession: SnappySession, jobConfig: Config): Any = {
    val snc = snSession.sqlContext
    val isRowTable: Boolean = jobConfig.getBoolean("isRowTable")
    val withKeyColumn: Boolean = jobConfig.getBoolean("withKeyColumn")
    val outputFile = "CreateTablesJob_output.txt"
    val pw = new PrintWriter(new FileOutputStream(new File(outputFile), true));
    var isPartitioned: Boolean = false
<<<<<<< HEAD
    if(jobConfig.getBoolean("isPartitioned") != null ) {
=======
    if (jobConfig.getString("isPartitioned") != null) {
>>>>>>> cd0f20d8
      isPartitioned = jobConfig.getBoolean("isPartitioned")
    }
    // scalastyle:off println
    pw.println("dropping tables...")
    snc.sql("drop table if exists persoon")
    pw.println("dropped tables. now creating table in snappy...")
    pw.flush()
    def provider = if (isRowTable) "row" else "column"
    var options: String = "options( PERSISTENT 'sync'"
    if (!isRowTable && withKeyColumn) {
      options = options + ",redundancy '1',key_columns 'id'"
    }
    if (isPartitioned) {
      options = options + ",partition_by 'id', redundancy '1'"
    }
    def primaryKey = if (isRowTable && withKeyColumn) ", primary key (id)"
    else ""
    options = options + ")"
    val s = s"create table persoon (" +
        s"id long, " +
        s"firstName varchar(30), " +
        s"middleName varchar(30), " +
        s"lastName varchar(30), " +
        s"title varchar(5), " +
        s"address varchar(40), " +
        s"country varchar(10), " +
        s"phone varchar(12), " +
        s"dateOfBirth varchar(15), " +
        s"age int, " +
        s"status varchar(10), " +
        s"email varchar(30), " +
        s"education varchar(20), " +
        s"occupation varchar(15) " +
        s" $primaryKey" +
        s") using $provider $options"
    pw.println(s"Creating table $s")
    pw.flush()
    snc.sql(s)
    pw.println("created table.")
    pw.flush()
  }

  override def isValidJob(snSession: SnappySession, config: Config): SnappyJobValidation = {
    SnappyJobValid()
  }

}<|MERGE_RESOLUTION|>--- conflicted
+++ resolved
@@ -31,11 +31,7 @@
     val outputFile = "CreateTablesJob_output.txt"
     val pw = new PrintWriter(new FileOutputStream(new File(outputFile), true));
     var isPartitioned: Boolean = false
-<<<<<<< HEAD
-    if(jobConfig.getBoolean("isPartitioned") != null ) {
-=======
-    if (jobConfig.getString("isPartitioned") != null) {
->>>>>>> cd0f20d8
+    if (jobConfig.getBoolean("isPartitioned") != null) {
       isPartitioned = jobConfig.getBoolean("isPartitioned")
     }
     // scalastyle:off println
