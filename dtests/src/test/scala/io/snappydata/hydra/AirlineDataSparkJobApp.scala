/*
 * Copyright (c) 2017 SnappyData, Inc. All rights reserved.
 *
 * Licensed under the Apache License, Version 2.0 (the "License"); you
 * may not use this file except in compliance with the License. You
 * may obtain a copy of the License at
 *
 * http://www.apache.org/licenses/LICENSE-2.0
 *
 * Unless required by applicable law or agreed to in writing, software
 * distributed under the License is distributed on an "AS IS" BASIS,
 * WITHOUT WARRANTIES OR CONDITIONS OF ANY KIND, either express or
 * implied. See the License for the specific language governing
 * permissions and limitations under the License. See accompanying
 * LICENSE file.
 */
package io.snappydata.hydra

import org.apache.spark.sql.{Row, DataFrame, SnappyContext}
import org.apache.spark.{SparkContext, SparkConf}

/**
  * This application depicts how a Spark cluster can
  * connect to a Snappy cluster to fetch and query the tables
  * using Scala APIs in a Spark App.
  */

object AirlineDataSparkJobApp {

  def main(args: Array[String]) {
    // scalastyle:off println
    val conf = new SparkConf().
<<<<<<< HEAD
        setAppName("Airline Data Application")
=======
        setAppName("Airline Data Application_" + System.currentTimeMillis()).
        set("snappydata.connection", connectionURL)
>>>>>>> 0abf6109
    val sc = SparkContext.getOrCreate(conf)
    val snc = SnappyContext(sc)
    snc.sql("set spark.sql.shuffle.partitions=6")

    val colTableName = "airline"
    val rowTableName = "airlineref"

    // Get the tables that were created using sql scripts via snappy-sql
    val airlineDF: DataFrame = snc.table(colTableName)
    val airlineCodeDF: DataFrame = snc.table(rowTableName)

    // Data Frame query :Which Airlines Arrive On Schedule? JOIN with reference table
    val colResult = airlineDF.join(airlineCodeDF, airlineDF.col("UniqueCarrier").
        equalTo(airlineCodeDF("CODE"))).groupBy(airlineDF("UniqueCarrier"),
      airlineCodeDF("DESCRIPTION")).agg("ArrDelay" -> "avg").orderBy("avg(ArrDelay)")
    println("Airline arrival schedule")
    val start = System.currentTimeMillis
    colResult.show
    val totalTimeCol = (System.currentTimeMillis - start)
    println(s"Query time:${totalTimeCol}ms\n")

    // Suppose a particular Airline company say 'Delta Air Lines Inc.'
    // re-brands itself as 'Delta America'.Update the row table.
    val query: String = " CODE ='DL'"
    val newColumnValues: Row = Row("Delta America")
    snc.update(rowTableName, query, newColumnValues, "DESCRIPTION")

    // Data Frame query :Which Airlines Arrive On Schedule? JOIN with reference table
    val colResultAftUpd = airlineDF.join(airlineCodeDF, airlineDF.col("UniqueCarrier").
        equalTo(airlineCodeDF("CODE"))).groupBy(airlineDF("UniqueCarrier"),
      airlineCodeDF("DESCRIPTION")).agg("ArrDelay" -> "avg").orderBy("avg(ArrDelay)")
    println("Airline arrival schedule after Updated values:")
    val startColUpd = System.currentTimeMillis
    colResultAftUpd.show
    val totalTimeColUpd = (System.currentTimeMillis - startColUpd)
    println(s" Query time:${totalTimeColUpd}ms")
    // scalastyle:on println
  }

}
<|MERGE_RESOLUTION|>--- conflicted
+++ resolved
@@ -30,12 +30,8 @@
   def main(args: Array[String]) {
     // scalastyle:off println
     val conf = new SparkConf().
-<<<<<<< HEAD
-        setAppName("Airline Data Application")
-=======
-        setAppName("Airline Data Application_" + System.currentTimeMillis()).
-        set("snappydata.connection", connectionURL)
->>>>>>> 0abf6109
+        setAppName("Airline Data Application_" + System.currentTimeMillis())
+
     val sc = SparkContext.getOrCreate(conf)
     val snc = SnappyContext(sc)
     snc.sql("set spark.sql.shuffle.partitions=6")
