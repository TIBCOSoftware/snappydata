--- conflicted
+++ resolved
@@ -42,38 +42,6 @@
   query validation has failed.
   */
   def assertJoin(snc: SnappyContext, sqlString: String, queryNum: String, pw: PrintWriter,
-<<<<<<< HEAD
-      sqlContext: SQLContext, usePlanCaching: Boolean): Boolean = {
-    var validationFailed = false
-    numRowsValidation = false
-    validationFailed = assertJoin(snc, sqlString, 0, queryNum, pw, sqlContext, usePlanCaching)
-    return validationFailed
-  }
-
-  def assertJoin(snc: SnappyContext, sqlString: String, queryNum: String, pw: PrintWriter,
-      sqlContext: SQLContext): Boolean = {
-    var validationFailed = false
-    numRowsValidation = false
-    validationFailed = assertJoin(snc, sqlString, 0, queryNum, pw, sqlContext, true)
-    return validationFailed
-  }
-
-
-  /*
-  Executes the join query, matches the result with expected result, returns false if the query
-  validation has failed.
-  */
-  def assertJoin(snc: SnappyContext, sqlString: String, numRows: Int, queryNum: String, pw:
-  PrintWriter, sqlContext: SQLContext): Boolean = {
-    var validationFailed = false
-    numRowsValidation = true
-    validationFailed = assertJoin(snc, sqlString, numRows, queryNum, pw, sqlContext, true)
-    return validationFailed
-  }
-
-  def assertJoin(snc: SnappyContext, sqlString: String, numRows: Int, queryNum: String,
-      pw: PrintWriter, sqlContext: SQLContext, usePlanCaching: Boolean): Boolean = {
-=======
       sqlContext: SQLContext): Boolean = {
     var validationFailed = false
     numRowsValidation = false
@@ -87,126 +55,12 @@
   */
   def assertJoin(snc: SnappyContext, sqlString: String, numRows: Int, queryNum: String,
       pw: PrintWriter, sqlContext: SQLContext): Boolean = {
->>>>>>> 74d1f1e9
     var validationFailed = false
     snc.sql("set spark.sql.crossJoin.enabled = true")
     if (validateFullResultSet) {
       sqlContext.sql("set spark.sql.crossJoin.enabled = true")
     }
-<<<<<<< HEAD
-    validationFailed = assertQuery(snc, sqlString, numRows, queryNum, pw, sqlContext,
-      usePlanCaching)
-    return validationFailed
-  }
-
-  /*
-   Executes the query, matches only the full resultSet with expected result, returns false if the
-   query validation has failed.
-   */
-  def assertQuery(snc: SnappyContext, sqlString: String, queryNum: String,
-      pw: PrintWriter, sqlContext: SQLContext, usePlanCaching: Boolean): Boolean = {
-    numRowsValidation = false
-    assertQuery(snc, sqlString, 0, queryNum, pw, sqlContext, usePlanCaching)
-  }
-
-  def assertQuery(snc: SnappyContext, sqlString: String, queryNum: String,
-      pw: PrintWriter, sqlContext: SQLContext): Boolean = {
-    numRowsValidation = false
-    assertQuery(snc, sqlString, 0, queryNum, pw, sqlContext, true)
-  }
-
-  def assertQuery(snc: SnappyContext, sqlString: String, numRows: Int, queryNum: String,
-      pw: PrintWriter, sqlContext: SQLContext): Boolean = {
-    numRowsValidation = true
-    assertQuery(snc, sqlString, numRows, queryNum, pw, sqlContext, true)
-  }
-
-  /*
- Executes the query, matches the result with expected result, returns false if the query
- validation has failed.
- */
-  def assertQuery(snc: SnappyContext, sqlString: String, numRows: Int, queryNum: String,
-      pw: PrintWriter, sqlContext: SQLContext, usePlanCaching: Boolean): Boolean = {
-    var validationFailed = false
-    var snappyDF: DataFrame = null
-    if (!usePlanCaching) {
-      snappyDF = snc.sqlUncached(sqlString)
-    } else {
-      snappyDF = snc.sql(sqlString)
-    }
-    val count = snappyDF.count
-    // scalastyle:off println
-    pw.println(s"\n${logTime} Executing Query $queryNum ...")
-    println(s"Query $queryNum")
-    snappyDF.explain(true)
-    if (numRowsValidation) {
-      pw.println(s"${logTime} Query ${queryNum} returned ${count} rows for ${tableType} table")
-      if (count != numRows) {
-        pw.println(s"${logTime} Result mismatch for query ${queryNum}: found ${count} rows but " +
-            s"expected ${numRows} rows.")
-        validationFailed = true
-      }
-      pw.flush()
-    }
-    var fullRSValidationFailed: Boolean = false
-    if (validateFullResultSet) {
-      val snappyQueryFileName = s"Snappy_${queryNum}"
-      val snappyDest: String = getQueryResultDir("snappyResults") +
-          File.separator + snappyQueryFileName
-      // scalastyle:off println
-      // pw.println(s"Snappy query results are at : ${snappyDest}")
-      val snappyFile: File = new java.io.File(snappyDest)
-
-      val sparkQueryFileName = s"Spark_${queryNum}"
-      val sparkDest: String = getQueryResultDir("sparkResults") + File.separator +
-          sparkQueryFileName
-      // pw.println(s"Spark query results are at : ${sparkDest}")
-      val sparkFile: File = new java.io.File(sparkDest)
-      var sparkDF = sqlContext.sql(sqlString)
-
-      try {
-        if (!snappyFile.exists()) {
-          // val snap_col1 = snappyDF.schema.fieldNames(0)
-          // val snap_col = snappyDF.schema.fieldNames.filter(!_.equals(snap_col1)).toSeq
-          snappyDF = snappyDF.repartition(1) // .sortWithinPartitions(snap_col1, snap_col: _*)
-          writeToFile(snappyDF, snappyDest, snc)
-          // writeResultSetToCsv(snappyDF, snappyFile)
-          pw.println(s"${logTime} Snappy result collected in : ${snappyDest}")
-        }
-        if (!sparkFile.exists()) {
-          // val col1 = sparkDF.schema.fieldNames(0)
-          // val col = sparkDF.schema.fieldNames.filter(!_.equals(col1)).toSeq
-          sparkDF = sparkDF.repartition(1) // .sortWithinPartitions(col1, col: _*)
-          writeToFile(sparkDF, sparkDest, snc)
-          // writeResultSetToCsv(sparkDF, sparkFile)
-          pw.println(s"${logTime} Spark result collected in : ${sparkDest}")
-        }
-        fullRSValidationFailed = compareFiles(snappyFile, sparkFile, pw, queryNum,
-          fullRSValidationFailed)
-      } catch {
-        case ex: Exception => {
-          fullRSValidationFailed = true
-          pw.println(s"${logTime} Full resultSet validation for ${queryNum} got the following " +
-              s"exception:\n")
-          ex.printStackTrace(pw)
-        }
-      }
-      pw.flush()
-    }
-    if (validationFailed) {
-      pw.println(s"\n${logTime} NumRows validation failed for query ${queryNum} on ${tableType} " +
-          s"table.")
-    }
-    if (fullRSValidationFailed) {
-      pw.println(s"\n${logTime} Full resultset validation failed for query ${queryNum} on " +
-          s"${tableType} table.")
-      validationFailed = true
-    }
-    pw.println(s"${logTime}  Execution completed for query ${queryNum}")
-    pw.flush()
-=======
     validationFailed = assertQuery(snc, sqlString, numRows, queryNum, pw, sqlContext)
->>>>>>> 74d1f1e9
     return validationFailed
   }
 
@@ -394,15 +248,10 @@
               val val2: Double = value2.toDouble
               if (val1 > val2) diff = val1.-(val2).doubleValue
               else diff = val2.-(val1).doubleValue
-<<<<<<< HEAD
-              println("diff is " + diff)
-              if (diff <= 0.01) isIgnorable = true
-=======
               diff = "%18.2f".format(diff).trim().toDouble
               // scalastyle:off println
               println("diff is " + diff)
               if (diff <= 0.1) isIgnorable = true
->>>>>>> 74d1f1e9
             } catch {
               case nfe: NumberFormatException => return false
             }
@@ -453,10 +302,6 @@
   String, validationFailed: Boolean)
   : Boolean = {
     var hasValidationFailed = validationFailed
-<<<<<<< HEAD
-
-=======
->>>>>>> 74d1f1e9
     val expectedFile = sparkFile.listFiles.filter(_.getName.endsWith(".csv"))
     val actualFile = snappyFile.listFiles.filter(_.getName.endsWith(".csv"))
 
@@ -554,8 +399,6 @@
         pw.println(s"${logTime} Got exception while reading resultset" +
             s" files", ie)
     }
-<<<<<<< HEAD
-=======
 
     if (missing.size > 0) {
       if (missing.size < 20) {
@@ -677,125 +520,5 @@
     pw.flush()
     return hasValidationFailed
   }
->>>>>>> 74d1f1e9
-
-    if (missing.size > 0) {
-      if (missing.size < 20) {
-        aStr.append(s"\nThe following ${missing.size} rows are missing from snappy resultset: \n")
-        aStr.append(missing.toString)
-      }
-      else {
-        aStr.append(s"There are ${missing.size} rows missing from snappy for $queryNum. Please " +
-            s"check $missingFileName")
-      }
-      aStr.append("\n")
-    }
-    if (unexpected.size > 0) {
-      if (unexpected.size < 20) {
-        aStr.append(s"\nThe following ${unexpected.size} rows are unexpected in snappy " +
-            s"resultset:\n")
-        aStr.append(unexpected.toString)
-      }
-      else {
-        aStr.append(s"There are ${unexpected.size} rows unexpected in snappy for $queryNum. " +
-            s"Please check $unexpectedFileName")
-      }
-      aStr.append("\n")
-    }
-
-    // check if the mismatch is due to decimal, and can be ignored
-    if ((missing.size() > 0) && missing.size() == unexpected.size()) {
-      Collections.sort(missing)
-      Collections.sort(unexpected)
-      for (i <- 0 until missing.size()) {
-        if (!isIgnorable(missing.get(i), unexpected.get(i))) true
-      }
-      // pw.println("This mismatch can be ignored.")
-      aStr.setLength(0) // data mismatch can be ignored
-    }
-
-    if (aStr.length() > 0) {
-      pw.println(s"${logTime} ${aStr.toString}")
-      true
-    } else {
-      false
-    }
-  }
-
-  /*
-   If validation has failed for a query, add the query number to failedQueries String
-   */
-  def addToFailedQueryList(failedQueries: String, queryNum: String): String = {
-    var str = failedQueries
-    if (str.isEmpty) {
-      str = queryNum
-    }
-    else {
-      str = str + "," + queryNum
-    }
-    return str
-  }
-
-  /*
-   Performs full resultSet validation from snappy for a select query against results in a
-   goldenFile.
-   */
-  def assertValidateFullResultSetFromGoldenFile(sqlString: String, queryNum: String, tableType:
-  String, snc: SnappyContext, pw: PrintWriter, validationFailed: Boolean, goldenFileDest: String):
-  Boolean = {
-    var hasValidationFailed = validationFailed
-
-    val snappyQueryFileName = s"Snappy_${queryNum}"
-    val snappyDest: String = getQueryResultDir("snappyQueryFiles") +
-        File.separator + snappyQueryFileName
-    pw.println(s" ${logTime} ${snappyDest}")
-    val snappyFile: File = new java.io.File(snappyDest)
-    var snappyDF = snc.sql(sqlString)
-
-    pw.println(s"${logTime} ${goldenFileDest}")
-    val goldenFileName = goldenFileDest + File.separator + s"Spark_$queryNum"
-    val sortedGoldenDest = goldenFileDest + File.separator + s"Sorted_$queryNum"
-    val sortedGoldenFile: File = new java.io.File(sortedGoldenDest)
-    val goldenFile: File = new java.io.File(goldenFileName)
-
-    try {
-      if (!snappyFile.exists()) {
-        val snap_col1 = snappyDF.schema.fieldNames(0)
-        val snap_col = snappyDF.schema.fieldNames.filter(!_.equals(snap_col1)).toSeq
-        snappyDF = snappyDF.repartition(1).sortWithinPartitions(snap_col1, snap_col: _*)
-        writeToFile(snappyDF, snappyDest, snc)
-        // writeResultSetToCsv(snappyDF, snappyFile)
-        pw.println(s"${logTime} ${queryNum} Result Collected in file $snappyDest")
-      }
-      if (!goldenFile.exists()) {
-        pw.println(s"${logTime} Did not find any golden file for query $queryNum")
-        throw new Exception(s"Did not find any golden file for query $queryNum")
-      } else if (goldenFile.length() > 0) {
-        // sort the contents of golden file before comparing results
-        var goldenDF = snc.read.format("com.databricks.spark.csv")
-            .option("header", "false").option("inferSchema", "true").option("nullValue", "NULL")
-            .load(goldenFileName)
-        val col1 = goldenDF.schema.fieldNames(0)
-        val col = goldenDF.schema.fieldNames.filter(!_.equals(col1)).toSeq
-        goldenDF = goldenDF.repartition(1).sortWithinPartitions(col1, col: _*)
-        writeToFile(goldenDF, sortedGoldenDest, snc)
-        // writeResultSetToCsv(goldenDF, sortedGoldenFile)
-        pw.println(s"${logTime} ${queryNum} Result Collected in file ${sortedGoldenDest}")
-      } else {
-        pw.println(s"${logTime} No results in query result file for $queryNum.")
-      }
-      hasValidationFailed = compareFiles(snappyFile, sortedGoldenFile, pw, queryNum,
-        hasValidationFailed)
-
-    } catch {
-      case ex: Exception => {
-        hasValidationFailed = true
-        pw.println(s"${logTime} Full resultSet Validation failed for ${queryNum} with following " +
-            s"exception:\n")
-        ex.printStackTrace(pw)
-      }
-    }
-    pw.flush()
-    return hasValidationFailed
-  }
+
 }