/*
 * Copyright (c) 2017-2019 TIBCO Software Inc. All rights reserved.
 *
 * Licensed under the Apache License, Version 2.0 (the "License"); you
 * may not use this file except in compliance with the License. You
 * may obtain a copy of the License at
 *
 * http://www.apache.org/licenses/LICENSE-2.0
 *
 * Unless required by applicable law or agreed to in writing, software
 * distributed under the License is distributed on an "AS IS" BASIS,
 * WITHOUT WARRANTIES OR CONDITIONS OF ANY KIND, either express or
 * implied. See the License for the specific language governing
 * permissions and limitations under the License. See accompanying
 * LICENSE file.
 */

package io.snappydata.hydra

import java.io.{File, FileNotFoundException, IOException, PrintWriter}
import java.sql.Timestamp
import java.util
import java.util.Collections

import scala.io.Source

import org.apache.spark.sql._
import org.apache.spark.sql.catalyst.encoders.RowEncoder

object SnappyTestUtils {

  var validateFullResultSet: Boolean = false;
  var numRowsValidation: Boolean = false;
  var tableType: String = null

  def logTime: String = {
    "[" + new Timestamp(System.currentTimeMillis()).toString + "] "
  }

<<<<<<< HEAD
  /*
  Executes the join query, matches only the full result with expected result, returns false if the
  query validation has failed.
  */
  def assertJoin(snc: SnappyContext, sqlString: String, queryNum: String, pw: PrintWriter,
      sqlContext: SQLContext): Boolean = {
    var validationFailed = false
    numRowsValidation = false
    validationFailed = assertJoin(snc, sqlString, 0, queryNum, pw, sqlContext)
    return validationFailed
=======
  def assertJoinFullResultSet(snc: SnappyContext, sqlString: String, queryNum: String,
                              tableType: String, pw: PrintWriter, sqlContext: SQLContext,
                              planCachingEnabled: Boolean): Any = {
    snc.sql("set spark.sql.crossJoin.enabled = true")
    sqlContext.sql("set spark.sql.crossJoin.enabled = true")
    assertQueryFullResultSet(snc, sqlString, queryNum, tableType, pw, sqlContext,
      planCachingEnabled);
>>>>>>> e17e0fa0
  }

  /*
  Executes the join query, matches the result with expected result, returns false if the query
  validation has failed.
  */
  def assertJoin(snc: SnappyContext, sqlString: String, numRows: Int, queryNum: String,
      pw: PrintWriter, sqlContext: SQLContext): Boolean = {
    var validationFailed = false
    snc.sql("set spark.sql.crossJoin.enabled = true")
    if (validateFullResultSet) {
      sqlContext.sql("set spark.sql.crossJoin.enabled = true")
    }
    validationFailed = assertQuery(snc, sqlString, numRows, queryNum, pw, sqlContext)
    return validationFailed
  }

  /*
   Executes the query, matches only the full resultSet with expected result, returns false if the
   query validation has failed.
   */
  def assertQuery(snc: SnappyContext, sqlString: String, queryNum: String,
      pw: PrintWriter, sqlContext: SQLContext): Boolean = {
    numRowsValidation = false
    assertQuery(snc, sqlString, 0, queryNum, pw, sqlContext)
  }

  /*
   Executes the query, matches the result with expected result, returns false if the query
   validation has failed.
   */
  def assertQuery(snc: SnappyContext, sqlString: String, numRows: Int, queryNum: String,
      pw: PrintWriter, sqlContext: SQLContext): Boolean = {
    var validationFailed = false
    var snappyDF: DataFrame = null
    snappyDF = snc.sql(sqlString)
    val count = snappyDF.count
    // scalastyle:off println
    pw.println(s"\n${logTime} Executing Query $queryNum ...")
    println(s"Query $queryNum")
    snappyDF.explain(true)
    if (numRowsValidation) {
      pw.println(s"${logTime} Query ${queryNum} returned ${count} rows for ${tableType} table")
      if (count != numRows) {
        pw.println(s"${logTime} Result mismatch for query ${queryNum}: found ${count} rows but " +
            s"expected ${numRows} rows.")
        validationFailed = true
      }
      pw.flush()
    }
    var fullRSValidationFailed: Boolean = false
    if (validateFullResultSet) {
      val snappyQueryFileName = s"Snappy_${queryNum}"
      val snappyDest: String = getQueryResultDir("snappyResults") +
          File.separator + snappyQueryFileName
      // scalastyle:off println
      // pw.println(s"Snappy query results are at : ${snappyDest}")
      val snappyFile: File = new java.io.File(snappyDest)

      val sparkQueryFileName = s"Spark_${queryNum}"
      val sparkDest: String = getQueryResultDir("sparkResults") + File.separator +
          sparkQueryFileName
      // pw.println(s"Spark query results are at : ${sparkDest}")
      val sparkFile: File = new java.io.File(sparkDest)
      var sparkDF = sqlContext.sql(sqlString)

      try {
        if (!snappyFile.exists()) {
          // val snap_col1 = snappyDF.schema.fieldNames(0)
          // val snap_col = snappyDF.schema.fieldNames.filter(!_.equals(snap_col1)).toSeq
          snappyDF = snappyDF.repartition(1) // .sortWithinPartitions(snap_col1, snap_col: _*)
          writeToFile(snappyDF, snappyDest, snc)
          // writeResultSetToCsv(snappyDF, snappyFile)
          pw.println(s"${logTime} Snappy result collected in : ${snappyDest}")
        }
        if (!sparkFile.exists()) {
          // val col1 = sparkDF.schema.fieldNames(0)
          // val col = sparkDF.schema.fieldNames.filter(!_.equals(col1)).toSeq
          sparkDF = sparkDF.repartition(1) // .sortWithinPartitions(col1, col: _*)
          writeToFile(sparkDF, sparkDest, snc)
          // writeResultSetToCsv(sparkDF, sparkFile)
          pw.println(s"${logTime} Spark result collected in : ${sparkDest}")
        }
        fullRSValidationFailed = compareFiles(snappyFile, sparkFile, pw, queryNum,
          fullRSValidationFailed)
      } catch {
        case ex: Exception => {
          fullRSValidationFailed = true
          pw.println(s"${logTime} Full resultSet validation for ${queryNum} got the following " +
              s"exception:\n")
          ex.printStackTrace(pw)
        }
      }
      pw.flush()
    }
    if (validationFailed) {
      pw.println(s"\n${logTime} NumRows validation failed for query ${queryNum} on ${tableType} " +
          s"table.")
    }
    if (fullRSValidationFailed) {
      pw.println(s"\n${logTime} Full resultset validation failed for query ${queryNum} on " +
          s"${tableType} table.")
      validationFailed = true
    }
    pw.println(s"${logTime} Execution completed for query ${queryNum}")
    pw.flush()
    return validationFailed
  }

  def dataTypeConverter(row: Row): Row = {
    val md = row.toSeq.map {
      // case d: Double => "%18.1f".format(d).trim().toDouble
      case d: Double => math.floor(d * 10.0 + 0.5) / 10.0
      case de: BigDecimal => {
        de.setScale(2, BigDecimal.RoundingMode.HALF_UP)
      }
      case i: Integer => {
        i
      }
      case v => v
    }
    Row.fromSeq(md)
  }

  /*
   Writes the query resultset to a csv file.
   */
  def writeToFile(df: DataFrame, dest: String, snc: SnappyContext): Unit = {
    import snc.implicits._
    df.map(dataTypeConverter)(RowEncoder(df.schema))
      .map(row => {
        val sb = new StringBuilder
        row.toSeq.foreach(e => {
          if (e != null) {
            sb.append(e.toString).append(",")
          }
          else {
            sb.append("NULL").append(",")
          }
        })
        sb.toString()
      }).write.format("org.apache.spark.sql.execution.datasources.csv.CSVFileFormat").option(
      "header", false).save(dest)
  }

  /*
   Returns the path for the directory where the output of resultset of queries have been saved.
   Creates a new directory, if not already existing
   */
  def getQueryResultDir(dirName: String): String = {
    val log: File = new File(".")
    var dest: String = null
    val dirString = log.getCanonicalPath;
    if (dirName.equals("sparkQueryFiles")) {
      val logDir = log.listFiles.filter(_.getName.equals("snappyleader.log"))
      if (!logDir.isEmpty) {
        val leaderLogFile: File = logDir.iterator.next()
<<<<<<< HEAD
        if (leaderLogFile.exists()) {
          dest = dirString + File.separator + ".." + File.separator + ".." + File.separator +
              dirName
        }
=======
        if (leaderLogFile.exists()) dest = dirString + File.separator + ".." + File.separator +
          ".." + File.separator + dirName
>>>>>>> e17e0fa0
      }
      else dest = dirString + File.separator + ".." + File.separator + dirName
    }
    else dest = log.getCanonicalPath + File.separator + dirName
    val queryResultDir: File = new File(dest)
    if (!queryResultDir.exists) {
      queryResultDir.mkdir()
    }
    return queryResultDir.getAbsolutePath
  }

  /*
   In case of round-off, there is a difference of .1 in snappy and spark results. We can ignore
   such differences
   */
  def isIgnorable(actualRow: String, expectedRow: String): Boolean = {
    var isIgnorable = false
    if (actualRow != null && actualRow.size > 0 && expectedRow != null && expectedRow.size > 0) {
      val actualArray = actualRow.split(",")
      val expectedArray = expectedRow.split(",")
      var diff: Double = 0.0
      if (actualArray.length == expectedArray.length) {
        for (i <- 0 until actualArray.length) {
          val value1: String = actualArray(i)
          val value2: String = expectedArray(i)
          if (!value1.equals(value2)) {
            try {
              val val1: Double = value1.toDouble
              val val2: Double = value2.toDouble
              if (val1 > val2) diff = val1.-(val2).doubleValue
              else diff = val2.-(val1).doubleValue
              diff = "%18.2f".format(diff).trim().toDouble
              // scalastyle:off println
              println("diff is " + diff)
              if (diff <= 0.1) isIgnorable = true
            } catch {
              case nfe: NumberFormatException => return false
            }
          }
        }
      }
    }
    isIgnorable
  }

<<<<<<< HEAD
  def executeProcess(pb: ProcessBuilder, logFile: File, pw: PrintWriter): Int = {
    var p: Process = null
    try {
      if (logFile != null) {
        pb.redirectErrorStream(true)
        pb.redirectError(ProcessBuilder.Redirect.PIPE)
        pb.redirectOutput(ProcessBuilder.Redirect.appendTo(logFile))
      }
      p = pb.start
      if (logFile != null) {
        assert(pb.redirectInput eq ProcessBuilder.Redirect.PIPE)
        assert(pb.redirectOutput.file eq logFile)
        assert(p.getInputStream.read == -1)
      }
      val rc = p.waitFor
      val pbCmd = util.Arrays.toString(pb.command.toArray)
      if ((rc == 0) || (pbCmd.contains("grep -v -F") && rc == 1)) {
        println("Process executed successfully")
        0
      }
      else {
        println("Process execution failed with exit code: " + rc)
        1
      }
    } catch {
      case e: IOException =>
        println("Exception occurred while starting the process:" + pb + "\nError Message:" + e
            .getMessage)
        1
      case e: InterruptedException =>
        println("Exception occurred while waiting for the process execution:" + p + "\nError " +
            "Message:" + e.getMessage)
        1
    }
  }

  def compareFiles(snappyFile: File, sparkFile: File, pw: PrintWriter, queryNum:
  String, validationFailed: Boolean)
  : Boolean = {
    var hasValidationFailed = validationFailed

=======
  def assertQueryFullResultSet(snc: SnappyContext, sqlString: String, queryNum: String,
                               tableType: String, pw: PrintWriter, sqlContext: SQLContext): Any = {
    assertQueryFullResultSet(snc, sqlString, queryNum, tableType, pw, sqlContext, true)
  }

  def assertQueryFullResultSet(snc: SnappyContext, sqlString: String, queryNum: String,
                               tableType: String, pw: PrintWriter, sqlContext: SQLContext,
                               usePlanCaching: Boolean): Any = {
    var snappyDF: DataFrame = null
    if(!usePlanCaching) {
      snappyDF = snc.sqlUncached(sqlString)
    } else {
      snappyDF = snc.sql(sqlString)
    }
    var sparkDF = sqlContext.sql(sqlString);
    val snappyQueryFileName = s"Snappy_${queryNum}.out"
    val sparkQueryFileName = s"Spark_${queryNum}.out"
    val snappyDest: String = getTempDir("snappyQueryFiles_" + tableType) + File.separator +
      snappyQueryFileName
    val sparkDest: String = getTempDir("sparkQueryFiles") + File.separator + sparkQueryFileName
    val sparkFile: File = new java.io.File(sparkDest)
    val snappyFile = new java.io.File(snappyDest)
    if (snappyFile.listFiles() == null) {
      val col1 = snappyDF.schema.fieldNames(0)
      val col = snappyDF.schema.fieldNames.tail
      snappyDF = snappyDF.repartition(1).sortWithinPartitions(col1, col: _*)
      writeToFile(snappyDF, snappyDest, snc)
      // scalastyle:off println
      pw.println(s"${queryNum} Result Collected in file $snappyDest")
    }
    if (sparkFile.listFiles() == null) {
      val col1 = sparkDF.schema.fieldNames(0)
      val col = sparkDF.schema.fieldNames.tail
      sparkDF = sparkDF.repartition(1).sortWithinPartitions(col1, col: _*)
      writeToFile(sparkDF, sparkDest, snc)
      pw.println(s"${queryNum} Result Collected in file $sparkDest")
    }
>>>>>>> e17e0fa0
    val expectedFile = sparkFile.listFiles.filter(_.getName.endsWith(".csv"))
    val actualFile = snappyFile.listFiles.filter(_.getName.endsWith(".csv"))

    hasValidationFailed = compareFiles(getQueryResultDir("snappyQueryFiles"), actualFile.iterator
        .next().getAbsolutePath, expectedFile.iterator.next().getAbsolutePath, pw, queryNum)

    /*
    val expectedLineSet = Source.fromFile(expectedFile.iterator.next()).getLines()
    val actualLineSet = Source.fromFile(actualFile.iterator.next()).getLines()

    while (expectedLineSet.hasNext && actualLineSet.hasNext) {
      val expectedLine = expectedLineSet.next()
      val actualLine = actualLineSet.next()
      if (!actualLine.equals(expectedLine)) {
        if (!isIgnorable(actualLine, expectedLine)) {
          hasValidationFailed = true
          pw.println(s"Expected Result : $expectedLine")
          pw.println(s"Actual Result   : $actualLine")
        } else {
          hasValidationFailed = false
        }

      }
    }
    // scalastyle:off println
    if (actualLineSet.hasNext || expectedLineSet.hasNext) {
      hasValidationFailed = true
      if (actualLineSet.hasNext) {
        pw.println(s"Following ${actualLineSet.size} rows are unexpected in Snappy:")
        while (actualLineSet.hasNext) {
          pw.println(s"${actualLineSet.next()}")
        }
      }
      if (expectedLineSet.hasNext) {
        pw.println(s"Following ${expectedLineSet.size} rows are missing in Snappy:")
        while (expectedLineSet.hasNext) {
          pw.println(s"${expectedLineSet.next()}")
        }
      }
    }
    */
    hasValidationFailed
  }

  def compareFiles(dir: String, snappyResultsFile: String, sparkResultsFile: String,
      pw: PrintWriter, queryNum: String): Boolean = {
    val aStr = new StringBuilder
    var pb: ProcessBuilder = null
    var command: String = null
    val missingFileName = dir + File.separator + "missing_" + queryNum + ".txt"
    val unexpectedFileName = dir + File.separator + "unexpected_" + queryNum + ".txt"
    try {
      var writer = new PrintWriter(missingFileName)
      writer.print("")
      writer.close()
      writer = new PrintWriter(unexpectedFileName)
      writer.print("")
      writer.close()
    } catch {
      case fe: FileNotFoundException =>
        pw.println(s"${logTime} Exception while overwriting the result mismatch files", fe)
        return true
    }
    val unexpectedResultsFile = new File(unexpectedFileName)
    val missingResultsFile = new File(missingFileName)
    command = "grep -v -F -x -f " + sparkResultsFile + " " + snappyResultsFile
    pb = new ProcessBuilder("/bin/bash", "-c", command)
    println("Executing command : " + command)
    // get the unexpected rows in snappy
    executeProcess(pb, unexpectedResultsFile, pw)
    command = "grep -v -F -x -f " + snappyResultsFile + " " + sparkResultsFile
    pb = new ProcessBuilder("/bin/bash", "-c", command)
    println("Executing command : " + command)
    // get the missing rows in snappy
    executeProcess(pb, missingResultsFile, pw)
    var unexpectedRsReader: Iterator[String] = null
    var missingRsReader: Iterator[String] = null
    try {
      unexpectedRsReader = Source.fromFile(unexpectedResultsFile).getLines()
      missingRsReader = Source.fromFile(missingResultsFile).getLines()
    } catch {
      case fe: FileNotFoundException =>
        pw.println(s"${logTime} Could not find file to compare results.", fe)
        return true
    }
    val unexpected = new util.ArrayList[String]
    val missing = new util.ArrayList[String]
    try {
      while (unexpectedRsReader.hasNext)
        unexpected.add("\n  " + unexpectedRsReader.next())
      while (missingRsReader.hasNext)
        missing.add("\n  " + missingRsReader.next())
    } catch {
      case ie: IOException =>
        pw.println(s"${logTime} Got exception while reading resultset" +
            s" files", ie)
    }

    if (missing.size > 0) {
      if (missing.size < 20) {
        aStr.append(s"\nThe following ${missing.size} rows are missing from snappy resultset: \n")
        aStr.append(missing.toString)
      }
      else {
        aStr.append(s"There are ${missing.size} rows missing from snappy for $queryNum. Please " +
            s"check $missingFileName")
      }
      aStr.append("\n")
    }
    if (unexpected.size > 0) {
      if (unexpected.size < 20) {
        aStr.append(s"\nThe following ${unexpected.size} rows are unexpected in snappy " +
            s"resultset:\n")
        aStr.append(unexpected.toString)
      }
      else {
        aStr.append(s"There are ${unexpected.size} rows unexpected in snappy for $queryNum. " +
            s"Please check $unexpectedFileName")
      }
      aStr.append("\n")
    }

    // check if the mismatch is due to decimal, and can be ignored
    if ((missing.size() > 0) && missing.size() == unexpected.size()) {
      Collections.sort(missing)
      Collections.sort(unexpected)
      for (i <- 0 until missing.size()) {
        if (!isIgnorable(missing.get(i), unexpected.get(i))) true
      }
      // pw.println("This mismatch can be ignored.")
      aStr.setLength(0) // data mismatch can be ignored
    }

    if (aStr.length() > 0) {
      pw.println(s"${logTime} ${aStr.toString}")
      true
    } else {
      false
    }
  }

<<<<<<< HEAD
  /*
   If validation has failed for a query, add the query number to failedQueries String
   */
  def addToFailedQueryList(failedQueries: String, queryNum: String): String = {
    var str = failedQueries
    if (str.isEmpty) {
      str = queryNum
    }
    else {
      str = str + "," + queryNum
    }
    return str
  }

  /*
   Performs full resultSet validation from snappy for a select query against results in a
   goldenFile.
   */
  def assertValidateFullResultSetFromGoldenFile(sqlString: String, queryNum: String, tableType:
  String, snc: SnappyContext, pw: PrintWriter, validationFailed: Boolean, goldenFileDest: String):
  Boolean = {
    var hasValidationFailed = validationFailed

    val snappyQueryFileName = s"Snappy_${queryNum}"
    val snappyDest: String = getQueryResultDir("snappyQueryFiles") +
        File.separator + snappyQueryFileName
    pw.println(s" ${logTime} ${snappyDest}")
    val snappyFile: File = new java.io.File(snappyDest)
    var snappyDF = snc.sql(sqlString)

    pw.println(s"${logTime} ${goldenFileDest}")
    val goldenFileName = goldenFileDest + File.separator + s"Spark_$queryNum"
    val sortedGoldenDest = goldenFileDest + File.separator + s"Sorted_$queryNum"
    val sortedGoldenFile: File = new java.io.File(sortedGoldenDest)
    val goldenFile: File = new java.io.File(goldenFileName)

    try {
      if (!snappyFile.exists()) {
        val snap_col1 = snappyDF.schema.fieldNames(0)
        val snap_col = snappyDF.schema.fieldNames.filter(!_.equals(snap_col1)).toSeq
        snappyDF = snappyDF.repartition(1).sortWithinPartitions(snap_col1, snap_col: _*)
        writeToFile(snappyDF, snappyDest, snc)
        // writeResultSetToCsv(snappyDF, snappyFile)
        pw.println(s"${logTime} ${queryNum} Result Collected in file $snappyDest")
      }
      if (!goldenFile.exists()) {
        pw.println(s"${logTime} Did not find any golden file for query $queryNum")
        throw new Exception(s"Did not find any golden file for query $queryNum")
      } else if (goldenFile.length() > 0) {
        // sort the contents of golden file before comparing results
        var goldenDF = snc.read.format("com.databricks.spark.csv")
            .option("header", "false").option("inferSchema", "true").option("nullValue", "NULL")
            .load(goldenFileName)
        val col1 = goldenDF.schema.fieldNames(0)
        val col = goldenDF.schema.fieldNames.filter(!_.equals(col1)).toSeq
        goldenDF = goldenDF.repartition(1).sortWithinPartitions(col1, col: _*)
        writeToFile(goldenDF, sortedGoldenDest, snc)
        // writeResultSetToCsv(goldenDF, sortedGoldenFile)
        pw.println(s"${logTime} ${queryNum} Result Collected in file ${sortedGoldenDest}")
      } else {
        pw.println(s"${logTime} No results in query result file for $queryNum.")
      }
      hasValidationFailed = compareFiles(snappyFile, sortedGoldenFile, pw, queryNum,
        hasValidationFailed)

    } catch {
      case ex: Exception => {
        hasValidationFailed = true
        pw.println(s"${logTime} Full resultSet Validation failed for ${queryNum} with following " +
            s"exception:\n")
        ex.printStackTrace(pw)
      }
    }
    pw.flush()
    return hasValidationFailed
=======
  def assertQueryFullResultSet(snc: SnappyContext, snDF : DataFrame,
                               spDF : DataFrame, queryNum: String,
                               tableType: String, pw: PrintWriter, sqlContext: SQLContext): Any = {
    var snappyDF: DataFrame = snDF
    var sparkDF = spDF
    val snappyQueryFileName = s"Snappy_${queryNum}.out"
    val sparkQueryFileName = s"Spark_${queryNum}.out"
    val snappyDest: String = getTempDir("snappyQueryFiles_" + tableType) + File.separator +
      snappyQueryFileName
    val sparkDest: String = getTempDir("sparkQueryFiles") + File.separator + sparkQueryFileName
    val sparkFile: File = new java.io.File(sparkDest)
    val snappyFile = new java.io.File(snappyDest)
    if (snappyFile.listFiles() == null) {
      val col1 = snappyDF.schema.fieldNames(0)
      val col = snappyDF.schema.fieldNames.tail
      snappyDF = snappyDF.repartition(1).sortWithinPartitions(col1, col: _*)
      writeToFile(snappyDF, snappyDest, snc)
      // scalastyle:off println
      pw.println(s"${queryNum} Result Collected in file $snappyDest")
    }
    if (sparkFile.listFiles() == null) {
      val col1 = sparkDF.schema.fieldNames(0)
      val col = sparkDF.schema.fieldNames.tail
      sparkDF = sparkDF.repartition(1).sortWithinPartitions(col1, col: _*)
      writeToFile(sparkDF, sparkDest, snc)
      pw.println(s"${queryNum} Result Collected in file $sparkDest")
    }
    val expectedFile = sparkFile.listFiles.filter(_.getName.endsWith(".csv"))
    val actualFile = snappyFile.listFiles.filter(_.getName.endsWith(".csv"))
    val expectedLineSet = Source.fromFile(expectedFile.iterator.next()).getLines()
    val actualLineSet = Source.fromFile(actualFile.iterator.next()).getLines
    while (expectedLineSet.hasNext && actualLineSet.hasNext) {
      val expectedLine = expectedLineSet.next()
      val actualLine = actualLineSet.next()
      if (!actualLine.equals(expectedLine)) {
        if (!isIgnorable(actualLine, expectedLine)) {
          pw.println(s"\n** For ${queryNum} result mismatch observed**")
          pw.println(s"\nExpected Result:\n $expectedLine")
          pw.println(s"\nActual Result:\n $actualLine")

        }
      }
    }
    if (actualLineSet.hasNext || expectedLineSet.hasNext) {
      pw.println(s"\nFor ${queryNum} result count mismatch observed")
      pw.flush()
    }
    pw.println(s"Validation for ${queryNum} finished.")
    pw.println()
    // scalastyle:on println
    pw.flush()
  }

  def assertQueryFullResultSet(snc: SnappyContext, snDF : DataFrame,
                               spDF : DataFrame, queryNum: String,
                               tableType: String, pw: PrintWriter, sqlContext: SQLContext, isJoin : Boolean ): Any = {
    var snappyDF: DataFrame = snDF
    var sparkDF = spDF
    val snappyQueryFileName = s"Snappy_${queryNum}.out"
    val sparkQueryFileName = s"Spark_${queryNum}.out"
    val snappyDest: String = getTempDir("snappyQueryFiles_" + tableType) + File.separator +
      snappyQueryFileName
    val sparkDest: String = getTempDir("sparkQueryFiles") + File.separator + sparkQueryFileName
    val sparkFile: File = new java.io.File(sparkDest)
    val snappyFile = new java.io.File(snappyDest)
    if (snappyFile.listFiles() == null) {
      val col1 = snappyDF.schema.fieldNames(0)
      val col = snappyDF.schema.fieldNames.tail
      if(isJoin) {
        snappyDF = snappyDF.repartition(1)
      }
      else {
        snappyDF = snappyDF.repartition(1).sortWithinPartitions(col1, col: _*)
      }
      writeToFile(snappyDF, snappyDest, snc)
      // scalastyle:off println
      pw.println(s"${queryNum} Result Collected in file $snappyDest")
    }
    if (sparkFile.listFiles() == null) {
      val col1 = sparkDF.schema.fieldNames(0)
      val col = sparkDF.schema.fieldNames.tail
      if(isJoin) {
        sparkDF = sparkDF.repartition(1)
      }
      else {
        sparkDF = sparkDF.repartition(1).sortWithinPartitions(col1, col: _*)
      }
      writeToFile(sparkDF, sparkDest, snc)
      pw.println(s"${queryNum} Result Collected in file $sparkDest")
    }
    val expectedFile = sparkFile.listFiles.filter(_.getName.endsWith(".csv"))
    val actualFile = snappyFile.listFiles.filter(_.getName.endsWith(".csv"))
    val expectedLineSet = Source.fromFile(expectedFile.iterator.next()).getLines()
    val actualLineSet = Source.fromFile(actualFile.iterator.next()).getLines
    while (expectedLineSet.hasNext && actualLineSet.hasNext) {
      val expectedLine = expectedLineSet.next()
      val actualLine = actualLineSet.next()
      if (!actualLine.equals(expectedLine)) {
        if (!isIgnorable(actualLine, expectedLine)) {
          pw.println(s"\n** For ${queryNum} result mismatch observed**")
          pw.println(s"\nExpected Result:\n $expectedLine")
          pw.println(s"\nActual Result:\n $actualLine")
        }
      }
    }
    if (actualLineSet.hasNext || expectedLineSet.hasNext) {
      pw.println(s"\nFor ${queryNum} result count mismatch observed")
      pw.flush()
    }
    pw.println(s"Validation for ${queryNum} finished.")
    pw.println()
    // scalastyle:on println
    pw.flush()
>>>>>>> e17e0fa0
  }
}<|MERGE_RESOLUTION|>--- conflicted
+++ resolved
@@ -37,7 +37,6 @@
     "[" + new Timestamp(System.currentTimeMillis()).toString + "] "
   }
 
-<<<<<<< HEAD
   /*
   Executes the join query, matches only the full result with expected result, returns false if the
   query validation has failed.
@@ -48,15 +47,6 @@
     numRowsValidation = false
     validationFailed = assertJoin(snc, sqlString, 0, queryNum, pw, sqlContext)
     return validationFailed
-=======
-  def assertJoinFullResultSet(snc: SnappyContext, sqlString: String, queryNum: String,
-                              tableType: String, pw: PrintWriter, sqlContext: SQLContext,
-                              planCachingEnabled: Boolean): Any = {
-    snc.sql("set spark.sql.crossJoin.enabled = true")
-    sqlContext.sql("set spark.sql.crossJoin.enabled = true")
-    assertQueryFullResultSet(snc, sqlString, queryNum, tableType, pw, sqlContext,
-      planCachingEnabled);
->>>>>>> e17e0fa0
   }
 
   /*
@@ -109,48 +99,9 @@
     }
     var fullRSValidationFailed: Boolean = false
     if (validateFullResultSet) {
-      val snappyQueryFileName = s"Snappy_${queryNum}"
-      val snappyDest: String = getQueryResultDir("snappyResults") +
-          File.separator + snappyQueryFileName
-      // scalastyle:off println
-      // pw.println(s"Snappy query results are at : ${snappyDest}")
-      val snappyFile: File = new java.io.File(snappyDest)
-
-      val sparkQueryFileName = s"Spark_${queryNum}"
-      val sparkDest: String = getQueryResultDir("sparkResults") + File.separator +
-          sparkQueryFileName
-      // pw.println(s"Spark query results are at : ${sparkDest}")
-      val sparkFile: File = new java.io.File(sparkDest)
       var sparkDF = sqlContext.sql(sqlString)
-
-      try {
-        if (!snappyFile.exists()) {
-          // val snap_col1 = snappyDF.schema.fieldNames(0)
-          // val snap_col = snappyDF.schema.fieldNames.filter(!_.equals(snap_col1)).toSeq
-          snappyDF = snappyDF.repartition(1) // .sortWithinPartitions(snap_col1, snap_col: _*)
-          writeToFile(snappyDF, snappyDest, snc)
-          // writeResultSetToCsv(snappyDF, snappyFile)
-          pw.println(s"${logTime} Snappy result collected in : ${snappyDest}")
-        }
-        if (!sparkFile.exists()) {
-          // val col1 = sparkDF.schema.fieldNames(0)
-          // val col = sparkDF.schema.fieldNames.filter(!_.equals(col1)).toSeq
-          sparkDF = sparkDF.repartition(1) // .sortWithinPartitions(col1, col: _*)
-          writeToFile(sparkDF, sparkDest, snc)
-          // writeResultSetToCsv(sparkDF, sparkFile)
-          pw.println(s"${logTime} Spark result collected in : ${sparkDest}")
-        }
-        fullRSValidationFailed = compareFiles(snappyFile, sparkFile, pw, queryNum,
-          fullRSValidationFailed)
-      } catch {
-        case ex: Exception => {
-          fullRSValidationFailed = true
-          pw.println(s"${logTime} Full resultSet validation for ${queryNum} got the following " +
-              s"exception:\n")
-          ex.printStackTrace(pw)
-        }
-      }
-      pw.flush()
+      fullRSValidationFailed = assertQuery(snc, snappyDF, sparkDF, queryNum, pw)
+
     }
     if (validationFailed) {
       pw.println(s"\n${logTime} NumRows validation failed for query ${queryNum} on ${tableType} " +
@@ -165,6 +116,54 @@
     pw.flush()
     return validationFailed
   }
+
+  def assertQuery(snc: SnappyContext, snappyDF: DataFrame, sparkDF: DataFrame, queryNum: String,
+      pw: PrintWriter): Boolean = {
+    var fullRSValidationFailed = false
+    val snappyQueryFileName = s"Snappy_${queryNum}"
+    val snappyDest: String = getQueryResultDir("snappyResults") +
+        File.separator + snappyQueryFileName
+    // scalastyle:off println
+    // pw.println(s"Snappy query results are at : ${snappyDest}")
+    val snappyFile: File = new java.io.File(snappyDest)
+
+    val sparkQueryFileName = s"Spark_${queryNum}"
+    val sparkDest: String = getQueryResultDir("sparkResults") + File.separator +
+        sparkQueryFileName
+    // pw.println(s"Spark query results are at : ${sparkDest}")
+    val sparkFile: File = new java.io.File(sparkDest)
+
+    try {
+      if (!snappyFile.exists()) {
+        // val snap_col1 = snappyDF.schema.fieldNames(0)
+        // val snap_col = snappyDF.schema.fieldNames.filter(!_.equals(snap_col1)).toSeq
+        val snappyDF1 = snappyDF.repartition(1) // .sortWithinPartitions(snap_col1, snap_col: _*)
+        writeToFile(snappyDF, snappyDest, snc)
+        // writeResultSetToCsv(snappyDF, snappyFile)
+        pw.println(s"${logTime} Snappy result collected in : ${snappyDest}")
+      }
+      if (!sparkFile.exists()) {
+        // val col1 = sparkDF.schema.fieldNames(0)
+        // val col = sparkDF.schema.fieldNames.filter(!_.equals(col1)).toSeq
+        val sparkDF1 = sparkDF.repartition(1) // .sortWithinPartitions(col1, col: _*)
+        writeToFile(sparkDF, sparkDest, snc)
+        // writeResultSetToCsv(sparkDF, sparkFile)
+        pw.println(s"${logTime} Spark result collected in : ${sparkDest}")
+      }
+      fullRSValidationFailed = compareFiles(snappyFile, sparkFile, pw, queryNum,
+        fullRSValidationFailed)
+    } catch {
+      case ex: Exception => {
+        fullRSValidationFailed = true
+        pw.println(s"${logTime} Full resultSet validation for ${queryNum} got the following " +
+            s"exception:\n")
+        ex.printStackTrace(pw)
+      }
+    }
+    pw.flush()
+    fullRSValidationFailed
+  }
+
 
   def dataTypeConverter(row: Row): Row = {
     val md = row.toSeq.map {
@@ -214,15 +213,10 @@
       val logDir = log.listFiles.filter(_.getName.equals("snappyleader.log"))
       if (!logDir.isEmpty) {
         val leaderLogFile: File = logDir.iterator.next()
-<<<<<<< HEAD
         if (leaderLogFile.exists()) {
           dest = dirString + File.separator + ".." + File.separator + ".." + File.separator +
               dirName
         }
-=======
-        if (leaderLogFile.exists()) dest = dirString + File.separator + ".." + File.separator +
-          ".." + File.separator + dirName
->>>>>>> e17e0fa0
       }
       else dest = dirString + File.separator + ".." + File.separator + dirName
     }
@@ -268,7 +262,6 @@
     isIgnorable
   }
 
-<<<<<<< HEAD
   def executeProcess(pb: ProcessBuilder, logFile: File, pw: PrintWriter): Int = {
     var p: Process = null
     try {
@@ -309,46 +302,6 @@
   String, validationFailed: Boolean)
   : Boolean = {
     var hasValidationFailed = validationFailed
-
-=======
-  def assertQueryFullResultSet(snc: SnappyContext, sqlString: String, queryNum: String,
-                               tableType: String, pw: PrintWriter, sqlContext: SQLContext): Any = {
-    assertQueryFullResultSet(snc, sqlString, queryNum, tableType, pw, sqlContext, true)
-  }
-
-  def assertQueryFullResultSet(snc: SnappyContext, sqlString: String, queryNum: String,
-                               tableType: String, pw: PrintWriter, sqlContext: SQLContext,
-                               usePlanCaching: Boolean): Any = {
-    var snappyDF: DataFrame = null
-    if(!usePlanCaching) {
-      snappyDF = snc.sqlUncached(sqlString)
-    } else {
-      snappyDF = snc.sql(sqlString)
-    }
-    var sparkDF = sqlContext.sql(sqlString);
-    val snappyQueryFileName = s"Snappy_${queryNum}.out"
-    val sparkQueryFileName = s"Spark_${queryNum}.out"
-    val snappyDest: String = getTempDir("snappyQueryFiles_" + tableType) + File.separator +
-      snappyQueryFileName
-    val sparkDest: String = getTempDir("sparkQueryFiles") + File.separator + sparkQueryFileName
-    val sparkFile: File = new java.io.File(sparkDest)
-    val snappyFile = new java.io.File(snappyDest)
-    if (snappyFile.listFiles() == null) {
-      val col1 = snappyDF.schema.fieldNames(0)
-      val col = snappyDF.schema.fieldNames.tail
-      snappyDF = snappyDF.repartition(1).sortWithinPartitions(col1, col: _*)
-      writeToFile(snappyDF, snappyDest, snc)
-      // scalastyle:off println
-      pw.println(s"${queryNum} Result Collected in file $snappyDest")
-    }
-    if (sparkFile.listFiles() == null) {
-      val col1 = sparkDF.schema.fieldNames(0)
-      val col = sparkDF.schema.fieldNames.tail
-      sparkDF = sparkDF.repartition(1).sortWithinPartitions(col1, col: _*)
-      writeToFile(sparkDF, sparkDest, snc)
-      pw.println(s"${queryNum} Result Collected in file $sparkDest")
-    }
->>>>>>> e17e0fa0
     val expectedFile = sparkFile.listFiles.filter(_.getName.endsWith(".csv"))
     val actualFile = snappyFile.listFiles.filter(_.getName.endsWith(".csv"))
 
@@ -490,7 +443,6 @@
     }
   }
 
-<<<<<<< HEAD
   /*
    If validation has failed for a query, add the query number to failedQueries String
    */
@@ -504,6 +456,7 @@
     }
     return str
   }
+
 
   /*
    Performs full resultSet validation from snappy for a select query against results in a
@@ -566,120 +519,6 @@
     }
     pw.flush()
     return hasValidationFailed
-=======
-  def assertQueryFullResultSet(snc: SnappyContext, snDF : DataFrame,
-                               spDF : DataFrame, queryNum: String,
-                               tableType: String, pw: PrintWriter, sqlContext: SQLContext): Any = {
-    var snappyDF: DataFrame = snDF
-    var sparkDF = spDF
-    val snappyQueryFileName = s"Snappy_${queryNum}.out"
-    val sparkQueryFileName = s"Spark_${queryNum}.out"
-    val snappyDest: String = getTempDir("snappyQueryFiles_" + tableType) + File.separator +
-      snappyQueryFileName
-    val sparkDest: String = getTempDir("sparkQueryFiles") + File.separator + sparkQueryFileName
-    val sparkFile: File = new java.io.File(sparkDest)
-    val snappyFile = new java.io.File(snappyDest)
-    if (snappyFile.listFiles() == null) {
-      val col1 = snappyDF.schema.fieldNames(0)
-      val col = snappyDF.schema.fieldNames.tail
-      snappyDF = snappyDF.repartition(1).sortWithinPartitions(col1, col: _*)
-      writeToFile(snappyDF, snappyDest, snc)
-      // scalastyle:off println
-      pw.println(s"${queryNum} Result Collected in file $snappyDest")
-    }
-    if (sparkFile.listFiles() == null) {
-      val col1 = sparkDF.schema.fieldNames(0)
-      val col = sparkDF.schema.fieldNames.tail
-      sparkDF = sparkDF.repartition(1).sortWithinPartitions(col1, col: _*)
-      writeToFile(sparkDF, sparkDest, snc)
-      pw.println(s"${queryNum} Result Collected in file $sparkDest")
-    }
-    val expectedFile = sparkFile.listFiles.filter(_.getName.endsWith(".csv"))
-    val actualFile = snappyFile.listFiles.filter(_.getName.endsWith(".csv"))
-    val expectedLineSet = Source.fromFile(expectedFile.iterator.next()).getLines()
-    val actualLineSet = Source.fromFile(actualFile.iterator.next()).getLines
-    while (expectedLineSet.hasNext && actualLineSet.hasNext) {
-      val expectedLine = expectedLineSet.next()
-      val actualLine = actualLineSet.next()
-      if (!actualLine.equals(expectedLine)) {
-        if (!isIgnorable(actualLine, expectedLine)) {
-          pw.println(s"\n** For ${queryNum} result mismatch observed**")
-          pw.println(s"\nExpected Result:\n $expectedLine")
-          pw.println(s"\nActual Result:\n $actualLine")
-
-        }
-      }
-    }
-    if (actualLineSet.hasNext || expectedLineSet.hasNext) {
-      pw.println(s"\nFor ${queryNum} result count mismatch observed")
-      pw.flush()
-    }
-    pw.println(s"Validation for ${queryNum} finished.")
-    pw.println()
-    // scalastyle:on println
-    pw.flush()
-  }
-
-  def assertQueryFullResultSet(snc: SnappyContext, snDF : DataFrame,
-                               spDF : DataFrame, queryNum: String,
-                               tableType: String, pw: PrintWriter, sqlContext: SQLContext, isJoin : Boolean ): Any = {
-    var snappyDF: DataFrame = snDF
-    var sparkDF = spDF
-    val snappyQueryFileName = s"Snappy_${queryNum}.out"
-    val sparkQueryFileName = s"Spark_${queryNum}.out"
-    val snappyDest: String = getTempDir("snappyQueryFiles_" + tableType) + File.separator +
-      snappyQueryFileName
-    val sparkDest: String = getTempDir("sparkQueryFiles") + File.separator + sparkQueryFileName
-    val sparkFile: File = new java.io.File(sparkDest)
-    val snappyFile = new java.io.File(snappyDest)
-    if (snappyFile.listFiles() == null) {
-      val col1 = snappyDF.schema.fieldNames(0)
-      val col = snappyDF.schema.fieldNames.tail
-      if(isJoin) {
-        snappyDF = snappyDF.repartition(1)
-      }
-      else {
-        snappyDF = snappyDF.repartition(1).sortWithinPartitions(col1, col: _*)
-      }
-      writeToFile(snappyDF, snappyDest, snc)
-      // scalastyle:off println
-      pw.println(s"${queryNum} Result Collected in file $snappyDest")
-    }
-    if (sparkFile.listFiles() == null) {
-      val col1 = sparkDF.schema.fieldNames(0)
-      val col = sparkDF.schema.fieldNames.tail
-      if(isJoin) {
-        sparkDF = sparkDF.repartition(1)
-      }
-      else {
-        sparkDF = sparkDF.repartition(1).sortWithinPartitions(col1, col: _*)
-      }
-      writeToFile(sparkDF, sparkDest, snc)
-      pw.println(s"${queryNum} Result Collected in file $sparkDest")
-    }
-    val expectedFile = sparkFile.listFiles.filter(_.getName.endsWith(".csv"))
-    val actualFile = snappyFile.listFiles.filter(_.getName.endsWith(".csv"))
-    val expectedLineSet = Source.fromFile(expectedFile.iterator.next()).getLines()
-    val actualLineSet = Source.fromFile(actualFile.iterator.next()).getLines
-    while (expectedLineSet.hasNext && actualLineSet.hasNext) {
-      val expectedLine = expectedLineSet.next()
-      val actualLine = actualLineSet.next()
-      if (!actualLine.equals(expectedLine)) {
-        if (!isIgnorable(actualLine, expectedLine)) {
-          pw.println(s"\n** For ${queryNum} result mismatch observed**")
-          pw.println(s"\nExpected Result:\n $expectedLine")
-          pw.println(s"\nActual Result:\n $actualLine")
-        }
-      }
-    }
-    if (actualLineSet.hasNext || expectedLineSet.hasNext) {
-      pw.println(s"\nFor ${queryNum} result count mismatch observed")
-      pw.flush()
-    }
-    pw.println(s"Validation for ${queryNum} finished.")
-    pw.println()
-    // scalastyle:on println
-    pw.flush()
->>>>>>> e17e0fa0
-  }
+  }
+
 }