--- conflicted
+++ resolved
@@ -52,11 +52,6 @@
     snc.sql("CREATE TABLE IF NOT EXISTS CricketRecord USING COLUMN " +
       "AS (SELECT * FROM TempCRRecord)")
 
-    snc.sql(ComplexTypeUtils.Struct_Q1)
-    snc.sql(ComplexTypeUtils.Struct_Q2)
-    snc.sql(ComplexTypeUtils.Struct_Q3)
-    snc.sql(ComplexTypeUtils.Struct_Q4)
-
     if(printContent) {
       println("Struct_Q1 : " + snc.sql(ComplexTypeUtils.Struct_Q1).show())
       println("Struct_Q2 : " + snc.sql(ComplexTypeUtils.Struct_Q2).show())
@@ -70,22 +65,10 @@
 
     SnappyTestUtils.tableType = "column"
     /* --- Verification --- */
-<<<<<<< HEAD
-
-    SnappyTestUtils.assertQuery(snc, Struct_Q1, "Struct_Q1", pw, sqlContext)
-    SnappyTestUtils.assertQuery(snc, Struct_Q2, "Struct_Q2", pw, sqlContext)
-    SnappyTestUtils.assertQuery(snc, Struct_Q3, "Struct_Q3", pw, sqlContext)
-    SnappyTestUtils.assertQuery(snc, Struct_Q4, "Struct_Q4", pw, sqlContext)
-=======
-    SnappyTestUtils.assertQueryFullResultSet(snc, ComplexTypeUtils.Struct_Q1,
-      "Struct_Q1", "column", pw, sqlContext)
-    SnappyTestUtils.assertQueryFullResultSet(snc, ComplexTypeUtils.Struct_Q2,
-      "Struct_Q2", "column", pw, sqlContext)
-    SnappyTestUtils.assertQueryFullResultSet(snc, ComplexTypeUtils.Struct_Q3,
-      "Struct_Q3", "column", pw, sqlContext)
-    SnappyTestUtils.assertQueryFullResultSet(snc, ComplexTypeUtils.Struct_Q4,
-      "Struct_Q4", "column", pw, sqlContext)
->>>>>>> a8891ac6
+    SnappyTestUtils.assertQuery(snc, ComplexTypeUtils.Struct_Q1, "Struct_Q1", pw, sqlContext)
+    SnappyTestUtils.assertQuery(snc, ComplexTypeUtils.Struct_Q2, "Struct_Q2", pw, sqlContext)
+    SnappyTestUtils.assertQuery(snc, ComplexTypeUtils.Struct_Q3, "Struct_Q3", pw, sqlContext)
+    SnappyTestUtils.assertQuery(snc, ComplexTypeUtils.Struct_Q4, "Struct_Q4", pw, sqlContext)
 
     /* --- Clean up --- */
     snc.sql("DROP TABLE IF EXISTS CricketRecord")
