--- conflicted
+++ resolved
@@ -28,19 +28,4 @@
   }
 }
 
-<<<<<<< HEAD
-archivesBaseName = 'snappydata-launcher'
-
-task packageScalaDocs(type: Jar, dependsOn: scaladoc) {
-  archiveClassifier.set('javadoc')
-  from scaladoc
-}
-
-if (rootProject.hasProperty('enablePublish')) {
-  artifacts {
-    archives packageScalaDocs, packageSources
-  }
-}
-=======
-archivesBaseName = 'snappydata-launcher'
->>>>>>> bd35cd10
+archivesBaseName = 'snappydata-launcher'