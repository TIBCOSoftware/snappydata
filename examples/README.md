--- conflicted
+++ resolved
@@ -66,16 +66,11 @@
 
   If you use Apache Spark 2.1.1 distribution, you can add the required SnappyData classes into its classpath via `--packages` option as shown below.
 
-  ```
+  ```sh
   $SNAPPY_HOME/bin/spark-submit --class io.snappydata.examples.AirlineDataSparkApp \
   --master spark://<hostname>:7077 --conf snappydata.connection=localhost:1527 \
-<<<<<<< HEAD
   --packages io.snappydata:snappydata-spark-connector_2.11:1.3.1 \
   build/libs/snappydata-examples_2.11-1.3.1.jar`
-=======
-  --packages io.snappydata:snappydata-spark-connector_2.11:1.3.0 \
-  build/libs/snappydata-examples_2.11-1.3.0.jar`
->>>>>>> bd35cd10
   ```
 
 ## Sample Job
