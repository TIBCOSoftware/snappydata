/*
 * Copyright (c) 2017-2022 TIBCO Software Inc. All rights reserved.
 *
 * Licensed under the Apache License, Version 2.0 (the "License"); you
 * may not use this file except in compliance with the License. You
 * may obtain a copy of the License at
 *
 * http://www.apache.org/licenses/LICENSE-2.0
 *
 * Unless required by applicable law or agreed to in writing, software
 * distributed under the License is distributed on an "AS IS" BASIS,
 * WITHOUT WARRANTIES OR CONDITIONS OF ANY KIND, either express or
 * implied. See the License for the specific language governing
 * permissions and limitations under the License. See accompanying
 * LICENSE file.
 */

apply plugin: 'scala'
compileScala.options.encoding = 'UTF-8'

// fix scala+java mix to all use compileScala which uses correct dependency order
sourceSets.main.scala.srcDir 'src/main/java'
sourceSets.main.java.srcDirs = []
sourceSets.test.java.srcDirs = []
sourceSets.test.scala.srcDir 'src/test/scala'

if (!(new File(rootDir, 'cluster/build.gradle').exists())) {
  ext {
    scalaBinaryVersion = '2.11'
    scalatestVersion = '2.2.6'
    scalaVersion = scalaBinaryVersion + '.8'
    snappyVersion = '1.1.0'
  }

  repositories {
    mavenCentral()
    maven { url "https://repo.spring.io/libs-release" }
    maven { url "https://oss.sonatype.org/content/repositories/snapshots" }
    maven { url 'https://app.camunda.com/nexus/content/repositories/public' }
  }

  dependencies {
    compile 'org.scala-lang:scala-library:' + scalaVersion
    testCompile "org.scalatest:scalatest_${scalaBinaryVersion}:${scalatestVersion}"
    compile "io.snappydata:snappydata-cluster_2.11:${snappyVersion}"
  }

  archivesBaseName = 'snappydata-examples_' + '2.11'

} else {
  dependencies {

  compile project(":snappy-cluster_${scalaBinaryVersion}")

  if (new File(rootDir, 'aqp/build.gradle').exists()) {
    testRuntime project(":snappy-aqp_${scalaBinaryVersion}")
  }

  testCompile "org.scalatest:scalatest_${scalaBinaryVersion}:${scalatestVersion}"
  testCompile "commons-io:commons-io:2.6"
  testCompile project(':snappy-store:gemfire-core')
  testRuntime "org.pegdown:pegdown:${pegdownVersion}"
}

<<<<<<< HEAD
task packageScalaDocs(type: Jar, dependsOn: scaladoc) {
  archiveClassifier.set('javadoc')
  from scaladoc
}
if (rootProject.hasProperty('enablePublish')) {
  artifacts {
    archives packageScalaDocs, packageSources
  }
}

=======
>>>>>>> bd35cd10
task productExamples(dependsOn: 'jar') { doLast {
  copy {
    from 'src/main/python/*'
    into "${buildDir}" }

  def productDir = file("${rootProject.buildDir}/snappy")
  productDir.mkdirs()
  def exampleArchiveName = "quickstart.jar"
  copy {
    from "${project.buildDir}/libs"
    into "${productDir}/lib"
    include "${project.jar.archiveName}"
    rename { filename -> exampleArchiveName }
  }
} }

archivesBaseName = 'snappydata-examples_' + scalaBinaryVersion

scalaTest {
  dependsOn ':cleanScalaTest', ':product'
  doFirst {
    // cleanup files since scalatest plugin does not honour workingDir yet
    cleanIntermediateFiles(project.path)
  }
  doLast {
    // cleanup files since scalatest plugin does not honour workingDir yet
    cleanIntermediateFiles(project.path)
  }
}

check.dependsOn scalaTest
}<|MERGE_RESOLUTION|>--- conflicted
+++ resolved
@@ -62,19 +62,6 @@
   testRuntime "org.pegdown:pegdown:${pegdownVersion}"
 }
 
-<<<<<<< HEAD
-task packageScalaDocs(type: Jar, dependsOn: scaladoc) {
-  archiveClassifier.set('javadoc')
-  from scaladoc
-}
-if (rootProject.hasProperty('enablePublish')) {
-  artifacts {
-    archives packageScalaDocs, packageSources
-  }
-}
-
-=======
->>>>>>> bd35cd10
 task productExamples(dependsOn: 'jar') { doLast {
   copy {
     from 'src/main/python/*'
