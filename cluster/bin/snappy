--- conflicted
+++ resolved
@@ -46,7 +46,6 @@
     fi
   done
   exec "$SPARK_HOME"/bin/spark-class $JAVA_ARGS com.pivotal.gemfirexd.tools.GfxdUtilLauncher $newargs
-<<<<<<< HEAD
 elif [ -z "$SNAPPY_NO_QUICK_LAUNCH" -a $# -ge 2 \
        -a '(' "$2" = "start" -o "$2" = "stop" -o "$2" = "status" ')' \
        -a '(' "$1" = "server" -o "$1" = "leader" -o "$1" = "locator" ')' ]; then
@@ -68,14 +67,12 @@
 
   JARS="`echo "${SPARK_HOME}"/jars/snappydata-launcher* "${SPARK_HOME}"/jars/gemfire-shared* | sed 's/ /:/g'`"
   exec $RUNNER $JAVA_ARGS -Xverify:none -cp "$JARS" io.snappydata.tools.QuickLauncher "$@"
-=======
 elif [ "$1" = "dataextractor" ]; then
   shift
   exec "$SPARK_HOME"/bin/spark-class $JAVA_ARGS com.pivotal.gemfirexd.tools.dataextractor.GemFireXDDataExtractor "$@"
 elif [ "$1" = "dataextractloader" ]; then
   shift
   exec "$SPARK_HOME"/bin/spark-class $JAVA_ARGS com.pivotal.gemfirexd.tools.dataextractor.GemFireXDDataExtractorLoader "$@"
->>>>>>> edd647b1
 else
   # use full snappy launcher
   exec "$SPARK_HOME"/bin/spark-class $JAVA_ARGS io.snappydata.tools.SnappyUtilLauncher "$@"
