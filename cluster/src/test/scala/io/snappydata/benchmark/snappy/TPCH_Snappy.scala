/*
 * Copyright (c) 2016 SnappyData, Inc. All rights reserved.
 *
 * Licensed under the Apache License, Version 2.0 (the "License"); you
 * may not use this file except in compliance with the License. You
 * may obtain a copy of the License at
 *
 * http://www.apache.org/licenses/LICENSE-2.0
 *
 * Unless required by applicable law or agreed to in writing, software
 * distributed under the License is distributed on an "AS IS" BASIS,
 * WITHOUT WARRANTIES OR CONDITIONS OF ANY KIND, either express or
 * implied. See the License for the specific language governing
 * permissions and limitations under the License. See accompanying
 * LICENSE file.
 */

package io.snappydata.benchmark.snappy

import java.io.{File, FileOutputStream, PrintStream}

import org.apache.spark.sql.{DataFrame, Row, SQLContext}

/**
 * Created by kishor on 27/10/15.
 */
object TPCH_Snappy {

  var planFileStream: FileOutputStream = _
  var planPrintStream: PrintStream = _

  def close: Unit = if (planFileStream != null) {
    planPrintStream.close
    planFileStream.close()
  }

  def execute(queryNumber: String, sqlContext: SQLContext, isResultCollection: Boolean,
      isSnappy: Boolean, itr: Int = 0, useIndex: Boolean = false, warmup: Integer = 0,
      runsForAverage: Integer = 1, avgPrintStream: PrintStream = null): Unit = {

    val planFileName = if (isSnappy) "Plan_Snappy.out" else "Plan_Spark.out"
    val queryFileName = if (isSnappy) s"Snappy_${queryNumber}.out" else s"Spark_${queryNumber}.out"

    if (planFileStream == null) {
      planFileStream = new FileOutputStream(new File(planFileName))
      planPrintStream = new PrintStream(planFileStream)
    }

<<<<<<< HEAD
     var queryFileStream: FileOutputStream = new FileOutputStream(new File(queryFileName))
     var queryPrintStream:PrintStream = new PrintStream(queryFileStream)


     val resultFormat = queryNumber match {
       case "q" => getResultString()
       case "q1" => getResultString1()
       case "q2" => getResultString2()
       case "q3" => getResultString3()
       case "q4" => getResultString4()
       case "q5" => getResultString5()
       case "q6" => getResultString6()
       case "q7" => getResultString7()
       case "q8" => getResultString8()
       case "q9" => getResultString9()
       case "q10" => getResultString10()
       case "q11" => getResultString11()
       case "q12" => getResultString12()
       case "q13" => getResultString13()
       case "q14" => getResultString14()
       case "q15" => getResultString15()
       case "q16" => getResultString16()
       case "q17" => getResultString17()
       case "q18" => getResultString18()
       case "q19" => getResultString19()
       case "q20" => getResultString20()
       case "q21" => getResultString21()
       case "q22" => getResultString22()
       case "q1s" => getResultString1s()
       case "q3s" => getResultString3()
       case "q5s" => getResultString5s()
       case "q6s" => getResultString6()
       case "q10s" => getResultString10()
     }

     try {
       println(s"Started executing $queryNumber")
       if (isResultCollection) {
         val resultSet = queryExecution(queryNumber, sqlContext, useIndex, true)
         println(s"$queryNumber : ${resultSet.length}")

         for (row <- resultSet) {
           queryPrintStream.println(row.toSeq.map {
             case d: Double => "%18.4f".format(d).trim()
             case v => v
           }.mkString(","))
         }
         println(s"$queryNumber Result Collected in file $queryFileName")
       } else {
         var totalTimeForLast5Iterations: Long = 0
         var bestTime: Long=0
         queryPrintStream.println(queryNumber)
         for (i <- 1 to (warmup + runsForAverage)) {
           val startTime = System.currentTimeMillis()
           var cnts : Array[Row]= null
           if(i == 1 ){
             cnts = queryExecution(queryNumber, sqlContext, useIndex, true)
           }else{
             cnts = queryExecution(queryNumber, sqlContext, useIndex)
           }
           for (s <- cnts) {
             //just iterating over result
           }
           val endTime = System.currentTimeMillis()
           val iterationTime = endTime - startTime
           if(i==1){
             bestTime = iterationTime
           }else{
             if(iterationTime < bestTime)
               bestTime = iterationTime
           }
           queryPrintStream.println(s"$iterationTime")
           if (i > warmup) {
             totalTimeForLast5Iterations += iterationTime
           }
           cnts=null
         }
         queryPrintStream.println(s"${totalTimeForLast5Iterations / runsForAverage}")
         avgPrintStream.println(s"$queryNumber,$bestTime / ${totalTimeForLast5Iterations / runsForAverage}")
       }
       println(s"Finished executing $queryNumber")
     } catch {
       case e: Exception => {
         e.printStackTrace(queryPrintStream)
         e.printStackTrace(avgPrintStream)
         println(s" Exception while executing $queryNumber in written to file $queryFileName")
       }
     } finally {
         queryPrintStream.close()
         queryFileStream.close()
     }
   }
=======
    val queryFileStream: FileOutputStream = new FileOutputStream(new File(queryFileName))
    val queryPrintStream: PrintStream = new PrintStream(queryFileStream)


    val resultFormat = queryNumber match {
      case "q" => getResultString
      case "q1" => getResultString1
      case "q2" => getResultString2
      case "q3" => getResultString3
      case "q4" => getResultString4
      case "q5" => getResultString5
      case "q6" => getResultString6
      case "q7" => getResultString7
      case "q8" => getResultString8
      case "q9" => getResultString9
      case "q10" => getResultString10
      case "q11" => getResultString11
      case "q12" => getResultString12
      case "q13" => getResultString13
      case "q14" => getResultString14
      case "q15" => getResultString15
      case "q16" => getResultString16
      case "q17" => getResultString17
      case "q18" => getResultString18
      case "q19" => getResultString19
      case "q20" => getResultString20
      case "q21" => getResultString21
      case "q22" => getResultString22
      case "q1s" => getResultString1s
      case "q3s" => getResultString3
      case "q5s" => getResultString5s
      case "q6s" => getResultString6
      case "q10s" => getResultString10
    }

    // scalastyle:off println
    try {
      println(s"Started executing $queryNumber")
      if (isResultCollection) {
        val resultSet = queryExecution(queryNumber, sqlContext, useIndex, true)
        println(s"$queryNumber : ${resultSet.length}")

        for (row <- resultSet) {
          queryPrintStream.println(row.toSeq.map {
            case d: Double => "%18.4f".format(d).trim()
            case v => v
          }.mkString(","))
        }
        println(s"$queryNumber Result Collected in file $queryFileName")
      } else {
        var totalTimeForLast5Iterations: Long = 0
        queryPrintStream.println(queryNumber)
        for (i <- 1 to (warmup + runsForAverage)) {
          val startTime = System.currentTimeMillis()
          var cnts: Array[Row] = null
          if (i == 1) {
            cnts = queryExecution(queryNumber, sqlContext, useIndex, true)
          } else {
            cnts = queryExecution(queryNumber, sqlContext, useIndex)
          }
          for (s <- cnts) {
            // just iterating over result
          }
          val endTime = System.currentTimeMillis()
          val iterationTime = endTime - startTime
          queryPrintStream.println(s"$iterationTime")
          if (i > warmup) {
            totalTimeForLast5Iterations += iterationTime
          }
          cnts = null
        }
        queryPrintStream.println(s"${totalTimeForLast5Iterations / runsForAverage}")
        avgPrintStream.println(s"$queryNumber,${totalTimeForLast5Iterations / runsForAverage}")
      }
      println(s"Finished executing $queryNumber")
    } catch {
      case e: Exception => {
        e.printStackTrace(queryPrintStream)
        e.printStackTrace(avgPrintStream)
        println(s" Exception while executing $queryNumber in written to file $queryFileName")
      }
    } finally {
      queryPrintStream.close()
      queryFileStream.close()
    }
    // scalastyle:on println
  }
>>>>>>> 297ab90b

  def printPlan(df: DataFrame, query: String): Unit = {
    // scalastyle:off println
    planPrintStream.println(query)
    planPrintStream.println(df.queryExecution.executedPlan)
    // scalastyle:on println
  }

  def queryExecution(queryNumber: String, sqlContext: SQLContext, useIndex: Boolean, genPlan:
  Boolean = false):
  scala.Array[org.apache.spark.sql.Row] = {
    val cnts: scala.Array[org.apache.spark.sql.Row] = queryNumber match {
      case "q1s" =>
        val df = sqlContext.sql(getSampledQuery1)
        df.collect()
      case "q3s" =>
        val df = sqlContext.sql(getSampledQuery3)
        val cnt = df.collect()
        cnt
      case "q5s" =>
        sqlContext.sql(getSampledQuery5).collect()
      case "q6s" =>
        sqlContext.sql(getSampledQuery6).collect()
      case "q10s" =>
        sqlContext.sql(getSampledQuery10).collect()
      case "q1" =>
        val df = sqlContext.sql(getQuery1)
        val res = df.collect()
        if (genPlan) {
          printPlan(df, "Q1")
        }
        res
      case "q2" =>
        val result = sqlContext.sql(getTempQuery2)
        result.createOrReplaceTempView("ViewQ2")
        val df = sqlContext.sql(getQuery2)
        val res = df.collect()
        if (genPlan) {
          printPlan(df, "Q2")
        }
        res
      case "q3" =>
        val df = sqlContext.sql(getQuery3)
        val res = df.collect()
        if (genPlan) {
          printPlan(df, "Q3")
        }
        res
      case "q4" =>
        val df = sqlContext.sql(getQuery4)
        val res = df.collect()
        if (genPlan) {
          printPlan(df, "Q4")
        }
        res
      case "q5" =>
        val df = sqlContext.sql(getQuery5)
        val res = df.collect()
        if (genPlan) {
          printPlan(df, "Q5")
        }
        res
      case "q6" =>
        val df = sqlContext.sql(getQuery6)
        val res = df.collect()
        if (genPlan) {
          printPlan(df, "Q6")
        }
        res
      case "q7" =>
        val df = sqlContext.sql(getQuery7)
        val res = df.collect()
        if (genPlan) {
          printPlan(df, "Q7")
        }
        res
      case "q8" =>
        val df = sqlContext.sql(getQuery8(useIndex))
        val res = df.collect()
        if (genPlan) {
          printPlan(df, "Q8")
        }
        res
      case "q9" =>
        val df = sqlContext.sql(getQuery9(useIndex))
        val res = df.collect()
        if (genPlan) {
          printPlan(df, "Q9")
        }
        res
      case "q10" =>

        val df = sqlContext.sql(getQuery10)
        val res = df.collect()
        if (genPlan) {
          printPlan(df, "Q10")
        }
        res
      case "q11" =>
        val result = sqlContext.sql(getTempQuery11)
        val res: Array[Row] = result.collect()
        var df: DataFrame = null
        var res1: Array[Row] = null
        df = sqlContext.sql(getQuery11(BigDecimal.apply(res(0).getDouble(0))))
        res1 = df.collect()
        if (genPlan) {
          printPlan(df, "Q11")
        }
        res1
      case "q12" =>
        val df = sqlContext.sql(getQuery12)
        val res = df.collect()
        if (genPlan) {
          printPlan(df, "Q12")
        }
        res
      case "q13" =>
        val result = sqlContext.sql(getTempQuery13(useIndex))
        result.createOrReplaceTempView("ViewQ13")
        val df = sqlContext.sql(getQuery13)
        val res = df.collect()
        if (genPlan) {
          printPlan(df, "Q13")
        }
        res
      case "q14" =>
        val df = sqlContext.sql(getQuery14(useIndex))
        val res = df.collect()
        if (genPlan) {
          printPlan(df, "Q14")
        }
        res
      case "q15" =>
        var result = sqlContext.sql(getTempQuery15_1)
        result.createOrReplaceTempView("revenue")

        result = sqlContext.sql(getTempQuery15_2)
        result.createOrReplaceTempView("ViewQ15")

        val df = sqlContext.sql(getQuery15)
        val res = df.collect()
        if (genPlan) {
          printPlan(df, "Q15")
        }
        res
      case "q16" =>
        val df = sqlContext.sql(getQuery16)
        val res = df.collect()
        if (genPlan) {
          printPlan(df, "Q16")
        }
        res
      case "q17" =>
        val result = sqlContext.sql(getTempQuery17(useIndex))
        result.createOrReplaceTempView("ViewQ17")

        val df = sqlContext.sql(getQuery17(useIndex))
        val res = df.collect()
        if (genPlan) {
          printPlan(df, "Q17")
        }
        res
      case "q18" =>
        val df = sqlContext.sql(getQuery18)
        val res = df.collect()
        if (genPlan) {
          printPlan(df, "Q18")
        }
        res
      case "q19" =>
        val df = sqlContext.sql(getQuery19(useIndex))
        val res = df.collect()
        if (genPlan) {
          printPlan(df, "Q19")
        }
        res
      case "q20" =>
        val result = sqlContext.sql(getTempQuery20(useIndex))
        result.createOrReplaceTempView("ViewQ20")
        val df = sqlContext.sql(getQuery20)
        val res = df.collect()
        if (genPlan) {
          printPlan(df, "Q20")
        }
        res
      case "q21" =>
        val df = sqlContext.sql(getQuery21)
        val res = df.collect()
        if (genPlan) {
          printPlan(df, "Q21")
        }
        res
      case "q22" =>
        val result = sqlContext.sql(getTempQuery22(useIndex))
        val res = result.collect()
        assert(res.length == 1)
        var df: DataFrame = null
        var res1 = res
        df = sqlContext.sql(getQuery22(res(0).getDouble(0).toString, useIndex))
        res1 = df.collect()
        if (genPlan) {
          printPlan(df, "Q22")
        }
        res1
    }
    cnts
  }


  def getQuery: String =
  // "select N_NAME from NATION where N_REGIONKEY = (select R_REGIONKEY from REGION where
  // R_NAME='ASIA')"
    "select count(*) from LINEITEM"

  def getResultString1s: String =
    "sl_returnflag|l_linestatus|sum_qty|sum_qty_err|sum_base_price|sum_base_price_err" +
        "|sum_disc_price|sum_disc_price_err|sum_charge|sum_charge_err|" +
        "avg_qty|avg_qty_err|avg_price|avg_price_err|avg_disc|avg_disc_err|count_order"

  def getResultString5s: String =
    "N_NAME|revenue|revenue_err"

  def getResultString: String = ""

  def getSampledQuery1: String =
  // DELTA = 90
    " select" +
        "     l_returnflag," +
        "     l_linestatus," +
        "     sum(l_quantity) as sum_qty," +
        "     error estimate sum(l_quantity) as sum_qty_err," +
        "     sum(l_extendedprice) as sum_base_price," +
        "     error estimate sum(l_extendedprice) as sum_base_price_err," +
        "     sum(l_extendedprice*(1-l_discount)) as sum_disc_price," +
        "     error estimate sum(l_extendedprice*(1-l_discount)) as sum_disc_price_err," +
        "     sum(l_extendedprice*(1-l_discount)*(1+l_tax)) as sum_charge," +
        "     error estimate sum(l_extendedprice*(1-l_discount)*(1+l_tax)) as sum_charge_err," +
        "     avg(l_quantity) as avg_qty," +
        "     error estimate avg(l_quantity) as avg_qty_err," +
        "     avg(l_extendedprice) as avg_price," +
        "     error estimate avg(l_extendedprice) as avg_price_err," +
        "     avg(l_discount) as avg_disc," +
        "     error estimate avg(l_discount) as avg_disc_err," +
        "     count(*) as count_order" +
        " from" +
        "     lineitem_sampled" +
        " where" +
        "     l_shipdate <= DATE_SUB('1998-12-01',90)" +
        " group by" +
        "     l_returnflag," +
        "     l_linestatus" +
        " order by" +
        "     l_returnflag," +
        "     l_linestatus"

  def getSampledQuery3: String = {
    //    1. SEGMENT = BUILDING;
    //    2. DATE = 1995-03-15.
    " select" +
        "     l_orderkey," +
        "     sum(l_extendedprice*(1-l_discount)) as revenue," +
        "     error estimate sum(l_extendedprice*(1-l_discount)) as revenue_err," +
        "     o_orderdate," +
        "     o_shippriority" +
        " from" +
        "     orders_sampled," +
        "     LINEITEM," +
        "     CUSTOMER" +
        " where" +
        "     C_MKTSEGMENT = 'BUILDING'" +
        "     and C_CUSTKEY = o_custkey" +
        "     and l_orderkey = o_orderkey" +
        "     and o_orderdate < add_months('1995-03-15',0)" +
        "     and l_shipdate > add_months('1995-03-15',0) " +
        " group by" +
        "     l_orderkey," +
        "     o_orderdate," +
        "     o_shippriority" +
        " order by" +
        "     o_orderdate"
  }

  def getSampledQuery3_1: String = {
    //    1. SEGMENT = BUILDING;
    //    2. DATE = 1995-03-15.
    " select" +
        "     l_orderkey," +
        "     sum(l_extendedprice*(1-l_discount)) as revenue," +
        "     error estimate sum(l_extendedprice*(1-l_discount)) as revenue_err," +
        "     o_orderdate," +
        "     o_shippriority" +
        " from" +
        "     ORDERS," +
        "     lineitem_sampled," +
        "     CUSTOMER" +
        " where" +
        "     C_MKTSEGMENT = 'BUILDING'" +
        "     and C_CUSTKEY = o_custkey" +
        "     and l_orderkey = o_orderkey" +
        "     and o_orderdate < add_months('1995-03-15',0)" +
        "     and l_shipdate > add_months('1995-03-15',0) " +
        " group by" +
        "     l_orderkey," +
        "     o_orderdate," +
        "     o_shippriority" +
        " order by" +
        "     o_orderdate"
  }

  def getSampledQuery5: String = {
    // 1. REGION = ASIA;
    // 2. DATE = 1994-01-01.
    " select" +
        "        N_NAME," +
        "        sum(l_extendedprice * (1 - l_discount)) as revenue," +
        "        error estimate sum(l_extendedprice * (1 - l_discount)) as revenue_err" +
        " from" +
        "        CUSTOMER," +
        "        ORDERS," +
        "        lineitem_sampled," +
        "        SUPPLIER," +
        "        NATION," +
        "        REGION" +
        " where" +
        "        C_CUSTKEY = o_custkey" +
        "        and l_orderkey = o_orderkey" +
        "        and l_suppkey = S_SUPPKEY" +
        "        and C_NATIONKEY = S_NATIONKEY" +
        "        and S_NATIONKEY = N_NATIONKEY" +
        "        and N_REGIONKEY = R_REGIONKEY" +
        "        and R_NAME = 'ASIA'" +
        "        and o_orderdate >= add_months('1994-01-01',0)" +
        // "        and o_orderdate < date '[DATE]' + interval '1' year" +
        "        and o_orderdate < add_months('1994-01-01', 12)" +
        " group by" +
        "        N_NAME" +
        " order by" +
        "        revenue desc"
  }

  def getSampledQuery6: String = {
    // 1. DATE = 1994-01-01;
    // 2. DISCOUNT = 0.06;
    // 3. QUANTITY = 24.
    " select" +
        "        sum(l_extendedprice*l_discount) as revenue," +
        "        error estimate sum(l_extendedprice*l_discount) as revenue_err" +
        " from" +
        "        lineitem_sampled" +
        " where" +
        "        l_shipdate >= add_months('1994-01-01',0)" +
        "        and l_shipdate < add_months('1994-01-01', 12)" +
        "        and l_discount between 0.06 - 0.01 and 0.06 + 0.01" +
        "        and l_quantity < 24"
  }

  def getSampledQuery10: String = {
    // 1.    DATE = 1993-10-01.
    "select" +
        "         C_CUSTKEY," +
        "         C_NAME," +
        "         sum(l_extendedprice * (1 - l_discount)) as revenue," +
        "         error estimate sum(l_extendedprice * (1 - l_discount)) as revenue_err," +
        "         C_ACCTBAL," +
        "         N_NAME," +
        "         C_ADDRESS," +
        "         C_PHONE," +
        "         C_COMMENT" +
        " from" +
        "         orders_sampled," +
        "         LINEITEM," +
        "         NATION," +
        "         CUSTOMER" +
        " where" +
        "         C_CUSTKEY = o_custkey" +
        "         and l_orderkey = o_orderkey" +
        "         and o_orderdate >= add_months('1993-10-01',0)" +
        "         and o_orderdate < add_months('1993-10-01', 3)" +
        "         and l_returnflag = 'R'" +
        "         and C_NATIONKEY = N_NATIONKEY" +
        " group by" +
        "         C_CUSTKEY," +
        "         C_NAME," +
        "         C_ACCTBAL," +
        "         C_PHONE," +
        "         N_NAME," +
        "         C_ADDRESS," +
        "         C_COMMENT" +
        " order by" +
        "         revenue desc"
  }

  def getSampledQuery10_1: String = {
    "select" +
        "         C_CUSTKEY," +
        "         C_NAME," +
        "         sum(l_extendedprice * (1 - l_discount)) as revenue," +
        "         error estimate sum(l_extendedprice * (1 - l_discount)) as revenue_err," +
        "         C_ACCTBAL," +
        "         N_NAME," +
        "         C_ADDRESS," +
        "         C_PHONE," +
        "         C_COMMENT" +
        " from" +
        "         ORDERS," +
        "         lineitem_sampled," +
        "         NATION," +
        "         CUSTOMER" +
        " where" +
        "         C_CUSTKEY = o_custkey" +
        "         and l_orderkey = o_orderkey" +
        "         and o_orderdate >= add_months('1993-10-01',0)" +
        "         and o_orderdate < add_months('1993-10-01', 3)" +
        "         and l_returnflag = 'R'" +
        "         and C_NATIONKEY = N_NATIONKEY" +
        " group by" +
        "         C_CUSTKEY," +
        "         C_NAME," +
        "         C_ACCTBAL," +
        "         C_PHONE," +
        "         N_NAME," +
        "         C_ADDRESS," +
        "         C_COMMENT" +
        " order by" +
        "         revenue desc"
  }

  def getQuery1: String = {
    // DELTA = 90
    " select" +
        "     l_returnflag," +
        "     l_linestatus," +
        "     sum(l_quantity) as sum_qty," +
        "     sum(l_extendedprice) as sum_base_price," +
        "     sum(l_extendedprice*(1-l_discount)) as sum_disc_price," +
        "     sum(l_extendedprice*(1-l_discount)*(1+l_tax)) as sum_charge," +
        "     avg(l_quantity) as avg_qty," +
        "     avg(l_extendedprice) as avg_price," +
        "     avg(l_discount) as avg_disc," +
        "     count(*) as count_order" +
        " from" +
        "     LINEITEM" +
        " where" +
        "     l_shipdate <= DATE_SUB('1997-12-31',90)" +
        " group by" +
        "     l_returnflag," +
        "     l_linestatus" +
        " order by" +
        "     l_returnflag," +
        "     l_linestatus"
  }

  def getResultString1: String = {
    "l_returnflag|l_linestatus|sum_qty|sum_base_price|sum_disc_price|sum_charge|avg_qty|avg_price" +
        "|avg_disc|count_order"
  }

  def getTempQuery2: String = {
    " select" +
        "     min(ps_supplycost) as v_supplycost, ps_partkey as v_partkey" +
        " from" +
        "     PARTSUPP,SUPPLIER,NATION, REGION" +
        " where" +
        "     s_suppkey = ps_suppkey" +
        "     and s_nationkey = n_nationkey" +
        "     and n_regionkey = r_regionkey" +
        "     and r_name = 'ASIA'" +
        " group by" +
        "     ps_partkey"
  }

  def getQuery2: String = {
    " select" +
        "     s_acctbal," +
        "     s_name," +
        "     n_name," +
        "     p_partkey," +
        "     p_mfgr," +
        "     s_address," +
        "     s_phone," +
        "     s_comment" +
        " from" +
        "     PART," +
        "     PARTSUPP," +
        "     SUPPLIER," +
        "     NATION," +
        "     REGION," +
        "     ViewQ2" +
        " where" +
        "     p_partkey = ps_partkey" +
        "     and s_suppkey = ps_suppkey" +
        "     and p_size = 24" +
        "     and p_type like '%STEEL'" +
        "     and s_nationkey = n_nationkey" +
        "     and n_regionkey = r_regionkey" +
        "     and r_name = 'ASIA'" +
        "     and p_partkey = v_partkey" +
        "     and ps_supplycost =  v_supplycost" +
        " order by" +
        "     s_acctbal desc," +
        "     n_name," +
        "     s_name," +
        "     p_partkey"
  }

  def getResultString2: String = {
    "S_ACCTBAL|S_NAME|N_NAME|P_PARTKEY|P_MFGR|S_ADDRESS|S_PHONE|S_COMMENT"
  }

  def getQuery3: String = {
    " select" +
        "     l_orderkey," +
        "     sum(l_extendedprice*(1-l_discount)) as revenue," +
        "     o_orderdate," +
        "     o_shippriority" +
        " from" +
        "    ORDERS," +
        "    LINEITEM," +
        "    CUSTOMER " +
        " where" +
        "     C_MKTSEGMENT = 'BUILDING'" +
        "     and C_CUSTKEY = o_custkey" +
        "     and l_orderkey = o_orderkey" +
        "      and o_orderdate < add_months('1995-03-15',0)" +
        "     and l_shipdate > add_months('1995-03-15',0) " +
        " group by" +
        "     l_orderkey," +
        "     o_orderdate," +
        "     o_shippriority" +
        " order by" +
        "     o_orderdate"
  }

  def getResultString3: String = {
    "l_orderkey|revenue|o_orderdate|o_shippriority"
  }

  def getQuery4: String = {
    // 1.DATE = 1993-07-01.
    " select" +
        "     o_orderpriority," +
        "     count(*) as order_count" +
        " from" +
        "     ORDERS" +
        " where" +
        "     o_orderdate >= add_months('1993-07-01',0)" +
        "     and o_orderdate < add_months('1993-07-01',3)" +
        "     and exists (" +
        "         select" +
        "             *" +
        "         from" +
        "             LINEITEM" +
        "         where" +
        "             l_orderkey = o_orderkey" +
        "             and l_commitdate < l_receiptdate" +
        "         )" +
        " group by" +
        "     o_orderpriority" +
        " order by" +
        "     o_orderpriority"
  }

  def getResultString4: String = {
    "o_orderpriority|order_count"
  }

  def getQuery5: String = {
    // 1. REGION = ASIA;
    // 2. DATE = 1994-01-01.
    " select" +
        "        n_name," +
        "        sum(l_extendedprice * (1 - l_discount)) as revenue" +
        " from" +
        "        ORDERS," +
        "        LINEITEM," +
        "        SUPPLIER," +
        "        NATION," +
        "        REGION," +
        "        CUSTOMER" +
        " where" +
        "        C_CUSTKEY = o_custkey" +
        "        and l_orderkey = o_orderkey" +
        "        and l_suppkey = s_suppkey" +
        "        and C_NATIONKEY = s_nationkey" +
        "        and s_nationkey = n_nationkey" +
        "        and n_regionkey = r_regionkey" +
        "        and r_name = 'ASIA'" +
        "        and o_orderdate >= add_months('1994-01-01',0)" +
        // "        and o_orderdate < date '[DATE]' + interval '1' year" +
        "        and o_orderdate < add_months('1994-01-01', 12)" +
        " group by" +
        "        n_name" +
        " order by" +
        "        revenue desc"
  }

  def getResultString5: String = {
    "N_NAME|revenue"
  }

  def getQuery6: String = {
    // 1. DATE = 1994-01-01;
    // 2. DISCOUNT = 0.06;
    // 3. QUANTITY = 24.
    " select" +
        "        sum(l_extendedprice*l_discount) as revenue" +
        " from" +
        "        LINEITEM" +
        " where" +
        "        l_shipdate >= add_months('1994-01-01',0)" +
        "        and l_shipdate < add_months('1994-01-01', 12)" +
        "        and l_discount between 0.06 - 0.01 and 0.06 + 0.01" +
        "        and l_quantity < 24"
  }

  def getResultString6: String = {
    "revenue"
  }

  def getQuery7: String = {
    //    1. NATION1 = FRANCE;
    //    2. NATION2 = GERMANY.
    "select" +
        "         supp_nation," +
        "         cust_nation," +
        "         l_year, " +
        "         sum(volume) as revenue" +
        " from (" +
        "         select" +
        "                 n1.n_name as supp_nation," +
        "                 n2.n_name as cust_nation," +
        //        "                 extract m(year from l_shipdate) as l_year," +
        "                 year(l_shipdate) as l_year," +
        "                 l_extendedprice * (1 - l_discount) as volume" +
        "         from" +
        "                 SUPPLIER," +
        "                 LINEITEM," +
        "                 ORDERS," +
        "                 CUSTOMER," +
        "                 NATION n1," +
        "                 NATION n2" +
        "         where" +
        "                 s_suppkey = l_suppkey" +
        "                 and o_orderkey = l_orderkey" +
        "                 and C_CUSTKEY = o_custkey" +
        "                 and s_nationkey = n1.n_nationkey" +
        "                 and C_NATIONKEY = n2.n_nationkey" +
        "                 and (" +
        "                         (n1.n_name = 'FRANCE' and n2.n_name = 'GERMANY')" +
        "                      or (n1.n_name = 'GERMANY' and n2.n_name = 'FRANCE')" +
        "                 )" +
        "                 and l_shipdate between add_months('1995-01-01',0) and add_months" +
        "('1996-12-31',0)" +
        "         ) as shipping" +
        " group by" +
        "         supp_nation," +
        "         cust_nation," +
        "         l_year" +
        " order by" +
        "         supp_nation," +
        "         cust_nation," +
        "         l_year"
  }

  def getResultString7: String = {
    "supp_nation|cust_nation|l_year|revenue"
  }

  def getQuery8(useIndex: Boolean): String = {
    //    1. NATION = BRAZIL;
    //    2. REGION = AMERICA;
    //    3. TYPE = ECONOMY ANODIZED STEEL.
    if (!useIndex) {
      "select" +
          "         o_year," +
          "         sum(case" +
          "                 when nation = 'BRAZIL'" +
          "                 then volume" +
          "                 else 0" +
          "                 end) / sum(volume) as mkt_share" +
          "         from (" +
          "                 select" +
          "                         year(o_orderdate) as o_year," +
          "                         l_extendedprice * (1-l_discount) as volume," +
          "                         n2.n_name as nation" +
          "                 from" +
          "                         LINEITEM," +
          "                         ORDERS," +
          "                         CUSTOMER," +
          "                         SUPPLIER," +
          "                         NATION n1," +
          "                         REGION," +
          "                         NATION n2," +
          "                         PART" +
          "                 where" +
          "                         p_partkey = l_partkey" +
          "                         and s_suppkey = l_suppkey" +
          "                         and l_orderkey = o_orderkey" +
          "                         and o_custkey = C_CUSTKEY" +
          "                         and C_NATIONKEY = n1.n_nationkey" +
          "                         and n1.n_regionkey = r_regionkey" +
          "                         and r_name = 'AMERICA'" +
          "                         and s_nationkey = n2.n_nationkey" +
          "                         and o_orderdate between add_months('1995-01-01',0) and " +
          "add_months('1996-12-31',0)" +
          "                         and p_type = 'ECONOMY ANODIZED STEEL'" +
          "         ) as all_nations" +
          " group by" +
          "         o_year" +
          " order by" +
          "         o_year"
    } else {
      "select" +
          "         o_year," +
          "         sum(case" +
          "                 when nation = 'BRAZIL'" +
          "                 then volume" +
          "                 else 0" +
          "                 end) / sum(volume) as mkt_share" +
          "         from (" +
          "                 select" +
          "                         year(o_orderdate) as o_year," +
          "                         l_extendedprice * (1-l_discount) as volume," +
          "                         n2.n_name as nation" +
          "                 from" +
          "                         LINEITEM_PART," +
          "                         PART," +
          "                         SUPPLIER," +
          "                         ORDERS," +
          "                         CUSTOMER," +
          "                         NATION n1," +
          "                         NATION n2," +
          "                         REGION" +
          "                 where" +
          "                         p_partkey = l_partkey" +
          "                         and s_suppkey = l_suppkey" +
          "                         and l_orderkey = o_orderkey" +
          "                         and o_custkey = C_CUSTKEY" +
          "                         and C_NATIONKEY = n1.n_nationkey" +
          "                         and n1.n_regionkey = r_regionkey" +
          "                         and r_name = 'AMERICA'" +
          "                         and s_nationkey = n2.n_nationkey" +
          "                         and o_orderdate between add_months('1995-01-01',0) and " +
          "add_months('1996-12-31',0)" +
          "                         and p_type = 'ECONOMY ANODIZED STEEL'" +
          "         ) as all_nations" +
          " group by" +
          "         o_year" +
          " order by" +
          "         o_year"
    }
  }

  def getResultString8: String = {
    "YEAR|MKT_SHARE"
  }

  def getQuery9(useIndex: Boolean): String = {
    // 1. COLOR = green.
    if (!useIndex) {
      "select" +
          "         nation," +
          "         o_year," +
          "         sum(amount) as sum_profit" +
          " from (" +
          "         select" +
          "                 n_name as nation," +
          "                 year(o_orderdate) as o_year," +
          "                 l_extendedprice * (1 - l_discount) - ps_supplycost * l_quantity as " +
          "amount" +
          "         from" +
          "                 LINEITEM," +
          "                 ORDERS," +
          "                 SUPPLIER," +
          "                 NATION," +
          "                 PART," +
          "                 PARTSUPP" +
          "         where" +
          "                 s_suppkey = l_suppkey" +
          "                 and ps_suppkey = l_suppkey" +
          "                 and ps_partkey = l_partkey" +
          "                 and p_partkey = l_partkey" +
          "                 and o_orderkey = l_orderkey" +
          "                 and s_nationkey = n_nationkey" +
          "                 and p_name like '%green%'" +
          "         ) as profit" +
          " group by" +
          "         nation," +
          "         o_year" +
          " order by" +
          "         nation," +
          "         o_year desc"
    } else {
      "select" +
          "         nation," +
          "         o_year," +
          "         sum(amount) as sum_profit" +
          " from (" +
          "         select" +
          "                 n_name as nation," +
          "                 year(o_orderdate) as o_year," +
          "                 l_extendedprice * (1 - l_discount) - ps_supplycost * l_quantity as " +
          "amount" +
          "         from" +
          "                 PART," +
          "                 LINEITEM_PART," +
          "                 PARTSUPP," +
          "                 SUPPLIER," +
          "                 ORDERS," +
          "                 NATION" +
          "         where" +
          "                 s_suppkey = l_suppkey" +
          "                 and ps_suppkey = l_suppkey" +
          "                 and ps_partkey = l_partkey" +
          "                 and p_partkey = l_partkey" +
          "                 and o_orderkey = l_orderkey" +
          "                 and s_nationkey = n_nationkey" +
          "                 and p_name like '%green%'" +
          "         ) as profit" +
          " group by" +
          "         nation," +
          "         o_year" +
          " order by" +
          "         nation," +
          "         o_year desc"

    }
  }

  def getResultString9: String = {
    "NATION|YEAR|SUM_PROFIT"
  }

  def getQuery10: String = {
    // 1.    DATE = 1993-10-01.
    "select" +
        "         C_CUSTKEY," +
        "         C_NAME," +
        "         sum(l_extendedprice * (1 - l_discount)) as revenue," +
        "         C_ACCTBAL," +
        "         n_name," +
        "         C_ADDRESS," +
        "         C_PHONE," +
        "         C_COMMENT" +
        " from" +
        "         ORDERS," +
        "         LINEITEM," +
        "         CUSTOMER," +
        "         NATION" +
        " where" +
        "         C_CUSTKEY = o_custkey" +
        "         and l_orderkey = o_orderkey" +
        "         and o_orderdate >= add_months('1993-10-01',0)" +
        "         and o_orderdate < add_months('1993-10-01', 3)" +
        "         and l_returnflag = 'R'" +
        "         and C_NATIONKEY = n_nationkey" +
        " group by" +
        "         C_CUSTKEY," +
        "         C_NAME," +
        "         C_ACCTBAL," +
        "         C_PHONE," +
        "         n_name," +
        "         C_ADDRESS," +
        "         C_COMMENT" +
        " order by" +
        "         revenue desc"
    // }
  }

  def getResultString10: String = {
    "C_CUSTKEY|C_NAME|REVENUE|C_ACCTBAL|N_NAME|C_ADDRESS|C_PHONE|C_COMMENT"
  }

  def getTempQuery11: String = {
    " select" +
        "         sum(ps_supplycost * ps_availqty) * 0.0001" +
        " from" +
        "         PARTSUPP," +
        "         SUPPLIER," +
        "         NATION" +
        " where" +
        "         ps_suppkey = s_suppkey" +
        "         and s_nationkey = n_nationkey" +
        "         and n_name = 'GERMANY'"
    // }
  }

  def getQuery11(value: Any): String = {
    //    1. NATION = GERMANY;
    //    2. FRACTION = 0.0001.
    " select" +
        "         ps_partkey," +
        "         sum(ps_supplycost * ps_availqty) as value" +
        " from" +
        "         PARTSUPP," +
        "         SUPPLIER," +
        "         NATION" +
        " where" +
        "         ps_suppkey = s_suppkey" +
        "         and s_nationkey = n_nationkey" +
        "         and n_name = 'GERMANY'" +
        " group by" +
        "         ps_partkey having" +
        "         sum(ps_supplycost * ps_availqty) > " +
        value +
        " order by" +
        "         value desc"
  }

  def getResultString11: String = {
    "PS_PARTKEY|VALUE"
  }


  def getQuery12: String = {
    //    1.SHIPMODE1 = MAIL;
    //    2. SHIPMODE2 = SHIP;
    //    3. DATE = 1994-01-01.
    "select" +
        "         l_shipmode," +
        "         sum(case" +
        "                 when o_orderpriority ='1-URGENT'" +
        "                 or o_orderpriority ='2-HIGH'" +
        "                 then 1" +
        "                 else 0" +
        "                 end" +
        "         ) as high_line_count," +
        "         sum(case" +
        "                 when o_orderpriority <> '1-URGENT'" +
        "                 and o_orderpriority <> '2-HIGH'" +
        "                 then 1" +
        "                 else 0" +
        "                 end" +
        "         ) as low_line_count" +
        " from" +
        "         ORDERS," +
        "         LINEITEM" +
        " where" +
        "         o_orderkey = l_orderkey" +
        "         and l_shipmode in ('MAIL', 'SHIP')" +
        "         and l_commitdate < l_receiptdate" +
        "         and l_shipdate < l_commitdate" +
        "         and l_receiptdate >= add_months('1994-01-01',0)" +
        "         and l_receiptdate < add_months('1994-01-01',12)" +
        " group by" +
        "         l_shipmode" +
        " order by" +
        "         l_shipmode"
  }

  def getResultString12: String = {
    "L_SHIPMODE|HIGH_LINE_COUNT|LOW_LINE_COUNT"
  }

  def getTempQuery13(useIndex: Boolean): String = {
    if (!useIndex) {
      "select" +
          "        C_CUSTKEY," +
          "        count(o_orderkey) as c_count" +
          " from" +
          "        CUSTOMER left outer join ORDERS on" +
          "        C_CUSTKEY = o_custkey" +
          "        and o_comment not like '%special%requests%'" +
          " group by" +
          "        C_CUSTKEY"
    } else {
      "select" +
          "        C_CUSTKEY," +
          "        count(o_orderkey) as c_count" +
          " from" +
          "        CUSTOMER left outer join ORDERS_CUST on" +
          "        C_CUSTKEY = o_custkey" +
          "        and o_comment not like '%special%requests%'" +
          " group by" +
          "        C_CUSTKEY"
    }
  }

  def getQuery13: String = {
    //    1. WORD1 = special.
    //    2. WORD2 = requests.
    "select" +
        "        c_count, " +
        "        count(*) as custdist" +
        " from " +
        "         ViewQ13" +
        " group by" +
        "         c_count" +
        " order by" +
        "         custdist desc," +
        "         c_count desc"
  }

  def getResultString13: String = {
    "C_COUNT|CUSTDIST"
  }

  def getQuery14(useIndex: Boolean): String = {
    // 1.DATE = 1995-09-01.
    if (!useIndex) {
      "select" +
          "         100.00 * sum(case" +
          "                 when p_type like 'PROMO%'" +
          "                 then l_extendedprice*(1-l_discount)" +
          "                 else 0" +
          "                 end" +
          "         ) / sum(l_extendedprice * (1 - l_discount)) as promo_revenue" +
          " from" +
          "         LINEITEM," +
          "         PART" +
          " where" +
          "         l_partkey = p_partkey" +
          "         and l_shipdate >= add_months('1995-09-01',0)" +
          "         and l_shipdate < add_months ('1995-09-01', 1)"
    } else {
      "select" +
          "         100.00 * sum(case" +
          "                 when p_type like 'PROMO%'" +
          "                 then l_extendedprice*(1-l_discount)" +
          "                 else 0" +
          "                 end" +
          "         ) / sum(l_extendedprice * (1 - l_discount)) as promo_revenue" +
          " from" +
          "         LINEITEM_PART," +
          "         PART" +
          " where" +
          "         l_partkey = p_partkey" +
          "         and l_shipdate >= add_months('1995-09-01',0)" +
          "         and l_shipdate < add_months ('1995-09-01', 1)"
    }
  }

  def getResultString14: String = {
    "PROMO_REVENUE"
  }

  def getTempQuery15_1: String = {
    "select" +
        "         l_suppkey as supplier_no," +
        "         sum(l_extendedprice * (1 - l_discount)) as total_revenue" +
        " from" +
        "         LINEITEM" +
        " where" +
        "         l_shipdate >= add_months('1996-01-01',0)" +
        "         and l_shipdate < add_months('1996-01-01',3) " +
        " group by" +
        "         l_suppkey"
  }

  def getTempQuery15_2: String = {
    "select" +
        "          max(total_revenue) as max_revenue" +
        " from" +
        "          revenue"
  }

  def getQuery15: String = {
    "select       " +
        "         s_suppkey," +
        "         s_name," +
        "         s_address," +
        "         s_phone," +
        "         total_revenue" +
        " from" +
        "         SUPPLIER, revenue, ViewQ15 " +
        " where" +
        "         s_suppkey = supplier_no" +
        "         and total_revenue = (" +
        "                       select" +
        "                             max_revenue" +
        "                       from" +
        "                             ViewQ15" +
        "   ) " +
        " order by" +
        "        s_suppkey"
  }

  def getResultString15: String = {
    "S_SUPPKEY|S_NAME|S_ADDRESS|S_PHONE|TOTAL_REVENUE"
  }

  def getQuery16: String = {
    //    1. BRAND = Brand#45.
    //    2. TYPE = MEDIUM POLISHED .
    //    3. SIZE1 = 49
    //    4. SIZE2 = 14
    //    5. SIZE3 = 23
    //    6. SIZE4 = 45
    //    7. SIZE5 = 19
    //    8. SIZE6 = 3
    //    9. SIZE7 = 36
    //    10. SIZE8 = 9.
    "select" +
        "         p_brand," +
        "         p_type," +
        "         p_size," +
        "         count(distinct ps_suppkey) as supplier_cnt" +
        " from" +
        "         PARTSUPP," +
        "         PART" +
        " where" +
        "         p_partkey = ps_partkey" +
        "         and p_brand <> 'Brand#45'" +
        "         and p_type not like 'MEDIUM POLISHED%'" +
        "         and p_size in (49, 14, 23, 45, 19, 3, 36, 9)" +
        "         and ps_suppkey not in (" +
        "                 select" +
        "                         s_suppkey" +
        "                 from" +
        "                         SUPPLIER" +
        "                 where" +
        "                         s_comment like '%Customer%Complaints%'" +
        "         )" +
        " group by" +
        "         p_brand," +
        "         p_type," +
        "         p_size" +
        " order by" +
        "         supplier_cnt desc," +
        "         p_brand," +
        "         p_type," +
        "         p_size"
  }

  def getResultString16: String = {
    "P_BRAND|P_TYPE|P_SIZE|SUPPLIER_CNT"
  }

  def getTempQuery17(useIndex: Boolean): String = {
    if (!useIndex) {
      "select" +
          "        l_partkey as v_partkey, " +
          "        0.2 * avg(l_quantity) as v_quantity" +
          " from" +
          "        LINEITEM" +
          " group by" +
          "       l_partkey"
    } else {
      "select" +
          "        l_partkey as v_partkey, " +
          "        0.2 * avg(l_quantity) as v_quantity" +
          " from" +
          "        LINEITEM_PART" +
          " group by" +
          "       l_partkey"
    }
  }

  def getQuery17(useIndex: Boolean): String = {
    //    1. BRAND = Brand#23;
    //    2. CONTAINER = MED BOX.
    if (!useIndex) {
      "select" +
          "         sum(l_extendedprice) / 7.0 as avg_yearly" +
          " from" +
          "         LINEITEM," +
          "         PART," +
          "         ViewQ17" +
          " where" +
          "         p_partkey = l_partkey" +
          "         and p_brand = 'Brand#23'" +
          // "         and p_container = 'MED BOX'" +
          "         and p_container = 'SM PACK'" +
          "         and l_quantity < v_quantity" +
          "         and v_partkey = p_partkey"
    } else {
      "select" +
          "         sum(l_extendedprice) / 7.0 as avg_yearly" +
          " from" +
          "         LINEITEM_PART," +
          "         PART," +
          "         ViewQ17" +
          " where" +
          "         p_partkey = l_partkey" +
          "         and p_brand = 'Brand#23'" +
          "         and p_container = 'MED BOX'" +
          "         and l_quantity < v_quantity" +
          "         and v_partkey = p_partkey"
    }
  }

  def getResultString17: String = {
    "AVG_YEARLY"
  }

  def getQuery18: String = {
    // 1.QUANTITY = 300

    "    select" +
        "    C_NAME," +
        "    C_CUSTKEY," +
        "    o_orderkey," +
        "    o_orderdate," +
        "    o_totalprice," +
        "    sum(l_quantity)" +
        "    from" +
        "    LINEITEM," +
        "    ORDERS," +
        "    (" +
        "        select" +
        "            l_orderkey as o" +
        "            from" +
        "            LINEITEM" +
        "            group by" +
        "            l_orderkey having sum(l_quantity) > 300" +
        "        ) as temp," +
        "    CUSTOMER" +
        "    where" +
        "    l_orderkey = temp.o" +
        "    and C_CUSTKEY = o_custkey" +
        "    and o_orderkey = l_orderkey" +
        "    group by" +
        "        C_NAME," +
        "    C_CUSTKEY," +
        "    o_orderkey," +
        "    o_orderdate," +
        "    o_totalprice" +
        "    order by" +
        "        o_totalprice desc," +
        "    o_orderdate"
  }

  def getResultString18: String = {
    "C_NAME|C_CUSTKEY|O_ORDERKEY|O_ORDERDATE|O_TOTALPRICE|Sum(L_QUANTITY)"
  }

  def getQuery19(useIndex: Boolean): String = {
    //    1. QUANTITY1 = 1.
    //    2. QUANTITY2 = 10.
    //    3. QUANTITY3 = 20.
    //    4. BRAND1 = Brand#12.
    //    5. BRAND2 = Brand#23.
    //    6. BRAND3 = Brand#34.
    if (!useIndex) {
      "select" +
          "         sum(l_extendedprice * (1 - l_discount) ) as revenue" +
          " from" +
          "         LINEITEM," +
          "         PART" +
          " where" +
          "         (" +
          "                 p_partkey = l_partkey" +
          "                 and p_brand = 'Brand#12'" +
          "                 and p_container in ('SM CASE', 'SM BOX', 'SM PACK', 'SM PKG')" +
          "                 and l_quantity >= 1 and l_quantity <= 1 + 10" +
          "                 and p_size between 1 and 5" +
          "                 and l_shipmode in ('AIR', 'AIR REG')" +
          "                 and l_shipinstruct = 'DELIVER IN PERSON'" +
          "         )" +
          "         or" +
          "         (" +
          "                 p_partkey = l_partkey" +
          "                 and p_brand = 'Brand#23'" +
          "                 and p_container in ('MED BAG', 'MED BOX', 'MED PKG', 'MED PACK')" +
          "                 and l_quantity >= 10 and l_quantity <= 10 + 10" +
          "                 and p_size between 1 and 10" +
          "                 and l_shipmode in ('AIR', 'AIR REG')" +
          "                 and l_shipinstruct = 'DELIVER IN PERSON'" +
          "         )" +
          "         or" +
          "         (" +
          "                 p_partkey = l_partkey" +
          "                 and p_brand = 'Brand#34'" +
          "                 and p_container in ( 'LG CASE', 'LG BOX', 'LG PACK', 'LG PKG')" +
          "                 and l_quantity >= 20 and l_quantity <= 20 + 10" +
          "                 and p_size between 1 and 15" +
          "                 and l_shipmode in ('AIR', 'AIR REG')" +
          "                 and l_shipinstruct = 'DELIVER IN PERSON'" +
          "         )"
    } else {
      "select" +
          "         sum(l_extendedprice * (1 - l_discount) ) as revenue" +
          " from" +
          "         LINEITEM_PART," +
          "         PART" +
          " where" +
          "         (" +
          "                 p_partkey = l_partkey" +
          "                 and p_brand = 'Brand#12'" +
          "                 and p_container in ('SM CASE', 'SM BOX', 'SM PACK', 'SM PKG')" +
          "                 and l_quantity >= 1 and l_quantity <= 1 + 10" +
          "                 and p_size between 1 and 5" +
          "                 and l_shipmode in ('AIR', 'AIR REG')" +
          "                 and l_shipinstruct = 'DELIVER IN PERSON'" +
          "         )" +
          "         or" +
          "         (" +
          "                 p_partkey = l_partkey" +
          "                 and p_brand = 'Brand#23'" +
          "                 and p_container in ('MED BAG', 'MED BOX', 'MED PKG', 'MED PACK')" +
          "                 and l_quantity >= 10 and l_quantity <= 10 + 10" +
          "                 and p_size between 1 and 10" +
          "                 and l_shipmode in ('AIR', 'AIR REG')" +
          "                 and l_shipinstruct = 'DELIVER IN PERSON'" +
          "         )" +
          "         or" +
          "         (" +
          "                 p_partkey = l_partkey" +
          "                 and p_brand = 'Brand#34'" +
          "                 and p_container in ( 'LG CASE', 'LG BOX', 'LG PACK', 'LG PKG')" +
          "                 and l_quantity >= 20 and l_quantity <= 20 + 10" +
          "                 and p_size between 1 and 15" +
          "                 and l_shipmode in ('AIR', 'AIR REG')" +
          "                 and l_shipinstruct = 'DELIVER IN PERSON'" +
          "         )"
    }
    // }
  }

  def getResultString19: String = {
    "REVENUE"
  }

  def getTempQuery20(useIndex: Boolean): String = {
    if (!useIndex) {
      "select" +
          "               0.5 * sum(l_quantity) as v_quantity," +
          "               l_partkey as v_partkey," +
          "               l_suppkey as v_suppkey" +
          " from" +
          "               LINEITEM" +
          " where" +
          "               l_shipdate >= add_months('1994-01-01',0)" +
          "               and l_shipdate < add_months('1994-01-01', 12)" +
          " group by" +
          "               l_partkey, l_suppkey"
    } else {
      "select" +
          "               0.5 * sum(l_quantity) as v_quantity," +
          "               l_partkey as v_partkey," +
          "               l_suppkey as v_suppkey" +
          " from" +
          "               LINEITEM_PART" +
          " where" +
          "               l_shipdate >= add_months('1994-01-01',0)" +
          "               and l_shipdate < add_months('1994-01-01', 12)" +
          " group by" +
          "               l_partkey, l_suppkey"
    }
  }

  def getQuery20: String = {
    //    1. COLOR = forest.
    //    2. DATE = 1994-01-01.
    //    3. NATION = CANADA.
    "select" +
        "         s_name," +
        "         s_address" +
        " from" +
        "         SUPPLIER, NATION" +
        " where" +
        "         s_suppkey in (" +
        "                 select" +
        "                         ps_suppkey" +
        "                 from" +
        "                         PARTSUPP, ViewQ20" +
        "                 where" +
        "                         ps_partkey in (" +
        "                                 select" +
        "                                         p_partkey" +
        "                                 from" +
        "                                         PART" +
        "                                 where" +
        "                                         p_name like 'khaki%'" +
        "                         )" +
        "                         and ps_availqty > v_quantity" +
        "                         and v_partkey = ps_partkey" +
        "                         and v_suppkey = ps_suppkey" +
        "         )" +
        "         and s_nationkey = n_nationkey" +
        "         and n_name = 'CANADA'" +
        " order by" +
        "         s_name"
  }

  def getResultString20: String = {
    "S_NAME|S_ADDRESS"
  }

  def getQuery21: String = {
    // NATION = SAUDI ARABIA.
    "select" +
        "         s_name," +
        "         count(*) as numwait" +
        " from" +
        "         SUPPLIER," +
        "         LINEITEM l1," +
        "         ORDERS," +
        "         NATION" +
        " where" +
        "         s_suppkey = l1.l_suppkey" +
        "         and o_orderkey = l1.l_orderkey" +
        "         and o_orderstatus = 'F'" +
        "         and l1.l_receiptdate > l1.l_commitdate" +
        "         and exists (" +
        "                 select" +
        "                         *" +
        "                 from" +
        "                         LINEITEM l2" +
        "                 where" +
        "                         l2.l_orderkey = l1.l_orderkey" +
        "                         and l2.l_suppkey <> l1.l_suppkey" +
        "         )" +
        "         and not exists (" +
        "                 select" +
        "                         *" +
        "                 from" +
        "                         LINEITEM l3" +
        "                 where" +
        "                         l3.l_orderkey = l1.l_orderkey" +
        "                         and l3.l_suppkey <> l1.l_suppkey" +
        "                         and l3.l_receiptdate > l3.l_commitdate" +
        "         )" +
        "         and s_nationkey = n_nationkey" +
        "         and n_name = 'VIETNAM'" +
        " group by" +
        "         s_name" +
        " order by" +
        "         numwait desc," +
        "         s_name"
  }

  def getResultString21: String = {
    "S_NAME|NUMWAIT"
  }

  def getTempQuery22(useIndex: Boolean): String = {
    "select" +
        "         avg(C_ACCTBAL)" +
        " from" +
        "         CUSTOMER" +
        " where" +
        "         C_ACCTBAL > 0.00" +
        "         and SUBSTR (C_PHONE,1,2) in" +
        "         ('13','31','23','29','30','18','17')"

  }

  def getQuery22(value: String, useIndex: Boolean): String = {
    if (!useIndex) {
      "select" +
          "         cntrycode," +
          "         count(*) as numcust," +
          "         sum(C_ACCTBAL) as totacctbal" +
          " from (" +
          "         select" +
          "                 SUBSTR(C_PHONE,1,2) as cntrycode," +
          "                 C_ACCTBAL" +
          "         from" +
          "                 CUSTOMER  left outer join  ORDERS  on  o_custkey = C_CUSTKEY  " +
          "         where" +
          "                 SUBSTR(C_PHONE,1,2) IN" +
          "                         ('13','31','23','29','30','18','17')" +
          "                 and C_ACCTBAL > " +
          "                 " + value +
          "                 and o_orderkey IS NULL " +
          "         ) as custsale" +
          " group by" +
          "         cntrycode" +
          " order by" +
          "         cntrycode"
    } else {
      "select" +
          "         cntrycode," +
          "         count(*) as numcust," +
          "         sum(C_ACCTBAL) as totacctbal" +
          " from (" +
          "         select" +
          "                 SUBSTR(C_PHONE,1,2) as cntrycode," +
          "                 C_ACCTBAL" +
          "         from" +
          "                 CUSTOMER  left outer join  ORDERS_CUST  on  o_custkey = C_CUSTKEY  " +
          "         where" +
          "                 SUBSTR(C_PHONE,1,2) IN" +
          "                         ('13','31','23','29','30','18','17')" +
          "                 and C_ACCTBAL > " +
          "                 " + value +
          "                 and o_orderkey IS NULL " +
          "         ) as custsale" +
          " group by" +
          "         cntrycode" +
          " order by" +
          "         cntrycode"
    }
  }

  def getResultString22: String = {
    "CNTRYCODE|NUMCUST|TOTACCTBAL"
  }

}
<|MERGE_RESOLUTION|>--- conflicted
+++ resolved
@@ -46,100 +46,6 @@
       planPrintStream = new PrintStream(planFileStream)
     }
 
-<<<<<<< HEAD
-     var queryFileStream: FileOutputStream = new FileOutputStream(new File(queryFileName))
-     var queryPrintStream:PrintStream = new PrintStream(queryFileStream)
-
-
-     val resultFormat = queryNumber match {
-       case "q" => getResultString()
-       case "q1" => getResultString1()
-       case "q2" => getResultString2()
-       case "q3" => getResultString3()
-       case "q4" => getResultString4()
-       case "q5" => getResultString5()
-       case "q6" => getResultString6()
-       case "q7" => getResultString7()
-       case "q8" => getResultString8()
-       case "q9" => getResultString9()
-       case "q10" => getResultString10()
-       case "q11" => getResultString11()
-       case "q12" => getResultString12()
-       case "q13" => getResultString13()
-       case "q14" => getResultString14()
-       case "q15" => getResultString15()
-       case "q16" => getResultString16()
-       case "q17" => getResultString17()
-       case "q18" => getResultString18()
-       case "q19" => getResultString19()
-       case "q20" => getResultString20()
-       case "q21" => getResultString21()
-       case "q22" => getResultString22()
-       case "q1s" => getResultString1s()
-       case "q3s" => getResultString3()
-       case "q5s" => getResultString5s()
-       case "q6s" => getResultString6()
-       case "q10s" => getResultString10()
-     }
-
-     try {
-       println(s"Started executing $queryNumber")
-       if (isResultCollection) {
-         val resultSet = queryExecution(queryNumber, sqlContext, useIndex, true)
-         println(s"$queryNumber : ${resultSet.length}")
-
-         for (row <- resultSet) {
-           queryPrintStream.println(row.toSeq.map {
-             case d: Double => "%18.4f".format(d).trim()
-             case v => v
-           }.mkString(","))
-         }
-         println(s"$queryNumber Result Collected in file $queryFileName")
-       } else {
-         var totalTimeForLast5Iterations: Long = 0
-         var bestTime: Long=0
-         queryPrintStream.println(queryNumber)
-         for (i <- 1 to (warmup + runsForAverage)) {
-           val startTime = System.currentTimeMillis()
-           var cnts : Array[Row]= null
-           if(i == 1 ){
-             cnts = queryExecution(queryNumber, sqlContext, useIndex, true)
-           }else{
-             cnts = queryExecution(queryNumber, sqlContext, useIndex)
-           }
-           for (s <- cnts) {
-             //just iterating over result
-           }
-           val endTime = System.currentTimeMillis()
-           val iterationTime = endTime - startTime
-           if(i==1){
-             bestTime = iterationTime
-           }else{
-             if(iterationTime < bestTime)
-               bestTime = iterationTime
-           }
-           queryPrintStream.println(s"$iterationTime")
-           if (i > warmup) {
-             totalTimeForLast5Iterations += iterationTime
-           }
-           cnts=null
-         }
-         queryPrintStream.println(s"${totalTimeForLast5Iterations / runsForAverage}")
-         avgPrintStream.println(s"$queryNumber,$bestTime / ${totalTimeForLast5Iterations / runsForAverage}")
-       }
-       println(s"Finished executing $queryNumber")
-     } catch {
-       case e: Exception => {
-         e.printStackTrace(queryPrintStream)
-         e.printStackTrace(avgPrintStream)
-         println(s" Exception while executing $queryNumber in written to file $queryFileName")
-       }
-     } finally {
-         queryPrintStream.close()
-         queryFileStream.close()
-     }
-   }
-=======
     val queryFileStream: FileOutputStream = new FileOutputStream(new File(queryFileName))
     val queryPrintStream: PrintStream = new PrintStream(queryFileStream)
 
@@ -227,7 +133,6 @@
     }
     // scalastyle:on println
   }
->>>>>>> 297ab90b
 
   def printPlan(df: DataFrame, query: String): Unit = {
     // scalastyle:off println
