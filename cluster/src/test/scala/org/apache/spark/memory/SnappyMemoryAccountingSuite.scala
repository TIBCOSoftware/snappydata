/*
 * Copyright (c) 2016 SnappyData, Inc. All rights reserved.
 *
 * Licensed under the Apache License, Version 2.0 (the "License"); you
 * may not use this file except in compliance with the License. You
 * may obtain a copy of the License at
 *
 * http://www.apache.org/licenses/LICENSE-2.0
 *
 * Unless required by applicable law or agreed to in writing, software
 * distributed under the License is distributed on an "AS IS" BASIS,
 * WITHOUT WARRANTIES OR CONDITIONS OF ANY KIND, either express or
 * implied. See the License for the specific language governing
 * permissions and limitations under the License. See accompanying
 * LICENSE file.
 */

package org.apache.spark.memory

<<<<<<< HEAD
import java.nio.charset.StandardCharsets
import java.sql.SQLException

import com.gemstone.gemfire.cache.LowMemoryException

import scala.actors.Futures._
=======
import java.sql.SQLException

import scala.actors.Futures._

>>>>>>> 194ad249
import com.gemstone.gemfire.internal.cache.{GemFireCacheImpl, LocalRegion}
import io.snappydata.externalstore.Data
import io.snappydata.test.dunit.DistributedTestBase.InitializeRun

import org.apache.spark.SparkEnv
<<<<<<< HEAD
import org.apache.spark.sql.catalyst.InternalRow
import org.apache.spark.sql.catalyst.expressions.{SpecificMutableRow, UnsafeProjection, UnsafeRow}
import org.apache.spark.sql.types._
import org.apache.spark.sql.{CachedDataFrame, Row, SnappyContext, SnappySession}
import org.apache.spark.unsafe.types.UTF8String
=======
import org.apache.spark.sql.types.{IntegerType, StringType, StructField, StructType}
import org.apache.spark.sql.{Row, SnappyContext, SnappySession}
>>>>>>> 194ad249


class SnappyMemoryAccountingSuite extends MemoryFunSuite {

  InitializeRun.setUp()


  val struct = (new StructType())
      .add(StructField("col1", IntegerType, true))
      .add(StructField("col2", IntegerType, true))
      .add(StructField("col3", IntegerType, true))

  val options = Map("PARTITION_BY" -> "col1", "EVICTION_BY" ->
    "LRUHEAPPERCENT", "OVERFLOW" -> "true")
  val coptions = Map("PARTITION_BY" -> "col1", "BUCKETS" -> "1",
    "EVICTION_BY" -> "LRUHEAPPERCENT", "OVERFLOW" -> "true")
  val cwoptions = Map("BUCKETS" -> "1", "EVICTION_BY" -> "LRUHEAPPERCENT", "OVERFLOW" -> "true")
  val roptions = Map("EVICTION_BY" -> "LRUHEAPPERCENT", "OVERFLOW" -> "true",
    "PERSISTENCE" -> "NONE")
  val poptions = Map("PARTITION_BY" -> "col1", "BUCKETS" -> "1", "PERSISTENCE" -> "SYNCHRONOUS")
  val memoryMode = MemoryMode.ON_HEAP

  test("Test drop table accounting for column partitioned table") {
    val sparkSession = createSparkSession(1, 0, 2000000L)
    val snSession = new SnappySession(sparkSession.sparkContext)
    LocalRegion.MAX_VALUE_BEFORE_ACQUIRE = 1
    val options = Map("PARTITION_BY" -> "col1",
      "BUCKETS" -> "1",
      "EVICTION_BY" -> "LRUHEAPPERCENT",
      "OVERFLOW" -> "true"
    )
    val beforeTableSize = SparkEnv.get.memoryManager.storageMemoryUsed
    snSession.createTable("t1", "column", struct, options)
    val afterTableSize = SparkEnv.get.memoryManager.storageMemoryUsed
    assert(afterTableSize > beforeTableSize)

    val row = Row(100000000, 10000000, 10000000)
    (1 to 10).map(i => snSession.insert("t1", row))
    val afterInsertSize = SparkEnv.get.memoryManager.storageMemoryUsed
    snSession.dropTable("t1")
    val afterDropSize = SparkEnv.get.memoryManager.storageMemoryUsed
    // For less number of rows in table the below assertion might
    // fail as some of hive table store dropped table entries.
    assert(afterDropSize < afterInsertSize)
  }

  test("Test drop table accounting for replicated table") {
    val sparkSession = createSparkSession(1, 0, 2000000L)
    val snSession = new SnappySession(sparkSession.sparkContext)
    LocalRegion.MAX_VALUE_BEFORE_ACQUIRE = 1
    val options = Map.empty[String, String]

    val beforeTableSize = SparkEnv.get.memoryManager.storageMemoryUsed
    snSession.createTable("t1", "row", struct, options)
    val afterTableSize = SparkEnv.get.memoryManager.storageMemoryUsed
    assert(afterTableSize > beforeTableSize)

    val row = Row(100000000, 10000000, 10000000)
    (1 to 10).map(i => snSession.insert("t1", row))
    val afterInsertSize = SparkEnv.get.memoryManager.storageMemoryUsed
    snSession.dropTable("t1")
    val afterDropSize = SparkEnv.get.memoryManager.storageMemoryUsed
    // For less number of rows in table the below assertion might
    // fail as some of hive table store dropped table entries.
    assert(afterDropSize < afterInsertSize)
  }

  test("Test truncate table accounting for replicated table") {
    val sparkSession = createSparkSession(1, 0, 2000000L)
    val snSession = new SnappySession(sparkSession.sparkContext)
    LocalRegion.MAX_VALUE_BEFORE_ACQUIRE = 1
    val options = Map.empty[String, String]

    val beforeTableSize = SparkEnv.get.memoryManager.storageMemoryUsed
    snSession.createTable("t1", "row", struct, options)
    val afterTableSize = SparkEnv.get.memoryManager.storageMemoryUsed
    assert(afterTableSize > beforeTableSize)

    val row = Row(100000000, 10000000, 10000000)
    (1 to 10).map(i => snSession.insert("t1", row))
    val afterInsertSize = SparkEnv.get.memoryManager.storageMemoryUsed
    snSession.truncateTable("t1")
    val afterTruncateSize = SparkEnv.get.memoryManager.storageMemoryUsed
    assert(afterTruncateSize < afterInsertSize)
  }

  test("Test truncate table accounting for PR table") {
    val sparkSession = createSparkSession(1, 0, 2000000L)
    val snSession = new SnappySession(sparkSession.sparkContext)
    LocalRegion.MAX_VALUE_BEFORE_ACQUIRE = 1
    val options = Map("PARTITION_BY" -> "col1",
      "BUCKETS" -> "1",
      "EVICTION_BY" -> "LRUHEAPPERCENT",
      "OVERFLOW" -> "true"
    )

    val beforeTableSize = SparkEnv.get.memoryManager.storageMemoryUsed
    snSession.createTable("t1", "row", struct, options)
    val afterTableSize = SparkEnv.get.memoryManager.storageMemoryUsed
    assert(afterTableSize > beforeTableSize)

    val row = Row(100000000, 10000000, 10000000)
    (1 to 10).map(i => snSession.insert("t1", row))
    val afterInsertSize = SparkEnv.get.memoryManager.storageMemoryUsed
    snSession.truncateTable("t1")
    val afterTruncateSize = SparkEnv.get.memoryManager.storageMemoryUsed
    assert(afterTruncateSize < afterInsertSize)
  }

  test("Test delete all accounting for replicated table") {
    val sparkSession = createSparkSession(1, 0, 2000000L)
    val snSession = new SnappySession(sparkSession.sparkContext)
    LocalRegion.MAX_VALUE_BEFORE_ACQUIRE = 1
    val options = Map.empty[String, String]

    val beforeTableSize = SparkEnv.get.memoryManager.storageMemoryUsed
    snSession.createTable("t1", "row", struct, options)
    val afterTableSize = SparkEnv.get.memoryManager.storageMemoryUsed
    assert(afterTableSize > beforeTableSize)

    val row = Row(100000000, 10000000, 10000000)
    (1 to 10).map(i => snSession.insert("t1", row))
    val afterInsertSize = SparkEnv.get.memoryManager.storageMemoryUsed
    snSession.sql("delete from t1")
    val afetrDeleteSize = SparkEnv.get.memoryManager.storageMemoryUsed
    assert(afetrDeleteSize < afterInsertSize)
  }

  test("Test delete all accounting for PR table") {
    val sparkSession = createSparkSession(1, 0, 2000000L)
    val snSession = new SnappySession(sparkSession.sparkContext)
    LocalRegion.MAX_VALUE_BEFORE_ACQUIRE = 1
    val options = Map("PARTITION_BY" -> "col1",
      "BUCKETS" -> "1",
      "EVICTION_BY" -> "LRUHEAPPERCENT",
      "OVERFLOW" -> "true"
    )

    val beforeTableSize = SparkEnv.get.memoryManager.storageMemoryUsed
    snSession.createTable("t1", "row", struct, options)
    val afterTableSize = SparkEnv.get.memoryManager.storageMemoryUsed
    assert(afterTableSize > beforeTableSize)

    val row = Row(100000000, 10000000, 10000000)
    (1 to 10).map(i => snSession.insert("t1", row))
    val afterInsertSize = SparkEnv.get.memoryManager.storageMemoryUsed
    snSession.sql("delete from t1")
    val afetrDeleteSize = SparkEnv.get.memoryManager.storageMemoryUsed
    assert(afetrDeleteSize < afterInsertSize)
  }

  test("Test drop table accounting for row partitioned table") {
    val sparkSession = createSparkSession(1, 0, 2000000L)
    val snSession = new SnappySession(sparkSession.sparkContext)
    LocalRegion.MAX_VALUE_BEFORE_ACQUIRE = 1
    val options = Map("PARTITION_BY" -> "col1",
      "BUCKETS" -> "1",
      "EVICTION_BY" -> "LRUHEAPPERCENT",
      "OVERFLOW" -> "true"
    )

    val beforeTableSize = SparkEnv.get.memoryManager.storageMemoryUsed
    snSession.createTable("t1", "row", struct, options)
    val afterTableSize = SparkEnv.get.memoryManager.storageMemoryUsed
    assert(afterTableSize > beforeTableSize)

    val row = Row(100000000, 10000000, 10000000)
    (1 to 10).map(i => snSession.insert("t1", row))
    val afterInsertSize = SparkEnv.get.memoryManager.storageMemoryUsed
    snSession.dropTable("t1")
    val afterDropSize = SparkEnv.get.memoryManager.storageMemoryUsed
    // For less number of rows in table the below assertion might
    // fail as some of hive table store dropped table entries.
    assert(afterDropSize < afterInsertSize)
  }


  test("Test accounting for column table with eviction") {
    val sparkSession = createSparkSession(1, 0, 10000L)
    val snSession = new SnappySession(sparkSession.sparkContext)
    LocalRegion.MAX_VALUE_BEFORE_ACQUIRE = 1
    val options = Map("PARTITION_BY" -> "col1",
      "BUCKETS" -> "1",
      "EVICTION_BY" -> "LRUHEAPPERCENT",
      "OVERFLOW" -> "true"
    )
    snSession.createTable("t1", "column", struct, options)
    SparkEnv.get.memoryManager.asInstanceOf[SnappyUnifiedMemoryManager].dropAllObjects(memoryMode)
    assert(SparkEnv.get.memoryManager.storageMemoryUsed == 0)
    val taskAttemptId = 0L
    // artificially acquire memory
    SparkEnv.get.memoryManager.acquireExecutionMemory(5000L, taskAttemptId, memoryMode)

    var totalEvictedBytes = 0L

    val memoryEventListener = new MemoryEventListener {
      override def onEviction(objectName: String, evictedBytes: Long): Unit = {
        totalEvictedBytes += evictedBytes
      }
    }
    SnappyUnifiedMemoryManager.addMemoryEventListener(memoryEventListener)

    // 208 *10. 208 is the row size + memory overhead

    var rows = 0
    // scalastyle:off
    try {
      for (i <- 1 to 100) {
        val row = Row(100000000, 10000000, 10000000)
        snSession.insert("t1", row)
        rows += 1
      }
    } catch {
      case sqle: SQLException if sqle.getSQLState == "XCL54" =>
        println(s"RowCount3 in exception = $rows")
        assert(totalEvictedBytes > 0)
    }
    // scalastyle:on
    val count = snSession.sql("select * from t1").count()
    assert(count == rows)
    snSession.dropTable("t1")
  }

  test("Test accounting for recovery of row partitioned tables with lru count & no persistent") {
    var sparkSession = createSparkSession(1, 0, 100000L)
    var snSession = new SnappySession(sparkSession.sparkContext)
    LocalRegion.MAX_VALUE_BEFORE_ACQUIRE = 1
    val options = "OPTIONS (BUCKETS '1', " +
        "PARTITION_BY 'Col1', " +
        "PERSISTENCE 'none', " +
        "EVICTION_BY 'LRUCOUNT 3', " +
        "OVERFLOW 'true')"
    snSession.sql("CREATE TABLE t1 (Col1 INT, Col2 INT, Col3 INT) " + " USING row " +
        options
    )
    val beforeInsertMem = SparkEnv.get.memoryManager.storageMemoryUsed

    val row = Row(100000000, 10000000, 10000000)
    (1 to 5).map(i => snSession.insert("t1", row))

    SnappyContext.globalSparkContext.stop()
    assert(SparkEnv.get == null)
    sparkSession = createSparkSession(1, 0, 100000L)
    snSession = new SnappySession(sparkSession.sparkContext)

    assert(snSession.sql("select * from t1").collect().length == 0)
    val afterRebootMemory = SparkEnv.get.memoryManager.storageMemoryUsed
    assert(beforeInsertMem == afterRebootMemory) // 4 bytes for hashmap. Need to check
    snSession.dropTable("t1")
  }

  test("Test accounting for recovery of row partitioned tables with lru count & persistent") {
    assert(GemFireCacheImpl.getInstance == null)
    var sparkSession = createSparkSession(1, 0, 100000L)
    var snSession = new SnappySession(sparkSession.sparkContext)
    LocalRegion.MAX_VALUE_BEFORE_ACQUIRE = 1
    val options = "OPTIONS (BUCKETS '1', " +
        "PARTITION_BY 'Col1', " +
        "PERSISTENCE 'SYNCHRONOUS', " +
        "EVICTION_BY 'LRUCOUNT 3', " +
        "OVERFLOW 'true')"
    snSession.sql("CREATE TABLE t1 (Col1 INT, Col2 INT, Col3 INT) " + " USING row " +
        options
    )

    val row = Row(100000000, 10000000, 10000000)
    (1 to 5).map(i => snSession.insert("t1", row))
    val beforeRebootMemory = SparkEnv.get.memoryManager.storageMemoryUsed
    SnappyContext.globalSparkContext.stop()

    assert(SparkEnv.get == null)
    sparkSession = createSparkSession(1, 0, 100000L)
    snSession = new SnappySession(sparkSession.sparkContext)

    assert(snSession.sql("select * from t1").collect().length == 5)

    val afterRebootMemory = SparkEnv.get.memoryManager.storageMemoryUsed
    // Due to a design flaw in recovery we always recover one more value than the LRU limit.
    assertApproximate(beforeRebootMemory, afterRebootMemory)
    snSession.dropTable("t1")
  }

  test("Test accounting for recovery of row replicate tables with lru count & no persistent") {

    var sparkSession = createSparkSession(1, 0, 100000L)
    var snSession = new SnappySession(sparkSession.sparkContext)
    LocalRegion.MAX_VALUE_BEFORE_ACQUIRE = 1
    val options = "OPTIONS (EVICTION_BY 'LRUCOUNT 3', OVERFLOW 'true', PERSISTENCE 'none')"
    snSession.sql("CREATE TABLE t1 (Col1 INT, Col2 INT, Col3 INT) USING row " +
        options)
    val beforeInsertMem = SparkEnv.get.memoryManager.storageMemoryUsed

    val row = Row(100000000, 10000000, 10000000)
    (1 to 5).map(i => snSession.insert("t1", row))

    SnappyContext.globalSparkContext.stop()
    assert(SparkEnv.get == null)
    sparkSession = createSparkSession(1, 0, 100000L)
    snSession = new SnappySession(sparkSession.sparkContext)

    assert(snSession.sql("select * from t1").collect().length == 0)
    val afterRebootMemory = SparkEnv.get.memoryManager.storageMemoryUsed
    assert(beforeInsertMem == afterRebootMemory) // 4 bytes for hashmap. Need to check
    snSession.dropTable("t1")
  }

  test("Test accounting for recovery of row replicate tables with lru count & persistent") {
    assert(GemFireCacheImpl.getInstance == null)
    var sparkSession = createSparkSession(1, 0, 100000L)
    var snSession = new SnappySession(sparkSession.sparkContext)
    LocalRegion.MAX_VALUE_BEFORE_ACQUIRE = 1
    val options = "OPTIONS (EVICTION_BY 'LRUCOUNT 3', OVERFLOW 'true', PERSISTENCE 'SYNCHRONOUS')"
    snSession.sql("CREATE TABLE t1 (Col1 INT, Col2 INT, Col3 INT) " + " USING row " +
        options
    )

    val row = Row(100000000, 10000000, 10000000)
    (1 to 5).map(i => snSession.insert("t1", row))

    val beforeRebootMemory = SparkEnv.get.memoryManager.storageMemoryUsed
    SnappyContext.globalSparkContext.stop()
    assert(SparkEnv.get == null)
    sparkSession = createSparkSession(1, 0, 100000L)
    snSession = new SnappySession(sparkSession.sparkContext)

    assert(snSession.sql("select * from t1").collect().length == 5)
    val afterRebootMemory = SparkEnv.get.memoryManager.storageMemoryUsed
    // Due to a design flaw in recovery we always recover one more value than the LRU limit.
    assertApproximate(beforeRebootMemory, afterRebootMemory)
    snSession.dropTable("t1")
  }


  test("Test Recovery column partitioned table") {
    var sparkSession = createSparkSession(1, 0, 100000000L)

    var snSession = new SnappySession(sparkSession.sparkContext)
    LocalRegion.MAX_VALUE_BEFORE_ACQUIRE = 1
    val options = "OPTIONS (BUCKETS '1', PARTITION_BY 'Col1', PERSISTENCE 'SYNCHRONOUS')"
    snSession.sql("CREATE TABLE t1 (Col1 INT, Col2 INT, Col3 INT) " + " USING column " +
        options
    )

    (1 to 10).map(i => snSession.insert("t1", Row(i, 10000000, 10000000)))

    val beforeRebootMemory = SparkEnv.get.memoryManager.storageMemoryUsed
    SnappyContext.globalSparkContext.stop()
    assert(SparkEnv.get == null)
    sparkSession = createSparkSession(1, 0, 1000000L)
    snSession = new SnappySession(sparkSession.sparkContext)

    assert(snSession.sql("select * from t1").collect().length == 10)
    val afterRebootMemory = SparkEnv.get.memoryManager.storageMemoryUsed
    assertApproximate(beforeRebootMemory, afterRebootMemory, 4)
    snSession.dropTable("t1")
  }


  test("Test accounting of eviction for row partitioned table with lru heap percent") {
    val sparkSession = createSparkSession(1, 0, 5000L)
    val snSession = new SnappySession(sparkSession.sparkContext)
    LocalRegion.MAX_VALUE_BEFORE_ACQUIRE = 1
    val options = Map("PARTITION_BY" -> "col1",
      "PERSISTENCE" -> "none",
      "BUCKETS" -> "1",
      "EVICTION_BY" -> "LRUHEAPPERCENT",
      "OVERFLOW" -> "true"
    )
    snSession.createTable("t1", "row", struct, options)
    SparkEnv.get.memoryManager.asInstanceOf[SnappyUnifiedMemoryManager].dropAllObjects(memoryMode)

    val taskAttemptId = 0L
    // artificially acquire memory
    SparkEnv.get.memoryManager.acquireExecutionMemory(4000L, taskAttemptId, memoryMode)
    var memoryIncreaseDuetoEviction = 0L
    val memoryEventListener = new MemoryEventListener {
      override def onPositiveMemoryIncreaseDueToEviction(objectName: String, bytes: Long): Unit = {
        memoryIncreaseDuetoEviction += bytes
      }
    }
    SnappyUnifiedMemoryManager.addMemoryEventListener(memoryEventListener)

    // 208 *10. 208 is the row size + memory overhead
    import scala.util.control.Breaks._

    var rows = 0
    try {
      breakable {
        for (i <- 1 to 20) {
          val row = Row(100000000, 10000000, 10000000)
          snSession.insert("t1", row)
          rows += 1
        }
      }
    } catch {
      case e: Exception => {
        assert(memoryIncreaseDuetoEviction > 0)
      }
    }
    val count = snSession.sql("select * from t1").count()
    assert(count == rows)
    snSession.dropTable("t1")
  }

  test("Test accounting of delete for row partitioned tables") {
    val sparkSession = createSparkSession(1, 0, 10000L)
    val snSession = new SnappySession(sparkSession.sparkContext)
    LocalRegion.MAX_VALUE_BEFORE_ACQUIRE = 1
    snSession.createTable("t1", "row", struct, poptions)
    val afterCreateTable = SparkEnv.get.memoryManager.storageMemoryUsed
    val region = GemFireCacheImpl.getExisting.getRegion("/APP/T1").asInstanceOf[LocalRegion]
    val row = Row(1, 1, 1)
    snSession.insert("t1", row)
    assert(SparkEnv.get.memoryManager.storageMemoryUsed > 0) // borrowed from execution memory
    snSession.delete("t1", "col1=1")
    val afterDelete = SparkEnv.get.memoryManager.storageMemoryUsed
    assert(afterDelete == afterCreateTable)
    snSession.dropTable("t1")
  }


  test("Test Spark Cache") {
    val sparkSession = createSparkSession(1, 0, 10000L)
    val snSession = new SnappySession(sparkSession.sparkContext)
    LocalRegion.MAX_VALUE_BEFORE_ACQUIRE = 1
    val beforeCache = SparkEnv.get.memoryManager.storageMemoryUsed
    val data = Seq(Seq(1, 2, 3), Seq(7, 8, 9), Seq(9, 2, 3), Seq(4, 2, 3), Seq(5, 6, 7))
    val rdd = sparkSession.sparkContext.parallelize(data, 2).map(s => new Data(s(0), s(1), s(2)))
    val dataDF = snSession.createDataFrame(rdd)
    dataDF.cache()
    dataDF.count
    val afterCache = SparkEnv.get.memoryManager.storageMemoryUsed
    assert(afterCache > beforeCache)
  }

  test("Test accounting of delete for replicated tables") {
    val sparkSession = createSparkSession(1, 0, sparkMemory = 1200)
    val snSession = new SnappySession(sparkSession.sparkContext)
    LocalRegion.MAX_VALUE_BEFORE_ACQUIRE = 1
    snSession.createTable("t1", "row", struct, Map.empty[String, String])
    val afterCreateTable = SparkEnv.get.memoryManager.storageMemoryUsed
    val row = Row(1, 1, 1)
    snSession.insert("t1", row)
    assert(SparkEnv.get.memoryManager.storageMemoryUsed > 0) // borrowed from execution memory
    snSession.delete("t1", "col1=1")
    val afterDelete = SparkEnv.get.memoryManager.storageMemoryUsed
    assert(afterDelete == afterCreateTable)
    snSession.dropTable("t1")
  }

  test("Test accounting of update for replicated tables") {
    val sparkSession = createSparkSession(1, 0, 1000000L)
    val snSession = new SnappySession(sparkSession.sparkContext)
    LocalRegion.MAX_VALUE_BEFORE_ACQUIRE = 1
    val struct = (new StructType())
        .add(StructField("col1", IntegerType, true))
        .add(StructField("col2", IntegerType, true))
        .add(StructField("col3", StringType, true))

    snSession.createTable("t1", "row", struct, Map.empty[String, String])
    val row = Row(1, 1, "1")
    snSession.insert("t1", row)
    val afterInsert = SparkEnv.get.memoryManager.storageMemoryUsed
    snSession.update("t1", "COL1=1", Row("XXXXXXXXXX"), "COL3")
    val afterUpdate = SparkEnv.get.memoryManager.storageMemoryUsed
    assert(afterUpdate > afterInsert)
    snSession.dropTable("t1")
  }

  test("Test accounting of update for row partitioned tables") {
    val sparkSession = createSparkSession(1, 0, 1000000L)
    val snSession = new SnappySession(sparkSession.sparkContext)
    LocalRegion.MAX_VALUE_BEFORE_ACQUIRE = 1
    val struct = (new StructType())
        .add(StructField("col1", IntegerType, true))
        .add(StructField("col2", IntegerType, true))
        .add(StructField("col3", StringType, true))

    snSession.createTable("t1", "row", struct, roptions)
    val row = Row(1, 1, "1")
    snSession.insert("t1", row)
    val afterInsert = SparkEnv.get.memoryManager.storageMemoryUsed
    snSession.update("t1", "COL1=1", Row("XXXXXXXXXX"), "COL3")
    val afterUpdate = SparkEnv.get.memoryManager.storageMemoryUsed
    assert(afterUpdate > afterInsert)
    snSession.dropTable("t1")
  }

  test("Test accounting of drop table for replicated tables") {
    val sparkSession = createSparkSession(1, 0)
    val snSession = new SnappySession(sparkSession.sparkContext)
    LocalRegion.MAX_VALUE_BEFORE_ACQUIRE = 1
    val beforeCreateTable = SparkEnv.get.memoryManager.storageMemoryUsed
    snSession.createTable("t1", "row", struct, roptions)
    val row = Row(1, 1, 1)
    snSession.insert("t1", row)
    snSession.dropTable("t1")
    val afterDropTable = SparkEnv.get.memoryManager.storageMemoryUsed
    // Approximate because drop table adds entry in system table which causes memory to grow a bit
    assertApproximate(afterDropTable, beforeCreateTable)
  }

  test("Test storage for column tables with df inserts") {
    val sparkSession = createSparkSession(1, 0, 100000)
    val snSession = new SnappySession(sparkSession.sparkContext)
    LocalRegion.MAX_VALUE_BEFORE_ACQUIRE = 1
    snSession.createTable("t1", "column", struct, cwoptions)
    val afterCreate = SparkEnv.get.memoryManager.storageMemoryUsed
    val data = (1 to 10).toSeq

    val rdd = sparkSession.sparkContext.parallelize(data, 2)
        .map(s => Data1(s, s + 1, s + 2))
    val dataDF = snSession.createDataFrame(rdd)
    dataDF.write.insertInto("t1")
    assert(SparkEnv.get.memoryManager.storageMemoryUsed > afterCreate)
    val count = snSession.sql("select * from t1").count()
    assert(count == 10)
    snSession.dropTable("t1")

  }

  test("Concurrent query mem-check"){
    val sparkSession = createSparkSession(1, 0, 1000000)
    val snSession = new SnappySession(sparkSession.sparkContext)
    LocalRegion.MAX_VALUE_BEFORE_ACQUIRE = 120 * 100

    val options = "OPTIONS (BUCKETS '5', " +
      "PARTITION_BY 'Col1', " +
      "OVERFLOW 'true')"

    snSession.sql("CREATE TABLE t1 (Col1 INT, Col2 INT, Col3 INT) " + " USING row " +
      options
    )
    val rowCount = 100

    def runQueries(i : Int): Unit = {
      for (_ <- 0 until rowCount) {
        snSession.insert("t1", Row(1, 1, 1))
      }
    }

    val tasks = for (i <- 1 to 5) yield future {
      runQueries(i)
    }

    // wait a lot
    awaitAll(20000000L, tasks: _*)

    // Rough estimation of 120 bytes per row
    assert(SparkEnv.get.memoryManager.storageMemoryUsed >= 120 * 100 *5 )
    val count = snSession.sql("select * from t1").count()
    assert(count == 500)
    snSession.dropTable("t1")
  }


  test("CachedDataFrame accounting") {
    val sparkSession = createSparkSession(1, 0, 1000)

    val fieldTypes: Array[DataType] = Array(LongType, StringType, BinaryType)
    val converter = UnsafeProjection.create(fieldTypes)

    val row = new SpecificMutableRow(fieldTypes)
    row.setLong(0, 0)
    row.update(1, UTF8String.fromString("Hello"))
    row.update(2, "World".getBytes(StandardCharsets.UTF_8))

    val unsafeRow: UnsafeRow = converter.apply(row)

    SparkEnv.get.memoryManager
      .acquireStorageMemory(MemoryManagerCallback.storageBlockId, 800, memoryMode)

    try {
      CachedDataFrame(null, Seq(unsafeRow).iterator)
      assert(false , "Should not have obtained memory")
    } catch {
      case lme : LowMemoryException => //Success
    }
  }



  // @TODO Place holder for column partitioned tables. Enable them after Sumedh's changes

  // Enable test after Sumedh's checkin
  ignore("Test accounting of delete for column partitioned tables") {
    val sparkSession = createSparkSession(1, 0, 10000L)
    val snSession = new SnappySession(sparkSession.sparkContext)
    LocalRegion.MAX_VALUE_BEFORE_ACQUIRE = 1
    snSession.createTable("t1", "column", struct, poptions)
    val afterCreateTable = SparkEnv.get.memoryManager.storageMemoryUsed
    val row = Row(1, 1, 1)
    snSession.insert("t1", row)
    assert(SparkEnv.get.memoryManager.storageMemoryUsed > 0) // borrowed from execution memory
    snSession.delete("t1", "col1=1")
    val afterDelete = SparkEnv.get.memoryManager.storageMemoryUsed
    assert(afterDelete == afterCreateTable)
    snSession.dropTable("t1")
  }

  ignore("Test accounting of update for column partitioned tables") {
    val sparkSession = createSparkSession(1, 0, 1000000L)
    val snSession = new SnappySession(sparkSession.sparkContext)
    LocalRegion.MAX_VALUE_BEFORE_ACQUIRE = 1
    val struct = (new StructType())
        .add(StructField("col1", IntegerType, true))
        .add(StructField("col2", IntegerType, true))
        .add(StructField("col3", StringType, true))

    snSession.createTable("t1", "column", struct, roptions)
    val row = Row(1, 1, "1")
    snSession.insert("t1", row)
    val afterInsert = SparkEnv.get.memoryManager.storageMemoryUsed
    snSession.update("t1", "COL1=1", Row("XXXXXXXXXX"), "COL3")
    val afterUpdate = SparkEnv.get.memoryManager.storageMemoryUsed
    assert(afterUpdate > afterInsert)
    snSession.dropTable("t1")
  }
}<|MERGE_RESOLUTION|>--- conflicted
+++ resolved
@@ -17,34 +17,20 @@
 
 package org.apache.spark.memory
 
-<<<<<<< HEAD
 import java.nio.charset.StandardCharsets
 import java.sql.SQLException
 
 import com.gemstone.gemfire.cache.LowMemoryException
 
 import scala.actors.Futures._
-=======
-import java.sql.SQLException
-
-import scala.actors.Futures._
-
->>>>>>> 194ad249
 import com.gemstone.gemfire.internal.cache.{GemFireCacheImpl, LocalRegion}
 import io.snappydata.externalstore.Data
 import io.snappydata.test.dunit.DistributedTestBase.InitializeRun
-
 import org.apache.spark.SparkEnv
-<<<<<<< HEAD
-import org.apache.spark.sql.catalyst.InternalRow
 import org.apache.spark.sql.catalyst.expressions.{SpecificMutableRow, UnsafeProjection, UnsafeRow}
 import org.apache.spark.sql.types._
 import org.apache.spark.sql.{CachedDataFrame, Row, SnappyContext, SnappySession}
 import org.apache.spark.unsafe.types.UTF8String
-=======
-import org.apache.spark.sql.types.{IntegerType, StringType, StructField, StructType}
-import org.apache.spark.sql.{Row, SnappyContext, SnappySession}
->>>>>>> 194ad249
 
 
 class SnappyMemoryAccountingSuite extends MemoryFunSuite {
@@ -254,8 +240,10 @@
     try {
       for (i <- 1 to 100) {
         val row = Row(100000000, 10000000, 10000000)
+        println(s"RowCount1 = $rows")
         snSession.insert("t1", row)
         rows += 1
+        println(s"RowCount2 = $rows")
       }
     } catch {
       case sqle: SQLException if sqle.getSQLState == "XCL54" =>
@@ -600,7 +588,6 @@
     snSession.dropTable("t1")
   }
 
-
   test("CachedDataFrame accounting") {
     val sparkSession = createSparkSession(1, 0, 1000)
 
@@ -624,8 +611,6 @@
       case lme : LowMemoryException => //Success
     }
   }
-
-
 
   // @TODO Place holder for column partitioned tables. Enable them after Sumedh's changes
 
