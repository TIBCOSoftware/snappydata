--- conflicted
+++ resolved
@@ -112,17 +112,10 @@
     var numRows = 0
     try {
       breakable {
-<<<<<<< HEAD
-        for (i <- 1 to 50) {
-          val row = Row(i, i, i)
-          snSession.insert("t1", row)
-          rows += 1
-=======
         for (i <- 1 to 20) {
           val rows = (1 to 1000).map(j => Row(i * 1000 + j, i, j))
           snSession.insert("t1", rows: _*)
           numRows += 1000
->>>>>>> f7bc543c
         }
         fail("Should not have reached here due to LowMemory")
       }
