/*
 * Copyright (c) 2017 SnappyData, Inc. All rights reserved.
 *
 * Licensed under the Apache License, Version 2.0 (the "License"); you
 * may not use this file except in compliance with the License. You
 * may obtain a copy of the License at
 *
 * http://www.apache.org/licenses/LICENSE-2.0
 *
 * Unless required by applicable law or agreed to in writing, software
 * distributed under the License is distributed on an "AS IS" BASIS,
 * WITHOUT WARRANTIES OR CONDITIONS OF ANY KIND, either express or
 * implied. See the License for the specific language governing
 * permissions and limitations under the License. See accompanying
 * LICENSE file.
 */

package org.apache.spark.sql.store

import io.snappydata.{ColumnUpdateDeleteTests, Property}

/**
 * Tests for updates/deletes on column table.
 */
class ColumnUpdateDeleteTest extends ColumnTablesTestBase {

  /*
  override protected def newSparkConf(addOn: (SparkConf) => SparkConf): SparkConf = {
    val conf = new SparkConf()
    conf.setIfMissing("spark.master", "local[1]")
        .setAppName(getClass.getName)
    conf.set("snappydata.store.critical-heap-percentage", "95")
    conf.set("snappydata.store.memory-size", "1200m")
    conf.set("spark.memory.manager", classOf[SnappyUnifiedMemoryManager].getName)
    conf.set("spark.serializer", "org.apache.spark.serializer.PooledKryoSerializer")
    conf.set("spark.closure.serializer", "org.apache.spark.serializer.PooledKryoSerializer")
    conf
  }
  */

  test("basic update") {
    ColumnUpdateDeleteTests.testBasicUpdate(this.snc.snappySession)
  }

  test("basic delete") {
    ColumnUpdateDeleteTests.testBasicDelete(this.snc.snappySession)
  }

  test("SNAP-1925") {
    ColumnUpdateDeleteTests.testSNAP1925(this.snc.snappySession)
  }

  test("SNAP-1926") {
    ColumnUpdateDeleteTests.testSNAP1926(this.snc.snappySession)
  }

  ignore("test update for all types") {
    val session = this.snc.snappySession
    // reduced size to ensure both column table and row buffer have data
    session.conf.set(Property.ColumnBatchSize.name, "100k")
    runAllTypesTest(session)
<<<<<<< HEAD
  }
}

object ColumnUpdateDeleteTest extends Assertions {

  def testBasicUpdate(session: SnappySession): Unit = {
    session.conf.set(Property.ColumnBatchSize.name, "10k")
    // session.conf.set(Property.ColumnMaxDeltaRows.name, "200")

    val numElements = 50000

    session.sql("drop table if exists updateTable")
    session.sql("drop table if exists checkTable1")
    session.sql("drop table if exists checkTable2")
    session.sql("drop table if exists checkTable3")

    session.sql("create table updateTable (id int, addr string, status boolean) " +
        "using column options(buckets '5')")
    session.sql("create table checkTable1 (id int, addr string, status boolean) " +
        "using column options(buckets '5')")
    session.sql("create table checkTable2 (id int, addr string, status boolean) " +
        "using column options(buckets '3')")
    session.sql("create table checkTable3 (id int, addr string, status boolean) " +
        "using column options(buckets '1')")

    session.range(numElements).selectExpr("id",
      "concat('addr', cast(id as string))",
      "case when (id % 2) = 0 then true else false end").write.insertInto("updateTable")

    // check updates to integer column

    session.range(numElements).selectExpr(s"id + $numElements",
      "concat('addr', cast(id as string))",
      "case when (id % 2) = 0 then true else false end").write.insertInto("checkTable1")

    assert(session.table("updateTable").count() === numElements)
    assert(session.table("checkTable1").count() === numElements)


    session.sql(s"update updateTable set id = id + ($numElements / 2) where id <> 73")
    session.table("updateTable").show()

    session.sql(s"update updateTable set id = id + ($numElements / 2) where id <> 73")
    session.table("updateTable").show()

    assert(session.table("updateTable").count() === numElements)
    assert(session.table("checkTable1").count() === numElements)

    var res = session.sql("select * from updateTable where id = 73").collect()
    assert(res.length === 1)
    assert(res(0).getInt(0) === 73)
    assert(res(0).getString(1) === "addr73")

    res = session.sql("select * from updateTable where id = cast(substr(addr, 5) as int)")
        .collect()
    assert(res.length === 1)
    assert(res(0).getInt(0) === 73)
    assert(res(0).getString(1) === "addr73")

    res = session.sql("select * from updateTable EXCEPT select * from checkTable1").collect()
    assert(res.length === 1)
    assert(res(0).getInt(0) === 73)
    assert(res(0).getString(1) === "addr73")


    // now check updates to string column

    session.sql(s"update updateTable set id = id - $numElements where id <> 73")
    session.range(numElements).selectExpr(s"id",
      "concat(concat('addr', cast(id as string)), '_update')",
      "case when (id % 2) = 0 then true else false end").write.insertInto("checkTable2")

    session.sql(s"update updateTable set addr = concat(addr, '_update') where id <> 32")
    session.table("updateTable").show()

    assert(session.table("updateTable").count() === numElements)
    assert(session.table("checkTable2").count() === numElements)

    res = session.sql("select * from updateTable where id = 32").collect()
    assert(res.length === 1)
    assert(res(0).getInt(0) === 32)
    assert(res(0).getString(1) === "addr32")

    res = session.sql("select * from updateTable where addr not like '%_update'").collect()
    assert(res.length === 1)
    assert(res(0).getInt(0) === 32)
    assert(res(0).getString(1) === "addr32")

    res = session.sql("select * from updateTable EXCEPT select * from checkTable2").collect()
    assert(res.length === 1)
    assert(res(0).getInt(0) === 32)
    assert(res(0).getString(1) === "addr32")


    // lastly to boolean column

    session.range(numElements).selectExpr(s"id",
      "concat(concat('addr', cast(id as string)), '_update')",
      "case when (id % 2) = 1 then true else false end").write.insertInto("checkTable3")

    session.sql(s"update updateTable set status = not status where id <> 87")
    session.table("updateTable").show()

    assert(session.table("updateTable").count() === numElements)
    assert(session.table("checkTable3").count() === numElements)

    res = session.sql("select * from updateTable where id = 87").collect()
    assert(res.length === 1)
    assert(res(0).getInt(0) === 87)
    assert(res(0).getString(1) === "addr87_update")
    assert(res(0).getBoolean(2) === false)

    res = session.sql("select * from updateTable where status <> ((id % 2) = 1)").collect()
    assert(res.length === 1)
    assert(res(0).getInt(0) === 87)
    assert(res(0).getString(1) === "addr87_update")
    assert(res(0).getBoolean(2) === false)

    res = session.sql("select * from updateTable EXCEPT select * from checkTable3").collect()
    assert(res.length === 2)
    assert(res(0).getInt(0) === 87 || res(1).getInt(0) === 87)
    assert(res(0).getString(1) === "addr87_update" || res(1).getString(1) === "addr87_update")
    assert(res(0).getInt(0) === 32 || res(1).getInt(0) === 32)
    assert(res(0).getString(1) === "addr32" || res(1).getString(1) === "addr32")

    session.sql("drop table updateTable")
    session.sql("drop table checkTable1")
    session.sql("drop table checkTable2")
    session.sql("drop table checkTable3")
  }

  def testBasicDelete(session: SnappySession): Unit = {
    session.conf.set(Property.ColumnBatchSize.name, "10k")
    // session.conf.set(Property.ColumnMaxDeltaRows.name, "200")

    session.sql("drop table if exists updateTable")
    session.sql("drop table if exists checkTable1")
    session.sql("drop table if exists checkTable2")
    session.sql("drop table if exists checkTable3")

    session.sql("create table updateTable (id int, addr string, status boolean) " +
        "using column options(buckets '5', partition_by 'addr')")
    session.sql("create table checkTable1 (id int, addr string, status boolean) " +
        "using column options(buckets '3')")
    session.sql("create table checkTable2 (id int, addr string, status boolean) " +
        "using column options(buckets '7')")
    session.sql("create table checkTable3 (id int, addr string, status boolean) " +
        "using column options(buckets '3')")

    for (_ <- 1 to 6) {
      testBasicDeleteIter(session)

      session.sql("truncate table updateTable")
      session.sql("truncate table checkTable1")
      session.sql("truncate table checkTable2")
      session.sql("truncate table checkTable3")
    }

    session.sql("drop table updateTable")
    session.sql("drop table checkTable1")
    session.sql("drop table checkTable2")
    session.sql("drop table checkTable3")
  }

  def testBasicDeleteIter(session: SnappySession): Unit = {

    val numElements = 50000

    session.range(numElements).selectExpr("id",
      "concat('addr', cast(id as string))",
      "case when (id % 2) = 0 then true else false end").write.insertInto("updateTable")

    // check deletes

    session.range(numElements).filter("(id % 10) <> 0").selectExpr(s"id",
      "concat('addr', cast(id as string))",
      "case when (id % 2) = 0 then true else false end").write.insertInto("checkTable1")

    assert(session.table("updateTable").count() === numElements)
    assert(session.table("checkTable1").count() === (numElements * 9) / 10)

    session.sql(s"delete from updateTable where (id % 10) = 0")

    assert(session.table("updateTable").count() === (numElements * 9) / 10)
    assert(session.table("updateTable").collect().length === (numElements * 9) / 10)

    var res = session.sql("select * from updateTable EXCEPT select * from checkTable1").collect()
    assert(res.length === 0)


    // now check deletes after updates to columns

    session.range(numElements).filter("(id % 10) <> 0").selectExpr(s"id + $numElements",
      "concat('addr', cast(id as string))",
      "case when (id % 2) = 0 then true else false end").write.insertInto("checkTable2")

    session.sql(s"update updateTable set id = id + ($numElements / 2) where id <> 73")
    session.table("updateTable").show()

    session.sql(s"update updateTable set id = id + ($numElements / 2) where id <> 73")
    session.table("updateTable").show()

    assert(session.table("updateTable").count() === (numElements * 9) / 10)
    assert(session.table("updateTable").collect().length === (numElements * 9) / 10)

    res = session.sql("select * from updateTable where id = 73").collect()
    assert(res.length === 1)
    assert(res(0).getInt(0) === 73)
    assert(res(0).getString(1) === "addr73")

    res = session.sql("select * from updateTable where id = cast(substr(addr, 5) as int)")
        .collect()
    assert(res.length === 1)
    assert(res(0).getInt(0) === 73)
    assert(res(0).getString(1) === "addr73")

    res = session.sql("select * from updateTable EXCEPT select * from checkTable2").collect()
    assert(res.length === 1)
    assert(res(0).getInt(0) === 73)
    assert(res(0).getString(1) === "addr73")

    // more deletes on the same rows as updates

    session.range(numElements).filter("(id % 5) <> 0").selectExpr(s"id + $numElements",
      "concat('addr', cast(id as string))",
      "case when (id % 2) = 0 then true else false end").write.insertInto("checkTable3")

    session.sql(s"delete from updateTable where (cast(substr(addr, 5) as int) % 5) = 0")

    assert(session.table("updateTable").count() === (numElements * 8) / 10)
    assert(session.table("updateTable").collect().length === (numElements * 8) / 10)

    res = session.sql("select * from updateTable EXCEPT select * from checkTable3").collect()
    assert(res.length === 1)
    assert(res(0).getInt(0) === 73)
    assert(res(0).getString(1) === "addr73")
=======
    session.conf.unset(Property.ColumnBatchSize.name)
>>>>>>> 910df7c0
  }
}<|MERGE_RESOLUTION|>--- conflicted
+++ resolved
@@ -59,245 +59,6 @@
     // reduced size to ensure both column table and row buffer have data
     session.conf.set(Property.ColumnBatchSize.name, "100k")
     runAllTypesTest(session)
-<<<<<<< HEAD
-  }
-}
-
-object ColumnUpdateDeleteTest extends Assertions {
-
-  def testBasicUpdate(session: SnappySession): Unit = {
-    session.conf.set(Property.ColumnBatchSize.name, "10k")
-    // session.conf.set(Property.ColumnMaxDeltaRows.name, "200")
-
-    val numElements = 50000
-
-    session.sql("drop table if exists updateTable")
-    session.sql("drop table if exists checkTable1")
-    session.sql("drop table if exists checkTable2")
-    session.sql("drop table if exists checkTable3")
-
-    session.sql("create table updateTable (id int, addr string, status boolean) " +
-        "using column options(buckets '5')")
-    session.sql("create table checkTable1 (id int, addr string, status boolean) " +
-        "using column options(buckets '5')")
-    session.sql("create table checkTable2 (id int, addr string, status boolean) " +
-        "using column options(buckets '3')")
-    session.sql("create table checkTable3 (id int, addr string, status boolean) " +
-        "using column options(buckets '1')")
-
-    session.range(numElements).selectExpr("id",
-      "concat('addr', cast(id as string))",
-      "case when (id % 2) = 0 then true else false end").write.insertInto("updateTable")
-
-    // check updates to integer column
-
-    session.range(numElements).selectExpr(s"id + $numElements",
-      "concat('addr', cast(id as string))",
-      "case when (id % 2) = 0 then true else false end").write.insertInto("checkTable1")
-
-    assert(session.table("updateTable").count() === numElements)
-    assert(session.table("checkTable1").count() === numElements)
-
-
-    session.sql(s"update updateTable set id = id + ($numElements / 2) where id <> 73")
-    session.table("updateTable").show()
-
-    session.sql(s"update updateTable set id = id + ($numElements / 2) where id <> 73")
-    session.table("updateTable").show()
-
-    assert(session.table("updateTable").count() === numElements)
-    assert(session.table("checkTable1").count() === numElements)
-
-    var res = session.sql("select * from updateTable where id = 73").collect()
-    assert(res.length === 1)
-    assert(res(0).getInt(0) === 73)
-    assert(res(0).getString(1) === "addr73")
-
-    res = session.sql("select * from updateTable where id = cast(substr(addr, 5) as int)")
-        .collect()
-    assert(res.length === 1)
-    assert(res(0).getInt(0) === 73)
-    assert(res(0).getString(1) === "addr73")
-
-    res = session.sql("select * from updateTable EXCEPT select * from checkTable1").collect()
-    assert(res.length === 1)
-    assert(res(0).getInt(0) === 73)
-    assert(res(0).getString(1) === "addr73")
-
-
-    // now check updates to string column
-
-    session.sql(s"update updateTable set id = id - $numElements where id <> 73")
-    session.range(numElements).selectExpr(s"id",
-      "concat(concat('addr', cast(id as string)), '_update')",
-      "case when (id % 2) = 0 then true else false end").write.insertInto("checkTable2")
-
-    session.sql(s"update updateTable set addr = concat(addr, '_update') where id <> 32")
-    session.table("updateTable").show()
-
-    assert(session.table("updateTable").count() === numElements)
-    assert(session.table("checkTable2").count() === numElements)
-
-    res = session.sql("select * from updateTable where id = 32").collect()
-    assert(res.length === 1)
-    assert(res(0).getInt(0) === 32)
-    assert(res(0).getString(1) === "addr32")
-
-    res = session.sql("select * from updateTable where addr not like '%_update'").collect()
-    assert(res.length === 1)
-    assert(res(0).getInt(0) === 32)
-    assert(res(0).getString(1) === "addr32")
-
-    res = session.sql("select * from updateTable EXCEPT select * from checkTable2").collect()
-    assert(res.length === 1)
-    assert(res(0).getInt(0) === 32)
-    assert(res(0).getString(1) === "addr32")
-
-
-    // lastly to boolean column
-
-    session.range(numElements).selectExpr(s"id",
-      "concat(concat('addr', cast(id as string)), '_update')",
-      "case when (id % 2) = 1 then true else false end").write.insertInto("checkTable3")
-
-    session.sql(s"update updateTable set status = not status where id <> 87")
-    session.table("updateTable").show()
-
-    assert(session.table("updateTable").count() === numElements)
-    assert(session.table("checkTable3").count() === numElements)
-
-    res = session.sql("select * from updateTable where id = 87").collect()
-    assert(res.length === 1)
-    assert(res(0).getInt(0) === 87)
-    assert(res(0).getString(1) === "addr87_update")
-    assert(res(0).getBoolean(2) === false)
-
-    res = session.sql("select * from updateTable where status <> ((id % 2) = 1)").collect()
-    assert(res.length === 1)
-    assert(res(0).getInt(0) === 87)
-    assert(res(0).getString(1) === "addr87_update")
-    assert(res(0).getBoolean(2) === false)
-
-    res = session.sql("select * from updateTable EXCEPT select * from checkTable3").collect()
-    assert(res.length === 2)
-    assert(res(0).getInt(0) === 87 || res(1).getInt(0) === 87)
-    assert(res(0).getString(1) === "addr87_update" || res(1).getString(1) === "addr87_update")
-    assert(res(0).getInt(0) === 32 || res(1).getInt(0) === 32)
-    assert(res(0).getString(1) === "addr32" || res(1).getString(1) === "addr32")
-
-    session.sql("drop table updateTable")
-    session.sql("drop table checkTable1")
-    session.sql("drop table checkTable2")
-    session.sql("drop table checkTable3")
-  }
-
-  def testBasicDelete(session: SnappySession): Unit = {
-    session.conf.set(Property.ColumnBatchSize.name, "10k")
-    // session.conf.set(Property.ColumnMaxDeltaRows.name, "200")
-
-    session.sql("drop table if exists updateTable")
-    session.sql("drop table if exists checkTable1")
-    session.sql("drop table if exists checkTable2")
-    session.sql("drop table if exists checkTable3")
-
-    session.sql("create table updateTable (id int, addr string, status boolean) " +
-        "using column options(buckets '5', partition_by 'addr')")
-    session.sql("create table checkTable1 (id int, addr string, status boolean) " +
-        "using column options(buckets '3')")
-    session.sql("create table checkTable2 (id int, addr string, status boolean) " +
-        "using column options(buckets '7')")
-    session.sql("create table checkTable3 (id int, addr string, status boolean) " +
-        "using column options(buckets '3')")
-
-    for (_ <- 1 to 6) {
-      testBasicDeleteIter(session)
-
-      session.sql("truncate table updateTable")
-      session.sql("truncate table checkTable1")
-      session.sql("truncate table checkTable2")
-      session.sql("truncate table checkTable3")
-    }
-
-    session.sql("drop table updateTable")
-    session.sql("drop table checkTable1")
-    session.sql("drop table checkTable2")
-    session.sql("drop table checkTable3")
-  }
-
-  def testBasicDeleteIter(session: SnappySession): Unit = {
-
-    val numElements = 50000
-
-    session.range(numElements).selectExpr("id",
-      "concat('addr', cast(id as string))",
-      "case when (id % 2) = 0 then true else false end").write.insertInto("updateTable")
-
-    // check deletes
-
-    session.range(numElements).filter("(id % 10) <> 0").selectExpr(s"id",
-      "concat('addr', cast(id as string))",
-      "case when (id % 2) = 0 then true else false end").write.insertInto("checkTable1")
-
-    assert(session.table("updateTable").count() === numElements)
-    assert(session.table("checkTable1").count() === (numElements * 9) / 10)
-
-    session.sql(s"delete from updateTable where (id % 10) = 0")
-
-    assert(session.table("updateTable").count() === (numElements * 9) / 10)
-    assert(session.table("updateTable").collect().length === (numElements * 9) / 10)
-
-    var res = session.sql("select * from updateTable EXCEPT select * from checkTable1").collect()
-    assert(res.length === 0)
-
-
-    // now check deletes after updates to columns
-
-    session.range(numElements).filter("(id % 10) <> 0").selectExpr(s"id + $numElements",
-      "concat('addr', cast(id as string))",
-      "case when (id % 2) = 0 then true else false end").write.insertInto("checkTable2")
-
-    session.sql(s"update updateTable set id = id + ($numElements / 2) where id <> 73")
-    session.table("updateTable").show()
-
-    session.sql(s"update updateTable set id = id + ($numElements / 2) where id <> 73")
-    session.table("updateTable").show()
-
-    assert(session.table("updateTable").count() === (numElements * 9) / 10)
-    assert(session.table("updateTable").collect().length === (numElements * 9) / 10)
-
-    res = session.sql("select * from updateTable where id = 73").collect()
-    assert(res.length === 1)
-    assert(res(0).getInt(0) === 73)
-    assert(res(0).getString(1) === "addr73")
-
-    res = session.sql("select * from updateTable where id = cast(substr(addr, 5) as int)")
-        .collect()
-    assert(res.length === 1)
-    assert(res(0).getInt(0) === 73)
-    assert(res(0).getString(1) === "addr73")
-
-    res = session.sql("select * from updateTable EXCEPT select * from checkTable2").collect()
-    assert(res.length === 1)
-    assert(res(0).getInt(0) === 73)
-    assert(res(0).getString(1) === "addr73")
-
-    // more deletes on the same rows as updates
-
-    session.range(numElements).filter("(id % 5) <> 0").selectExpr(s"id + $numElements",
-      "concat('addr', cast(id as string))",
-      "case when (id % 2) = 0 then true else false end").write.insertInto("checkTable3")
-
-    session.sql(s"delete from updateTable where (cast(substr(addr, 5) as int) % 5) = 0")
-
-    assert(session.table("updateTable").count() === (numElements * 8) / 10)
-    assert(session.table("updateTable").collect().length === (numElements * 8) / 10)
-
-    res = session.sql("select * from updateTable EXCEPT select * from checkTable3").collect()
-    assert(res.length === 1)
-    assert(res(0).getInt(0) === 73)
-    assert(res(0).getString(1) === "addr73")
-=======
     session.conf.unset(Property.ColumnBatchSize.name)
->>>>>>> 910df7c0
   }
 }