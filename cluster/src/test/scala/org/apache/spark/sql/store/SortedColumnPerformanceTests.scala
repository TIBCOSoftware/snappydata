--- conflicted
+++ resolved
@@ -218,15 +218,10 @@
     }
   }
 
-<<<<<<< HEAD
   var lastFailedIteration: Int = Int.MinValue
 
   def executeQuery_PointQuery(session: SnappySession, colTableName: String, numIters: Int,
       iterCount: Int, numThreads: Int, threadId: Int, isMultithreaded: Boolean,
-=======
-  def executeQuery_PointQuery(session: SnappySession, colTableName: String, joinTableName: String,
-      numIters: Int, iterCount: Int, numThreads: Int, threadId: Int, isMultithreaded: Boolean,
->>>>>>> 2e118474
       numTimesInsert: Int, numTimesUpdate: Int): Boolean = {
     val param = if (iterCount != lastFailedIteration) {
       getParam(iterCount, params)
@@ -296,10 +291,6 @@
           Int) => Boolean): Unit = {
     val benchmark = new QueryBenchmark(s"Benchmark $queryMark", isMultithreaded, numElements,
       outputPerIteration = true, numThreads = totalThreads, minTime = runTime)
-<<<<<<< HEAD
-=======
-    SortedColumnTests.verfiyInsertDataExists(session, numElements, multiple = 1)
->>>>>>> 2e118474
     SortedColumnTests.verfiyInsertDataExists(session, numElements, numTimesInsert)
     SortedColumnTests.verfiyUpdateDataExists(session, numElements, numTimesUpdate)
     val dataFrameReader : DataFrameReader = session.read
@@ -332,20 +323,11 @@
           session.conf.set(SQLConf.WHOLESTAGE_CODEGEN_ENABLED.key, "true")
           session.conf.set(SQLConf.WHOLESTAGE_FALLBACK.key, "false")
           session.conf.set(SQLConf.AUTO_BROADCASTJOIN_THRESHOLD.key, "-1")
-<<<<<<< HEAD
           insertDF.write.insertInto(colTableName)
-
+          if (joinTableName.isDefined) {
+            insertDF.write.insertInto(joinTableName.get)
+          }
           ColumnTableScan.setCaseOfSortedInsertValue(true)
-=======
-          var j = 0
-          while (j < numTimesInsert) {
-            insertDF.write.insertInto(colTableName)
-            if (joinTableName.isDefined) {
-              insertDF.write.insertInto(joinTableName.get)
-            }
-            j += 1
-          }
->>>>>>> 2e118474
           updateDF.write.putInto(colTableName)
           if (joinTableName.isDefined) {
             updateDF.write.putInto(joinTableName.get)
