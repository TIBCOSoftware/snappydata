--- conflicted
+++ resolved
@@ -183,8 +183,7 @@
     }
     passed
   }
-
-<<<<<<< HEAD
+  
   def executeQuery_RangeQuery(session: SnappySession, benchmark: QueryBenchmark,
       colTableName: String, numIters: Int, iterCount: Int): Boolean = {
     val param1 = if (iterCount != lastFailedIteration) {
@@ -195,16 +194,7 @@
       SortedColumnPerformanceTests.getParam(iterCount,
         SortedColumnPerformanceTests.params2)
     } else benchmark.secondRandomValue
-    val (low, high) = if (param1 < param2) { (param1, param1)} else (param2, param1)
-=======
-  def executeQuery_RangeQuery(session: SnappySession, colTableName: String,
-      numIters: Int, iterCount: Int): Unit = {
-    val param1 = SortedColumnPerformanceTests.getParam(iterCount,
-      SortedColumnPerformanceTests.params1)
-    val param2 = SortedColumnPerformanceTests.getParam(iterCount,
-      SortedColumnPerformanceTests.params2)
     val (low, high) = if (param1 < param2) { (param1, param2)} else (param2, param1)
->>>>>>> 4bed89d3
     val query = s"select * from $colTableName where id between $low and $high"
     // scalastyle:off
     // println(s"Query = $query")
