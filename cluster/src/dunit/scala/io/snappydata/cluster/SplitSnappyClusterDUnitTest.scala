--- conflicted
+++ resolved
@@ -256,10 +256,7 @@
         .setMaster(s"spark://$hostName:7077")
         .set("spark.executor.extraClassPath",
           getEnvironmentVariable("SNAPPY_DIST_CLASSPATH"))
-<<<<<<< HEAD
-=======
         .set("spark.testing.reservedMemory", "0")
->>>>>>> 556c7a5c
 
     val sc = SparkContext.getOrCreate(conf)
     val snc = SnappyContext(sc)
