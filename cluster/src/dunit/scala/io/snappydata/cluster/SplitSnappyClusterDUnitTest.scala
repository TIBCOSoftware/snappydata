/*
 * Copyright (c) 2016 SnappyData, Inc. All rights reserved.
 *
 * Licensed under the Apache License, Version 2.0 (the "License"); you
 * may not use this file except in compliance with the License. You
 * may obtain a copy of the License at
 *
 * http://www.apache.org/licenses/LICENSE-2.0
 *
 * Unless required by applicable law or agreed to in writing, software
 * distributed under the License is distributed on an "AS IS" BASIS,
 * WITHOUT WARRANTIES OR CONDITIONS OF ANY KIND, either express or
 * implied. See the License for the specific language governing
 * permissions and limitations under the License. See accompanying
 * LICENSE file.
 */
package io.snappydata.cluster

import java.net.InetAddress
import java.util.Properties

import scala.language.postfixOps

import com.gemstone.gemfire.internal.cache.PartitionedRegion
import com.pivotal.gemfirexd.internal.engine.Misc
import io.snappydata.SnappyTableStatsProviderService
import io.snappydata.core.{TestData, TestData2}
import io.snappydata.store.ClusterSnappyJoinSuite
import io.snappydata.test.dunit.{AvailablePortHelper, SerializableRunnable}
import junit.framework.Assert

import org.apache.spark.sql.execution.columnar.impl.ColumnFormatRelation
import org.apache.spark.sql.{Encoders, SaveMode, SnappyContext, SnappySession}
import org.apache.spark.{Logging, SparkConf, SparkContext}

/**
 * Basic tests for non-embedded mode connections to an embedded cluster.
 */
class SplitSnappyClusterDUnitTest(s: String)
    extends ClusterManagerTestBase(s)
    with SplitClusterDUnitTestBase
    with Serializable {

  override val locatorNetPort = AvailablePortHelper.getRandomAvailableTCPPort
  val currenyLocatorPort = ClusterManagerTestBase.locPort
  override protected val productDir =
    testObject.getEnvironmentVariable("SNAPPY_HOME")

  override protected val locatorProperty = "snappydata.store.locators"

  override def beforeClass(): Unit = {
    super.beforeClass()
    vm3.invoke(getClass, "startSparkCluster", productDir)
  }

  override def afterClass(): Unit = {
    super.afterClass()
    vm3.invoke(getClass, "stopSparkCluster", productDir)
  }

  override protected def startNetworkServers(num: Int): Unit = {
    if (num > 3 || num < 1) {
      throw new IllegalArgumentException(
        s"unexpected number of network servers to start: $num")
    }
    vm0.invoke(classOf[ClusterManagerTestBase], "startNetServer",
      AvailablePortHelper.getRandomAvailableTCPPort)
    if (num > 1) {
      vm1.invoke(classOf[ClusterManagerTestBase], "startNetServer",
        AvailablePortHelper.getRandomAvailableTCPPort)
    }
    if (num > 2) {
      vm2.invoke(classOf[ClusterManagerTestBase], "startNetServer",
        AvailablePortHelper.getRandomAvailableTCPPort)
    }
  }

  override protected def testObject = SplitSnappyClusterDUnitTest

  // skip the non-skewed tests since it is already run in Spark+Snappy mode
  override protected def skewNetworkServers: Boolean = true

  def testCollocatedJoinInSplitModeRowTable(): Unit = {
    startNetworkServers(3)
    testObject.createRowTableForCollocatedJoin()
    vm3.invoke(getClass, "checkCollocatedJoins", startArgs :+ locatorProperty :+
        "PR_TABLE1" :+ "PR_TABLE2")
  }

  def testCollocatedJoinInSplitModeColumnTable(): Unit = {
    startNetworkServers(3)
    testObject.createColumnTableForCollocatedJoin()
    vm3.invoke(getClass, "checkCollocatedJoins", startArgs :+ locatorProperty :+
        "PR_TABLE3" :+ "PR_TABLE4")
  }
  def testColumnTableStatsInSplitMode(): Unit = {
    startNetworkServers(3)
    vm3.invoke(getClass, "checkStatsForSplitMode", startArgs :+ locatorProperty :+
        "1")
    vm3.invoke(getClass, "checkStatsForSplitMode", startArgs :+ locatorProperty :+
        "5")
  }

  def testBatchSize(): Unit = {
    doTestBatchSize()
  }

  def doTestBatchSize(): Unit = {
    startNetworkServers(3)
    val snc = new SnappySession(sc)
    val tblBatchSizeSmall = "APP.tblBatchSizeSmall_embedded"
    val tblSizeBig = "APP.tblBatchSizeBig_embedded"
    val tblBatchSizeBig_split = "APP.tblBatchSizeBig_split"
    val tblBatchSizeSmall_split = "APP.tblBatchSizeSmall_split"

    snc.sql(s"drop table if exists $tblBatchSizeSmall")
    snc.sql(s"drop table if exists $tblSizeBig")
    snc.sql(s"drop table if exists $tblBatchSizeBig_split")
    snc.sql(s"drop table if exists $tblBatchSizeSmall_split")

    snc.sql(s"CREATE TABLE $tblBatchSizeSmall(Key1 INT ,Value STRING) " +
        "USING column " +
        "options " +
        "(" +
        "PARTITION_BY 'Key1'," +
        "BUCKETS '3', COLUMN_BATCH_SIZE '200')")

    snc.sql(s"CREATE TABLE $tblSizeBig (Key1 INT ,Value STRING) " +
        "USING column " +
        "options " +
        "(" +
        "PARTITION_BY 'Key1'," +
        "BUCKETS '3', COLUMN_BATCH_SIZE '200000')")

    val rdd = sc.parallelize(
      (1 to 100000).map(i => TestData(i, i.toString)))

    implicit val encoder = Encoders.product[TestData]
    val dataDF = snc.createDataset(rdd)

    dataDF.write.insertInto(tblBatchSizeSmall)
    dataDF.write.insertInto(tblSizeBig)

    // StandAlone Spark Cluster Operations
    vm3.invoke(getClass, "splitModeTableCreate",
      startArgs :+ locatorProperty)

    assert(getShadowRegionSize(tblBatchSizeSmall) > 10,
      s"Expected batches should be greater than " +
        s"10 but are ${getShadowRegionSize(tblBatchSizeSmall)}")
    assert(getShadowRegionSize(tblSizeBig) > 0, s"Expected batches should be greater than " +
        s"0 but are ${getShadowRegionSize(tblSizeBig)}")
    assert(getShadowRegionSize(tblSizeBig) < 10, s"Expected batches should be less than " +
        s"10 but are ${getShadowRegionSize(tblSizeBig)}")

    assert(getShadowRegionSize(tblBatchSizeSmall_split) > 10,
      s"Expected batches should be greater than " +
        s"10 but are ${getShadowRegionSize(tblBatchSizeSmall_split)}")

    assert(getShadowRegionSize(tblBatchSizeBig_split) > 0,
      s"Expected batches should be greater than " +
        s"0 but are ${getShadowRegionSize(tblBatchSizeBig_split)}")

    assert(getShadowRegionSize(tblBatchSizeBig_split) < 10,
      s"Expected batches should be less than " +
          s"10 but are ${getShadowRegionSize(tblBatchSizeBig_split)}")

    logInfo("Test Completed Successfully")
  }

  def getRegionSize(tbl: String) : Long = {
    Misc.getRegionForTable(tbl.toUpperCase,
      true).asInstanceOf[PartitionedRegion].size()

  }

  def getShadowRegionSize(tbl: String) : Long = {
    Misc.getRegionForTable(ColumnFormatRelation.
        columnBatchTableName(tbl).toUpperCase,
      true).asInstanceOf[PartitionedRegion].size()

  }

  def testColumnTableStatsInSplitModeWithHA(): Unit = {
    startNetworkServers(3)
    vm3.invoke(getClass, "checkStatsForSplitMode", startArgs :+ locatorProperty :+
        "1")
    val props = bootProps
    val port = currenyLocatorPort

    val restartServer = new SerializableRunnable() {
      override def run(): Unit = ClusterManagerTestBase.startSnappyServer(port, props)
    }

    vm0.invoke(classOf[ClusterManagerTestBase], "stopAny")
    var stats = SnappyTableStatsProviderService.
<<<<<<< HEAD
        getAggregatedStatsOnDemand._1("APP.SNAPPYTABLE")
    println(stats.getRowCount())
=======
        getAggregatedTableStatsOnDemand("APP.SNAPPYTABLE")
>>>>>>> 09a70102

    Assert.assertEquals(10000100, stats.getRowCount)
    vm0.invoke(restartServer)

    vm1.invoke(classOf[ClusterManagerTestBase], "stopAny")
    var stats1 = SnappyTableStatsProviderService.
<<<<<<< HEAD
        getAggregatedStatsOnDemand._1("APP.SNAPPYTABLE")
    println(stats1.getRowCount())
    assert(stats1.getRowCount == 10000100 )
=======
        getAggregatedTableStatsOnDemand("APP.SNAPPYTABLE")
    Assert.assertEquals(10000100, stats1.getRowCount)
>>>>>>> 09a70102
    vm1.invoke(restartServer)

    // Test using using 5 buckets
    vm3.invoke(getClass, "checkStatsForSplitMode", startArgs :+ port.toString :+
        "5")
    vm0.invoke(classOf[ClusterManagerTestBase], "stopAny")
    var stats2 = SnappyTableStatsProviderService.
<<<<<<< HEAD
        getAggregatedStatsOnDemand._1("APP.SNAPPYTABLE")
    println(stats2.getRowCount())
    assert(stats2.getRowCount == 10000100 )
    val snc = SnappyContext(sc)
    snc.sql("insert into snappyTable values(1,'Test')")
    var stats3 = SnappyTableStatsProviderService.
        getAggregatedStatsOnDemand._1("APP.SNAPPYTABLE")
    println(stats3.getRowCount())
    assert(stats3.getRowCount == 10000101)
=======
        getAggregatedTableStatsOnDemand("APP.SNAPPYTABLE")
    Assert.assertEquals(10000100, stats2.getRowCount)
    val snc = SnappyContext(sc)
    snc.sql("insert into snappyTable values(1,'Test')")
    var stats3 = SnappyTableStatsProviderService.
        getAggregatedTableStatsOnDemand("APP.SNAPPYTABLE")
    Assert.assertEquals(10000101, stats3.getRowCount)
>>>>>>> 09a70102
    vm0.invoke(restartServer)
  }
}

object SplitSnappyClusterDUnitTest
    extends SplitClusterDUnitTestObject with Logging {

  def sc: SparkContext = {
    val context = ClusterManagerTestBase.sc
    context
  }

  def assertTableNotCachedInHiveCatalog(tableName: String): Unit = {
    val catalog = SnappySession.getOrCreate(SnappyContext.globalSparkContext).
        sessionCatalog
    val t = catalog.newQualifiedTableName(tableName)
    try {
      catalog.getCachedHiveTable(t)
      assert(assertion = false, s"Table $tableName should not exist in the " +
          s"cached Hive catalog")
    } catch {
      // expected exception
      case e: org.apache.spark.sql.TableNotFoundException =>
    }
  }

  override def createTablesAndInsertData(tableType: String): Unit = {
    val snc = SnappyContext(sc)

    createTableUsingDataSourceAPI(snc, "embeddedModeTable1", tableType)
    selectFromTable(snc, "embeddedModeTable1", 1005)

    createTableUsingDataSourceAPI(snc, "embeddedModeTable2", tableType)
    selectFromTable(snc, "embeddedModeTable2", 1005)

    logInfo("Successful")
  }

  override def createComplexTablesAndInsertData(
      props: Map[String, String]): Unit = {
    val snc = SnappyContext(sc)

    createComplexTableUsingDataSourceAPI(snc, "embeddedModeTable1",
      "column", props)
    selectFromTable(snc, "embeddedModeTable1", 1005)

    createComplexTableUsingDataSourceAPI(snc, "embeddedModeTable2",
      "column", props)
    selectFromTable(snc, "embeddedModeTable2", 1005)

    logInfo("Successful")
  }

  override def verifySplitModeOperations(tableType: String, isComplex: Boolean,
      props: Map[String, String]): Unit = {
    // embeddedModeTable1 is dropped in split mode. recreate it
    val snc = SnappyContext(sc)
    if (isComplex) {
      createComplexTableUsingDataSourceAPI(snc, "embeddedModeTable1",
        tableType, props)
    } else {
      createTableUsingDataSourceAPI(snc, "embeddedModeTable1",
        tableType, props)
    }
    selectFromTable(snc, "embeddedModeTable1", 1005)

    snc.dropTable("embeddedModeTable1", ifExists = true)

    // embeddedModeTable2 still exists drop it
    snc.dropTable("embeddedModeTable2", ifExists = true)

    // read data from splitModeTable1
    selectFromTable(snc, "splitModeTable1", 1005)

    // drop table created in split mode
    snc.dropTable("splitModeTable1", ifExists = true)

    // recreate the dropped table
    var expected = Seq.empty[ComplexData]
    if (isComplex) {
      expected = createComplexTableUsingDataSourceAPI(snc, "splitModeTable1",
        tableType, props)
    } else {
      createTableUsingDataSourceAPI(snc, "splitModeTable1",
        tableType, props)
    }
    selectFromTable(snc, "splitModeTable1", 1005, expected)
    snc.dropTable("splitModeTable1", ifExists = true)

    logInfo("Successful")
  }

  def createRowTableForCollocatedJoin(): Unit = {

    val snc = SnappyContext(sc)
    val dimension1 = sc.parallelize(
      (1 to 1000).map(i => TestData2(i, i.toString, i % 10 + 1)))
    val refDf = snc.createDataFrame(dimension1)
    snc.sql("DROP TABLE IF EXISTS PR_TABLE1")

    snc.sql("CREATE TABLE PR_TABLE1(OrderId INT NOT NULL,description String, " +
        "OrderRef INT) USING row " +
        "options (" +
        "PARTITION_BY 'OrderId, OrderRef')")

    refDf.write.insertInto("PR_TABLE1")

    snc.sql("DROP TABLE IF EXISTS PR_TABLE2")

    snc.sql("CREATE TABLE PR_TABLE2(OrderId INT NOT NULL,description String, " +
        "OrderRef INT) USING row options (" +
        "PARTITION_BY 'OrderId,OrderRef'," +
        "COLOCATE_WITH 'PR_TABLE1')")

    val dimension2 = sc.parallelize(
      (1 to 1000).map(i => TestData2(i, i.toString, i % 5 + 1)))

    val dimensionDf = snc.createDataFrame(dimension2)
    dimensionDf.write.insertInto("PR_TABLE2")


  }

  def createColumnTableForCollocatedJoin(): Unit = {

    val snc = SnappyContext(sc)
    val dimension1 = sc.parallelize(
      (1 to 1000).map(i => TestData2(i, i.toString, i % 10 + 1)))
    val refDf = snc.createDataFrame(dimension1)
    snc.sql("DROP TABLE IF EXISTS PR_TABLE3")

    snc.sql("CREATE TABLE PR_TABLE3(OrderId INT, description String, " +
        "OrderRef INT) USING column " +
        "options (" +
        "PARTITION_BY 'OrderId,OrderRef')")

    refDf.write.format("column").mode(SaveMode.Append).options(props)
        .saveAsTable("PR_TABLE3")

    val countdf = snc.sql("select * from PR_TABLE3")
    var count = countdf.count()
    assert(count == 1000, s"Unexpected count = $count, expected 1000")

    snc.sql("DROP TABLE IF EXISTS PR_TABLE4")

    snc.sql("CREATE TABLE PR_TABLE4(OrderId INT ,description String, " +
        "OrderRef INT) USING column options (" +
        "PARTITION_BY 'OrderId,OrderRef'," +
        "COLOCATE_WITH 'PR_TABLE3')")

    val dimension2 = sc.parallelize(
      (1 to 1000).map(i => TestData2(i, i.toString, i % 5 + 1)))

    val dimensionDf = snc.createDataFrame(dimension2)
    dimensionDf.write.insertInto("PR_TABLE4")
    val countdf1 = snc.sql("select * from PR_TABLE4")
    count = countdf1.count()
    assert(count == 1000, s"Unexpected count = $count, expected 1000")
  }


  def checkCollocatedJoins(locatorPort: Int, prop: Properties,
      locatorProp: String, table1: String, table2: String): Unit = {
    // Test setting locators property via environment variable.
    // Also enables checking for "spark." or "snappydata." prefix in key.
    System.setProperty(locatorProp, s"localhost:$locatorPort")
    val hostName = InetAddress.getLocalHost.getHostName
    val conf = new SparkConf()
        .setAppName("test Application")
        .setMaster(s"spark://$hostName:7077")
        .set("spark.executor.extraClassPath",
          getEnvironmentVariable("SNAPPY_DIST_CLASSPATH"))
        .set("spark.testing.reservedMemory", "0")
        .set("spark.sql.autoBroadcastJoinThreshold", "-1")


    val sc = SparkContext.getOrCreate(conf)
    val snc = SnappyContext(sc)

    val testJoins = new ClusterSnappyJoinSuite()
    testJoins.partitionToPartitionJoinAssertions(snc, table1, table2)

    logInfo("Successful")
  }

  def splitModeTableCreate(locatorPort: Int,
      prop: Properties, locatorProp: String): Unit = {
    val tblBatchSize200K = "tblBatchSizeBig_split"

    val tblBatchSize200 = "tblBatchSizeSmall_split"

    // Test setting locators property via environment variable.
    // Also enables checking for "spark." or "snappydata." prefix in key.
    System.setProperty(locatorProp, s"localhost:$locatorPort")
    val hostName = InetAddress.getLocalHost.getHostName
    val conf = new SparkConf()
        .setAppName("test Application")
        .setMaster(s"spark://$hostName:7077")
        .set("spark.executor.extraClassPath",
          getEnvironmentVariable("SNAPPY_DIST_CLASSPATH"))


    val sc = SparkContext.getOrCreate(conf)
    val snc = new SnappySession(sc)
    snc.sql(s"CREATE TABLE $tblBatchSize200(Key1 INT ,Value STRING) " +
        "USING column " +
        "options " +
        "(" +
        "PARTITION_BY 'Key1'," +
        "BUCKETS '3', COLUMN_BATCH_SIZE '200')")

    snc.sql(s"CREATE TABLE $tblBatchSize200K (Key1 INT ,Value STRING) " +
        "USING column " +
        "options " +
        "(" +
        "PARTITION_BY 'Key1'," +
        "BUCKETS '3', COLUMN_BATCH_SIZE '200000')")

    val rdd = sc.parallelize(
      (1 to 100000).map(i => TestData(i, i.toString)))

    implicit val encoder = Encoders.product[TestData]
    val dataDF = snc.createDataset(rdd)

    dataDF.write.insertInto(tblBatchSize200)
    dataDF.write.insertInto(tblBatchSize200K)
  }

  def checkStatsForSplitMode(locatorPort: Int, prop: Properties,
      locatorProp: String, buckets: String): Unit = {
    // Test setting locators property via environment variable.
    // Also enables checking for "spark." or "snappydata." prefix in key.
    System.setProperty(locatorProp, s"localhost:$locatorPort")
    val hostName = InetAddress.getLocalHost.getHostName
    val conf = new SparkConf()
        .setAppName("test Application")
        .setMaster(s"spark://$hostName:7077")
        .set("spark.executor.extraClassPath",
          getEnvironmentVariable("SNAPPY_DIST_CLASSPATH"))
        .set("spark.testing.reservedMemory", "0")
        .set("spark.sql.autoBroadcastJoinThreshold", "-1")


    val sc = SparkContext.getOrCreate(conf)
    val snc = new SnappySession(sc)


    snc.sql("drop table if exists snappyTable")
    snc.sql(s"create table snappyTable (id bigint not null, sym varchar(10) not null) using " +
        s"column options(redundancy '1', buckets '$buckets')")
    val testDF = snc.range(10000000).selectExpr("id", "concat('sym', cast((id % 100) as varchar" +
        "(10))) as sym")
    testDF.write.insertInto("snappyTable")
    val stats = SnappyTableStatsProviderService.
<<<<<<< HEAD
        getAggregatedStatsOnDemand._1("APP.SNAPPYTABLE")
    println(stats.getRowCount())
    assert(stats.getRowCount == 10000000 )
=======
        getAggregatedTableStatsOnDemand("APP.SNAPPYTABLE")
    Assert.assertEquals(10000000, stats.getRowCount)
>>>>>>> 09a70102
    for (i <- 1 to 100) {
      snc.sql(s"insert into snappyTable values($i,'Test$i')")
    }
    val stats1 = SnappyTableStatsProviderService.
<<<<<<< HEAD
        getAggregatedStatsOnDemand._1("APP.SNAPPYTABLE")
    assert(stats1.getRowCount == 10000100)
=======
        getAggregatedTableStatsOnDemand("APP.SNAPPYTABLE")
    Assert.assertEquals(10000100, stats1.getRowCount)
>>>>>>> 09a70102
    logInfo("Successful")
  }
}<|MERGE_RESOLUTION|>--- conflicted
+++ resolved
@@ -194,26 +194,15 @@
 
     vm0.invoke(classOf[ClusterManagerTestBase], "stopAny")
     var stats = SnappyTableStatsProviderService.
-<<<<<<< HEAD
-        getAggregatedStatsOnDemand._1("APP.SNAPPYTABLE")
-    println(stats.getRowCount())
-=======
-        getAggregatedTableStatsOnDemand("APP.SNAPPYTABLE")
->>>>>>> 09a70102
+        getAggregatedStatsOnDemand._1("APP.SNAPPYTABLE")
 
     Assert.assertEquals(10000100, stats.getRowCount)
     vm0.invoke(restartServer)
 
     vm1.invoke(classOf[ClusterManagerTestBase], "stopAny")
     var stats1 = SnappyTableStatsProviderService.
-<<<<<<< HEAD
-        getAggregatedStatsOnDemand._1("APP.SNAPPYTABLE")
-    println(stats1.getRowCount())
-    assert(stats1.getRowCount == 10000100 )
-=======
-        getAggregatedTableStatsOnDemand("APP.SNAPPYTABLE")
+        getAggregatedStatsOnDemand._1("APP.SNAPPYTABLE")
     Assert.assertEquals(10000100, stats1.getRowCount)
->>>>>>> 09a70102
     vm1.invoke(restartServer)
 
     // Test using using 5 buckets
@@ -221,25 +210,12 @@
         "5")
     vm0.invoke(classOf[ClusterManagerTestBase], "stopAny")
     var stats2 = SnappyTableStatsProviderService.
-<<<<<<< HEAD
-        getAggregatedStatsOnDemand._1("APP.SNAPPYTABLE")
-    println(stats2.getRowCount())
-    assert(stats2.getRowCount == 10000100 )
+        getAggregatedStatsOnDemand._1("APP.SNAPPYTABLE")
+    Assert.assertEquals(10000100, stats2.getRowCount)
     val snc = SnappyContext(sc)
     snc.sql("insert into snappyTable values(1,'Test')")
     var stats3 = SnappyTableStatsProviderService.
         getAggregatedStatsOnDemand._1("APP.SNAPPYTABLE")
-    println(stats3.getRowCount())
-    assert(stats3.getRowCount == 10000101)
-=======
-        getAggregatedTableStatsOnDemand("APP.SNAPPYTABLE")
-    Assert.assertEquals(10000100, stats2.getRowCount)
-    val snc = SnappyContext(sc)
-    snc.sql("insert into snappyTable values(1,'Test')")
-    var stats3 = SnappyTableStatsProviderService.
-        getAggregatedTableStatsOnDemand("APP.SNAPPYTABLE")
-    Assert.assertEquals(10000101, stats3.getRowCount)
->>>>>>> 09a70102
     vm0.invoke(restartServer)
   }
 }
@@ -494,25 +470,14 @@
         "(10))) as sym")
     testDF.write.insertInto("snappyTable")
     val stats = SnappyTableStatsProviderService.
-<<<<<<< HEAD
-        getAggregatedStatsOnDemand._1("APP.SNAPPYTABLE")
-    println(stats.getRowCount())
-    assert(stats.getRowCount == 10000000 )
-=======
-        getAggregatedTableStatsOnDemand("APP.SNAPPYTABLE")
+        getAggregatedStatsOnDemand._1("APP.SNAPPYTABLE")
     Assert.assertEquals(10000000, stats.getRowCount)
->>>>>>> 09a70102
     for (i <- 1 to 100) {
       snc.sql(s"insert into snappyTable values($i,'Test$i')")
     }
     val stats1 = SnappyTableStatsProviderService.
-<<<<<<< HEAD
-        getAggregatedStatsOnDemand._1("APP.SNAPPYTABLE")
-    assert(stats1.getRowCount == 10000100)
-=======
-        getAggregatedTableStatsOnDemand("APP.SNAPPYTABLE")
+        getAggregatedStatsOnDemand._1("APP.SNAPPYTABLE")
     Assert.assertEquals(10000100, stats1.getRowCount)
->>>>>>> 09a70102
     logInfo("Successful")
   }
 }