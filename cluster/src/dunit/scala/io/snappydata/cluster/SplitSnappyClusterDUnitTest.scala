--- conflicted
+++ resolved
@@ -255,12 +255,9 @@
         .set("spark.executor.extraClassPath",
           getEnvironmentVariable("SNAPPY_DIST_CLASSPATH"))
         .set("spark.testing.reservedMemory", "0")
-<<<<<<< HEAD
         .set("spark.sql.autoBroadcastJoinThreshold" , "-1")
 
-=======
-    conf.set("spark.sql.autoBroadcastJoinThreshold", "-1")
->>>>>>> e0c763fe
+
     val sc = SparkContext.getOrCreate(conf)
     val snc = SnappyContext(sc)
 
