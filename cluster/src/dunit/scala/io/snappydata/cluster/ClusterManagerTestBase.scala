--- conflicted
+++ resolved
@@ -19,13 +19,8 @@
 import java.sql.{Connection, DriverManager}
 import java.util.Properties
 
-<<<<<<< HEAD
-import scala.collection.JavaConverters._
-import scala.language.postfixOps
-=======
 import scala.language.postfixOps
 import scala.sys.process._
->>>>>>> d6176cd1
 
 import com.pivotal.gemfirexd.internal.engine.distributed.utils.GemFireXDUtils
 import com.pivotal.gemfirexd.{FabricService, TestUtil}
@@ -33,12 +28,7 @@
 import io.snappydata.test.dunit.DistributedTestBase.WaitCriterion
 import io.snappydata.test.dunit._
 import io.snappydata.util.TestUtils
-<<<<<<< HEAD
-import io.snappydata.{Locator, Server, ServiceManager}
-import org.slf4j.{Logger, LoggerFactory}
-=======
 import org.slf4j.LoggerFactory
->>>>>>> d6176cd1
 
 import org.apache.spark.sql.SnappyContext
 import org.apache.spark.sql.collection.Utils
@@ -218,12 +208,7 @@
  * New utility methods would need to be added as and when corresponding
  * snappy code gets added.
  */
-<<<<<<< HEAD
-object ClusterManagerTestBase {
-  val logger: Logger = LoggerFactory.getLogger(getClass)
-=======
 object ClusterManagerTestBase extends Logging {
->>>>>>> d6176cd1
   final def locatorPort: Int = DistributedTestBase.getDUnitLocatorPort
   final lazy val locPort: Int = locatorPort
 
@@ -320,8 +305,6 @@
     DistributedTestBase.waitForCriterion(criterion, ms, interval,
       throwOnTimeout)
   }
-<<<<<<< HEAD
-=======
 
   def startSparkCluster(productDir: String): Unit = {
     logInfo(s"Starting spark cluster in $productDir/work")
@@ -334,5 +317,4 @@
     if (sparkContext != null) sparkContext.stop()
     (productDir + "/sbin/stop-all.sh") !!
   }
->>>>>>> d6176cd1
 }