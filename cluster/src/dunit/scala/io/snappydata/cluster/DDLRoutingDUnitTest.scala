--- conflicted
+++ resolved
@@ -160,13 +160,8 @@
       usingStr: String): Unit = {
     val s = conn.createStatement()
     val options = ""
-<<<<<<< HEAD
-    s.execute("CREATE TABLE " + tableName + " (Col1 INT, Col2 INT, " +
-        "Col3 STRING) USING " + usingStr + " " + options)
-=======
     s.execute(s"CREATE TABLE $tableName (Col1 INT, Col2 INT, Col3 STRING) " +
         s"USING $usingStr $options")
->>>>>>> 033b4d14
   }
 
   def createTableByDefaultXD(conn: Connection, tableName: String): Unit = {
@@ -204,28 +199,16 @@
     try {
       val s = conn.createStatement()
       val options = ""
-<<<<<<< HEAD
       s.execute("CREATE TABLE " + tableName + " (Col1 INT, Col2 INT, " +
           "Col3 INT) " + (if (doFail) "fail" orElse "") + " USING " +
           usingStr + " " + options)
       // println("Successfully Created ColumnTable = " + tableName)
-    }
-    catch {
+    } catch {
       case e: Exception => getLogWriter.error("create: Caught exception " +
           e.getMessage + " for ColumnTable = " + tableName, e)
       // println("Exception stack. create. ex=" + e.getMessage + " ,stack=" +
       //   ExceptionUtils.getFullStackTrace(e))
     }
-    // println("Created ColumnTable = " + tableName)
-=======
-      s.execute("CREATE TABLE " + tableName + " (Col1 INT, Col2 INT, Col3 INT) "
-          + (if (doFail) "fail" orElse "") + " USING " + usingStr
-          + " " + options)
-    } catch {
-      case e: Exception => println("create: Caught exception " + e.getMessage +
-          " for ColumnTable = " + tableName)
-    }
->>>>>>> 033b4d14
   }
 
   def tableMetadataAssertColumnTable(schemaName: String,
@@ -269,18 +252,10 @@
       val s = conn.createStatement()
       s.execute("CREATE EXTERNAL TABLE airlineRef_temp(Code VARCHAR(25), " +
           "Description VARCHAR(25)) USING parquet OPTIONS()")
-      // println("Successfully Created ColumnTable = " + tableName)
-<<<<<<< HEAD
     } catch {
       case e: java.sql.SQLException =>
       // println("Exception stack. create. ex=" + e.getMessage +
       //   " ,stack=" + ExceptionUtils.getFullStackTrace(e))
-=======
-    }
-    catch {
-      case e: java.sql.SQLException => //println("create temp: Caught exception " + e.getMessage)
-      //println("Exception stack. create. ex=" + e.getMessage + " ,stack=" + ExceptionUtils.getFullStackTrace(e))
->>>>>>> 033b4d14
     }
     // println("Created ColumnTable = " + tableName)
   }
