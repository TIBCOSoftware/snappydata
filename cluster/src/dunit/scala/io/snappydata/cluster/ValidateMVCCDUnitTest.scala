--- conflicted
+++ resolved
@@ -208,14 +208,9 @@
       case rex: Throwable => // As expected
     }
 
-<<<<<<< HEAD
     cnt = snc.sql(s"select * from $tableName").count()
 
     assert(cnt == 10, s"Expected row count is 10 while actual row count is $cnt")
-=======
-    val cnt = snc.sql(s"select * from $tableName").count()
-    assert(cnt == 10,s"Expected row count is 10 while actual row count is $cnt")
->>>>>>> f3d10c28
     snc.sql(s"drop table $tableName")
     if (errorInThread != null) {
       throw errorInThread
@@ -234,11 +229,11 @@
 
     val snc = SnappyContext(sc)
     val tableName: String = "TESTTABLE"
-    //snc.sql("set spark.sql.inMemoryColumnarStorage.batchSize = 5")
+    // snc.sql("set spark.sql.inMemoryColumnarStorage.batchSize = 5")
 
     snc.sql(s"drop table if exists $tableName")
     snc.sql(s"create table $tableName(col1 integer, col2 String, col3 integer) using row " +
-      s"OPTIONS (REDUNDANCY '1',PARTITION_BY 'col1')")
+        s"OPTIONS (REDUNDANCY '1',PARTITION_BY 'col1')")
 
 
     invokeMethodInVm(vm0, classOf[ValidateMVCCDUnitTest], "performMixOperationsOnRowTable",
@@ -248,7 +243,9 @@
 
       throw errorInThread
     }
+    // scalastyle:off
     println("Successful")
+    // scalastyle:on
 
   }
 
@@ -260,11 +257,11 @@
 
     val snc = SnappyContext(sc)
     val tableName: String = "TESTTABLE"
-    //snc.sql("set spark.sql.inMemoryColumnarStorage.batchSize = 5")
+    // snc.sql("set spark.sql.inMemoryColumnarStorage.batchSize = 5")
 
     snc.sql(s"drop table if exists $tableName")
     snc.sql(s"create table $tableName(col1 integer, col2 String, col3 integer) using row " +
-      s"OPTIONS (REDUNDANCY '1',PARTITION_BY 'col1')")
+        s"OPTIONS (REDUNDANCY '1',PARTITION_BY 'col1')")
 
 
     invokeMethodInVm(vm0, classOf[ValidateMVCCDUnitTest], "performBatchInsert",
@@ -274,7 +271,9 @@
 
       throw errorInThread
     }
+    // scalastyle:off
     println("Successful")
+    // scalastyle:on
 
   }
 
@@ -548,97 +547,93 @@
 
   }
 
-<<<<<<< HEAD
+
+  def performBatchInsert(netPort: Int): Unit = {
+
+    val driver = "io.snappydata.jdbc.ClientDriver"
+    Utils.classForName(driver).newInstance
+    var url: String = null
+
+    url = "jdbc:snappydata://localhost:" + netPort + "/"
+
+    val tableName: String = "APP.TESTTABLE"
+    val conn = DriverManager.getConnection(url)
+    val prepareStatement = conn.prepareStatement(s"insert into $tableName values(?,?,?)")
+
+    val s = conn.createStatement()
+    for (i <- 1 to 100) {
+      prepareStatement.setInt(0, i)
+      prepareStatement.setInt(1, i + 1)
+      prepareStatement.setInt(2, i + 2)
+      prepareStatement.addBatch()
+    }
+    prepareStatement.executeBatch()
+
+    s.execute(s"select * from $tableName")
+    var cnt = 0
+    val rs = s.getResultSet
+    while (rs.next) {
+      cnt = cnt + 1
+    }
+    assert(cnt == 100, s"Expected row count is 100 while actual row count is $cnt")
+
+    s.execute(s"drop table if exists $tableName")
+
+  }
+
+  def performMixOperationsOnRowTable(netPort: Int): Unit = {
+
+
+    val driver = "io.snappydata.jdbc.ClientDriver"
+    Utils.classForName(driver).newInstance
+    var url: String = null
+
+    url = "jdbc:snappydata://localhost:" + netPort + "/"
+
+    val tableName: String = "APP.TESTTABLE"
+    val conn = DriverManager.getConnection(url)
+    val s = conn.createStatement()
+
+    for (i <- 1 to 5) {
+      s.executeUpdate(s"insert into $tableName values($i,${i + 1},${i + 2}})")
+    }
+
+    s.execute(s"select * from $tableName")
+    var cnt = 0
+    val rs = s.getResultSet
+    while (rs.next) {
+      cnt = cnt + 1
+    }
+
+    assert(cnt == 5, s"Expected row count is 5 while actual row count is $cnt")
+
+
+    s.executeUpdate(s"update $tableName set col1=1 where col1>2")
+
+    s.execute(s"select * from $tableName where col1=1")
+    cnt = 0
+    val rs1 = s.getResultSet
+    while (rs1.next) {
+      cnt = cnt + 1
+    }
+    assert(cnt == 4, s"Expected row count is 4 while actual row count is $cnt")
+
+
+    s.executeUpdate(s"delete from $tableName where col1=1")
+
+    s.execute(s"select * from $tableName")
+    cnt = 0
+    val rs2 = s.getResultSet
+    while (rs2.next) {
+      cnt = cnt + 1
+    }
+    assert(cnt == 1, s"Expected row count is 1 while actual row count is $cnt")
+
+    s.execute(s"drop table if exists $tableName")
+
+  }
+
   def clearTestHook(netPort: Int): Unit = {
-=======
-
-
-    def performBatchInsert(netPort: Int): Unit = {
-
-      val driver = "io.snappydata.jdbc.ClientDriver"
-      Utils.classForName(driver).newInstance
-      var url: String = null
-
-      url = "jdbc:snappydata://localhost:" + netPort + "/"
-
-      val  tableName: String = "APP.TESTTABLE"
-      val conn = DriverManager.getConnection(url)
-      val prepareStatement = conn.prepareStatement(s"insert into $tableName values(?,?,?)")
-
-      val s = conn.createStatement()
-      for(i <- 1 to 100) {
-        prepareStatement.setInt(0,i)
-        prepareStatement.setInt(1,i+1)
-        prepareStatement.setInt(2,i+2)
-        prepareStatement.addBatch()
-      }
-      prepareStatement.executeBatch()
-
-      s.execute(s"select * from $tableName")
-      var cnt = 0
-      val rs = s.getResultSet
-      while (rs.next) {
-        cnt = cnt + 1
-      }
-      assert(cnt == 100,s"Expected row count is 100 while actual row count is $cnt")
-
-      s.execute(s"drop table if exists $tableName")
-
-    }
-    def performMixOperationsOnRowTable(netPort: Int): Unit = {
-
-
-      val driver = "io.snappydata.jdbc.ClientDriver"
-      Utils.classForName(driver).newInstance
-      var url: String = null
-
-      url = "jdbc:snappydata://localhost:" + netPort + "/"
-
-      val  tableName: String = "APP.TESTTABLE"
-      val conn = DriverManager.getConnection(url)
-      val s = conn.createStatement()
-
-      for(i <- 1 to 5) {
-        s.executeUpdate(s"insert into $tableName values($i,${i+1},${i+2}})")
-      }
-
-      s.execute(s"select * from $tableName")
-      var cnt = 0
-      val rs = s.getResultSet
-      while (rs.next) {
-        cnt = cnt + 1
-      }
-
-      assert(cnt == 5,s"Expected row count is 5 while actual row count is $cnt")
-
-
-      s.executeUpdate(s"update $tableName set col1=1 where col1>2")
-
-      s.execute(s"select * from $tableName where col1=1")
-      cnt = 0
-      val rs1 = s.getResultSet
-      while (rs1.next) {
-        cnt = cnt + 1
-      }
-      assert(cnt == 4,s"Expected row count is 4 while actual row count is $cnt")
-
-
-      s.executeUpdate(s"delete from $tableName where col1=1")
-
-      s.execute(s"select * from $tableName")
-      cnt = 0
-      val rs2 = s.getResultSet
-      while (rs2.next) {
-        cnt = cnt + 1
-      }
-      assert(cnt == 1,s"Expected row count is 1 while actual row count is $cnt")
-
-      s.execute(s"drop table if exists $tableName")
-
-    }
-
-    def clearTestHook(netPort: Int): Unit = {
->>>>>>> f3d10c28
 
     val cache = GemFireCacheImpl.getInstance()
     if (null != cache) {
