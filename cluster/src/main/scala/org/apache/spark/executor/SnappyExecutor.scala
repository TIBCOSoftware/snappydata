/*
 * Copyright (c) 2018 SnappyData, Inc. All rights reserved.
 *
 * Licensed under the Apache License, Version 2.0 (the "License"); you
 * may not use this file except in compliance with the License. You
 * may obtain a copy of the License at
 *
 * http://www.apache.org/licenses/LICENSE-2.0
 *
 * Unless required by applicable law or agreed to in writing, software
 * distributed under the License is distributed on an "AS IS" BASIS,
 * WITHOUT WARRANTIES OR CONDITIONS OF ANY KIND, either express or
 * implied. See the License for the specific language governing
 * permissions and limitations under the License. See accompanying
 * LICENSE file.
 */
package org.apache.spark.executor

import java.io.{File, IOException}
import java.net.{URI, URL}
import java.util.concurrent.ThreadFactory
import java.util.concurrent.atomic.AtomicInteger

import scala.collection.mutable
import com.gemstone.gemfire.internal.tcp.ConnectionTable
import com.gemstone.gemfire.{CancelException, SystemFailure}
import com.google.common.cache.{CacheBuilder, CacheLoader}
import com.pivotal.gemfirexd.internal.engine.Misc
import com.pivotal.gemfirexd.internal.engine.distributed.utils.GemFireXDUtils
import org.apache.spark.deploy.SparkHadoopUtil
import org.apache.spark.serializer.KryoSerializerPool
import org.apache.spark.sql.internal.ContextJarUtils
import org.apache.spark.util.{MutableURLClassLoader, ShutdownHookManager, SparkExitCode, Utils}
import org.apache.spark.{Logging, SparkEnv, SparkFiles}

class SnappyExecutor(
    executorId: String,
    executorHostname: String,
    env: SparkEnv,
    userClassPath: Seq[URL] = Nil,
    exceptionHandler: SnappyUncaughtExceptionHandler,
    isLocal: Boolean = false)
    extends Executor(executorId, executorHostname, env, userClassPath, isLocal) {

  {
    // set a thread-factory for the thread pool for cleanup
    val threadGroup = Thread.currentThread().getThreadGroup
    val threadFactory = new ThreadFactory {

      private val threadNum = new AtomicInteger(0)

      override def newThread(command: Runnable): Thread = {
        val r = new Runnable {
          override def run(): Unit = {
            try {
              command.run()
            } finally {
              ConnectionTable.releaseThreadsSockets()
            }
          }
        }
        val thread = new Thread(threadGroup, r,
          "Executor task launch worker-" + threadNum.getAndIncrement())
        thread.setDaemon(true)
        thread
      }
    }
    threadPool.setThreadFactory(threadFactory)
  }

  if (!isLocal) {
    // Setup an uncaught exception handler for non-local mode.
    // Make any thread terminations due to uncaught exceptions
    // kill the executor component
    Thread.setDefaultUncaughtExceptionHandler(exceptionHandler)
  }

  private val classLoaderCache = {
    val loader = new CacheLoader[ClassLoaderKey, SnappyMutableURLClassLoader]() {
      override def load(key: ClassLoaderKey): SnappyMutableURLClassLoader = {
        val appName = key.appName
        val appNameAndJars = key.appNameAndJars
        lazy val hadoopConf = SparkHadoopUtil.get.newConfiguration(conf)
        val appDependencies = appNameAndJars.drop(2).toSeq
        var urls = Seq.empty[URL]
        // Prepare urls only if this is not in dropped functions list
        if (!ContextJarUtils.checkItemExists(ContextJarUtils.droppedFunctionsKey, appName)) {
          logInfo(s"Creating ClassLoader for $appName" +
              s" with dependencies $appDependencies")
          urls = appDependencies.map(name => {
            val localName = name.split("/").last
            logInfo(s"Fetching file $name for App[$appName]")
            Utils.fetchFile(name, new File(SparkFiles.getRootDirectory()), conf,
              env.securityManager, hadoopConf, -1L, useCache = !isLocal)
            val url = new File(SparkFiles.getRootDirectory(), localName).toURI.toURL
            Misc.getMemStore.getGlobalCmdRgn.put(ContextJarUtils.functionKeyPrefix + appName, name)
            url
          })
        }
        val newClassLoader = new SnappyMutableURLClassLoader(urls.toArray, replClassLoader)
        KryoSerializerPool.clear()
        newClassLoader
      }
    }
    // Keeping 500 as cache size. Can revisit the number
    CacheBuilder.newBuilder().maximumSize(500).build(loader)
  }

  class ClassLoaderKey(val appName: String,
      val appTime: String,
      val appNameAndJars: Array[String]) {

    override def hashCode(): Int = (appName, appTime).hashCode()

    override def equals(obj: Any): Boolean = {
      obj match {
        case x: ClassLoaderKey =>
          (x.appName, x.appTime).equals(appName, appTime)
        case _ => false
      }
    }
  }

  override def updateDependencies(newFiles: mutable.HashMap[String, Long],
      newJars: mutable.HashMap[String, Long]): Unit = {
    super.updateDependencies(newFiles, newJars)
    synchronized {
      val taskDeserializationProps = Executor.taskDeserializationProps.get()
      if (null != taskDeserializationProps) {
        val appDetails = taskDeserializationProps.getProperty(io.snappydata.Constant
            .CHANGEABLE_JAR_NAME, "")
        logDebug(s"Submitted Application Details $appDetails")
        if (!appDetails.isEmpty) {
          val appNameAndJars = appDetails.split(",")
          val threadClassLoader =
            classLoaderCache.getUnchecked(new ClassLoaderKey(appNameAndJars(0),
              appNameAndJars(1), appNameAndJars))
          logDebug(s"Setting thread classloader  $threadClassLoader")
          Thread.currentThread().setContextClassLoader(threadClassLoader)
        }
      }
    }
  }

  override def isStoreCloseException(t: Throwable): Boolean = {
    try {
      Misc.checkIfCacheClosing(t)
      false
    } catch {
      case _: CancelException => true
      case _: Throwable => false
    }
  }

  override def isStoreException(t: Throwable): Boolean = {
    GemFireXDUtils.retryToBeDone(t)
  }

  override def isFatalError(t: Throwable): Boolean = {
    t match {
      case err: Error => SystemFailure.isJVMFailureError(err)
      case _ => false
    }
  }

  def updateMainLoader(jars: Array[String]): Unit = {
    synchronized {
      lazy val hadoopConf = SparkHadoopUtil.get.newConfiguration(conf)
      jars.foreach(name => {
        val localName = name.split("/").last
        Utils.fetchFile(name, new File(SparkFiles.getRootDirectory()), conf,
          env.securityManager, hadoopConf, -1L, true)
        val url = new File(SparkFiles.getRootDirectory(), localName).toURI.toURL
        urlClassLoader.addURL(url)
      })
    }
  }

<<<<<<< HEAD
  def removeJarsFromExecutorLoader(jars: Array[String]): Unit = {
    synchronized {
      jars.foreach(name => {
        val localName = name.split("/").last
        var jarFile = new File(SparkFiles.getRootDirectory(), localName)
        if (jarFile.exists()) {
          jarFile.delete()
          logDebug(s"Deleted jarFile $jarFile")
        } else {
          throw new IOException("Failed to delete: " + jarFile.getAbsolutePath)
        }
        var updatedURLs = urlClassLoader.getURLs().toBuffer
        updatedURLs.foreach(url => {
          if (url != null && url.toString.contains(jarFile.toString)) {
            updatedURLs.remove(updatedURLs.indexOf(url))
            val parent = Thread.currentThread().getContextClassLoader
            updatedURLs.foreach(url => urlClassLoader.addURL(url))
            urlClassLoader = new SnappyMutableURLClassLoader(updatedURLs.toArray, parent)
            replClassLoader = addReplClassLoaderIfNeeded(urlClassLoader)
          }
        })
        updatedURLs = urlClassLoader.getURLs().toBuffer
      })
    }
=======
  def getLocalDir(): String = {
    Utils.getLocalDir(conf)
>>>>>>> f83642b5
  }
}

class SnappyMutableURLClassLoader(urls: Array[URL],
    parent: ClassLoader)
    extends MutableURLClassLoader(urls, parent) with Logging {


  override def loadClass(name: String, resolve: Boolean): Class[_] = {
    loadJar(() => super.loadClass(name, resolve)).
        getOrElse(loadJar(() => Misc.getMemStore.getDatabase.getClassFactory.loadClassFromDB(name),
          throwException = true).get)
  }

  def loadJar(f: () => Class[_], throwException: Boolean = false): Option[Class[_]] = {
    try {
      Option(f())
    } catch {
      case cnfe: ClassNotFoundException => if (throwException) throw cnfe
      else None
    }
  }
}

/**
 * The default uncaught exception handler for Executors
 */
private class SnappyUncaughtExceptionHandler(
    val executorBackend: SnappyCoarseGrainedExecutorBackend)
    extends Thread.UncaughtExceptionHandler with Logging {

  override def uncaughtException(thread: Thread, exception: Throwable) {
    try {
      // Make it explicit that uncaught exceptions are thrown when container is shutting down.
      // It will help users when they analyze the executor logs
      val inShutdownMsg = if (ShutdownHookManager.inShutdown()) "[Container in shutdown] " else ""
      val errMsg = "Uncaught exception in thread "
      logError(inShutdownMsg + errMsg + thread, exception)

      // We may have been called from a shutdown hook, there is no need to do anything
      if (!ShutdownHookManager.inShutdown()) {
        if (exception.isInstanceOf[OutOfMemoryError]) {
          executorBackend.exitExecutor(SparkExitCode.OOM, "Out of Memory", exception)
        } else {
          executorBackend.exitExecutor(
            SparkExitCode.UNCAUGHT_EXCEPTION, errMsg, exception)
        }
      }
    } catch {
      case t: Throwable => try {
        if (t.isInstanceOf[OutOfMemoryError]) System.exit(SparkExitCode.OOM)
        else System.exit(SparkExitCode.UNCAUGHT_EXCEPTION)
      } catch {
        // Exception while handling an uncaught exception. we cannot do much here
        case _: OutOfMemoryError => Runtime.getRuntime.halt(SparkExitCode.OOM)
        case _: Throwable => Runtime.getRuntime.halt(SparkExitCode.UNCAUGHT_EXCEPTION_TWICE)
      }
    }
  }
}
<|MERGE_RESOLUTION|>--- conflicted
+++ resolved
@@ -176,7 +176,6 @@
     }
   }
 
-<<<<<<< HEAD
   def removeJarsFromExecutorLoader(jars: Array[String]): Unit = {
     synchronized {
       jars.foreach(name => {
@@ -201,10 +200,10 @@
         updatedURLs = urlClassLoader.getURLs().toBuffer
       })
     }
-=======
+  }
+
   def getLocalDir(): String = {
     Utils.getLocalDir(conf)
->>>>>>> f83642b5
   }
 }
 
