--- conflicted
+++ resolved
@@ -44,12 +44,6 @@
   protected def newSession(): SnappySession with ContextLike =
     new SnappySession(snappySession.sparkContext) with ContextLike {
 
-<<<<<<< HEAD
-=======
-  protected def newSession(): SnappyContext with ContextLike =
-    new SnappyContext(snappyContextLike.snappySession) with ContextLike {
-
->>>>>>> 923b4748
       override def isValidJob(job: SparkJobBase): Boolean = job.isInstanceOf[SnappySQLJob]
 
       override def stop(): Unit = {
@@ -75,30 +69,19 @@
   }
 
   final override def runJob(sc: C, jobConfig: Config): Any = {
-<<<<<<< HEAD
-    runSnappyJob(sc.asInstanceOf[SnappySession], jobConfig)
-=======
-    val snc = sc.asInstanceOf[SnappyContext]
+    val snc = sc.asInstanceOf[SnappySession]
     try {
       runSnappyJob(snc, jobConfig)
     }
     finally {
       SnappyUtils.removeJobJar(snc.sparkContext)
     }
->>>>>>> 923b4748
   }
 
   def isValidJob(sc: SnappySession, config: Config): SnappyJobValidation
 
   def runSnappyJob(sc: SnappySession, jobConfig: Config): Any
 
-<<<<<<< HEAD
-  final override def addOrReplaceJar(sc: C, jarName: String, jarPath: String): Unit = {
-    SnappyUtils.installOrReplaceJar(jarName, jarPath, sc.asInstanceOf[SnappySession].sparkContext)
-  }
-
-=======
->>>>>>> 923b4748
 }
 
 abstract class JavaSnappySQLJob extends SnappySQLJob
