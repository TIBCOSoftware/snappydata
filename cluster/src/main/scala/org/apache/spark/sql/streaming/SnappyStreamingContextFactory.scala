--- conflicted
+++ resolved
@@ -28,32 +28,23 @@
 
 abstract class SnappyStreamingJob extends SparkJobBase {
   override type C = SnappyStreamingContext
+
   final override def validate(sc: C, config: Config): SparkJobValidation = {
-<<<<<<< HEAD
-    SnappyJobValidate.validate(isValidJob(sc.asInstanceOf[SnappyStreamingContext], config))
-=======
-    val parentLoader = org.apache.spark.util.Utils.getContextOrSparkClassLoader
-    val currentLoader = SnappyUtils.getSnappyStoreContextLoader(parentLoader)
-    Thread.currentThread().setContextClassLoader(currentLoader)
     SnappyJobValidate.validate(isValidJob(sc.asInstanceOf[SnappyStreamingContext],
       SnappySessionFactory.cleanJobConfig(config)))
->>>>>>> 7090fe80
   }
 
   final override def runJob(sc: C, jobConfig: Config): Any = {
     val snc = sc.asInstanceOf[SnappyStreamingContext]
-<<<<<<< HEAD
     try {
-      SnappyUtils.setSessionDependencies(snc.sparkContext,
+      SnappyUtils.setSessionDependencies(
+        snc.sparkContext,
         appName = this.getClass.getCanonicalName,
         classLoader = Thread.currentThread().getContextClassLoader)
-      runSnappyJob(snc, jobConfig)
+
+      runSnappyJob(snc, SnappySessionFactory.cleanJobConfig(jobConfig))
     } finally {
-
     }
-=======
-    runSnappyJob(snc, SnappySessionFactory.cleanJobConfig(jobConfig))
->>>>>>> 7090fe80
   }
 
   def isValidJob(sc: SnappyStreamingContext, config: Config): SnappyJobValidation
