--- conflicted
+++ resolved
@@ -273,7 +273,6 @@
     SnappyInterpreterExecute.handleNewPermissions(grantor, isGrant, users)
   }
 
-<<<<<<< HEAD
   def updateGrantRevokeOnExternalTable(grantor: String, isGrant: Boolean,
     td: TableIdentifier, users: String, catalogTable: CatalogTable): Unit = {
 
@@ -318,10 +317,8 @@
     }
     null
   }
-=======
+
   override def refreshLdapGroupCallback(group: String): Unit = {
     SnappyInterpreterExecute.refreshOnLdapGroupRefresh(group)
   }
-
->>>>>>> 30cf2da9
 }