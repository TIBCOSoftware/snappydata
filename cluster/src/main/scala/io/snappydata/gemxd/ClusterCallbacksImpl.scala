/*
 * Copyright (c) 2017-2019 TIBCO Software Inc. All rights reserved.
 *
 * Licensed under the Apache License, Version 2.0 (the "License"); you
 * may not use this file except in compliance with the License. You
 * may obtain a copy of the License at
 *
 * http://www.apache.org/licenses/LICENSE-2.0
 *
 * Unless required by applicable law or agreed to in writing, software
 * distributed under the License is distributed on an "AS IS" BASIS,
 * WITHOUT WARRANTIES OR CONDITIONS OF ANY KIND, either express or
 * implied. See the License for the specific language governing
 * permissions and limitations under the License. See accompanying
 * LICENSE file.
 */
package io.snappydata.gemxd

import java.io.{File, InputStream}
import java.util.{Iterator => JIterator}
import java.{lang, util}
<<<<<<< HEAD

=======
import java.util.{List, Iterator => JIterator}

import scala.collection.mutable.ArrayBuffer
import scala.util.Try
>>>>>>> c312afe1
import scala.collection.mutable.ArrayBuffer
import scala.util.Try
import com.gemstone.gemfire.distributed.internal.membership.InternalDistributedMember
import com.gemstone.gemfire.internal.cache.{ExternalTableMetaData, GemFireCacheImpl}
import com.gemstone.gemfire.internal.shared.Version
import com.gemstone.gemfire.internal.{ByteArrayDataInput, ClassPathLoader, GemFireVersion}
import com.pivotal.gemfirexd.Attribute
import com.pivotal.gemfirexd.internal.engine.Misc
import com.pivotal.gemfirexd.internal.iapi.sql.ParameterValueSet
import com.pivotal.gemfirexd.internal.iapi.types.DataValueDescriptor
import com.pivotal.gemfirexd.internal.impl.sql.execute.ValueRow
import com.pivotal.gemfirexd.internal.snappy._
import io.snappydata.cluster.ExecutorInitiator
import io.snappydata.impl.LeadImpl
import io.snappydata.recovery.RecoveryService
<<<<<<< HEAD
import io.snappydata.sql.catalog.CatalogObjectType
import io.snappydata.util.ServiceUtils
=======
import io.snappydata.remote.interpreter.SnappyInterpreterExecute
>>>>>>> c312afe1
import io.snappydata.{ServiceManager, SnappyEmbeddedTableStatsProviderService}
import org.apache.spark.Logging
import org.apache.spark.scheduler.cluster.SnappyClusterManager
import org.apache.spark.serializer.{KryoSerializerPool, StructTypeSerializer}
<<<<<<< HEAD
import org.apache.spark.sql.catalyst.catalog.CatalogTable
import org.apache.spark.sql.execution.columnar.ExternalStoreUtils
import org.apache.spark.sql.{SaveMode, SnappyContext}
=======
import org.apache.spark.sql.catalyst.TableIdentifier
import org.apache.spark.sql.collection.ToolsCallbackInit
import org.apache.spark.sql.{Row, SaveMode}
>>>>>>> c312afe1

/**
 * Callbacks that are sent by GemXD to Snappy for cluster management
 */
object ClusterCallbacksImpl extends ClusterCallbacks with Logging {

  CallbackFactoryProvider.setClusterCallbacks(this)

  private val PASSWORD_MATCH = "(?i)(password|passwd|secret).*".r

  private[snappydata] def initialize(): Unit = {
    // nothing to be done; singleton constructor does all
  }

  override def getLeaderGroup: java.util.HashSet[String] = {
    val leaderServerGroup = new java.util.HashSet[String]
    leaderServerGroup.add(LeadImpl.LEADER_SERVERGROUP)
    leaderServerGroup
  }

  override def launchExecutor(driverUrl: String,
      driverDM: InternalDistributedMember): Unit = {
    val url = if (driverUrl == null || driverUrl == "") {
      logInfo(s"call to launchExecutor but driverUrl is invalid. $driverUrl")
      None
    }
    else {
      Some(driverUrl)
    }
    logInfo(s"invoking startOrTransmute with $url")
    ExecutorInitiator.startOrTransmuteExecutor(url, driverDM)
  }

  override def getDriverURL: String = {
    SnappyClusterManager.cm.map(_.schedulerBackend) match {
      case Some(backend) if backend ne null =>
        val driverUrl = backend.driverUrl
        if ((driverUrl ne null) && !driverUrl.isEmpty) {
          logInfo(s"returning driverUrl=$driverUrl")
        }
        driverUrl
      case _ => null
    }
  }

  override def stopExecutor(): Unit = {
    ExecutorInitiator.stop()
  }

  override def getSQLExecute(df: AnyRef, sql: String, schema: String, ctx: LeadNodeExecutionContext,
      v: Version, isPreparedStatement: Boolean, isPreparedPhase: Boolean,
      pvs: ParameterValueSet): SparkSQLExecute = {
    if (isPreparedStatement && isPreparedPhase) {
      new SparkSQLPrepareImpl(sql, schema, ctx, v)
    } else {
      new SparkSQLExecuteImpl(df, sql, schema, ctx, v, Option(pvs))
    }
  }

  override  def getSampleInsertExecute(baseTable: String, ctx: LeadNodeExecutionContext,
    v: Version, dvdRows: util.List[Array[DataValueDescriptor]],
    serializedDVDs: Array[Byte]): SparkSQLExecute = {
     new SparkSampleInsertExecuteImpl(baseTable, dvdRows, serializedDVDs, ctx, v)
  }

  override def readDataType(in: ByteArrayDataInput): AnyRef = {
    // read the DataType
    KryoSerializerPool.deserialize(in.array(), in.position(), in.available(), (kryo, input) => {
      val result = StructTypeSerializer.readType(kryo, input)
      // move the cursor to the new position
      in.setPosition(input.position())
      result
    })
  }

  override def getRowIterator(dvds: Array[DataValueDescriptor],
      types: Array[Int], precisions: Array[Int], scales: Array[Int],
      dataTypes: Array[AnyRef], in: ByteArrayDataInput): JIterator[ValueRow] = {
    SparkSQLExecuteImpl.getRowIterator(dvds, types, precisions, scales,
      dataTypes, in)
  }

  override def clearSnappySessionForConnection(
      connectionId: java.lang.Long): Unit = {
    SnappySessionPerConnection.removeSnappySession(connectionId)
  }

  override def publishColumnTableStats(): Unit = {
    SnappyEmbeddedTableStatsProviderService.publishColumnTableRowCountStats()
  }

  override def getClusterType: String = {
    GemFireCacheImpl.setGFXDSystem(true)
    // AQP version if available
    val is: InputStream = ClassPathLoader.getLatest.getResourceAsStream(
      classOf[SnappyDataVersion], SnappyDataVersion.AQP_VERSION_PROPERTIES)
    if (is ne null) try {
      GemFireVersion.getInstance(classOf[SnappyDataVersion], SnappyDataVersion
          .AQP_VERSION_PROPERTIES)
    } finally {
      is.close()
    }
    GemFireVersion.getClusterType
  }

  override def exportData(connId: lang.Long, exportUri: String,
      formatType: String, tableNames: String, ignoreError: lang.Boolean): Unit = {
    val session = SnappySessionPerConnection.getSnappySessionForConnection(connId)
    if (Misc.isSecurityEnabled) {
      session.conf.set(Attribute.USERNAME_ATTR,
        Misc.getMemStore.getBootProperty(Attribute.USERNAME_ATTR))
      session.conf.set(Attribute.PASSWORD_ATTR,
        Misc.getMemStore.getBootProperty(Attribute.PASSWORD_ATTR))
    }

    var tablesArr = if (tableNames.equalsIgnoreCase("all")) {
      RecoveryService.getTables.map(ct =>
        ct.storage.locationUri match {
          case Some(_) => null // external tables will not be exported
          case None =>
            ct.identifier.database match {
              case Some(db) => db + "." + ct.identifier.table
              case None => ct.identifier.table
            }
        }
      ).filter(_ != null)
    } else tableNames.split(",").map(_.trim).toSeq

    logDebug(s"Using connection ID: $connId\n Export path:" +
        s" $exportUri\n Format Type: $formatType\n Table names: $tableNames")

    val exportPath = if (exportUri.endsWith(File.separator)) {
      exportUri.substring(0, exportUri.length - 1) +
          s"_${System.currentTimeMillis()}" + File.separator
    } else {
      exportUri + s"_${System.currentTimeMillis()}" + File.separator
    }
    var failedTables = Seq.empty[String]
    tablesArr.foreach(f = table => {
      Try {
        val tableData = session.sql(s"select * from $table;")
        val savePath = exportPath + File.separator + table.toUpperCase
        tableData.write.mode(SaveMode.Overwrite).option("header", "true").format(formatType)
            .save(savePath)
        logDebug(s"EXPORT_DATA procedure exported table $table in $formatType format" +
            s"at path $savePath ")
      } match {
        case scala.util.Success(_) =>
        case scala.util.Failure(exception) =>
          logError(s"Error recovering table: $table.")
          tablesArr = tablesArr.filter(_!=table)
          failedTables = failedTables :+ table
          if (!ignoreError) {
            throw new Exception(exception)
          }
      }
    })
    logInfo(
      s"""Successfully exported ${tablesArr.size} tables.
         |Exported tables are: ${tablesArr.mkString(", ")}
         |Failed to export ${failedTables.size} tables.
         |Failed tables are ${failedTables.mkString(", ")}""".stripMargin)
    generateLoadScripts(connId, exportPath, formatType, tablesArr)
  }

  override def exportDDLs(connId: lang.Long, exportUri: String): Unit = {
    val session = SnappySessionPerConnection.getSnappySessionForConnection(connId)
    val filePath = if (exportUri.endsWith(File.separator)) {
      exportUri.substring(0, exportUri.length - 1) +
          s"_${System.currentTimeMillis()}" + File.separator
    } else {
      exportUri + s"_${System.currentTimeMillis()}" + File.separator
    }
    val arrBuf: ArrayBuffer[String] = ArrayBuffer.empty

    RecoveryService.getAllDDLs.foreach(ddl => {
      arrBuf.append(ddl.trim + ";\n")
    })
    session.sparkContext.parallelize(arrBuf, 1).saveAsTextFile(filePath)
    logInfo(s"Successfully exported ${arrBuf.size} DDL statements.")
  }

  /**
<<<<<<< HEAD
   * generates spark-shell code which helps user to reload data exported through EXPORT_DATA
   * procedure
   *
=======
   * generates spark-shell code which helps user to reload
   * data exported through EXPORT_DATA procedure
>>>>>>> c312afe1
   */
  def generateLoadScripts(connId: lang.Long, exportPath: String,
      formatType: String, tablesArr: Seq[String]): Unit = {
    val session = SnappySessionPerConnection.getSnappySessionForConnection(connId)
    var loadScriptString = ""

<<<<<<< HEAD
    RecoveryService.exportDataArgsList.foreach(args => {
      val generatedScriptPath = s"${args.outputDir.replaceAll("/$", "")}_load_scripts"
      args.tables.foreach(table => {
        val tableExternal = s"temp_${table.replace('.', '_')}"
        val additionalOptions = args.formatType match {
          case "csv" => ",header 'true'"
          case _ => ""
        }
        // todo do testing for all formats and ensure generated scripts handles all scenarios
        loadScriptString += s"""
          |CREATE EXTERNAL TABLE $tableExternal USING ${args.formatType}
          |OPTIONS (PATH '${args.outputDir}/${table.toUpperCase}'$additionalOptions);
          |INSERT OVERWRITE $table SELECT * FROM $tableExternal;
          |
        """.stripMargin
      })
      session.sparkContext.parallelize(Seq(loadScriptString), 1).saveAsTextFile(generatedScriptPath)
=======
    val generatedScriptPath = s"${exportPath.replaceAll("/$", "")}_load_scripts"
    tablesArr.foreach(table => {
      val tableExternal = s"temp_${table.replace('.', '_')}"
      val additionalOptions = formatType match {
        case "csv" => ",header 'true'"
        case _ => ""
      }
      // todo do testing for all formats and ensure generated scripts handles all scenarios
      loadScriptString +=
          s"""
             |CREATE EXTERNAL TABLE $tableExternal USING ${formatType}
             |OPTIONS (PATH '${exportPath}/${table.toUpperCase}'${additionalOptions});
             |INSERT OVERWRITE $table SELECT * FROM $tableExternal;
             |
        """.stripMargin
>>>>>>> c312afe1
    })
    session.sparkContext.parallelize(Seq(loadScriptString), 1).saveAsTextFile(generatedScriptPath)
  }

  override def setLeadClassLoader(): Unit = {
    val instance = ServiceManager.currentFabricServiceInstance
    instance match {
      case li: LeadImpl =>
        val loader = li.urlclassloader
        if (loader != null) {
          Thread.currentThread().setContextClassLoader(loader)
        }
      case _ =>
    }
  }

<<<<<<< HEAD
  override def getHiveTablesMetadata():
  util.Collection[ExternalTableMetaData] = {
    val catalogTables = SnappyContext.getHiveCatalogTables()
    import scala.collection.JavaConverters._
    getTablesMetadata(catalogTables).asJava
  }

  private def getTablesMetadata(catalogTables: Seq[CatalogTable]): Seq[ExternalTableMetaData] = {
    catalogTables.map(catalogTableToMetadata)
  }

  private def catalogTableToMetadata(table: CatalogTable) = {
    val tableType = CatalogObjectType.getTableType(table)
    val tblDataSourcePath = table.storage.locationUri match {
      case None => ""
      case Some(l) => ServiceUtils.maskLocationURI(l)
    }

    val metaData = new ExternalTableMetaData(table.identifier.table,
      table.database, tableType.toString, null, -1,
      -1, null, null, null, null,
      tblDataSourcePath, "", false)
    metaData.provider = table.provider match {
      case None => ""
      case Some(p) => p
    }
    metaData.shortProvider = metaData.provider
    metaData.columns = ExternalStoreUtils.getColumnMetadata(table.schema)
    metaData
=======
  override def getInterpreterExecution(sql: String, v: Version,
    connId: lang.Long): InterpreterExecute = new SnappyInterpreterExecute(sql, connId)

  override def isUserAuthorizedForExternalTable (user: String, table: String): Boolean = {
    val tcb = ToolsCallbackInit.toolsCallback
    if (tcb.isUserAuthorizedForExtTable(user, Some(TableIdentifier(table))) != null) return false
    true
>>>>>>> c312afe1
  }
}<|MERGE_RESOLUTION|>--- conflicted
+++ resolved
@@ -19,14 +19,8 @@
 import java.io.{File, InputStream}
 import java.util.{Iterator => JIterator}
 import java.{lang, util}
-<<<<<<< HEAD
-
-=======
 import java.util.{List, Iterator => JIterator}
 
-import scala.collection.mutable.ArrayBuffer
-import scala.util.Try
->>>>>>> c312afe1
 import scala.collection.mutable.ArrayBuffer
 import scala.util.Try
 import com.gemstone.gemfire.distributed.internal.membership.InternalDistributedMember
@@ -42,25 +36,19 @@
 import io.snappydata.cluster.ExecutorInitiator
 import io.snappydata.impl.LeadImpl
 import io.snappydata.recovery.RecoveryService
-<<<<<<< HEAD
+import io.snappydata.remote.interpreter.SnappyInterpreterExecute
 import io.snappydata.sql.catalog.CatalogObjectType
 import io.snappydata.util.ServiceUtils
-=======
-import io.snappydata.remote.interpreter.SnappyInterpreterExecute
->>>>>>> c312afe1
 import io.snappydata.{ServiceManager, SnappyEmbeddedTableStatsProviderService}
 import org.apache.spark.Logging
 import org.apache.spark.scheduler.cluster.SnappyClusterManager
 import org.apache.spark.serializer.{KryoSerializerPool, StructTypeSerializer}
-<<<<<<< HEAD
+import org.apache.spark.sql.catalyst.TableIdentifier
+import org.apache.spark.sql.collection.ToolsCallbackInit
+import org.apache.spark.sql.{Row, SaveMode}
 import org.apache.spark.sql.catalyst.catalog.CatalogTable
 import org.apache.spark.sql.execution.columnar.ExternalStoreUtils
 import org.apache.spark.sql.{SaveMode, SnappyContext}
-=======
-import org.apache.spark.sql.catalyst.TableIdentifier
-import org.apache.spark.sql.collection.ToolsCallbackInit
-import org.apache.spark.sql.{Row, SaveMode}
->>>>>>> c312afe1
 
 /**
  * Callbacks that are sent by GemXD to Snappy for cluster management
@@ -244,39 +232,14 @@
   }
 
   /**
-<<<<<<< HEAD
-   * generates spark-shell code which helps user to reload data exported through EXPORT_DATA
-   * procedure
-   *
-=======
    * generates spark-shell code which helps user to reload
    * data exported through EXPORT_DATA procedure
->>>>>>> c312afe1
    */
   def generateLoadScripts(connId: lang.Long, exportPath: String,
       formatType: String, tablesArr: Seq[String]): Unit = {
     val session = SnappySessionPerConnection.getSnappySessionForConnection(connId)
     var loadScriptString = ""
 
-<<<<<<< HEAD
-    RecoveryService.exportDataArgsList.foreach(args => {
-      val generatedScriptPath = s"${args.outputDir.replaceAll("/$", "")}_load_scripts"
-      args.tables.foreach(table => {
-        val tableExternal = s"temp_${table.replace('.', '_')}"
-        val additionalOptions = args.formatType match {
-          case "csv" => ",header 'true'"
-          case _ => ""
-        }
-        // todo do testing for all formats and ensure generated scripts handles all scenarios
-        loadScriptString += s"""
-          |CREATE EXTERNAL TABLE $tableExternal USING ${args.formatType}
-          |OPTIONS (PATH '${args.outputDir}/${table.toUpperCase}'$additionalOptions);
-          |INSERT OVERWRITE $table SELECT * FROM $tableExternal;
-          |
-        """.stripMargin
-      })
-      session.sparkContext.parallelize(Seq(loadScriptString), 1).saveAsTextFile(generatedScriptPath)
-=======
     val generatedScriptPath = s"${exportPath.replaceAll("/$", "")}_load_scripts"
     tablesArr.foreach(table => {
       val tableExternal = s"temp_${table.replace('.', '_')}"
@@ -292,7 +255,6 @@
              |INSERT OVERWRITE $table SELECT * FROM $tableExternal;
              |
         """.stripMargin
->>>>>>> c312afe1
     })
     session.sparkContext.parallelize(Seq(loadScriptString), 1).saveAsTextFile(generatedScriptPath)
   }
@@ -309,7 +271,6 @@
     }
   }
 
-<<<<<<< HEAD
   override def getHiveTablesMetadata():
   util.Collection[ExternalTableMetaData] = {
     val catalogTables = SnappyContext.getHiveCatalogTables()
@@ -339,7 +300,8 @@
     metaData.shortProvider = metaData.provider
     metaData.columns = ExternalStoreUtils.getColumnMetadata(table.schema)
     metaData
-=======
+  }
+
   override def getInterpreterExecution(sql: String, v: Version,
     connId: lang.Long): InterpreterExecute = new SnappyInterpreterExecute(sql, connId)
 
@@ -347,6 +309,5 @@
     val tcb = ToolsCallbackInit.toolsCallback
     if (tcb.isUserAuthorizedForExtTable(user, Some(TableIdentifier(table))) != null) return false
     true
->>>>>>> c312afe1
   }
 }