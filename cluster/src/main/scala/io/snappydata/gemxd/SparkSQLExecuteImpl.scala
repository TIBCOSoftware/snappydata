--- conflicted
+++ resolved
@@ -29,11 +29,7 @@
 import com.pivotal.gemfirexd.internal.engine.distributed.utils.GemFireXDUtils
 import com.pivotal.gemfirexd.internal.engine.distributed.{GfxdHeapDataOutputStream, SnappyResultHolder}
 import com.pivotal.gemfirexd.internal.engine.jdbc.GemFireXDRuntimeException
-<<<<<<< HEAD
-import com.pivotal.gemfirexd.internal.iapi.types.DataValueDescriptor
-=======
 import com.pivotal.gemfirexd.internal.iapi.types.{DataValueDescriptor, SQLChar}
->>>>>>> dfc016db
 import com.pivotal.gemfirexd.internal.impl.sql.execute.ValueRow
 import com.pivotal.gemfirexd.internal.shared.common.StoredFormatIds
 import com.pivotal.gemfirexd.internal.snappy.{LeadNodeExecutionContext, SparkSQLExecute}
@@ -251,12 +247,7 @@
           try {
             StructTypeSerializer.writeType(pooled.kryo, output,
               querySchema(i).dataType)
-<<<<<<< HEAD
-            DataSerializer.writeByteArray(output.getBuffer,
-              output.position(), hdos)
-=======
             hdos.write(output.getBuffer, 0, output.position())
->>>>>>> dfc016db
           } finally {
             KryoSerializerPool.release(pooled)
           }
@@ -297,19 +288,6 @@
                 }
               } else {
                 (StoredFormatIds.SQL_CLOB_ID, -1, -1)
-<<<<<<< HEAD
-              }
-            } else {
-              if (base == "CHAR") {
-                (StoredFormatIds.SQL_CHAR_ID, charSize, -1)
-              } else if (base == "VARCHAR" || !SparkSQLExecuteImpl.STRING_AS_CLOB ||
-                  varcharSize <= Constant.MAX_VARCHAR_SIZE) {
-                (StoredFormatIds.SQL_VARCHAR_ID, varcharSize, -1)
-              } else {
-                (StoredFormatIds.SQL_CLOB_ID, -1, -1)
-              }
-            }
-=======
               }
             } else if (base == "CHAR") {
               (StoredFormatIds.SQL_CHAR_ID, charSize, -1)
@@ -319,7 +297,6 @@
               (StoredFormatIds.SQL_CLOB_ID, -1, -1)
             }
 
->>>>>>> dfc016db
           case _ => (StoredFormatIds.SQL_CLOB_ID, -1, -1) // CLOB
         }
       case LongType => (StoredFormatIds.SQL_LONGINT_ID, -1, -1)
@@ -382,18 +359,11 @@
           index += 1
         } else {
           types(index) match {
-<<<<<<< HEAD
-            case StoredFormatIds.SQL_CHAR_ID |
-                 StoredFormatIds.SQL_VARCHAR_ID |
-=======
             case StoredFormatIds.SQL_VARCHAR_ID |
->>>>>>> dfc016db
                  StoredFormatIds.SQL_CLOB_ID =>
               val utf8String = row.getUTF8String(index)
               dvd.setValue(utf8String.toString)
 
-<<<<<<< HEAD
-=======
             case StoredFormatIds.SQL_CHAR_ID =>
               val precision = precisions(index)
               val utf8String = row.getUTF8String(index)
@@ -413,7 +383,6 @@
               }
               dvd.setValue(fixedString)
 
->>>>>>> dfc016db
             case StoredFormatIds.SQL_INTEGER_ID =>
               dvd.setValue(row.getInt(index))
             case StoredFormatIds.SQL_LONGINT_ID =>
