/*
 * Copyright (c) 2016 SnappyData, Inc. All rights reserved.
 *
 * Licensed under the Apache License, Version 2.0 (the "License"); you
 * may not use this file except in compliance with the License. You
 * may obtain a copy of the License at
 *
 * http://www.apache.org/licenses/LICENSE-2.0
 *
 * Unless required by applicable law or agreed to in writing, software
 * distributed under the License is distributed on an "AS IS" BASIS,
 * WITHOUT WARRANTIES OR CONDITIONS OF ANY KIND, either express or
 * implied. See the License for the specific language governing
 * permissions and limitations under the License. See accompanying
 * LICENSE file.
 */
package io.snappydata.gemxd

import java.io.DataOutput
import java.nio.ByteBuffer

import com.gemstone.gemfire.DataSerializer
import com.gemstone.gemfire.internal.shared.Version
import com.gemstone.gemfire.internal.{ByteArrayDataInput, InternalDataSerializer}
import com.gemstone.gnu.trove.TIntObjectHashMap
import com.pivotal.gemfirexd.internal.engine.Misc
import com.pivotal.gemfirexd.internal.engine.distributed.message.LeadNodeExecutorMsg
import com.pivotal.gemfirexd.internal.engine.distributed.utils.GemFireXDUtils
import com.pivotal.gemfirexd.internal.engine.distributed.{ActiveColumnBits, GfxdHeapDataOutputStream, SnappyResultHolder}
import com.pivotal.gemfirexd.internal.engine.jdbc.GemFireXDRuntimeException
import com.pivotal.gemfirexd.internal.iapi.types.DataValueDescriptor
import com.pivotal.gemfirexd.internal.shared.common.StoredFormatIds
import com.pivotal.gemfirexd.internal.snappy.{LeadNodeExecutionContext, SparkSQLExecute}
import io.snappydata.QueryHint
import io.snappydata.util.StringUtils

import org.apache.spark.rdd.RDD
import org.apache.spark.sql.catalyst.InternalRow
import org.apache.spark.sql.catalyst.expressions.UnsafeRow
import org.apache.spark.sql.catalyst.expressions.codegen.BufferHolder
import org.apache.spark.sql.catalyst.util.DateTimeUtils
import org.apache.spark.sql.collection.Utils
import org.apache.spark.sql.store.CodeGeneration
import org.apache.spark.sql.types._
import org.apache.spark.sql.{DataFrame, SnappyContext}
import org.apache.spark.storage.{RDDBlockId, StorageLevel}
import org.apache.spark.unsafe.Platform
import org.apache.spark.{Logging, SparkContext, SparkEnv}

/**
 * Encapsulates a Spark execution for use in query routing from JDBC.
 */
class SparkSQLExecuteImpl(val sql: String,
    val schema: String,
    val ctx: LeadNodeExecutionContext,
    senderVersion: Version) extends SparkSQLExecute with Logging {

  // spark context will be constructed by now as this will be invoked when
  // DRDA queries will reach the lead node

  private[this] val snc = SnappyContextPerConnection
      .getSnappyContextForConnection(ctx.getConnId)

  snc.setSchema(schema)

  private[this] val df = snc.sql(sql)

  private[this] val hdos = new GfxdHeapDataOutputStream(
    Misc.getMemStore.thresholdListener(), sql, true, senderVersion)

  private[this] val querySchema = df.schema

  private[this] val resultsRdd = df.queryExecution.toRdd

  // check for query hint to serialize complex types as CLOBs
  private[this] val complexTypeAsClob = snc.snappySession.getPreviousQueryHints.get(
    QueryHint.ComplexTypeAsClob.toString) match {
    case Some(v) => Misc.parseBoolean(v)
    case None => false
  }

  override def packRows(msg: LeadNodeExecutorMsg,
      snappyResultHolder: SnappyResultHolder): Unit = {

    var srh = snappyResultHolder
    val isLocalExecution = msg.isLocallyExecuted
    val bm = SparkEnv.get.blockManager
    val partitionBlockIds = new Array[RDDBlockId](resultsRdd.partitions.length)
    val serializeComplexType = !complexTypeAsClob && querySchema.exists(
      _.dataType match {
        case _: ArrayType | _: MapType | _: StructType => true
        case _ => false
      })
    val handler = new ExecutionHandler(sql, querySchema, resultsRdd.id,
      partitionBlockIds, serializeComplexType)
    var blockReadSuccess = false
    try {
      // get the results and put those in block manager to avoid going OOM
<<<<<<< HEAD
      snc.handleErrorLimitExceeded[Unit](handler.apply, resultsRdd, df,
        df.queryExecution.logical)
=======
      snc.handleErrorLimitExceeded[Unit](handler.apply, resultsRdd, df, df.queryExecution.logical,
        bm.removeRdd(resultsRdd.id))
>>>>>>> 033b4d14

      hdos.clearForReuse()
      var metaDataSent = false
      for (p <- partitionBlockIds if p != null) {
        logTrace("Sending data for partition id = " + p)
        val partitionData: ByteBuffer = bm.getLocalBytes(p) match {
          case Some(block) => try {
            block.toByteBuffer
          } finally {
            bm.releaseLock(p)
          }
          case None => throw new GemFireXDRuntimeException(
            s"SparkSQLExecuteImpl: packRows() block $p not found")
        }

        if (!metaDataSent) {
          writeMetaData()
          metaDataSent = true
        }
        hdos.write(partitionData.array())
        val dosSize = hdos.size()
        if (dosSize > GemFireXDUtils.DML_MAX_CHUNK_SIZE) {
          if (isLocalExecution) {
            // prepare SnappyResultHolder with all data and create new one
            if (dosSize > 0) {
              val rawData = hdos.toByteArrayCopy
              srh.fromSerializedData(rawData, rawData.length, null)
            }
            msg.sendResult(srh)
            srh = new SnappyResultHolder(this)
          } else {
            msg.sendResult(srh)
          }
          logTrace(s"Sent one batch for result, current partition $p.")
          hdos.clearForReuse()
          assert(metaDataSent)
          hdos.writeByte(0x00)
        }

        // clear persisted block
        bm.removeBlock(p, tellMaster = false)
      }
      blockReadSuccess = true

      if (!metaDataSent) {
        writeMetaData()
      }
      if (isLocalExecution) {
        // prepare SnappyResultHolder with all data and create new one
        if (hdos.size > 0) {
          val rawData = hdos.toByteArrayCopy
          srh.fromSerializedData(rawData, rawData.length, null)
        }
      }
      msg.lastResult(srh)

    } finally {
      if (!blockReadSuccess) {
        // remove cached results from block manager
        bm.removeRdd(resultsRdd.id)
      }
    }
  }

  override def serializeRows(out: DataOutput): Unit = {
    val numBytes = hdos.size
    if (numBytes > 0) {
      InternalDataSerializer.writeArrayLength(numBytes, out)
      hdos.sendTo(out)
    } else {
      InternalDataSerializer.writeArrayLength(0, out)
    }
  }

  private lazy val (tableNames, nullability) = getTableNamesAndNullability

  def getTableNamesAndNullability: (Array[String], Array[Boolean]) = {
    var i = 0
    val output = df.queryExecution.analyzed.output
    val tables = new Array[String](output.length)
    val nullables = new Array[Boolean](output.length)
    output.foreach(a => {
      val fn = a.qualifiedName
      val dotIdx = fn.lastIndexOf('.')
      if (dotIdx > 0) {
        tables(i) = fn.substring(0, dotIdx)
      }
      else {
        tables(i) = ""
      }
      nullables(i) = a.nullable
      i = i + 1
    })
    (tables, nullables)
  }

  private def writeMetaData(): Unit = {
    val hdos = this.hdos
    // byte 1 will indicate that the metainfo is being packed too
    hdos.writeByte(0x01)
    DataSerializer.writeStringArray(tableNames, hdos)
    DataSerializer.writeStringArray(getColumnNames, hdos)
    DataSerializer.writeBooleanArray(nullability, hdos)
    val colTypes = getColumnTypes
    colTypes.foreach { case (tp, precision, scale) =>
      InternalDataSerializer.writeSignedVL(tp, hdos)
      if (tp == StoredFormatIds.SQL_DECIMAL_ID) {
        InternalDataSerializer.writeSignedVL(precision, hdos) // precision
        InternalDataSerializer.writeSignedVL(scale, hdos) // scale
      }
    }
  }

  def getColumnNames: Array[String] = {
    querySchema.fieldNames
  }

  private def getColumnTypes: Array[(Int, Int, Int)] =
    querySchema.map(f => getSQLType(f.dataType)).toArray

  private def getSQLType(dataType: DataType): (Int, Int, Int) = {
    dataType match {
      case TimestampType => (StoredFormatIds.SQL_TIMESTAMP_ID, -1, -1)
      case BooleanType => (StoredFormatIds.SQL_BOOLEAN_ID, -1, -1)
      case DateType => (StoredFormatIds.SQL_DATE_ID, -1, -1)
      case LongType => (StoredFormatIds.SQL_LONGINT_ID, -1, -1)
      case ShortType => (StoredFormatIds.SQL_SMALLINT_ID, -1, -1)
      case ByteType => (StoredFormatIds.SQL_TINYINT_ID, -1, -1)
      case IntegerType => (StoredFormatIds.SQL_INTEGER_ID, -1, -1)
      case t: DecimalType => (StoredFormatIds.SQL_DECIMAL_ID, t.precision, t.scale)
      case FloatType => (StoredFormatIds.SQL_REAL_ID, -1, -1)
      case DoubleType => (StoredFormatIds.SQL_DOUBLE_ID, -1, -1)
      case StringType => (StoredFormatIds.SQL_CLOB_ID, -1, -1)
      case BinaryType => (StoredFormatIds.SQL_BLOB_ID, -1, -1)
      case _: ArrayType | _: MapType | _: StructType =>
        // the ID here is different from CLOB because serialization of CLOB
        // uses full UTF8 like in UTF8String while below is still modified
        // UTF8 (no code for full UTF8 yet -- change when full UTF8 code added)
        if (complexTypeAsClob) (StoredFormatIds.SQL_VARCHAR_ID, -1, -1)
        else (StoredFormatIds.SQL_BLOB_ID, -1, -1)
      // TODO: KN add varchar when that data type is identified
      // case VarCharType => StoredFormatIds.SQL_VARCHAR_ID

      // send across rest as CLOBs
      case _ => (StoredFormatIds.SQL_VARCHAR_ID, -1, -1)
    }
  }
}

object SparkSQLExecuteImpl {

  def writeRow(row: InternalRow, numCols: Int, numEightColGroups: Int,
      numPartCols: Int, schema: StructType, hdos: GfxdHeapDataOutputStream,
      bufferHolders: TIntObjectHashMap): Unit = {
    var groupNum: Int = 0
    // using the gemfirexd way of sending results where in the number of
    // columns in each row is divided into sets of 8 columns. Per eight column group a
    // byte will be sent to indicate which all column in that group has a
    // non-null value.
    while (groupNum < numEightColGroups) {
      writeAGroup(groupNum, 8, row, schema, hdos, bufferHolders)
      groupNum += 1
    }
    writeAGroup(groupNum, numPartCols, row, schema, hdos, bufferHolders)
  }

  private def writeAGroup(groupNum: Int, numColsInGrp: Int, row: InternalRow,
      schema: StructType, hdos: GfxdHeapDataOutputStream,
      bufferHolders: TIntObjectHashMap): Unit = {
    var activeByteForGroup: Byte = 0x00
    var colIndex: Int = 0
    var index: Int = 0
    while (index < numColsInGrp) {
      colIndex = (groupNum << 3) + index
      if (!row.isNullAt(colIndex)) {
        activeByteForGroup = ActiveColumnBits
            .setFlagForNormalizedColumnPosition(index, activeByteForGroup)
      }
      index += 1
    }
    DataSerializer.writePrimitiveByte(activeByteForGroup, hdos)
    index = 0
    while (index < numColsInGrp) {
      colIndex = (groupNum << 3) + index
      if (ActiveColumnBits.isNormalizedColumnOn(index, activeByteForGroup)) {
        writeColDataInOptimizedWay(row, colIndex, schema, hdos, bufferHolders)
      }
      index += 1
    }
  }

  private def writeColDataInOptimizedWay(row: InternalRow, colIndex: Int,
      schema: StructType, hdos: GfxdHeapDataOutputStream,
      bufferHolders: TIntObjectHashMap): Unit = {
    schema(colIndex).dataType match {
      case StringType =>
        val utf8String = row.getUTF8String(colIndex)

        if (utf8String ne null) {
          val utfLen = utf8String.numBytes()
          InternalDataSerializer.writeSignedVL(utfLen, hdos)
          hdos.copyMemory(utf8String.getBaseObject,
            utf8String.getBaseOffset, utfLen)
        } else {
          InternalDataSerializer.writeSignedVL(-1, hdos)
        }
      case IntegerType =>
        InternalDataSerializer.writeSignedVL(row.getInt(colIndex), hdos)
      case LongType =>
        InternalDataSerializer.writeSignedVL(row.getLong(colIndex), hdos)
      case TimestampType =>
        InternalDataSerializer.writeSignedVL(row.getLong(colIndex), hdos)
      case t: DecimalType => DataSerializer.writeObject(row.getDecimal(
        colIndex, t.precision, t.scale).toJavaBigDecimal, hdos)
      case BooleanType => hdos.writeBoolean(row.getBoolean(colIndex))
      case DateType =>
        InternalDataSerializer.writeSignedVL(row.getInt(colIndex), hdos)
      case ShortType =>
        InternalDataSerializer.writeSignedVL(row.getShort(colIndex), hdos)
      case ByteType => hdos.writeByte(row.getByte(colIndex))
      case FloatType => hdos.writeFloat(row.getFloat(colIndex))
      case DoubleType => hdos.writeDouble(row.getDouble(colIndex))
      case BinaryType => DataSerializer.writeByteArray(
        row.getBinary(colIndex), hdos)
      case a: ArrayType if bufferHolders != null =>
        val buffer = bufferHolders.get(0).asInstanceOf[BufferHolder]
        buffer.cursor = Platform.BYTE_ARRAY_OFFSET
        val serializer = CodeGeneration.getComplexTypeSerializer(a)
        serializer.serialize(row.getArray(colIndex), buffer, hdos)
      case m: MapType if bufferHolders != null =>
        val buffer = bufferHolders.get(0).asInstanceOf[BufferHolder]
        buffer.cursor = Platform.BYTE_ARRAY_OFFSET
        val serializer = CodeGeneration.getComplexTypeSerializer(m)
        serializer.serialize(row.getMap(colIndex), buffer, hdos)
      case s: StructType if bufferHolders != null =>
        val nFields = s.length
        val buffer = bufferHolders.get(nFields).asInstanceOf[BufferHolder]
        buffer.cursor = Platform.BYTE_ARRAY_OFFSET
        val serializer = CodeGeneration.getComplexTypeSerializer(s)
        serializer.serialize(row.getStruct(colIndex, nFields), buffer, hdos)
      case other =>
        val col = row.get(colIndex, other)
        if (col ne null) {
          val sb = new StringBuilder()
          Utils.dataTypeStringBuilder(other, sb)(col)
          // write the full length as an integer
          hdos.writeUTF(sb.toString(), true, false)
        } else {
          hdos.writeInt(-1)
        }
    }
  }

  def readDVDArray(dvds: Array[DataValueDescriptor], types: Array[Int],
      in: ByteArrayDataInput, numEightColGroups: Int,
      numPartialCols: Int): Unit = {
    var groupNum = 0
    // using the gemfirexd way of sending results where in the number of
    // columns in each row is divided into sets of 8 columns. Per eight column
    // group a byte will be sent to indicate which all column in that group
    // has a non-null value.
    while (groupNum < numEightColGroups) {
      readAGroup(groupNum, 8, dvds, types, in)
      groupNum += 1
    }
    readAGroup(groupNum, numPartialCols, dvds, types, in)
  }

  private def readAGroup(groupNum: Int, numColsInGroup: Int,
      dvds: Array[DataValueDescriptor], types: Array[Int],
      in: ByteArrayDataInput): Unit = {
    val activeByteForGroup: Byte = DataSerializer.readPrimitiveByte(in)
    var index: Int = 0
    while (index < numColsInGroup) {
      val dvdIndex = (groupNum << 3) + index
      val dvd = dvds(dvdIndex)
      if (ActiveColumnBits.isNormalizedColumnOn(index, activeByteForGroup)) {
        types(dvdIndex) match {
          case StoredFormatIds.SQL_CLOB_ID =>
            val utfLen = InternalDataSerializer.readSignedVL(in).toInt
            if (utfLen >= 0) {
              val pos = in.position()
              dvd.setValue(new String(in.array(), pos, utfLen,
                StringUtils.UTF8))
              in.setPosition(pos + utfLen)
            } else {
              dvd.setToNull()
            }

          case StoredFormatIds.SQL_INTEGER_ID |
               StoredFormatIds.SQL_LONGINT_ID |
               StoredFormatIds.SQL_SMALLINT_ID =>
            dvd.setValue(InternalDataSerializer.readSignedVL(in))
          case StoredFormatIds.SQL_TIMESTAMP_ID =>
            val ts = DateTimeUtils.toJavaTimestamp(
              InternalDataSerializer.readSignedVL(in))
            dvd.setValue(ts)
          case StoredFormatIds.SQL_DECIMAL_ID =>
            val bd = DataSerializer.readObject[java.math.BigDecimal](in)
            dvd.setBigDecimal(bd)
          case StoredFormatIds.SQL_DATE_ID =>
            val dt = DateTimeUtils.toJavaDate(
              InternalDataSerializer.readSignedVL(in).toInt)
            dvd.setValue(dt)
          case StoredFormatIds.SQL_BOOLEAN_ID =>
            dvd.setValue(in.readBoolean())
          case StoredFormatIds.SQL_TINYINT_ID =>
            dvd.setValue(in.readByte())
          case StoredFormatIds.SQL_REAL_ID =>
            dvd.setValue(in.readFloat())
          case StoredFormatIds.SQL_DOUBLE_ID =>
            dvd.setValue(in.readDouble())
          case StoredFormatIds.SQL_VARCHAR_ID =>
            // read the full length as an integer
            val utfLen = in.readInt()
            if (utfLen >= 0) {
              val pos = in.position()
              dvd.readBytes(in.array(), pos, utfLen)
              in.setPosition(pos + utfLen)
            } else {
              dvd.setToNull()
            }
          case StoredFormatIds.SQL_BLOB_ID =>
            dvd.setValue(DataSerializer.readByteArray(in))
          case other => throw new GemFireXDRuntimeException(
            s"SparkSQLExecuteImpl: unexpected typeFormatId $other")
        }
      } else {
        dvd.setToNull()
      }
      index += 1
    }
  }
}

class ExecutionHandler(sql: String, schema: StructType, rddId: Int,
    partitionBlockIds: Array[RDDBlockId],
    serializeComplexType: Boolean) extends Serializable {

  def apply(resultsRdd: RDD[InternalRow], df: DataFrame): Unit = {
    Utils.withNewExecutionId(df.sparkSession, df.queryExecution) {
      val sc = SnappyContext.globalSparkContext
      sc.runJob(resultsRdd, rowIter _, resultHandler _)
    }
  }

  private[snappydata] def rowIter(itr: Iterator[InternalRow]): Array[Byte] = {

    var numCols = -1
    var numEightColGroups = -1
    var numPartCols = -1

    def evalNumColumnGroups(row: InternalRow): Unit = {
      if (row != null) {
        numCols = row.numFields
        numEightColGroups = numCols / 8
        numPartCols = numCols % 8
      }
    }
    val dos = new GfxdHeapDataOutputStream(
      Misc.getMemStore.thresholdListener(), sql, false, null)
    var bufferHolders: TIntObjectHashMap = null
    if (serializeComplexType) {
      // need to create separate BufferHolders for each of the Structs
      // having different sizes
      schema.foreach(_.dataType match {
        case _: ArrayType | _: MapType =>
          if (bufferHolders == null) {
            bufferHolders = new TIntObjectHashMap(3)
          }
          if (bufferHolders.isEmpty || !bufferHolders.containsKey(0)) {
            bufferHolders.put(0, new BufferHolder(new UnsafeRow()))
          }
        case s: StructType =>
          val nFields = s.length
          if (bufferHolders == null) {
            bufferHolders = new TIntObjectHashMap(3)
          }
          if (bufferHolders.isEmpty || !bufferHolders.containsKey(nFields)) {
            bufferHolders.put(nFields, new BufferHolder(new UnsafeRow(nFields)))
          }
        case _ =>
      })
    }
    itr.foreach { row =>
      if (numCols == -1) {
        evalNumColumnGroups(row)
      }
      SparkSQLExecuteImpl.writeRow(row, numCols, numEightColGroups,
        numPartCols, schema, dos, bufferHolders)
    }
    dos.toByteArray
  }

  private[snappydata] def resultHandler(partitionId: Int,
      block: Array[Byte]): Unit = {
    if (block.length > 0) {
      val bm = SparkEnv.get.blockManager
      val blockId = RDDBlockId(rddId, partitionId)
      bm.putBytes(blockId, Utils.newChunkedByteBuffer(Array(ByteBuffer.wrap(
        block))), StorageLevel.MEMORY_AND_DISK_SER, tellMaster = false)
      partitionBlockIds(partitionId) = blockId
    }
  }
}

object SnappyContextPerConnection {

  private val connectionIdMap =
    new java.util.concurrent.ConcurrentHashMap[Long, SnappyContext]()

  def getSnappyContextForConnection(connId: Long): SnappyContext = {
    val connectionID = Long.box(connId)
    val context = connectionIdMap.get(connectionID)
    if (context != null) context
    else {
      val snc = SnappyContext(null: SparkContext)
      val oldContext = connectionIdMap.putIfAbsent(connectionID, snc)
      if (oldContext == null) snc else oldContext
    }
  }

  def removeSnappyContext(connectionID: java.lang.Long): Unit = {
    connectionIdMap.remove(connectionID)
  }
}<|MERGE_RESOLUTION|>--- conflicted
+++ resolved
@@ -96,13 +96,8 @@
     var blockReadSuccess = false
     try {
       // get the results and put those in block manager to avoid going OOM
-<<<<<<< HEAD
       snc.handleErrorLimitExceeded[Unit](handler.apply, resultsRdd, df,
-        df.queryExecution.logical)
-=======
-      snc.handleErrorLimitExceeded[Unit](handler.apply, resultsRdd, df, df.queryExecution.logical,
-        bm.removeRdd(resultsRdd.id))
->>>>>>> 033b4d14
+        df.queryExecution.logical, bm.removeRdd(resultsRdd.id))
 
       hdos.clearForReuse()
       var metaDataSent = false
