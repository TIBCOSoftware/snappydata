/*
 * Copyright (c) 2016 SnappyData, Inc. All rights reserved.
 *
 * Licensed under the Apache License, Version 2.0 (the "License"); you
 * may not use this file except in compliance with the License. You
 * may obtain a copy of the License at
 *
 * http://www.apache.org/licenses/LICENSE-2.0
 *
 * Unless required by applicable law or agreed to in writing, software
 * distributed under the License is distributed on an "AS IS" BASIS,
 * WITHOUT WARRANTIES OR CONDITIONS OF ANY KIND, either express or
 * implied. See the License for the specific language governing
 * permissions and limitations under the License. See accompanying
 * LICENSE file.
 */

apply plugin: 'scala'

compileScala.options.encoding = 'UTF-8'

// fix scala+java mix to all use compileScala which uses correct dependency order
sourceSets.main.scala.srcDir 'src/main/java'
sourceSets.test.scala.srcDirs = [ 'src/test/java', 'src/test/scala', 'src/dunit/scala' ]
sourceSets.main.java.srcDirs = []
sourceSets.test.java.srcDirs = [ ]

dependencies {
  compile 'org.scala-lang:scala-library:' + scalaVersion
  compile 'org.scala-lang:scala-reflect:' + scalaVersion
  compile 'org.scala-lang:scala-compiler:' + scalaVersion
  compile project(':snappy-core_' + scalaBinaryVersion)
  compile group: 'org.apache.zeppelin', name: 'zeppelin-interpreter', version: '0.6.0'
  compile group: 'org.apache.zeppelin', name: 'zeppelin-spark', version: '0.6.0'
  compile group: 'org.apache.zeppelin', name: 'zeppelin-jdbc', version: '0.6.0'
  if (new File(rootDir, 'spark/build.gradle').exists()) {
    compile project(':snappy-spark:snappy-spark-core_' + scalaBinaryVersion)
    compile project(':snappy-spark:snappy-spark-catalyst_' + scalaBinaryVersion)
    compile project(':snappy-spark:snappy-spark-sql_' + scalaBinaryVersion)
    compile project(':snappy-spark:snappy-spark-hive_' + scalaBinaryVersion)
    compile project(':snappy-spark:snappy-spark-repl_' + scalaBinaryVersion)
    compile project(':snappy-spark:snappy-spark-streaming_' + scalaBinaryVersion)
    compile project(':snappy-spark:snappy-spark-streaming-kafka-0.8_' + scalaBinaryVersion)
    compile project(':snappy-spark:snappy-spark-streaming-kafka-0.10_' + scalaBinaryVersion)
    compile project(':snappy-spark:snappy-spark-mllib_' + scalaBinaryVersion)
    compile project(':snappy-spark:snappy-spark-yarn_' + scalaBinaryVersion)
    compile project(':snappy-spark:snappy-spark-graphx_' + scalaBinaryVersion)
    compile project(':snappy-spark:snappy-spark-hive-thriftserver_' + scalaBinaryVersion)
  } else {
    compile 'io.snappydata:snappy-spark-core_' + scalaBinaryVersion + ':' + snappySparkVersion
    compile 'io.snappydata:snappy-spark-catalyst_' + scalaBinaryVersion + ':' + snappySparkVersion
    compile 'io.snappydata:snappy-spark-sql_' + scalaBinaryVersion + ':' + snappySparkVersion
    compile 'io.snappydata:snappy-spark-hive_' + scalaBinaryVersion + ':' + snappySparkVersion
    compile 'io.snappydata:snappy-spark-repl_' + scalaBinaryVersion + ':' + snappySparkVersion
    compile 'io.snappydata:snappy-spark-streaming_' + scalaBinaryVersion + ':' + snappySparkVersion
    compile 'io.snappydata:snappy-spark-streaming-kafka-0.8_' + scalaBinaryVersion + ':' + snappySparkVersion
    compile 'io.snappydata:snappy-spark-streaming-kafka-0.10_' + scalaBinaryVersion + ':' + snappySparkVersion
    compile 'io.snappydata:snappy-spark-mllib_' + scalaBinaryVersion + ':' + snappySparkVersion
    compile 'io.snappydata:snappy-spark-yarn_' + scalaBinaryVersion + ':' + snappySparkVersion
    compile 'io.snappydata:snappy-spark-graphx_' + scalaBinaryVersion + ':' + snappySparkVersion
    compile 'io.snappydata:snappy-spark-hive-thriftserver_' + scalaBinaryVersion + ':' + snappySparkVersion
  }

  if (new File(rootDir, 'store/build.gradle').exists()) {
    testCompile project(path: ':snappy-store:gemfirexd-tools', configuration: 'testOutput')
  } else {
    testCompile group: 'io.snappydata', name: 'snappydata-store-tools', version: snappyStoreVersion, classifier: 'tests'
  }
  if (new File(rootDir, 'spark-jobserver/build.gradle').exists()) {
    compile project(':spark-jobserver_' + scalaBinaryVersion)
  } else {
    compile group: 'io.snappydata', name: 'spark-jobserver_' + scalaBinaryVersion, version: '0.6.2'
  }

  testCompile project(':dunit')
  testCompile project(path: ':snappy-core_' + scalaBinaryVersion, configuration: 'testOutput')
  testCompile "org.scalatest:scalatest_${scalaBinaryVersion}:${scalatestVersion}"

  testRuntime "org.pegdown:pegdown:${pegdownVersion}"
}

// Creates the version properties file and writes it to the resources dir
task createVersionPropertiesFile(dependsOn: 'processResources') {
  def propertiesDir = file("${buildDir}/resources/main/io/snappydata")
  outputs.file "${propertiesDir}/SnappyDataVersion.properties"
  inputs.dir compileJava.destinationDir

  doLast {

    def props = [
      'Product-Name'      : productName,
      'Product-Version'   : version,
      'Build-Id'          : System.env.USER + ' ' + buildNumber,
      'Build-Date'        : buildDate,
      'Build-Platform'    : osName.getName() + osVersion + osArch,
      'Build-Java-Version': jdkVersion,
      'Source-Date'       : sourceDate,
      'Source-Revision'   : commitId,
      'Source-Repository' : gitBranch,
    ]

   writeProperties(propertiesDir, 'SnappyDataVersion.properties',
        "Properties that control what version ${productName} will think it is. Changing these values may cause ${productName} to no longer function.", props)
  }
}

compileJava.dependsOn createVersionPropertiesFile


task packageScalaDocs(type: Jar, dependsOn: scaladoc) {
  classifier = 'javadoc'
  from scaladoc
}
if (rootProject.hasProperty('enablePublish')) {
  artifacts {
    archives packageScalaDocs, packageSources
  }
}

testClasses.doLast {
  copyTestsCommonResources(buildDir)
}

task deleteDocsDir(type: Delete) {
  delete "${rootProject.buildDir}/docs"
}

task docs(type: ScalaDoc) {
  dependsOn deleteDocsDir
  Set<String> allSource = []
  def docProjects = rootProject.subprojects.collectMany { project ->
    if ((project.plugins.hasPlugin('scala') || project.plugins.hasPlugin('java')) &&
        // jobserver depends on Apache Spark 1.5.x which causes conflicts
        !project.path.contains('snappy-store') &&
        !project.name.contains('jobserver') &&
        // below three will get filtered with the snappy-store path check itself
        // but still keeping it as when we would remove the snappy-store path filter
        // still the below three sub prejects should not be built.
        !project.name.contains('jgroups') &&
        !project.name.contains('gemfire-examples') &&
        !project.name.contains('trove') &&
        // exclude tests
        !project.name.contains('tests')) {
      allSource.addAll(project.sourceSets.main.allJava.findAll {
        !it.getPath().matches('.*/internal/.*') && !it.getPath().contains('com/gemstone/gemfire/cache/operations/')
      })
      if (project.plugins.hasPlugin('scala')) {
        allSource.addAll(project.sourceSets.main.allScala.findAll {
          !it.getPath().matches('.*org/apache/spark/sql/execution/joins/HashedRelation.*') 
        })
      }
      [ project ]
    } else []
  }
  source = allSource
  classpath = files(docProjects.collect { project ->
    // println("Got project = $project")
    project.sourceSets.main.compileClasspath
  })
  destinationDir = file("${rootProject.buildDir}/docs")
}

def copyDirs(def srcDir, def destDir) {
  mkdir(destDir)
  copy {
    from srcDir
    into destDir
  }
}

test.dependsOn ':cleanJUnit'
scalaTest {
  dependsOn ':cleanScalaTest'
  doFirst {
    // cleanup files since scalatest plugin does not honour workingDir yet
    cleanIntermediateFiles(project.path)
  }
  doLast {
    // cleanup files since scalatest plugin does not honour workingDir yet
    cleanIntermediateFiles(project.path)
  }
}
check.dependsOn test, scalaTest, dunitTest

<<<<<<< HEAD
archivesBaseName = 'snappydata-cluster'
=======
archivesBaseName = 'snappydata-cluster_' + scalaBinaryVersion

task generateSnappydataZeppelinInterpreterJar(type: Jar, dependsOn: compileScala) {

  //from sourceSets.main.output.classesDir
  //from sourceSets.main.output.resourcesDir
  //from sourceSets.main.resources.srcDirs
 // from 'src/main/resources/snappydata'
  zip64 = true
  duplicatesStrategy = DuplicatesStrategy.EXCLUDE
  from sourceSets.main.output.classesDir
  jar.includeEmptyDirs = false
  duplicatesStrategy = DuplicatesStrategy.EXCLUDE
  from {
    configurations.compile.collect { it.isDirectory() ? it : zipTree(it) }
  }
  from('src/main/resources/snappydata'){
    include 'interpreter-setting.json'
    include 'ansi.sql.keywords'
  }
  jar.includeEmptyDirs = false

  include 'org/apache/zeppelin/spark/**'
  include 'org/apache/zeppelin/jdbc/**'
  include 'org/apache/zeppelin/scheduler/**'
  include 'org/apache/zeppelin/interpreter/**'
  include 'com/google/**'
  include 'org/slf4j/**'
  include 'jline/console/**'
  include 'jline/internal/**'
  include 'jline/**'
  include 'org/apache/commons/lang/**'

  include 'org/apache/zeppelin/interpreter/**'
 // exclude 'org/apache/zeppelin/interpreter/SnappydataSqlZeppelinInterpreter**'
  archiveName 'snappydata-zeppelin-interpreter-'+version+'.jar'
}
>>>>>>> bd224468
<|MERGE_RESOLUTION|>--- conflicted
+++ resolved
@@ -181,45 +181,4 @@
   }
 }
 check.dependsOn test, scalaTest, dunitTest
-
-<<<<<<< HEAD
-archivesBaseName = 'snappydata-cluster'
-=======
 archivesBaseName = 'snappydata-cluster_' + scalaBinaryVersion
-
-task generateSnappydataZeppelinInterpreterJar(type: Jar, dependsOn: compileScala) {
-
-  //from sourceSets.main.output.classesDir
-  //from sourceSets.main.output.resourcesDir
-  //from sourceSets.main.resources.srcDirs
- // from 'src/main/resources/snappydata'
-  zip64 = true
-  duplicatesStrategy = DuplicatesStrategy.EXCLUDE
-  from sourceSets.main.output.classesDir
-  jar.includeEmptyDirs = false
-  duplicatesStrategy = DuplicatesStrategy.EXCLUDE
-  from {
-    configurations.compile.collect { it.isDirectory() ? it : zipTree(it) }
-  }
-  from('src/main/resources/snappydata'){
-    include 'interpreter-setting.json'
-    include 'ansi.sql.keywords'
-  }
-  jar.includeEmptyDirs = false
-
-  include 'org/apache/zeppelin/spark/**'
-  include 'org/apache/zeppelin/jdbc/**'
-  include 'org/apache/zeppelin/scheduler/**'
-  include 'org/apache/zeppelin/interpreter/**'
-  include 'com/google/**'
-  include 'org/slf4j/**'
-  include 'jline/console/**'
-  include 'jline/internal/**'
-  include 'jline/**'
-  include 'org/apache/commons/lang/**'
-
-  include 'org/apache/zeppelin/interpreter/**'
- // exclude 'org/apache/zeppelin/interpreter/SnappydataSqlZeppelinInterpreter**'
-  archiveName 'snappydata-zeppelin-interpreter-'+version+'.jar'
-}
->>>>>>> bd224468
