/*
 * Copyright (c) 2016 SnappyData, Inc. All rights reserved.
 *
 * Licensed under the Apache License, Version 2.0 (the "License"); you
 * may not use this file except in compliance with the License. You
 * may obtain a copy of the License at
 *
 * http://www.apache.org/licenses/LICENSE-2.0
 *
 * Unless required by applicable law or agreed to in writing, software
 * distributed under the License is distributed on an "AS IS" BASIS,
 * WITHOUT WARRANTIES OR CONDITIONS OF ANY KIND, either express or
 * implied. See the License for the specific language governing
 * permissions and limitations under the License. See accompanying
 * LICENSE file.
 */

apply plugin: 'scala'

compileScala.options.encoding = 'UTF-8'

// fix scala+java mix to all use compileScala which uses correct dependency order
sourceSets.main.scala.srcDir 'src/main/java'
sourceSets.test.scala.srcDirs = [ 'src/test/java', 'src/test/scala', 'src/dunit/scala' ]
sourceSets.main.java.srcDirs = []
sourceSets.test.java.srcDirs = [ ]

dependencies {
  compile 'org.scala-lang:scala-library:' + scalaVersion
  compile 'org.scala-lang:scala-reflect:' + scalaVersion
  compile 'org.scala-lang:scala-compiler:' + scalaVersion
<<<<<<< HEAD
  compile project(':snappy-core_' + scalaBinaryVersion)
=======
  compile (project(':snappy-core_' + scalaBinaryVersion)) {
     exclude(group: 'org.apache.spark', module: 'spark-core_' + scalaBinaryVersion)
     exclude(group: 'org.apache.spark', module: 'spark-catalyst_' + scalaBinaryVersion)
     exclude(group: 'org.apache.spark', module: 'spark-sql_' + scalaBinaryVersion)
     exclude(group: 'org.apache.spark', module: 'spark-hive_' + scalaBinaryVersion)
     exclude(group: 'org.apache.spark', module: 'spark-streaming_' + scalaBinaryVersion)
     exclude(group: 'org.apache.spark', module: 'spark-streaming-kafka-0-8_' + scalaBinaryVersion)
     exclude(group: 'org.apache.spark', module: 'spark-streaming-kafka-0-10_' + scalaBinaryVersion)
     exclude(group: 'org.apache.spark', module: 'spark-mllib_' + scalaBinaryVersion)
     exclude(group: 'org.eclipse.jetty', module: 'jetty-servlet')
  }
  compile group: 'org.apache.zeppelin', name: 'zeppelin-interpreter', version: '0.6.0'
  compile group: 'org.apache.zeppelin', name: 'zeppelin-spark', version: '0.6.0'
  compile group: 'org.apache.zeppelin', name: 'zeppelin-jdbc', version: '0.6.0'
>>>>>>> 4a3c3ca1
  if (new File(rootDir, 'spark/build.gradle').exists()) {
    compile project(':snappy-spark:snappy-spark-core_' + scalaBinaryVersion)
    compile project(':snappy-spark:snappy-spark-catalyst_' + scalaBinaryVersion)
    compile project(':snappy-spark:snappy-spark-sql_' + scalaBinaryVersion)
    compile project(':snappy-spark:snappy-spark-hive_' + scalaBinaryVersion)
    compile project(':snappy-spark:snappy-spark-repl_' + scalaBinaryVersion)
    compile project(':snappy-spark:snappy-spark-streaming_' + scalaBinaryVersion)
    compile project(':snappy-spark:snappy-spark-streaming-kafka-0.8_' + scalaBinaryVersion)
    compile project(':snappy-spark:snappy-spark-streaming-kafka-0.10_' + scalaBinaryVersion)
    compile project(':snappy-spark:snappy-spark-mllib_' + scalaBinaryVersion)
    compile project(':snappy-spark:snappy-spark-yarn_' + scalaBinaryVersion)
    compile project(':snappy-spark:snappy-spark-graphx_' + scalaBinaryVersion)
    compile project(':snappy-spark:snappy-spark-hive-thriftserver_' + scalaBinaryVersion)
  } else {
    compile 'io.snappydata:snappy-spark-core_' + scalaBinaryVersion + ':' + snappySparkVersion
    compile 'io.snappydata:snappy-spark-catalyst_' + scalaBinaryVersion + ':' + snappySparkVersion
    compile 'io.snappydata:snappy-spark-sql_' + scalaBinaryVersion + ':' + snappySparkVersion
    compile 'io.snappydata:snappy-spark-hive_' + scalaBinaryVersion + ':' + snappySparkVersion
    compile 'io.snappydata:snappy-spark-repl_' + scalaBinaryVersion + ':' + snappySparkVersion
    compile 'io.snappydata:snappy-spark-streaming_' + scalaBinaryVersion + ':' + snappySparkVersion
    compile 'io.snappydata:snappy-spark-streaming-kafka-0.8_' + scalaBinaryVersion + ':' + snappySparkVersion
    compile 'io.snappydata:snappy-spark-streaming-kafka-0.10_' + scalaBinaryVersion + ':' + snappySparkVersion
    compile 'io.snappydata:snappy-spark-mllib_' + scalaBinaryVersion + ':' + snappySparkVersion
    compile 'io.snappydata:snappy-spark-yarn_' + scalaBinaryVersion + ':' + snappySparkVersion
    compile 'io.snappydata:snappy-spark-graphx_' + scalaBinaryVersion + ':' + snappySparkVersion
    compile 'io.snappydata:snappy-spark-hive-thriftserver_' + scalaBinaryVersion + ':' + snappySparkVersion
  }

  if (new File(rootDir, 'store/build.gradle').exists()) {
    testCompile project(path: ':snappy-store:gemfirexd-tools', configuration: 'testOutput')
  } else {
    testCompile group: 'io.snappydata', name: 'snappydata-store-tools', version: snappyStoreVersion, classifier: 'tests'
  }
  if (new File(rootDir, 'spark-jobserver/build.gradle').exists()) {
    compile project(':spark-jobserver_' + scalaBinaryVersion)
  } else {
    compile group: 'io.snappydata', name: 'spark-jobserver_' + scalaBinaryVersion, version: '0.6.2'
  }

  testCompile project(':dunit')
  testCompile project(path: ':snappy-core_' + scalaBinaryVersion, configuration: 'testOutput')
  testCompile "org.scalatest:scalatest_${scalaBinaryVersion}:${scalatestVersion}"

  testRuntime "org.pegdown:pegdown:${pegdownVersion}"
}

// Creates the version properties file and writes it to the resources dir
task createVersionPropertiesFile(dependsOn: 'processResources') {
  def propertiesDir = file("${buildDir}/resources/main/io/snappydata")
  outputs.file "${propertiesDir}/SnappyDataVersion.properties"
  inputs.dir compileJava.destinationDir

  doLast {

    def props = [
      'Product-Name'      : productName,
      'Product-Version'   : version,
      'Build-Id'          : System.env.USER + ' ' + buildNumber,
      'Build-Date'        : buildDate,
      'Build-Platform'    : osName.getName() + osVersion + osArch,
      'Build-Java-Version': jdkVersion,
      'Source-Date'       : sourceDate,
      'Source-Revision'   : commitId,
      'Source-Repository' : gitBranch,
    ]

   writeProperties(propertiesDir, 'SnappyDataVersion.properties',
        "Properties that control what version ${productName} will think it is. Changing these values may cause ${productName} to no longer function.", props)
  }
}

compileJava.dependsOn createVersionPropertiesFile


task packageScalaDocs(type: Jar, dependsOn: scaladoc) {
  classifier = 'javadoc'
  from scaladoc
}
if (rootProject.hasProperty('enablePublish')) {
  artifacts {
    archives packageScalaDocs, packageSources
  }
}

testClasses.doLast {
  copyTestsCommonResources(buildDir)
}

task deleteDocsDir(type: Delete) {
  delete "${rootProject.buildDir}/docs"
}

task docs(type: ScalaDoc) {
  dependsOn deleteDocsDir
  Set<String> allSource = []
  def docProjects = rootProject.subprojects.collectMany { project ->
    if ((project.plugins.hasPlugin('scala') || project.plugins.hasPlugin('java')) &&
        // jobserver depends on Apache Spark 1.5.x which causes conflicts
        !project.path.contains('snappy-store') &&
        !project.name.contains('jobserver') &&
        // below three will get filtered with the snappy-store path check itself
        // but still keeping it as when we would remove the snappy-store path filter
        // still the below three sub prejects should not be built.
        !project.name.contains('jgroups') &&
        !project.name.contains('gemfire-examples') &&
        !project.name.contains('trove') &&
        // exclude tests
        !project.name.contains('tests')) {
      allSource.addAll(project.sourceSets.main.allJava.findAll {
        !it.getPath().matches('.*/internal/.*') && !it.getPath().contains('com/gemstone/gemfire/cache/operations/')
      })
      if (project.plugins.hasPlugin('scala')) {
        allSource.addAll(project.sourceSets.main.allScala.findAll {
          !it.getPath().matches('.*org/apache/spark/sql/execution/joins/HashedRelation.*') 
        })
      }
      [ project ]
    } else []
  }
  source = allSource
  classpath = files(docProjects.collect { project ->
    // println("Got project = $project")
    project.sourceSets.main.compileClasspath
  })
  destinationDir = file("${rootProject.buildDir}/docs")
}

def copyDirs(def srcDir, def destDir) {
  mkdir(destDir)
  copy {
    from srcDir
    into destDir
  }
}

test.dependsOn ':cleanJUnit'
scalaTest {
  dependsOn ':cleanScalaTest'
  doFirst {
    // cleanup files since scalatest plugin does not honour workingDir yet
    cleanIntermediateFiles(project.path)
  }
  doLast {
    // cleanup files since scalatest plugin does not honour workingDir yet
    cleanIntermediateFiles(project.path)
  }
}
check.dependsOn test, scalaTest, dunitTest
archivesBaseName = 'snappydata-cluster_' + scalaBinaryVersion
<|MERGE_RESOLUTION|>--- conflicted
+++ resolved
@@ -29,9 +29,6 @@
   compile 'org.scala-lang:scala-library:' + scalaVersion
   compile 'org.scala-lang:scala-reflect:' + scalaVersion
   compile 'org.scala-lang:scala-compiler:' + scalaVersion
-<<<<<<< HEAD
-  compile project(':snappy-core_' + scalaBinaryVersion)
-=======
   compile (project(':snappy-core_' + scalaBinaryVersion)) {
      exclude(group: 'org.apache.spark', module: 'spark-core_' + scalaBinaryVersion)
      exclude(group: 'org.apache.spark', module: 'spark-catalyst_' + scalaBinaryVersion)
@@ -43,10 +40,6 @@
      exclude(group: 'org.apache.spark', module: 'spark-mllib_' + scalaBinaryVersion)
      exclude(group: 'org.eclipse.jetty', module: 'jetty-servlet')
   }
-  compile group: 'org.apache.zeppelin', name: 'zeppelin-interpreter', version: '0.6.0'
-  compile group: 'org.apache.zeppelin', name: 'zeppelin-spark', version: '0.6.0'
-  compile group: 'org.apache.zeppelin', name: 'zeppelin-jdbc', version: '0.6.0'
->>>>>>> 4a3c3ca1
   if (new File(rootDir, 'spark/build.gradle').exists()) {
     compile project(':snappy-spark:snappy-spark-core_' + scalaBinaryVersion)
     compile project(':snappy-spark:snappy-spark-catalyst_' + scalaBinaryVersion)
