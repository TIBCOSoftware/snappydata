--- conflicted
+++ resolved
@@ -45,6 +45,14 @@
     exclude(group: 'org.apache.spark', module: 'spark-sql-kafka-0-10_' + scalaBinaryVersion)
     exclude(group: 'org.apache.spark', module: 'spark-mllib_' + scalaBinaryVersion)
     exclude(group: 'org.eclipse.jetty', module: 'jetty-servlet')
+  }
+  compile (project(":compatibility:spark${sparkVersion}_${scalaBinaryVersion}")) {
+    exclude(group: 'org.apache.spark', module: 'spark-unsafe_' + scalaBinaryVersion)
+    exclude(group: 'org.apache.spark', module: 'spark-core_' + scalaBinaryVersion)
+    exclude(group: 'org.apache.spark', module: 'spark-catalyst_' + scalaBinaryVersion)
+    exclude(group: 'org.apache.spark', module: 'spark-sql_' + scalaBinaryVersion)
+    exclude(group: 'org.apache.spark', module: 'spark-hive_' + scalaBinaryVersion)
+    exclude(group: 'org.apache.spark', module: 'spark-streaming_' + scalaBinaryVersion)
   }
   testCompile (project(path: ':snappy-core_' + scalaBinaryVersion, configuration: 'testOutput')) {
     exclude(group: 'org.apache.spark', module: 'spark-unsafe_' + scalaBinaryVersion)
@@ -98,29 +106,6 @@
     testCompile group: 'io.snappydata', name: 'snappy-spark-sql_' + scalaBinaryVersion,
                 version: snappySparkVersion, classifier: 'tests'
   }
-<<<<<<< HEAD
-  compile (project(':snappy-core_' + scalaBinaryVersion)) {
-    exclude(group: 'org.apache.spark', module: 'spark-unsafe_' + scalaBinaryVersion)
-    exclude(group: 'org.apache.spark', module: 'spark-core_' + scalaBinaryVersion)
-    exclude(group: 'org.apache.spark', module: 'spark-catalyst_' + scalaBinaryVersion)
-    exclude(group: 'org.apache.spark', module: 'spark-sql_' + scalaBinaryVersion)
-    exclude(group: 'org.apache.spark', module: 'spark-hive_' + scalaBinaryVersion)
-    exclude(group: 'org.apache.spark', module: 'spark-streaming_' + scalaBinaryVersion)
-    exclude(group: 'org.apache.spark', module: 'spark-streaming-kafka-0-10_' + scalaBinaryVersion)
-    exclude(group: 'org.apache.spark', module: 'spark-sql-kafka-0-10_' + scalaBinaryVersion)
-    exclude(group: 'org.apache.spark', module: 'spark-mllib_' + scalaBinaryVersion)
-    exclude(group: 'org.eclipse.jetty', module: 'jetty-servlet')
-  }
-  compile (project(":compatibility:spark${sparkVersion}_${scalaBinaryVersion}")) {
-    exclude(group: 'org.apache.spark', module: 'spark-unsafe_' + scalaBinaryVersion)
-    exclude(group: 'org.apache.spark', module: 'spark-core_' + scalaBinaryVersion)
-    exclude(group: 'org.apache.spark', module: 'spark-catalyst_' + scalaBinaryVersion)
-    exclude(group: 'org.apache.spark', module: 'spark-sql_' + scalaBinaryVersion)
-    exclude(group: 'org.apache.spark', module: 'spark-hive_' + scalaBinaryVersion)
-    exclude(group: 'org.apache.spark', module: 'spark-streaming_' + scalaBinaryVersion)
-  }
-=======
->>>>>>> 007a533b
 
   if (new File(rootDir, 'store/build.gradle').exists()) {
     testCompile project(path: ':snappy-store:snappydata-store-tools', configuration: 'testOutput')
