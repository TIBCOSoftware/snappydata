--- conflicted
+++ resolved
@@ -165,11 +165,7 @@
       if ! echo $args $"${@// /\\ }" | grep -q 'Dp2p.joinTimeout='; then
         args="${args} -J-Dp2p.joinTimeout=2000"
       fi
-<<<<<<< HEAD
-      if [ -z "$(echo  $args $"${@// /\\ }" | grep 'Dp2p.minJoinTries=')" ]; then
-=======
       if ! echo $args $"${@// /\\ }" | grep -q 'Dp2p.minJoinTries='; then
->>>>>>> b6d817b0
         args="${args} -J-Dp2p.minJoinTries=1"
       fi
     fi
