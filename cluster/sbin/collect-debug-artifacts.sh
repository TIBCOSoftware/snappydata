--- conflicted
+++ resolved
@@ -235,11 +235,7 @@
   # Create the outdir with the same name on each remote and collect everything there.
   typeset -f | ssh $host "$(cat);collect_on_remote \"${wd}\" \"${NO_OF_STACK_DUMPS}\" \\
       \"${INTERVAL_BETWEEN_DUMPS}\" \"${GET_EVERYTHING}\" \"${collector_host}\" \\
-<<<<<<< HEAD
-      \"${VERBOSE}\" \"${START_EPOCH}\" \"${END_EPOCH}\" \"${EGREP_INVERT_MATCH_PATTERNS}\""
-=======
-      \"${VERBOSE}\" \"${START_EPOCH}\" \"${END_EPOCH}\" \"${HPROF_DUMP}\""
->>>>>>> 7bbc2248
+      \"${VERBOSE}\" \"${START_EPOCH}\" \"${END_EPOCH}\" \"${HPROF_DUMP}\" \"${EGREP_INVERT_MATCH_PATTERNS}\""
 }
 
 function collect_on_remote {
@@ -251,11 +247,8 @@
   verbose="$6"
   start_epoch="$7"
   end_epoch="$8"
-<<<<<<< HEAD
+  get_hprof="$9"
   invert_pattern="$9"
-=======
-  get_hprof="$9"
->>>>>>> 7bbc2248
 
   # Create a .tmpcda dir if not exists else empty it
   tmp_dir="$data_dir/.tmpcda"
@@ -476,7 +469,7 @@
   done
 
   # remove all unwanted lines from logs
-  if [ ! -z "${invert_pattern}" ] ; then
+  if [ -n "${invert_pattern}" ] ; then
     cd "${tmp_dir}"
     for i in `ls *.log*`
       do
