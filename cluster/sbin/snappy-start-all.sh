--- conflicted
+++ resolved
@@ -84,16 +84,11 @@
   shift
 done
 
-<<<<<<< HEAD
 if [ ! -z "$clustermode" -a ! -z "$recover" ] ; then
   echo "recovery is not supported for rowstore mode"
   exit 1
 fi
 
-export START_ALL_TIMESTAMP="$(date +"%Y_%m_%d_%H_%M_%S")"
-export SKIP_CONF_COPY
-=======
->>>>>>> 6bdd95d2
 
 # TODO: Why is "$@" there. The args are parsed and shifted above making $@ empty. Isn't it?
 # Start Locators
@@ -104,12 +99,9 @@
 
 # Start Leads
 if [ "$clustermode" != "rowstore" ]; then
-<<<<<<< HEAD
-  "$sbin"/snappy-leads.sh $CONF_DIR_ARG start $recover
-=======
   checkIfOkayToStartLeads
   if [ "$CAN_START_LEAD" = "1" ]; then
-    "$sbin"/snappy-leads.sh $CONF_DIR_ARG start
+    "$sbin"/snappy-leads.sh $CONF_DIR_ARG start $recover
   else
     echo "Cannot start lead components. At least one server should be"
     echo "in running state."
@@ -117,5 +109,4 @@
     echo "running snappy-status-all script ..."
     echo "Try running lead with snappy-start-all once again"
   fi
->>>>>>> 6bdd95d2
 fi