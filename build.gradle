/*
 * Copyright (c) 2016 SnappyData, Inc. All rights reserved.
 *
 * Licensed under the Apache License, Version 2.0 (the "License"); you
 * may not use this file except in compliance with the License. You
 * may obtain a copy of the License at
 *
 * http://www.apache.org/licenses/LICENSE-2.0
 *
 * Unless required by applicable law or agreed to in writing, software
 * distributed under the License is distributed on an "AS IS" BASIS,
 * WITHOUT WARRANTIES OR CONDITIONS OF ANY KIND, either express or
 * implied. See the License for the specific language governing
 * permissions and limitations under the License. See accompanying
 * LICENSE file.
 */

import groovy.json.JsonSlurper

apply plugin: 'wrapper'
apply plugin: 'distribution'

if (JavaVersion.current().isJava8Compatible()) {
  allprojects {
    tasks.withType(Javadoc) {
      options.addStringOption('Xdoclint:none', '-quiet')
    }
  }
}

buildscript {
  repositories {
    maven { url 'https://plugins.gradle.org/m2' }
    mavenCentral()
  }
  dependencies {
    classpath 'io.snappydata:gradle-scalatest:0.13.1'
    classpath 'org.github.ngbinh.scalastyle:gradle-scalastyle-plugin_2.11:0.8.2'
    classpath "net.rdrei.android.buildtimetracker:gradle-plugin:0.8.+"
  }
}

allprojects {
  // We want to see all test results.  This is equivalent to setting --continue
  // on the command line.
  gradle.startParameter.continueOnFailure = true

  repositories {
    mavenCentral()
    maven { url "https://repo.spring.io/libs-release" }
    maven { url "https://oss.sonatype.org/content/repositories/snapshots" }
    maven { url 'http://repository.snappydata.io:8089/repository/internal' }
    maven { url 'http://repository.snappydata.io:8089/repository/snapshots' }
    maven { url 'https://app.camunda.com/nexus/content/repositories/public' }
  }

  apply plugin: 'java'
  apply plugin: 'maven'
  apply plugin: 'scalaStyle'
  apply plugin: 'idea'
  apply plugin: 'eclipse'
  apply plugin: "build-time-tracker"

  group = 'io.snappydata'
  version = '0.8'

  // apply compiler options
  tasks.withType(JavaCompile) {
    options.encoding = 'UTF-8'
    options.incremental = true
    options.compilerArgs << '-Xlint:-serial,-path,-deprecation,-unchecked,-rawtypes'
    options.compilerArgs << '-XDignore.symbol.file'
    options.fork = true
    options.forkOptions.executable = "${System.properties['java.home']}/../bin/javac"
  }
  tasks.withType(ScalaCompile) {
    // scalaCompileOptions.optimize = true
    // scalaCompileOptions.useAnt = false
    scalaCompileOptions.fork = false
    scalaCompileOptions.deprecation = false
    scalaCompileOptions.additionalParameters = [ '-feature' ]
    options.encoding = 'UTF-8'
  }

  javadoc.options.charSet = 'UTF-8'

  gradle.taskGraph.whenReady( { graph ->
    tasks.withType(Tar).each { tar ->
      tar.compression = Compression.GZIP
      tar.extension = 'tar.gz'
    }
  })

  ext {
    productName = 'SnappyData'
    scalaBinaryVersion = '2.11'
    scalaVersion = scalaBinaryVersion + '.8'
<<<<<<< HEAD
    sparkVersion = '2.1.0'
    snappySparkVersion = '2.1.0-2'
=======
    sparkVersion = '2.0.0'
    snappySparkVersion = '2.0.2.3'
>>>>>>> 7537219e
    sparkDistName = "spark-${sparkVersion}-bin-hadoop2.7"
    log4jVersion = '1.2.17'
    slf4jVersion = '1.7.21'
    junitVersion = '4.12'
    hadoopVersion = '2.7.3'
    scalatestVersion = '2.2.6'
    jettyVersion = '9.2.16.v20160414'
    guavaVersion = '14.0.1'
    kryoVersion = '4.0.0'
    thriftVersion = '0.9.3'
    derbyVersion = '10.12.1.1'
    pegdownVersion = '1.6.0'
    snappyStoreVersion = '1.5.4'
    pulseVersion = '1.5.1'
    buildFlags = ''
    createdBy = System.getProperty('user.name')
    osArch = System.getProperty('os.arch')
    osName = org.gradle.internal.os.OperatingSystem.current()
    osVersion = System.getProperty('os.version')
    buildDate = new Date().format('yyyy-MM-dd HH:mm:ss Z')
    buildNumber = new Date().format('MMddyy')
    jdkVersion = System.getProperty('java.version')
    sparkJobServerVersion = '0.6.2.3'

    gitCmd = "git --git-dir=${rootDir}/.git --work-tree=${rootDir}"
    gitBranch = "${gitCmd} rev-parse --abbrev-ref HEAD".execute().text.trim()
    commitId = "${gitCmd} rev-parse HEAD".execute().text.trim()
    sourceDate = "${gitCmd} log -n 1 --format=%ai".execute().text.trim()
  }

  if (!buildRoot.isEmpty()) {
    buildDir = new File(buildRoot, 'scala-' + scalaBinaryVersion + '/' +  project.path.replace(':', '/'))
  } else {
    // default output directory like in sbt/maven
    buildDir = 'build-artifacts/scala-' + scalaBinaryVersion
  }

  ext {
    testResultsBase = "${rootProject.buildDir}/tests/snappy"
    snappyProductDir = "${rootProject.buildDir}/snappy"
    sparkDistDir = "${rootProject.projectDir}/dist"
    sparkProductDir = "${sparkDistDir}/${sparkDistName}"
  }
}

def getProcessId() {
  String name = java.lang.management.ManagementFactory.getRuntimeMXBean().getName()
  return name[0..name.indexOf('@') - 1]
}

def getStackTrace(def t) {
  java.io.StringWriter sw = new java.io.StringWriter()
  java.io.PrintWriter pw = new java.io.PrintWriter(sw)
  org.codehaus.groovy.runtime.StackTraceUtils.sanitize(t).printStackTrace(pw)
  return sw.toString()
}

// Skip snappy-spark, snappy-aqp and spark-jobserver that have their own
// scalaStyle configuration. Skip snappy-store that will not use it.
configure(subprojects.findAll {!(it.name ==~ /snappy-spark.*/ ||
      it.name ==~ /snappy-store.*/ ||
      it.name ==~ /snappy-aqp.*/ ||
      it.name ==~ /spark-jobserver.*/)}) {
  scalaStyle {
    configLocation = "${rootProject.projectDir}/scalastyle-config.xml"
    inputEncoding = 'UTF-8'
    outputEncoding = 'UTF-8'
    outputFile = "${buildDir}/scalastyle-output.xml"
    includeTestSourceDirectory = false
    source = 'src/main/scala'
    testSource = 'src/test/scala'
    failOnViolation = true
    failOnWarning = false
  }
}

def cleanIntermediateFiles(def projectName) {
  def projDir = "${project(projectName).projectDir}"
  delete "${projDir}/metastore_db"
  delete "${projDir}/warehouse"
  delete "${projDir}/datadictionary"
  delete fileTree(projDir) {
    include 'BACKUPGFXD-DEFAULT-DISKSTORE**', 'locator*.dat'
  }
}
task cleanScalaTest << {
  String workingDir = "${testResultsBase}/scalatest"
  delete workingDir
  file(workingDir).mkdirs()
}
task cleanJUnit << {
  String workingDir = "${testResultsBase}/junit"
  delete workingDir
  file(workingDir).mkdirs()
}
task cleanDUnit << {
  String workingDir = "${testResultsBase}/dunit"
  delete workingDir
  file(workingDir).mkdirs()
  // clean spark cluster directories
  delete "${snappyProductDir}/work", "${snappyProductDir}/logs"
  delete "${sparkProductDir}/work", "${sparkProductDir}/logs"
}
task cleanAllReports << {
  String workingDir = "${testResultsBase}/combined-reports"
  delete workingDir
  file(workingDir).mkdirs()
}
task cleanQuickstart << {
  String workingDir = "${testResultsBase}/quickstart"
  delete workingDir
  file(workingDir).mkdirs()
}


subprojects {
  // the run task for a selected sub-project
  task run(type:JavaExec) {
    if (!project.hasProperty('mainClass')) {
      main = 'io.snappydata.app.SparkSQLTest'
    } else {
      main = mainClass
    }
    if (project.hasProperty('params')) {
      args = params.split(',') as List
    }
    classpath = sourceSets.main.runtimeClasspath + sourceSets.test.runtimeClasspath
    jvmArgs '-Xmx2g'
  }

  task scalaTest(type: Test) {
    actions = [ new com.github.maiflai.ScalaTestAction() ]
    // top-level default is single process run since scalatest does not
    // spawn separate JVMs
    maxParallelForks = 1
    minHeapSize '4g'
    maxHeapSize '4g'
    jvmArgs '-ea', '-XX:+HeapDumpOnOutOfMemoryError','-XX:+UseConcMarkSweepGC', '-XX:MaxNewSize=1g',
            '-XX:+UseParNewGC', '-XX:+CMSClassUnloadingEnabled'
    // for benchmarking
    // minHeapSize '12g'
    // maxHeapSize '12g'
    // jvmArgs '-XX:+HeapDumpOnOutOfMemoryError','-XX:+UseConcMarkSweepGC', '-XX:MaxNewSize=2g',
    //        '-XX:+UseParNewGC', '-XX:+CMSClassUnloadingEnabled'

    testLogging.exceptionFormat = 'full'

    List<String> suites = []
    extensions.add(com.github.maiflai.ScalaTestAction.SUITES, suites)
    extensions.add('suite', { String name -> suites.add(name) } )
    extensions.add('suites', { String... name -> suites.addAll(name) } )

    def result = new StringBuilder()
    extensions.add(com.github.maiflai.ScalaTestAction.TESTRESULT, result)
    extensions.add('testResult', { String name -> result.setLength(0); result.append(name) } )

    def output = new StringBuilder()
    extensions.add(com.github.maiflai.ScalaTestAction.TESTOUTPUT, output)
    extensions.add('testOutput', { String name -> output.setLength(0); output.append(name) } )

    def errorOutput = new StringBuilder()
    extensions.add(com.github.maiflai.ScalaTestAction.TESTERROR, errorOutput)
    extensions.add('testError', { String name -> errorOutput.setLength(0); errorOutput.append(name) } )

    // running a single scala suite
    if (rootProject.hasProperty('singleSuite')) {
      suite singleSuite
    }
    workingDir = "${testResultsBase}/scalatest"

    testResult '/dev/tty'
    testOutput "${workingDir}/output.txt"
    testError "${workingDir}/error.txt"
    binResultsDir = file("${workingDir}/binary/${project.name}")
    reports.html.destination = file("${workingDir}/html/${project.name}")
    reports.junitXml.destination = file(workingDir)
  }
  test {
    maxParallelForks = (2 * Runtime.getRuntime().availableProcessors())
    maxHeapSize '2g'
    jvmArgs '-ea', '-XX:+HeapDumpOnOutOfMemoryError','-XX:+UseConcMarkSweepGC',
            '-XX:+UseParNewGC', '-XX:+CMSClassUnloadingEnabled'
    testLogging.exceptionFormat = 'full'

    include '**/*.class'
    exclude '**/*DUnitTest.class'
    exclude '**/*DUnitSingleTest.class'
    exclude '**/*TestBase.class'

    workingDir = "${testResultsBase}/junit"

    binResultsDir = file("${workingDir}/binary/${project.name}")
    reports.html.destination = file("${workingDir}/html/${project.name}")
    reports.junitXml.destination = file(workingDir)

    doFirst {
      String eol = System.getProperty('line.separator')
      String now = new Date().format('yyyy-MM-dd HH:mm:ss.SSS Z')
      def progress = new File(workingDir, 'progress.txt')
      progress << "${eol}${now} ========== STARTING JUNIT TEST SUITE FOR ${project.name} ==========${eol}${eol}"
    }
  }
  task dunitTest(type: Test) {
    dependsOn ':cleanDUnit'
    dependsOn ':product'
    maxParallelForks = 1
    minHeapSize '1536m'
    maxHeapSize '1536m'

    jvmArgs = ['-XX:+HeapDumpOnOutOfMemoryError',
               '-XX:+UseParNewGC', '-XX:+UseConcMarkSweepGC',
               '-XX:CMSInitiatingOccupancyFraction=50',
               '-XX:+CMSClassUnloadingEnabled', '-ea']

    def dunitTests = fileTree(dir: testClassesDir, include: '**/*DUnitTest.class')
    FileTree includeTestFiles = dunitTests
    def single = rootProject.hasProperty('dunit.single') ?
        rootProject.property('dunit.single') : null
    int dunitFrom = rootProject.hasProperty('dunit.from') ?
          getLast(includeTestFiles, rootProject.property('dunit.from')) : 0
    int dunitTo = rootProject.hasProperty('dunit.to') ?
          getLast(includeTestFiles, rootProject.property('dunit.to')) : includeTestFiles.size()

    if (single == null || single.length() == 0) {
      int begin = dunitFrom != -1 ? dunitFrom : 0
      int end = dunitTo != -1 ? dunitTo : includeTestFiles.size()
      def filteredSet = includeTestFiles.drop(begin).take(end-begin+1).collect {f -> "**/" + f.name}
      if (begin != 0 || end != includeTestFiles.size()) {
        println("Picking tests :")
        filteredSet.each { a -> println(a) }
      }
      include filteredSet
    } else {
      include single
    }
    exclude '**/*Suite.class'

    workingDir = "${testResultsBase}/dunit"

    binResultsDir = file("${workingDir}/binary/${project.name}")
    reports.html.destination = file("${workingDir}/html/${project.name}")
    reports.junitXml.destination = file(workingDir)

    systemProperties 'java.net.preferIPv4Stack': 'true',
                     'SNAPPY_HOME': snappyProductDir

    doFirst {
      String eol = System.getProperty('line.separator')
      String now = new Date().format('yyyy-MM-dd HH:mm:ss.SSS Z')
      def progress = new File(workingDir, 'progress.txt')
      progress << "${eol}${now} ========== STARTING DUNIT TEST SUITE FOR ${project.name} ==========${eol}${eol}"
    }
  }

  gradle.taskGraph.whenReady({ graph ->
    tasks.withType(Jar).each { pack ->
      if (pack.name == 'packageTests') {
        pack.from(pack.project.sourceSets.test.output.classesDir, sourceSets.test.resources.srcDirs)
      }
    }
    tasks.withType(Test).each { test ->
      test.configure {

        String logLevel = System.getProperty('logLevel')
        if (logLevel != null && logLevel.length() > 0) {
          systemProperties 'gemfire.log-level'           : logLevel,
                           'logLevel'                    : logLevel
        }
        logLevel = System.getProperty('securityLogLevel')
        if (logLevel != null && logLevel.length() > 0) {
          systemProperties 'gemfire.security-log-level'  : logLevel,
                           'securityLogLevel'            : logLevel
        }

        environment 'SNAPPY_HOME': snappyProductDir,
          'APACHE_SPARK_HOME': sparkProductDir,
          'SNAPPY_DIST_CLASSPATH': "${sourceSets.test.runtimeClasspath.asPath}"

        String eol = System.getProperty('line.separator')
        beforeTest { desc ->
          String now = new Date().format('yyyy-MM-dd HH:mm:ss.SSS Z')
          def progress = new File(workingDir, 'progress.txt')
          def output = new File(workingDir, 'output.txt')
          progress << "${now} Starting test ${desc.className} ${desc.name}${eol}"
          output << "${now} STARTING TEST ${desc.className} ${desc.name}${eol}${eol}"
        }
        onOutput { desc, event ->
          def output = new File(workingDir, 'output.txt')
          String msg = event.message
          if (event.destination.toString() == 'StdErr') {
            msg = msg.replace('\n', '\n[error]  ')
          }
          output << msg
        }
        afterTest { desc, result ->
          String now = new Date().format('yyyy-MM-dd HH:mm:ss.SSS Z')
          def progress = new File(workingDir, 'progress.txt')
          def output = new File(workingDir, 'output.txt')
          progress << "${now} Completed test ${desc.className} ${desc.name} with result: ${result.resultType}${eol}"
          output << "${eol}${now} COMPLETED TEST ${desc.className} ${desc.name} with result: ${result.resultType}${eol}${eol}"
          result.exceptions.each { t ->
            progress << "  EXCEPTION: ${getStackTrace(t)}${eol}"
            output << "${getStackTrace(t)}${eol}"
          }
        }
      }
    }
  })

  // apply default manifest
  if (rootProject.hasProperty('enablePublish')) {
    createdBy = 'SnappyData Build Team'
  }
  jar {
    manifest {
      attributes(
        'Manifest-Version'  : '1.0',
        'Created-By'        : createdBy,
        'Title'             : rootProject.name,
        'Version'           : version,
        'Vendor'            : 'SnappyData, Inc.'
      )
    }
  }

  configurations {
    provided {
      description 'a dependency that is provided externally at runtime'
      visible true
    }

    testOutput {
      extendsFrom testCompile
      description 'a dependency that exposes test artifacts'
    }
    /*
    all {
      resolutionStrategy {
        // fail eagerly on version conflict (includes transitive dependencies)
        // e.g. multiple different versions of the same dependency (group and name are equal)
        failOnVersionConflict()
      }
    }
    */
  }

  // force versions for some dependencies that get pulled multiple times
  configurations.all {
    resolutionStrategy.force "com.google.guava:guava:${guavaVersion}",
      "org.apache.derby:derby:${derbyVersion}",
      "org.apache.hadoop:hadoop-annotations:${hadoopVersion}",
      "org.apache.hadoop:hadoop-auth:${hadoopVersion}",
      "org.apache.hadoop:hadoop-client:${hadoopVersion}",
      "org.apache.hadoop:hadoop-common:${hadoopVersion}",
      "org.apache.hadoop:hadoop-hdfs:${hadoopVersion}",
      "org.apache.hadoop:hadoop-mapreduce-client-app:${hadoopVersion}",
      "org.apache.hadoop:hadoop-mapreduce-client-common:${hadoopVersion}",
      "org.apache.hadoop:hadoop-mapreduce-client-core:${hadoopVersion}",
      "org.apache.hadoop:hadoop-mapreduce-client-jobclient:${hadoopVersion}",
      "org.apache.hadoop:hadoop-mapreduce-client-shuffle:${hadoopVersion}",
      "org.apache.hadoop:hadoop-yarn-api:${hadoopVersion}",
      "org.apache.hadoop:hadoop-yarn-client:${hadoopVersion}",
      "org.apache.hadoop:hadoop-yarn-common:${hadoopVersion}",
      "org.apache.hadoop:hadoop-yarn-server-common:${hadoopVersion}",
      "org.apache.hadoop:hadoop-yarn-server-nodemanager:${hadoopVersion}",
      "org.apache.hadoop:hadoop-yarn-server-web-proxy:${hadoopVersion}"
  }

  task packageTests(type: Jar, dependsOn: testClasses) {
    description 'Assembles a jar archive of test classes.'
    classifier = 'tests'
  }
  artifacts {
    testOutput packageTests
  }

  idea {
    module {
      scopes.PROVIDED.plus += [ configurations.provided ]
    }
  }
  eclipse {
    classpath {
      defaultOutputDir = file('build-artifacts/eclipse')
      downloadSources = true
      plusConfigurations += [ configurations.provided ]
    }
  }

  sourceSets {
    main.compileClasspath += configurations.provided
    main.runtimeClasspath -= configurations.provided
    test.compileClasspath += configurations.provided
    test.runtimeClasspath += configurations.provided
  }

  javadoc.classpath += configurations.provided

  dependencies {
    compile 'log4j:log4j:' + log4jVersion
    compile 'org.slf4j:slf4j-api:' + slf4jVersion
    compile 'org.slf4j:slf4j-log4j12:' + slf4jVersion

    testCompile "junit:junit:${junitVersion}"
  }
}

// maven publish tasks
subprojects {

  apply plugin: 'signing'

  task packageSources(type: Jar, dependsOn: classes) {
    classifier = 'sources'
    from sourceSets.main.allSource
  }
  task packageDocs(type: Jar, dependsOn: javadoc) {
    classifier = 'javadoc'
    from javadoc
  }
  if (rootProject.hasProperty('enablePublish')) {
    signing {
      sign configurations.archives
    }

    uploadArchives {
      repositories {
        mavenDeployer {
          beforeDeployment { MavenDeployment deployment -> signing.signPom(deployment) }

          repository(url: 'https://oss.sonatype.org/service/local/staging/deploy/maven2/') {
            authentication(userName: ossrhUsername, password: ossrhPassword)
          }
          snapshotRepository(url: 'https://oss.sonatype.org/content/repositories/snapshots/') {
            authentication(userName: ossrhUsername, password: ossrhPassword)
          }

          pom.project {
            name 'SnappyData'
            packaging 'jar'
            // optionally artifactId can be defined here
            description 'SnappyData distributed data store and execution engine'
            url 'http://www.snappydata.io'

            scm {
              connection 'scm:git:https://github.com/SnappyDataInc/snappydata.git'
              developerConnection 'scm:git:https://github.com/SnappyDataInc/snappydata.git'
              url 'https://github.com/SnappyDataInc/snappydata'
            }

            licenses {
              license {
                name 'The Apache License, Version 2.0'
                url 'http://www.apache.org/licenses/LICENSE-2.0.txt'
              }
            }

            developers {
              developer {
                id 'smenon'
                name 'Sudhir Menon'
                email 'smenon@snappydata.io'
              }
            }
          }
        }
      }
    }
  }
}

task publishLocal {
  dependsOn subprojects.findAll { p -> p.name != 'snappydata-native' &&
    p.name != 'gemfirexd-prebuild' &&
    p.name != 'gemfirexd' }.collect {
      it.getTasksByName('install', false).collect { it.path }
  }
}

task publishMaven {
  dependsOn subprojects.findAll { p -> p.name != 'snappydata-native' &&
    p.name != 'gemfirexd-prebuild' &&
    p.name != 'snappy-store' && p.name != 'gemfirexd' }.collect {
      it.getTasksByName('uploadArchives', false).collect { it.path }
  }
}


task generateSources {
  dependsOn ':snappy-spark:generateSources'
  dependsOn ':snappy-store:generateSources'
}

task product(type: Zip) {
  dependsOn ":snappy-cluster_${scalaBinaryVersion}:jar"
  dependsOn ":snappy-examples_${scalaBinaryVersion}:jar"
  dependsOn ":snappy-spark:snappy-spark-assembly_${scalaBinaryVersion}:product"

  def clusterProject = project(":snappy-cluster_${scalaBinaryVersion}")
  def targetProject = clusterProject
  def hasAQPProject = new File(rootDir, 'aqp/build.gradle').exists()

  if (hasAQPProject) {
    dependsOn ":snappy-aqp_${scalaBinaryVersion}:jar"
    targetProject = project(":snappy-aqp_${scalaBinaryVersion}")
  }

  // create snappydata+spark combined python zip
  destinationDir = file("${snappyProductDir}/python/lib")
  archiveName = 'pyspark.zip'
  from("${project(':snappy-spark').projectDir}/python") {
    include 'pyspark/**/*'
  }
  from("${rootDir}/python") {
    include 'pyspark/**/*'
  }

  doFirst {
    // remove the spark pyspark.zip
    delete "${snappyProductDir}/python/lib/pyspark.zip"
  }
  doLast {
    def coreProject = project(":snappy-core_${scalaBinaryVersion}")
    def examplesProject = project(":snappy-examples_${scalaBinaryVersion}")
    String coreName = "snappydata-core_${scalaBinaryVersion}-${version}.jar"
    String exampleArchiveName = "quickstart.jar"

    // copy all runtime dependencies of snappy-cluster, itself and AQP
    def targets = targetProject.configurations.runtime
    copy {
      from(targets) {
        // exclude antlr4 explicitly (runtime is still included)
        // that gets pulled by antlr gradle plugin
        exclude '**antlr4-4*.jar'
        // exclude scalatest included by spark-tags
        exclude '**scalatest*.jar'
        // exclude other test jars
        exclude '**junit*.jar'
        exclude '**mockito*.jar'
        exclude '**hamcrest-core*.jar'
        exclude '**test-interface*.jar'
        exclude '**scalacheck*.jar'
        if (rootProject.hasProperty('hadoop-provided')) {
          exclude 'hadoop-*.jar'
        }
      }
      from targetProject.jar.outputs
      into "${snappyProductDir}/jars"
    }

    // create the RELEASE file
    def releaseFile = file("${snappyProductDir}/RELEASE")
    String buildFlags = ''
    if (rootProject.hasProperty('docker')) {
      buildFlags += ' -Pdocker'
    }
    if (rootProject.hasProperty('ganglia')) {
      buildFlags += ' -Pganglia'
    }
    if (rootProject.hasProperty('hadoop-provided')) {
      buildFlags += ' -Phadoop-provided'
    }
    String gitRevision = "${gitCmd} rev-parse --short HEAD".execute().text.trim()
    if (gitRevision.length() > 0) {
      gitRevision = " (git revision ${gitRevision})"
    }

    if (rootProject.hasProperty('hadoop-provided')) {
      releaseFile.append("SnappyData ${version}${gitRevision} " +
              "built with Hadoop ${hadoopVersion} but hadoop not bundled.\n")
    } else {
      releaseFile.append("SnappyData ${version}${gitRevision} built for Hadoop ${hadoopVersion}.\n")
    }
    releaseFile.append("Build flags:${buildFlags}\n")

    // copy LICENSE, README.md and doc files
    copy {
      from projectDir
      into snappyProductDir
      include 'LICENSE'
      include 'NOTICE'
      include 'README.md'
    }
    copy {
      from "${projectDir}/docs"
      into "${snappyProductDir}/docs"
    }

    // copy the snappy-core shadow jar into distributions
    copy {
      from("${coreProject.buildDir}/libs")
      into "${rootProject.buildDir}/distributions"
      include "${coreProject.shadowJar.archiveName}"
      rename { filename -> coreName }
    }
    // Next the remaining components of full product like examples etc
    // Spark portions already copied in the assembly:product dependency
    copy {
      from("${examplesProject.projectDir}/src/main/python")
      into "${snappyProductDir}/quickstart/python"
    }
    if (new File(rootDir, 'store/build.gradle').exists()) {
      // copy snappy-store shared libraries for optimized JNI calls
      copy {
        from "${project(':snappy-store:gemfirexd-core').projectDir}/lib"
        into "${snappyProductDir}/jars"
      }
      copy {
        from "${project(':snappy-store:gemfirexd-core').projectDir}/../quickstart"
        into "${snappyProductDir}/quickstart/store"
        exclude '.git*'
      }
      // also copy the JDBC client jar separately into distributions
      def clientProject = project(':snappy-store:gemfirexd-client')
      copy {
        from clientProject.shadowJar.destinationDir
        into "${rootProject.buildDir}/distributions"
        include clientProject.shadowJar.archiveName
      }
    }
    // copy AQP jar from maven repo if project not present
    if (!hasAQPProject) {
      copy {
        from examplesProject.configurations.testRuntime.filter {
          it.getName().contains('snappy-aqp')
        }
        into "${snappyProductDir}/jars"
      }
    }
    copy {
      from "${examplesProject.buildDir}/libs"
      into "${snappyProductDir}/examples/jars"
      include "${examplesProject.jar.archiveName}"
      rename { filename -> exampleArchiveName }
    }
    copy {
      from("${clusterProject.projectDir}/bin")
      into "${snappyProductDir}/bin"
    }
    copy {
      from("${clusterProject.projectDir}/sbin")
      into "${snappyProductDir}/sbin"
    }
    copy {
      from("${clusterProject.projectDir}/conf")
      into "${snappyProductDir}/conf"
    }
    copy {
      from("${examplesProject.projectDir}/quickstart")
      into "${snappyProductDir}/quickstart"
    }
    copy {
      from("${examplesProject.projectDir}/src")
      into "${snappyProductDir}/quickstart/src"
    }

    copy {
      from("${clusterProject.projectDir}/benchmark")
      into "${snappyProductDir}/benchmark"
    }
  }
}

if (rootProject.hasProperty('copyToDir')) {
  task copyProduct(type: Copy, dependsOn: product) {
    from snappyProductDir
    into copyToDir
  }
}

// TODO: right now just copying over the product contents.
// Can flip it around and let distribution do all the work.

distributions {
  main {
    baseName = 'snappydata'
    contents {
      from { snappyProductDir }
    }
  }
}
distTar {
  dependsOn product
  // also package VSD
  dependsOn ':packageVSD'
  classifier 'bin'
  if (rootProject.hasProperty('hadoop-provided')) {
    classifier 'without-hadoop-bin'
  }
}

distZip {
  dependsOn product
  // also package VSD
  dependsOn ':packageVSD'
  classifier 'bin'
  if (rootProject.hasProperty('hadoop-provided')) {
    classifier 'without-hadoop-bin'
  }
}

// use the task below to prepare final release bits
task distProduct {
  dependsOn ':snappy-store:gemfirexd-client:shadowJar'
  dependsOn ":snappy-core_${scalaBinaryVersion}:shadowJar"
  dependsOn product, distTar, distZip
}

def copyTestsCommonResources(def bdir) {
  String outdir = "${bdir}/resources/test"
  file(outdir).mkdirs()

  copy {
    from "${rootDir}/tests/common/src/main/resources"
    into outdir
  }
}

def runScript(def execName, def workDir, def param, env = null) {
  def stdout = new ByteArrayOutputStream()
  exec {
    executable "${execName}"
    workingDir = workDir
    args (param)
    standardOutput = stdout
    environment 'PYTHONPATH', "${snappyProductDir}/python/lib/py4j-0.10.3-src.zip:${snappyProductDir}/python"
  }
  return "${stdout}"
}

task copyResourcesAll << {
  copyTestsCommonResources(project(":snappy-core_${scalaBinaryVersion}").buildDir)
  copyTestsCommonResources(project(":snappy-cluster_${scalaBinaryVersion}").buildDir)
  if (new File(rootDir, 'aqp/build.gradle').exists()) {
    copyTestsCommonResources(project(":snappy-aqp_${scalaBinaryVersion}").buildDir)
  }
}

task cleanAll {
  dependsOn getTasksByName('clean', true).collect { it.path }
}
task buildAll {
  dependsOn getTasksByName('assemble', true).collect { it.path }
  dependsOn getTasksByName('product', true).collect { it.path }
  dependsOn getTasksByName('testClasses', true).collect { it.path }
  dependsOn distTar, distZip
  mustRunAfter cleanAll
}
task buildDtests {
  delete "${snappyProductDir}/dtests/build-artifacts/scala-${scalaBinaryVersion}/"
  dependsOn "snappy-dtests_${scalaBinaryVersion}:packageTests"
}
task checkAll {
  dependsOn ':snappy-spark:scalaStyle'
  if (project.hasProperty('store')) {
    dependsOn ':snappy-store:check'
  }
  dependsOn ":snappy-core_${scalaBinaryVersion}:check"
  if (project.hasProperty('spark')) {
    dependsOn ':snappy-spark:check'
  }
  dependsOn ":snappy-cluster_${scalaBinaryVersion}:check"
  dependsOn ":snappy-examples_${scalaBinaryVersion}:check"
  if (!project.hasProperty('aqp.skip') && new File(rootDir, 'aqp/build.gradle').exists()) {
    dependsOn ":snappy-aqp_${scalaBinaryVersion}:check"
  }
  mustRunAfter buildAll
}
task allReports(type: TestReport) {
  description 'Combines the test reports.'
  dependsOn cleanAllReports
  destinationDir = file("${testResultsBase}/combined-reports")
  mustRunAfter checkAll
}
gradle.taskGraph.whenReady({ graph ->
  tasks.getByName('allReports').reportOn rootProject.subprojects.collect{ it.tasks.withType(Test) }.flatten()
})

def writeProperties(def parent, def name, def comment, def propsMap) {
  parent.exists() || parent.mkdirs()
  def writer = new File(parent, name).newWriter()
  def props = new Properties()
  propsMap.each { k, v -> props.setProperty(k, v.toString()) }
  try {
    props.store(writer, comment.toString())
    writer.flush()
  } finally {
    writer.close()
  }
}

int getLast(includeTestFiles, pattern) {
  includeTestFiles.findLastIndexOf {
    File f -> f.name.indexOf(pattern) >= 0
  }
}

task packagePulse << {
  String pulseWarName = "pulse-${pulseVersion}.war"
  String pulseDir = System.env.PULSEDIR

  if (pulseDir == null || pulseDir.length() == 0) {
    pulseDir = "${projectDir}/../pulse"
  }

  String pulseDistDir = "${pulseDir}/build-artifacts/linux/dist"
  if (file(pulseDir).canWrite()) {
    exec {
      executable "${pulseDir}/build.sh"
      workingDir = pulseDir
      args 'clean', 'build-all'
    }
    delete "${snappyProductDir}/jars/pulse.war"
    println ''
    println "Copying Pulse war from ${pulseDistDir} to ${snappyProductDir}/jars"
    println ''
    copy {
      from "${pulseDir}/build-artifacts/linux/dist"
      into "${snappyProductDir}/jars"
      include "${pulseWarName}"
      rename { filename -> 'pulse.war' }
    }
  } else {
    println "Skipping Pulse due to unwritable ${pulseDir}"
  }
}

task packageVSD << {
  String thirdparty = System.env.THIRDPARTYDIR
  String vsdDir = ''

  if (thirdparty == null || thirdparty.length() == 0) {
    vsdDir = "${projectDir}/../thirdparty/vsd"
  } else {
    vsdDir = "${thirdparty}/vsd"
  }

  String vsdDistDir = "${vsdDir}/70/vsd"
  if (file(vsdDistDir).canWrite()) {
    println ''
    println "Copying VSD from ${vsdDistDir} to ${snappyProductDir}/vsd"
    println ''
    delete "${snappyProductDir}/vsd"
    copy {
      from vsdDistDir
      into "${snappyProductDir}/vsd"
    }
  } else {
    println "Skipping VSD due to unwritable ${vsdDistDir}"
  }
}

task sparkPackage {
  dependsOn ":snappy-core_${scalaBinaryVersion}:sparkPackage"
}

packagePulse.mustRunAfter product
packageVSD.mustRunAfter product

distTar.mustRunAfter clean, cleanAll
distZip.mustRunAfter clean, cleanAll
distProduct.mustRunAfter clean, cleanAll



task deleteDocsDir(type: Delete) {
  delete "${rootProject.buildDir}/docs"
}

task docs(type: ScalaDoc) {
  apply plugin: 'scala'
  dependsOn deleteDocsDir
  Set<String> allSource = []
  def docProjects = rootProject.subprojects.collectMany { project ->
    if ((project.plugins.hasPlugin('scala') || project.plugins.hasPlugin('java')) &&
            // jobserver depends on Apache Spark 1.5.x which causes conflicts
            !project.path.contains('snappy-store') &&
            !project.name.contains('jobserver') &&
            // below three will get filtered with the snappy-store path check itself
            // but still keeping it as when we would remove the snappy-store path filter
            // still the below three sub prejects should not be built.
            !project.name.contains('jgroups') &&
            !project.name.contains('gemfire-examples') &&
            !project.name.contains('trove') &&
            !project.name.contains('kafka') &&
            // exclude tests
            !project.name.contains('tests')) {
      allSource.addAll(project.sourceSets.main.allJava.findAll {
        !it.getPath().matches('.*/internal/.*') && !it.getPath().contains('com/gemstone/gemfire/cache/operations/')
      })

      if (project.plugins.hasPlugin('scala')) {
        allSource.addAll(project.sourceSets.main.allScala.findAll {
          !it.getPath().matches('.*org/apache/spark/sql/execution/joins/HashedRelation.*') &&
          !it.getPath().matches('.*org/apache/spark/sql/execution/debug/package.*')
        })
      }
      [ project ]
    } else []
  }
  source = allSource
  classpath = files(docProjects.collect { project ->
   project.sourceSets.main.compileClasspath   
  })
  destinationDir = file("${rootProject.buildDir}/docs")
}
task publishDocs(type:Exec) {
  dependsOn docs
  //on linux
  commandLine './publish-site.sh'
}


task precheckin {
  dependsOn cleanAll, buildAll, checkAll, allReports
  dependsOn ':snappy-spark:scalaStyle', docs
  if (!project.hasProperty('smoke.skip')) {
    dependsOn ":buildDtests"
    dependsOn ":snappy-dtests_${scalaBinaryVersion}:scalaTest"
  }
}

if (project.hasProperty('trackBuildTime') ) {
  buildtimetracker {
    reporters {
      summary {
            ordered false
            threshold 5000
            barstyle "unicode"
      }
    }
  }
}<|MERGE_RESOLUTION|>--- conflicted
+++ resolved
@@ -95,13 +95,8 @@
     productName = 'SnappyData'
     scalaBinaryVersion = '2.11'
     scalaVersion = scalaBinaryVersion + '.8'
-<<<<<<< HEAD
     sparkVersion = '2.1.0'
     snappySparkVersion = '2.1.0-2'
-=======
-    sparkVersion = '2.0.0'
-    snappySparkVersion = '2.0.2.3'
->>>>>>> 7537219e
     sparkDistName = "spark-${sparkVersion}-bin-hadoop2.7"
     log4jVersion = '1.2.17'
     slf4jVersion = '1.7.21'
