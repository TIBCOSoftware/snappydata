/*
 * Copyright (c) 2017-2022 TIBCO Software Inc. All rights reserved.
 *
 * Licensed under the Apache License, Version 2.0 (the "License"); you
 * may not use this file except in compliance with the License. You
 * may obtain a copy of the License at
 *
 * http://www.apache.org/licenses/LICENSE-2.0
 *
 * Unless required by applicable law or agreed to in writing, software
 * distributed under the License is distributed on an "AS IS" BASIS,
 * WITHOUT WARRANTIES OR CONDITIONS OF ANY KIND, either express or
 * implied. See the License for the specific language governing
 * permissions and limitations under the License. See accompanying
 * LICENSE file.
 */

import org.gradle.api.tasks.testing.logging.*
import org.gradle.internal.logging.*

buildscript {
  repositories {
    maven { url 'https://plugins.gradle.org/m2' }
    mavenCentral()
  }
  dependencies {
    classpath 'io.snappydata:gradle-scalatest:0.25'
    classpath 'org.github.ngbinh.scalastyle:gradle-scalastyle-plugin_2.11:0.9.0'
    classpath 'com.github.jengelman.gradle.plugins:shadow:5.2.0'
    classpath 'de.undercouch:gradle-download-task:3.4.3'
    classpath 'net.rdrei.android.buildtimetracker:gradle-plugin:0.11.+'
    classpath 'com.netflix.nebula:gradle-ospackage-plugin:5.2.+'
    // classpath 'org.owasp:dependency-check-gradle:6.5.3'
  }
}

apply plugin: 'wrapper'
apply plugin: 'distribution'
apply plugin: 'nebula.ospackage-base'
apply plugin: "nebula.ospackage"
// apply plugin: 'org.owasp.dependencycheck'

// def isEnterpriseProduct = rootProject.hasProperty('snappydata.enterprise')

allprojects {
  // We want to see all test results.  This is equivalent to setting --continue
  // on the command line.
  gradle.startParameter.continueOnFailure = true

  tasks.withType(Javadoc) {
    options.addStringOption('Xdoclint:none', '-quiet')
    /*
    if (javax.tools.ToolProvider.getSystemDocumentationTool().isSupportedOption("--allow-script-in-comments") == 0) {
      options.addBooleanOption("-allow-script-in-comments", true)
    }
    */
  }

  repositories {
    mavenCentral()
<<<<<<< HEAD
    maven { url 'https://packages.atlassian.com/maven-3rdparty' }
    maven { url 'https://repository.cloudera.com/artifactory/cloudera-repos' }
=======
    maven { url 'https://repository.cloudera.com/artifactory/cloudera-repos' }
    maven { url 'https://repo.hortonworks.com/content/repositories/releases' }
    maven { url 'https://repo.spring.io/plugins-release' }
>>>>>>> bd35cd10
    maven { url 'https://app.camunda.com/nexus/content/repositories/public' }
    maven { url "https://repo.spring.io/libs-release" }
  }

  apply plugin: 'java'
  apply plugin: 'maven'
  apply plugin: 'scalaStyle'
  apply plugin: 'com.github.johnrengelman.shadow'
  apply plugin: 'idea'
  apply plugin: "build-time-tracker"

  group = 'io.snappydata'
  version = '1.3.1'

  // apply compiler options
  tasks.withType(JavaCompile) {
    options.encoding = 'UTF-8'
    options.incremental = true
    options.compilerArgs << '-Xlint:-serial,-path,-deprecation,-unchecked,-rawtypes'
    options.compilerArgs << '-XDignore.symbol.file'
    options.fork = true
    options.forkOptions.javaHome = file(System.properties['java.home'])
    options.forkOptions.jvmArgs = [ '-J-Xmx2g', '-J-Xms2g', '-J-XX:ReservedCodeCacheSize=512m', '-J-Djava.net.preferIPv4Stack=true' ]
  }
  tasks.withType(ScalaCompile) {
    options.fork = true
    options.forkOptions.jvmArgs = [ '-Xmx2g', '-Xms2g', '-XX:ReservedCodeCacheSize=512m', '-Djava.net.preferIPv4Stack=true' ]
    // scalaCompileOptions.optimize = true
    // scalaCompileOptions.useAnt = false
    scalaCompileOptions.deprecation = false
    scalaCompileOptions.additionalParameters = [ '-feature' ]
    options.encoding = 'UTF-8'
  }

  jar.duplicatesStrategy = DuplicatesStrategy.EXCLUDE

  javadoc.options.charSet = 'UTF-8'

  ext {
    productName = 'SnappyData'
    vendorName = 'TIBCO Software Inc.'
    scalaBinaryVersion = '2.11'
    scalaVersion = scalaBinaryVersion + '.8'
    sparkVersion = '2.1.3'
    snappySparkVersion = '2.1.3.2'
    sparkDistName = "spark-${sparkVersion}-bin-hadoop2.7"
    sparkCurrentVersion = '2.4.8'
    sparkCurrentDistName = "spark-${sparkCurrentVersion}-bin-hadoop2.7"
    sparkJobServerVersion = '0.6.2.13'
    snappySparkMetricsLibVersion = '2.0.0.1'
    log4j2Version = '2.17.2'
    slf4jVersion = '1.7.32'
    junitVersion = '4.12'
    mockitoVersion = '1.10.19'
    hadoopVersion = '3.2.0'
    awsSdkVersion = '1.11.375'
    gcsHadoop3ConnectorVersion = 'hadoop3-2.1.2'
    sparkAvroVersion = '4.0.0'
    sparkXmlVersion = '0.4.1'
    scalatestVersion = '2.2.6'
    py4jVersion = '0.10.7'
    jettyVersion = '9.4.43.v20210629'
    guavaVersion = '14.0.1'
    fastutilVersion = '8.5.6'
    kryoVersion = '4.0.1'
    thriftVersion = '0.9.3'
<<<<<<< HEAD
    jacksonVersion = '2.13.1'
    jacksonDatabindVersion = '2.13.1'
=======
    jacksonVersion = '2.9.9'
>>>>>>> bd35cd10
    hiveVersion = '1.21.2.7.0.3.2-3'
    metricsVersion = '4.0.3'
    metrics2Version = '2.2.0'
    janinoVersion = '3.0.8'
    derbyVersion = '10.14.2.0'
    parboiledVersion = '2.1.8'
    tomcatJdbcVersion = '10.0.10'
    hikariCPVersion = '2.7.9'
    twitter4jVersion = '4.0.7'
    objenesisVersion = '3.0.1'
    rabbitMqVersion = '4.9.1'
    akkaVersion = '2.3.16'
    sprayVersion = '1.3.4'
    sprayJsonVersion = '1.3.5'
    sprayShapelessVersion = '1.3.3'
    sprayTestkitVersion = '1.3.4'
    jodaVersion = '2.1.2'
    jodaTimeVersion = '2.10.1'
    slickVersion = '2.1.0'
    h2Version = '1.3.176'
    commonsIoVersion = '2.6'
    commonsPoolVersion = '1.6'
    dbcpVersion = '1.4'
    shiroVersion = '1.2.6'
    flywayVersion = '3.2.1'
    typesafeConfigVersion = '1.3.3'
    mssqlVersion = '7.0.0.jre8'
    antlr2Version = '2.7.7'
    eclipseCollectionsVersion = '10.4.0'

    pegdownVersion = '1.6.0'
    snappyStoreVersion = '1.6.7'
    snappydataVersion = version
    zeppelinInterpreterVersion = '0.8.2.1'

    buildFlags = ''
    createdBy = System.getProperty('user.name')
    osArch = System.getProperty('os.arch')
    osName = org.gradle.internal.os.OperatingSystem.current()
    osFamilyName = osName.getFamilyName().replace(' ', '').toLowerCase()
    osVersion = System.getProperty('os.version')
    buildDate = new Date().format('yyyy-MM-dd HH:mm:ss Z')
    buildDateShort = ''
    if (rootProject.hasProperty('withDate')) {
      buildDateShort = "${new Date().format('yyyyMMdd')}_"
    }
    devEdition = ''
    if (rootProject.hasProperty('dev')) {
      devEdition = "-dev"
    }
    buildNumber = new Date().format('MMddyy')
    jdkVersion = System.getProperty('java.version')

    gitCmd = "git --git-dir=${rootDir}/.git --work-tree=${rootDir}"
    gitBranch = "${gitCmd} rev-parse --abbrev-ref HEAD".execute().text.trim()
    commitId = "${gitCmd} rev-parse HEAD".execute().text.trim()
    sourceDate = "${gitCmd} log -n 1 --format=%ai".execute().text.trim()
    buildIdPrefix = System.env.USER + ' '

    sparkDistDir = "${project.gradle.gradleUserHomeDir}/sparkDist"
    sparkProductDir = "${sparkDistDir}/${sparkDistName}"
    sparkCurrentProductDir = "${sparkDistDir}/${sparkCurrentDistName}"
  }

  if (!buildRoot.isEmpty()) {
    buildDir = new File(buildRoot, 'scala-' + scalaBinaryVersion + '/' +  project.path.replace(':', '/'))
  } else {
    // default output directory suffix like in sbt/maven
    buildDir = 'build-artifacts/scala-' + scalaBinaryVersion
  }
  if (rootProject.hasProperty('enablePublish')) {
    buildIdPrefix = "${vendorName} "
  }
  if (rootProject.hasProperty('sparkDistDir')) {
    sparkDistDir = rootProject.property('sparkDistDir')
    sparkProductDir = "${sparkDistDir}/${sparkDistName}"
    sparkCurrentProductDir = "${sparkDistDir}/${sparkCurrentDistName}"
  }

  ext {
    testResultsBase = "${rootProject.buildDir}/tests/snappy"
    snappyProductDir = "${rootProject.buildDir}/snappy"
  }

  // force same output directory for IDEA and gradle
  idea {
    module {
      def projOutDir = file("${projectDir}/src/main/scala").exists()
        ? "${project.sourceSets.main.java.outputDir}/../../scala/main"
        : project.sourceSets.main.java.outputDir
      def projTestOutDir = file("${projectDir}/src/test/scala").exists()
        ? "${project.sourceSets.test.java.outputDir}/../../scala/test"
        : project.sourceSets.test.java.outputDir
      outputDir file(projOutDir)
      testOutputDir file(projTestOutDir)
    }
  }
}


def hasAqpProject = new File(rootDir, 'aqp/build.gradle').exists()
def aqpProject = project(":snappy-aqp_${scalaBinaryVersion}")
def hasJdbcConnectorProject = new File(rootDir, 'snappy-connectors/jdbc-stream-connector/build.gradle').exists()
def hasGemFireConnectorProject = new File(rootDir, 'snappy-connectors/gemfire-connector/build.gradle').exists()

if (!hasAqpProject) {
  throw new GradleException('Project repository snappy-aqp not found under aqp/.')
}

if (!hasJdbcConnectorProject) {
  throw new GradleException('Project JDBC Stream Connector inside repository snappy-connectors not found.')
}

// set python2 for pyspark if python3 version is an unsupported one
String sparkPython = 'python'
def checkResult = exec {
  ignoreExitValue = true
  commandLine 'sh', '-c', 'python --version 2>/dev/null | grep -Eq "( 3\\.[0-7])|( 2\\.)"'
}
if (checkResult.exitValue != 0) {
  checkResult = exec {
    ignoreExitValue = true
    commandLine 'sh', '-c', 'python2 --version >/dev/null 2>&1'
  }
  if (checkResult.exitValue == 0) {
    sparkPython = 'python2'
  }
}

static def getProcessId() {
  String name = java.lang.management.ManagementFactory.getRuntimeMXBean().getName()
  return name[0..name.indexOf('@') - 1]
}

static def getStackTrace(def t) {
  java.io.StringWriter sw = new java.io.StringWriter()
  java.io.PrintWriter pw = new java.io.PrintWriter(sw)
  org.codehaus.groovy.runtime.StackTraceUtils.sanitize(t).printStackTrace(pw)
  return sw.toString()
}

// Skip snappy-spark and spark-jobserver that have their own
// scalaStyle configuration. Skip snappy-store that will not use it.
configure(subprojects.findAll {!(it.name ==~ /snappy-spark.*/ ||
      it.name ==~ /snappy-store.*/ ||
      it.name ==~ /spark-jobserver.*/)}) {
  scalaStyle {
    configLocation = "${rootProject.projectDir}/scalastyle-config.xml"
    inputEncoding = 'UTF-8'
    outputEncoding = 'UTF-8'
    outputFile = "${buildDir}/scalastyle-output.xml"
    includeTestSourceDirectory = true
    source = 'src/main/scala'
    testSource = 'src/test/scala'
    failOnViolation = true
    failOnWarning = false
  }
}

def cleanIntermediateFiles(String projectName) {
  def projDir = "${project(projectName).projectDir}"
  delete "${projDir}/metastore_db"
  delete "${projDir}/warehouse"
  delete "${projDir}/datadictionary"
  delete fileTree(projDir) {
    include 'BACKUPGFXD-DEFAULT-DISKSTORE**', 'locator*.dat'
  }
}

static def now() {
  return new Date().format('yyyy-MM-dd HH:mm:ss.SSS Z')
}

task cleanScalaTest { doLast {
  String workingDir = "${testResultsBase}/scalatest"
  delete workingDir
  file(workingDir).mkdirs()
} }
task cleanJUnit { doLast {
  String workingDir = "${testResultsBase}/junit"
  delete workingDir
  file(workingDir).mkdirs()
} }
task cleanRecoveryTest { doLast {
  String workingDir = "${testResultsBase}/recoveryTest"
  delete workingDir
  file(workingDir).mkdirs()
} }
task cleanDUnit { doLast {
  String workingDir = "${testResultsBase}/dunit"
  delete workingDir
  file(workingDir).mkdirs()
  // clean spark cluster directories
  delete "${snappyProductDir}/work", "${snappyProductDir}/logs"
  delete "${sparkProductDir}/work", "${sparkProductDir}/logs"
  delete "${sparkCurrentProductDir}/work", "${sparkCurrentProductDir}/logs"
} }
task cleanSecurityDUnit { doLast {
  String workingDir = "${testResultsBase}/dunit-security"
  delete workingDir
  file(workingDir).mkdirs()
  // clean spark cluster directories
  delete "${snappyProductDir}/work", "${snappyProductDir}/logs"
  delete "${sparkProductDir}/work", "${sparkProductDir}/logs"
  delete "${sparkCurrentProductDir}/work", "${sparkCurrentProductDir}/logs"
} }
task cleanAllReports { doLast {
  String workingDir = "${testResultsBase}/combined-reports"
  delete workingDir
  file(workingDir).mkdirs()
} }
task cleanQuickstart { doLast {
  String workingDir = "${testResultsBase}/quickstart"
  delete workingDir
  file(workingDir).mkdirs()
} }

subprojects {

  int maxWorkers = project.hasProperty('org.gradle.workers.max') ?
                   project.property('org.gradle.workers.max') as int :
                   Runtime.getRuntime().availableProcessors()

  // the run task for a selected sub-project
  task run(type: JavaExec) {
    if (!project.hasProperty('mainClass')) {
      main = 'io.snappydata.app.SparkSQLTest'
    } else {
      main = mainClass
    }
    if (project.hasProperty('params')) {
      args = params.split(',') as List
    }
    classpath = sourceSets.main.runtimeClasspath + sourceSets.test.runtimeClasspath
    jvmArgs '-Xmx2g', '-Xms2g'
  }

  task scalaTest(type: Test) {
    actions = [ new com.github.maiflai.ScalaTestAction() ]
    // top-level default is single process run since scalatest does not
    // spawn separate JVMs
    maxParallelForks = 1
    minHeapSize '4g'
    maxHeapSize '4g'
    jvmArgs '-ea', '-XX:+HeapDumpOnOutOfMemoryError','-XX:+UseConcMarkSweepGC', '-XX:MaxNewSize=1g',
            '-XX:+UseParNewGC', '-XX:+CMSClassUnloadingEnabled', '-Xss4m', '-XX:ReservedCodeCacheSize=1g'
    // for benchmarking
    // minHeapSize '12g'
    // maxHeapSize '12g'
    // jvmArgs '-XX:+HeapDumpOnOutOfMemoryError','-XX:+UseConcMarkSweepGC', '-XX:MaxNewSize=2g',
    //        '-XX:+UseParNewGC', '-XX:+CMSClassUnloadingEnabled', '-Xss4m', '-XX:ReservedCodeCacheSize=1g'

    testLogging.exceptionFormat = TestExceptionFormat.FULL
    testLogging.events = TestLogEvent.values() as Set

    extensions.add(com.github.maiflai.ScalaTestAction.TAGS, new org.gradle.api.tasks.util.PatternSet())
    List<String> suites = []
    extensions.add(com.github.maiflai.ScalaTestAction.SUITES, suites)
    extensions.add('suite', { String name -> suites.add(name) } )
    extensions.add('suites', { String... name -> suites.addAll(name) } )

    def result = new StringBuilder()
    extensions.add(com.github.maiflai.ScalaTestAction.TESTRESULT, result)
    extensions.add('testResult', { String name -> result.setLength(0); result.append(name) } )

    def output = new StringBuilder()
    extensions.add(com.github.maiflai.ScalaTestAction.TESTOUTPUT, output)
    extensions.add('testOutput', { String name -> output.setLength(0); output.append(name) })

    def errorOutput = new StringBuilder()
    extensions.add(com.github.maiflai.ScalaTestAction.TESTERROR, errorOutput)
    extensions.add('testError', { String name -> errorOutput.setLength(0); errorOutput.append(name) })

    // running a single scala suite
    if (rootProject.hasProperty('singleSuite')) {
      suite singleSuite
    }
    workingDir = "${testResultsBase}/scalatest"

    // testResult '/dev/tty'
    testOutput "${workingDir}/output.txt"
    testError "${workingDir}/error.txt"
    binResultsDir = file("${workingDir}/binary/${project.name}")
    reports.html.destination = file("${workingDir}/html/${project.name}")
    reports.junitXml.destination = file(workingDir)
  }

  test {
    maxParallelForks = maxWorkers
    maxHeapSize '2g'
    jvmArgs '-ea', '-XX:+HeapDumpOnOutOfMemoryError','-XX:+UseConcMarkSweepGC',
            '-XX:+UseParNewGC', '-XX:+CMSClassUnloadingEnabled'
    testLogging.exceptionFormat = TestExceptionFormat.FULL

    def single = System.getProperty('junit.single')
    if (single == null || single.length() == 0) {
      single = rootProject.hasProperty('junit.single') ?
          rootProject.property('junit.single') : null
    }
    if (single == null || single.length() == 0) {
      include '**/*.class'
      exclude '**/*TestBase.class'
      exclude '**/*DUnit*.class'
    } else {
      include single
    }

    workingDir = "${testResultsBase}/junit"

    binResultsDir = file("${workingDir}/binary/${project.name}")
    reports.html.destination = file("${workingDir}/html/${project.name}")
    reports.junitXml.destination = file(workingDir)

    doFirst {
      String eol = System.getProperty('line.separator')
      String now = new Date().format('yyyy-MM-dd HH:mm:ss.SSS Z')
      def progress = new File(workingDir, 'progress.txt')
      progress << "${eol}${now} ========== STARTING JUNIT TEST SUITE FOR ${project.name} ==========${eol}${eol}"
    }
  }

  task configureDUnitTest(dependsOn: testClasses) {
    String dunitSingle = System.getProperty('dunit.single')
    if (dunitSingle == null || dunitSingle.length() == 0) {
      dunitSingle = rootProject.hasProperty('dunit.single') ?
          rootProject.property('dunit.single') : null
    }
    doLast {
      tasks.named('dunitTest').configure {
        includes.clear()
        excludes.clear()
        if (dunitSingle == null || dunitSingle.length() == 0) {
          def dunitTests = testClassesDirs.asFileTree.matching {
            includes = [ '**/*DUnitTest.class', '**/*DUnit.class' ]
            excludes = [
                '**/*Suite.class', '**/*DUnitSecurityTest.class', '**/NCJ*DUnit.class', '**/*HDFS*DUnit*.class',
                '**/BackwardCompatabilityPart*DUnit.class', '**/*Perf*DUnit.class', '**/ListAggDUnit.class',
                '**/SingleHop*TransactionDUnit.class', '**/*Parallel*AsyncEvent*DUnit.class',
                '**/pivotal/gemfirexd/wan/**/*DUnit.class', '**/*DUnitRecoveryTest.class',
                '**/offheap/**/*DUnit*.class', '**/*OffHeap*DUnit*.class', '**/*Offheap*DUnit*.class'
            ]
          }
          FileTree includeTestFiles = dunitTests
          int dunitFrom = rootProject.hasProperty('dunit.from') ?
              getLast(includeTestFiles, rootProject.property('dunit.from')) : 0
          int dunitTo = rootProject.hasProperty('dunit.to') ?
              getLast(includeTestFiles, rootProject.property('dunit.to')) : includeTestFiles.size()

          int begin = dunitFrom != -1 ? dunitFrom : 0
          int end = dunitTo != -1 ? dunitTo : includeTestFiles.size()
          def filteredSet = includeTestFiles.drop(begin).take(end-begin+1).collect {f -> "**/" + f.name}
          if (begin != 0 || end != includeTestFiles.size()) {
            println("Picking DUNIT tests for ${project.path}")
            filteredSet.each { a -> println(a) }
          }
          include filteredSet
        } else {
          include dunitSingle
        }
      }
    }
  }

  task dunitTest(type: Test) {
    dependsOn ':cleanDUnit'
    dependsOn ':product'
    dependsOn ':copyShadowJars'
    dependsOn configureDUnitTest

    // maxParallelForks = Math.max(Math.sqrt(maxWorkers + 1) + 1 as int, 2)
    maxParallelForks = 1
    minHeapSize '1536m'
    maxHeapSize '1536m'

    // limit netty buffer arenas to avoid occasional OOMEs with 1.5g heap
    int numArenas = Math.min(8, Runtime.getRuntime().availableProcessors())
    jvmArgs = ['-XX:+HeapDumpOnOutOfMemoryError',
               '-XX:+UseParNewGC', '-XX:+UseConcMarkSweepGC',
               '-XX:CMSInitiatingOccupancyFraction=50',
               '-XX:+CMSClassUnloadingEnabled', '-ea',
               '-Dspark.sql.codegen.cacheSize=1000',
               '-Dspark.ui.retainedStages=1000',
               '-Dspark.ui.retainedJobs=1000',
               '-Dspark.sql.ui.retainedExecutions=500',
               '-Dio.netty.allocator.pageSize=8192',
               '-Dio.netty.allocator.maxOrder=10',
               "-Dio.netty.allocator.numHeapArenas=${numArenas}",
               "-Dio.netty.allocator.numDirectArenas=${numArenas}"]

    workingDir = "${testResultsBase}/dunit"

    binResultsDir = file("${workingDir}/binary/${project.name}")
    reports.html.destination = file("${workingDir}/html/${project.name}")
    reports.junitXml.destination = file(workingDir)

    systemProperties 'java.net.preferIPv4Stack': 'true',
                     'SNAPPY_HOME': snappyProductDir

    int numTestClasses = 0
    def testCount = new java.util.concurrent.atomic.AtomicInteger(0)

    doFirst {
      String eol = System.getProperty('line.separator')
      String now = new Date().format('yyyy-MM-dd HH:mm:ss.SSS Z')
      def progress = new File(workingDir, 'progress.txt')
      numTestClasses = getCandidateClassFiles().getFiles().size()
      progress << "${eol}${now} ========== STARTING DUNIT TEST SUITE FOR ${project.name} ==========${eol}${eol}"
    }
    beforeSuite { desc ->
      if (desc.className != null) {
        def count = testCount.incrementAndGet()
        println "${now()} Start ${desc.className} ($count/$numTestClasses)"
      }
    }
    afterSuite { desc, result ->
      if (desc.className != null) {
        println "${now()} END ${desc.className}"
      }
    }
  }

  task configureRecoveryTest(dependsOn: testClasses) {
    String recoverySingle = System.getProperty('recovery.single')
    if (recoverySingle == null || recoverySingle.length() == 0) {
      recoverySingle = rootProject.hasProperty('recovery.single') ?
          rootProject.property('recovery.single') : null
    }
    doLast {
      tasks.named('recoveryTest').configure {
        includes.clear()
        excludes.clear()
        if (recoverySingle == null || recoverySingle.length() == 0) {
          def recoveryTests = testClassesDirs.asFileTree.matching {
            includes = [ '**/*DUnitRecoveryTest.class' ]
            excludes = [
                '**/*Suite.class', '**/*DUnitSecurityTest.class', '**/NCJ*DUnit.class', '**/*HDFS*DUnit*.class',
                '**/BackwardCompatabilityPart*DUnit.class', '**/*Perf*DUnit.class', '**/ListAggDUnit.class',
                '**/SingleHop*TransactionDUnit.class', '**/*Parallel*AsyncEvent*DUnit.class',
                '**/pivotal/gemfirexd/wan/**/*DUnit.class', '**/*DUnitTest.class', '**/*DUnit.class'
            ]
          }
          FileTree includeTestFiles = recoveryTests
          include includeTestFiles.collect {f -> "**/" + f.name}
        } else {
          include recoverySingle
        }
      }
    }
  }

  task recoveryTest(type: Test) {
    dependsOn ':cleanRecoveryTest'
    dependsOn ':product'
    dependsOn ':copyShadowJars'
    dependsOn configureRecoveryTest

    maxParallelForks = 1
    minHeapSize '4g'
    maxHeapSize '4g'

    // limit netty buffer arenas to avoid occasional OOMEs with 1.5g heap
    int numArenas = Math.min(8, Runtime.getRuntime().availableProcessors())
    jvmArgs = ['-XX:+HeapDumpOnOutOfMemoryError',
               '-XX:+UseParNewGC', '-XX:+UseConcMarkSweepGC',
               '-XX:CMSInitiatingOccupancyFraction=50',
               '-XX:+CMSClassUnloadingEnabled', '-ea',
               '-Dspark.sql.codegen.cacheSize=1000',
               '-Dspark.ui.retainedStages=1000',
               '-Dspark.ui.retainedJobs=1000',
               '-Dspark.sql.ui.retainedExecutions=500',
               '-Dio.netty.allocator.pageSize=8192',
               '-Dio.netty.allocator.maxOrder=10',
               "-Dio.netty.allocator.numHeapArenas=${numArenas}",
               "-Dio.netty.allocator.numDirectArenas=${numArenas}"]

    workingDir = "${testResultsBase}/recoveryTest"
    systemProperties 'java.net.preferIPv4Stack': 'true',
                     'SNAPPY_HOME': snappyProductDir,
                     'RECOVERY_TEST_DIR': workingDir

    binResultsDir = file("${workingDir}/binary/${project.name}")
    reports.html.destination = file("${workingDir}/html/${project.name}")
    reports.junitXml.destination = file(workingDir)

    int numTestClasses = 0
    def testCount = new java.util.concurrent.atomic.AtomicInteger(0)

    doFirst {
      String eol = System.getProperty('line.separator')
      String now = new Date().format('yyyy-MM-dd HH:mm:ss.SSS Z')
      def progress = new File(workingDir, 'progress.txt')
      numTestClasses = getCandidateClassFiles().getFiles().size()
      progress << "${eol}${now} ========== STARTING RECOVERY TEST SUITE FOR ${project.name} ==========${eol}${eol}"
    }
    beforeSuite { desc ->
      if (desc.className != null) {
        def count = testCount.incrementAndGet()
        println "${now()} Start ${desc.className} ($count/$numTestClasses)"
      }
    }
    afterSuite { desc, result ->
      if (desc.className != null) {
        println "${now()} END ${desc.className}"
      }
    }
  }

  task configureDUnitSecurityTest(dependsOn: testClasses) {
    String dunitSecSingle = System.getProperty('dunitSecurity.single')
    if (dunitSecSingle == null || dunitSecSingle.length() == 0) {
      dunitSecSingle = rootProject.hasProperty('dunitSecurity.single') ?
          rootProject.property('dunitSecurity.single') : null
    }
    doLast {
      tasks.named('dunitSecurityTest').configure {
        includes.clear()
        excludes.clear()
        if (dunitSecSingle == null || dunitSecSingle.length() == 0) {
          def dunitSecurityTests = testClassesDirs.asFileTree.matching {
            includes = [ '**/*DUnitSecurityTest.class' ]
            excludes = [ '**/*Suite.class', '**/*DUnitTest.class', '**/*DUnit.class', '**/*DUnitRecoveryTest.class' ]
          }
          FileTree includeTestFiles = dunitSecurityTests
          int dunitFrom = rootProject.hasProperty('dunitSecurity.from') ?
              getLast(includeTestFiles, rootProject.property('dunitSecurity.from')) : 0
          int dunitTo = rootProject.hasProperty('dunitSecurity.to') ?
              getLast(includeTestFiles, rootProject.property('dunitSecurity.to')) : includeTestFiles.size()

          int begin = dunitFrom != -1 ? dunitFrom : 0
          int end = dunitTo != -1 ? dunitTo : includeTestFiles.size()
          def filteredSet = includeTestFiles.drop(begin).take(end-begin+1).collect {f -> "**/" + f.name}
          if (begin != 0 || end != includeTestFiles.size()) {
            println("Picking SECURITY tests for ${project.path}")
            filteredSet.each { a -> println(a) }
          }
          include filteredSet
        } else {
          include dunitSecSingle
        }
      }
    }
  }

  task dunitSecurityTest(type: Test) {
    dependsOn ':cleanSecurityDUnit'
    dependsOn ':product'
    dependsOn ':copyShadowJars'
    dependsOn configureDUnitSecurityTest

    maxParallelForks = 1
    minHeapSize '1536m'
    maxHeapSize '1536m'

    // limit netty buffer arenas to avoid occasional OOMEs with 1.5g heap
    int numArenas = Math.min(8, Runtime.getRuntime().availableProcessors())
    jvmArgs = ['-XX:+HeapDumpOnOutOfMemoryError',
               '-XX:+UseParNewGC', '-XX:+UseConcMarkSweepGC',
               '-XX:CMSInitiatingOccupancyFraction=50',
               '-XX:+CMSClassUnloadingEnabled', '-ea',
               '-Dspark.sql.codegen.cacheSize=1000',
               '-Dspark.ui.retainedStages=1000',
               '-Dspark.ui.retainedJobs=1000',
               '-Dspark.sql.ui.retainedExecutions=500',
               '-Dio.netty.allocator.pageSize=8192',
               '-Dio.netty.allocator.maxOrder=10',
               "-Dio.netty.allocator.numHeapArenas=${numArenas}",
               "-Dio.netty.allocator.numDirectArenas=${numArenas}"]

    workingDir = "${testResultsBase}/dunit-security"

    binResultsDir = file("${workingDir}/binary/${project.name}")
    reports.html.destination = file("${workingDir}/html/${project.name}")
    reports.junitXml.destination = file(workingDir)

    systemProperties 'java.net.preferIPv4Stack': 'true',
                     'SNAPPY_HOME': snappyProductDir

    doFirst {
      String eol = System.getProperty('line.separator')
      String now = new Date().format('yyyy-MM-dd HH:mm:ss.SSS Z')
      def progress = new File(workingDir, 'progress.txt')
      progress << "${eol}${now} ========== STARTING SECURITY DUNIT TEST SUITE FOR ${project.name} ==========${eol}${eol}"
    }
  }

  // apply default manifest
  if (rootProject.hasProperty('enablePublish')) {
    createdBy = vendorName
  }
  jar {
    manifest {
      attributes(
        'Manifest-Version'  : '1.0',
        'Created-By'        : createdBy,
        'Title'             : rootProject.name,
        'Version'           : archiveVersion.get(),
        'Vendor'            : vendorName
      )
    }
  }

  configurations {
    testOutput {
      extendsFrom testCompile
      description 'a dependency that exposes test artifacts'
    }
    shadowInclude {
      description = 'a dependency that is included only in the shadow jar'
      canBeResolved = true
      canBeConsumed = false
    }
    /*
    all {
      resolutionStrategy {
        // fail eagerly on version conflict (includes transitive dependencies)
        // e.g. multiple different versions of the same dependency (group and name are equal)
        failOnVersionConflict()
      }
    }
    */
  }

  // force versions for some dependencies that get pulled multiple times
  configurations.all {
    resolutionStrategy.force "com.google.guava:guava:${guavaVersion}",
      "org.apache.derby:derby:${derbyVersion}",
      "org.apache.hadoop:hadoop-annotations:${hadoopVersion}",
      "org.apache.hadoop:hadoop-auth:${hadoopVersion}",
      "org.apache.hadoop:hadoop-client:${hadoopVersion}",
      "org.apache.hadoop:hadoop-common:${hadoopVersion}",
      "org.apache.hadoop:hadoop-hdfs:${hadoopVersion}",
      "org.apache.hadoop:hadoop-mapreduce-client-app:${hadoopVersion}",
      "org.apache.hadoop:hadoop-mapreduce-client-common:${hadoopVersion}",
      "org.apache.hadoop:hadoop-mapreduce-client-core:${hadoopVersion}",
      "org.apache.hadoop:hadoop-mapreduce-client-jobclient:${hadoopVersion}",
      "org.apache.hadoop:hadoop-mapreduce-client-shuffle:${hadoopVersion}",
      "org.apache.hadoop:hadoop-yarn-api:${hadoopVersion}",
      "org.apache.hadoop:hadoop-yarn-client:${hadoopVersion}",
      "org.apache.hadoop:hadoop-yarn-common:${hadoopVersion}",
      "org.apache.hadoop:hadoop-yarn-server-common:${hadoopVersion}",
      "org.apache.hadoop:hadoop-yarn-server-nodemanager:${hadoopVersion}",
      "org.apache.hadoop:hadoop-yarn-server-web-proxy:${hadoopVersion}"
    exclude(group: 'org.mortbay.jetty', module: 'servlet-api')
  }
  def projectName = it.name
  if (projectName != 'gemfire-shared') {
    configurations.all {
      if (projectName != 'snappy-core_' + scalaBinaryVersion ||
          it.name == 'compileOnly') {
        exclude(group: 'log4j', module: 'log4j')
        exclude(group: 'log4j', module: 'apache-log4j-extras')
        exclude(group: 'org.slf4j', module: 'slf4j-log4j12')
      }
    }
  }
  /*
  configurations.testRuntime {
    // below is included indirectly by hadoop deps and conflicts with embedded 1.5.7 apacheds
    exclude(group: 'org.apache.directory.server', module: 'apacheds-kerberos-codec')
    exclude(group: 'org.apache.directory.server', module: 'apacheds-i18n')
  }
  */

  task packageTests(type: Jar, dependsOn: testClasses) {
    description 'Assembles a jar archive of test classes.'
    archiveClassifier.set('tests')
  }
  artifacts {
    testOutput packageTests
  }

  dependencies {
    compile 'org.slf4j:slf4j-api:' + slf4jVersion
    testCompile "junit:junit:${junitVersion}"
  }
}

// maven publish tasks
subprojects {

  apply plugin: 'signing'

  task packageSources(type: Jar, dependsOn: classes) {
    archiveClassifier.set('sources')
    from sourceSets.main.allSource
  }
  task packageDocs(type: Jar, dependsOn: javadoc) {
    archiveClassifier.set('javadoc')
    from javadoc
  }
  pluginManager.withPlugin('scala') {
    task packageScalaDocs(type: Jar, dependsOn: scaladoc) {
      classifier = 'javadoc'
      from scaladoc
    }
    if (rootProject.hasProperty('enablePublish')) {
      artifacts {
        archives packageScalaDocs
      }
    }
  }
  if (rootProject.hasProperty('enablePublish')) {
    artifacts {
      archives packageSources
    }

    signing {
      useGpgCmd()
      sign configurations.archives
    }

    uploadArchives {
      repositories {
        mavenDeployer {
          beforeDeployment { MavenDeployment deployment -> signing.signPom(deployment) }

          repository(url: 'https://oss.sonatype.org/service/local/staging/deploy/maven2/') {
            authentication(userName: ossrhUsername, password: ossrhPassword)
          }
          snapshotRepository(url: 'https://oss.sonatype.org/content/repositories/snapshots/') {
            authentication(userName: ossrhUsername, password: ossrhPassword)
          }

          pom.project {
            name 'SnappyData'
            packaging 'jar'
            // optionally artifactId can be defined here
            description 'SnappyData distributed data store and execution engine'
            url 'https://github.com/TIBCOSoftware/snappydata'

            scm {
              connection 'scm:git:https://github.com/TIBCOSoftware/snappydata.git'
              developerConnection 'scm:git:https://github.com/TIBCOSoftware/snappydata.git'
              url 'https://github.com/TIBCOSoftware/snappydata'
            }

            licenses {
              license {
                name 'The Apache License, Version 2.0'
                url 'http://www.apache.org/licenses/LICENSE-2.0.txt'
              }
            }

            developers {
              developer {
                id 'swale'
                name 'Sumedh Wale'
                email 'swale@tibco.com'
              }
            }
          }
        }
      }
    }
  }
}

// apply common test and misc configuration
gradle.taskGraph.whenReady { graph ->

  def allTasks = subprojects.collect { it.tasks }.flatten()
  allTasks.each { task ->
    if (task instanceof Tar) {
      def tar = (Tar)task
      tar.compression = Compression.GZIP
      tar.archiveExtension.set('tar.gz')
    } else if (task instanceof Jar) {
      def pack = (Jar)task
      if (pack.name == 'packageTests') {
        pack.from(pack.project.sourceSets.test.output.classesDirs, pack.project.sourceSets.test.resources.srcDirs)
      }
    } else if (task instanceof Test) {
      def test = (Test)task
      test.configure {

        String logLevel = System.getProperty('logLevel')
        if (logLevel != null && logLevel.length() > 0) {
          systemProperties 'gemfire.log-level'           : logLevel,
                           'logLevel'                    : logLevel
        }
        logLevel = System.getProperty('securityLogLevel')
        if (logLevel != null && logLevel.length() > 0) {
          systemProperties 'gemfire.security-log-level'  : logLevel,
                           'securityLogLevel'            : logLevel
        }

        systemProperties 'SNAPPY_HOME': snappyProductDir,
            'APACHE_SPARK_HOME': sparkProductDir,
            'APACHE_SPARK_CURRENT_HOME': sparkCurrentProductDir,
            'gemfire.DUnitLauncher.CHILD_HEAPSIZE': '2g'
        environment 'PYSPARK_PYTHON': sparkPython,
            'PYSPARK_DRIVER_PYTHON': sparkPython,
            'SPARK_TESTING': '1',
            'SNAPPY_DIST_CLASSPATH': test.classpath.asPath

        def failureCount = new java.util.concurrent.atomic.AtomicInteger(0)
        def progress = new File(workingDir, 'progress.txt')
        def output = new File(workingDir, 'output.txt')

        String eol = System.getProperty('line.separator')
        beforeTest { desc ->
          String now = now()
          progress << "${now} Starting test ${desc.className} ${desc.name}${eol}"
          output << "${now} STARTING TEST ${desc.className} ${desc.name}${eol}${eol}"
        }
        onOutput { desc, event ->
          String msg = event.message
          if (event.destination.toString() == 'StdErr') {
            msg = msg.replace(eol, "${eol}[error]  ")
          }
          output << msg
        }
        afterTest { desc, result ->
          String now = now()
          progress << "${now} Completed test ${desc.className} ${desc.name} with result: ${result.resultType}${eol}"
          output << "${eol}${now} COMPLETED TEST ${desc.className} ${desc.name} with result: ${result.resultType}${eol}${eol}"
          def exceptions = result.exceptions
          if (exceptions.size() > 0) {
            exceptions.each { t ->
              progress << "  EXCEPTION: ${getStackTrace(t)}${eol}"
              output << "${getStackTrace(t)}${eol}"
            }
            failureCount.incrementAndGet()
          }
        }
        doLast {
          def report = "${test.reports.html.destination}/index.html"
          boolean hasProgress = progress.exists()
          if (failureCount.get() > 0) {
            println()
            def failureMsg = "FAILED: There were ${failureCount.get()} failures.${eol}"
            if (hasProgress) {
              failureMsg    += "        See the progress report in: file://$progress${eol}"
            }
            failureMsg    += "        HTML report in: file://$report"
            throw new GradleException(failureMsg)
          } else if (hasProgress) {
            println()
            println("SUCCESS: See the progress report in: file://$progress")
            println("         HTML report in: file://$report")
            println()
          } else {
            println()
            println("SUCCESS: See the HTML report in: file://$report")
            println()
          }
        }
      }
    }
  }
}


Set<String> skipPublishFor = [
  'snappydata_' + scalaBinaryVersion, 'snappy-spark', 'snappy-store',
  'snappydata-native', 'snappydata-store-prebuild',
  'snappy-spark-assembly_' + scalaBinaryVersion
]

task publishLocal() {
  dependsOn getTasksByName('install', true).findAll {
    !skipPublishFor.contains(it.project.name) }
}

task publishMaven {
  dependsOn getTasksByName('uploadArchives', true).findAll {
    !skipPublishFor.contains(it.project.name) }
}

task product(type: Zip) {
  dependsOn ":snappy-cluster_${scalaBinaryVersion}:jar"
  dependsOn ":snappy-examples_${scalaBinaryVersion}:jar"
  dependsOn ":snappy-spark:snappy-spark-assembly_${scalaBinaryVersion}:sparkProduct"
  dependsOn ':snappy-launcher:jar'
  dependsOn ':jdbcJar'

  def clusterProject = project(":snappy-cluster_${scalaBinaryVersion}")
  def launcherProject = project(':snappy-launcher')
  def targetProject = clusterProject

  dependsOn ":snappy-aqp_${scalaBinaryVersion}:jar"
  targetProject = aqpProject
  dependsOn ":snappy-jdbc-connector_${scalaBinaryVersion}:jar"
  if (hasGemFireConnectorProject) {
    dependsOn ":gemfire-connector:product"
  }

  // create snappydata+spark combined python zip
  destinationDirectory.set(file("${snappyProductDir}/python/lib"))
  archiveFileName.set('pyspark.zip')
  from("${project(':snappy-spark').projectDir}/python") {
    include 'pyspark/**/*'
  }
  from("${rootDir}/python") {
    include 'pyspark/**/*'
  }

  doFirst {
    // remove the spark pyspark.zip
    delete "${snappyProductDir}/python/lib/pyspark.zip"
  }
  doLast {
    def examplesProject = project(":snappy-examples_${scalaBinaryVersion}")
    String exampleArchiveName = "quickstart.jar"

    // copy all runtime dependencies of snappy-cluster, itself and AQP
    def targets = targetProject.configurations.runtime
    copy {
      from(targets) {
        // exclude antlr4 explicitly (runtime is still included)
        // that gets pulled by antlr gradle plugin
        exclude '**antlr4-4*.jar'
        // exclude scalatest included by spark-tags
        exclude '**scalatest*.jar'
        // exclude other test jars
        exclude '**junit*.jar'
        exclude '**mockito*.jar'
        exclude '**hamcrest-core*.jar'
        exclude '**test-interface*.jar'
        exclude '**scalacheck*.jar'
        if (rootProject.hasProperty('hadoop-provided')) {
          exclude 'hadoop-*.jar'
        }
      }
      from targetProject.jar.outputs
      into "${snappyProductDir}/jars"
    }
    // copy the launcher jar
    copy {
      from launcherProject.jar.destinationDir
      into "${snappyProductDir}/jars"
      include launcherProject.jar.archiveName
    }

    // create the RELEASE file
    def releaseFile = file("${snappyProductDir}/RELEASE")
    String buildFlags = ''
    if (rootProject.hasProperty('docker')) {
      buildFlags += ' -Pdocker'
    }
    if (rootProject.hasProperty('ganglia')) {
      buildFlags += ' -Pganglia'
    }
    if (rootProject.hasProperty('hadoop-provided')) {
      buildFlags += ' -Phadoop-provided'
    }
    String gitRevision = "${gitCmd} rev-parse --short HEAD".execute().text.trim()
    if (gitRevision.length() > 0) {
      gitRevision = " (git revision ${gitRevision})"
    }

    if (rootProject.hasProperty('hadoop-provided')) {
      releaseFile.append("SnappyData ${archiveVersion.get()}${gitRevision} " +
              "built with Hadoop ${hadoopVersion} but hadoop not bundled.\n")
    } else {
      releaseFile.append("SnappyData ${archiveVersion.get()}${gitRevision} built for Hadoop ${hadoopVersion}.\n")
    }
    releaseFile.append("Build flags:${buildFlags}\n")

    // copy LICENSE, README.md and doc files
    copy {
      from projectDir
      into snappyProductDir
      include 'LICENSE'
      // if (!isEnterpriseProduct) {
      include 'NOTICE'
      // }
      include 'README.md'
    }
    copy {
      from "${projectDir}/docs"
      into "${snappyProductDir}/docs"
      exclude 'apidocs/**'
      exclude '.git*'
    }

    copy {
      from "${rootDir}/python/pyspark/"
      include 'sql/**'
      include 'streaming/**'
      include 'test_support/**'
      into "${snappyProductDir}/python/pyspark"
    }

    // Next the remaining components of full product like examples etc
    // Spark portions already copied in the assembly:product dependency
    copy {
      from("${examplesProject.projectDir}/src/main/python")
      into "${snappyProductDir}/quickstart/python"
    }
    if (new File(rootDir, 'store/build.gradle').exists()) {
      // copy snappy-store shared libraries for JNI calls
      def storeCoreProject = project(':snappy-store:snappydata-store-core')
      copy {
        from "${storeCoreProject.projectDir}/lib"
        into "${snappyProductDir}/jars"
        exclude '*_sol*.so'
      }
      copy {
        from "${storeCoreProject.projectDir}/../quickstart"
        into "${snappyProductDir}/quickstart/store"
        exclude '.git*'
      }
    }
    if (hasAqpProject) {
      // copy enterprise shared libraries for optimized JNI calls
      copy {
        from aqpProject.projectDir.path + '/lib'
        into "${snappyProductDir}/jars"
      }
    }

    def jdbcConnectorProject = project(":snappy-jdbc-connector_${scalaBinaryVersion}")
    def gemfireConnectorProject = hasGemFireConnectorProject ? project(":gemfire-connector") : null
    def gfeConnectorProject = hasGemFireConnectorProject ? project(":gemfire-connector:connector_${scalaBinaryVersion}") : null
    def gfeFunctionProject = hasGemFireConnectorProject ? project(":gemfire-connector:gfeFunctions") : null

    copy {
      from jdbcConnectorProject.jar.destinationDir
      into "${snappyProductDir}/connectors"
      include "*.jar"
    }

    if (hasGemFireConnectorProject) {
      copy {
        from gfeConnectorProject.jar.destinationDir
        into "${snappyProductDir}/connectors"
        include "*.jar"
      }
      copy {
        from gfeFunctionProject.jar.destinationDir
        into "${snappyProductDir}/connectors"
        include "*.jar"
      }
      copy {
        from "${gemfireConnectorProject.projectDir}/examples/quickstart/data"
        into "${snappyProductDir}/connectors"
        include "persons.jar"
      }
    }

    copy {
      from "${examplesProject.buildDir}/libs"
      into "${snappyProductDir}/examples/jars"
      include "${examplesProject.jar.archiveName}"
      rename { filename -> exampleArchiveName }
    }
    copy {
      from("${clusterProject.projectDir}/bin")
      into "${snappyProductDir}/bin"
    }
    copy {
      from("${clusterProject.projectDir}/sbin")
      into "${snappyProductDir}/sbin"
    }
    copy {
      from("${clusterProject.projectDir}/conf")
      into "${snappyProductDir}/conf"
    }
    copy {
      from("${examplesProject.projectDir}/quickstart")
      into "${snappyProductDir}/quickstart"
    }
    copy {
      from("${examplesProject.projectDir}/src")
      into "${snappyProductDir}/quickstart/src"
    }
    copy {
      from("${clusterProject.projectDir}/benchmark")
      into "${snappyProductDir}/benchmark"
    }

    /* (preferred one is the standard %jdbc interpreter in Zeppelin)
    if (rootProject.hasProperty('enablePublish')) {
      packageZeppelinInterpreter()
    }
    */

    if (rootProject.hasProperty('R.enable')) {
      def targetRDir = "${snappyProductDir}/R"
      copy {
        from("${project(":snappy-spark").projectDir}/R")
        into targetRDir
      }

      exec {
        environment 'SPARK_HOME': snappyProductDir,
            'NO_TESTS': '1',
            'CLEAN_INSTALL': '1'
        workingDir targetRDir
        commandLine "${targetRDir}/check-cran.sh"
      }

      fileTree(targetRDir).exclude('lib').visit { delete it.file }
    }
  }
}

if (rootProject.hasProperty('copyToDir')) {
  task copyProduct(type: Copy, dependsOn: product) {
    from snappyProductDir
    into copyToDir
  }
}

distributions {
  main {
    baseName = 'snappydata'
    contents {
      from { snappyProductDir }
    }
  }
}

ospackage {
  packageName = distributions.main.baseName
  version = version
  release = '1'
  os = LINUX

  maintainer = vendorName
  packageDescription = productName +
      ', the Spark Database. Stream - Transact - Analyze - Predict all in one cluster'
  summary = productName + ' Installer'

  user = 'snappydata'
  permissionGroup = 'snappydata'

  from(snappyProductDir) {
    into '/opt/' + packageName
  }

  if (rootProject.hasProperty('enablePublish')) {
    // signingKeyId = rootProject.property('signing.keyId')
    // signingKeyPassphrase = rootProject.property('signing.password')
    // signingKeyRingFile = file(rootProject.property('signing.secretKeyRingFile'))
  }

  link('/usr/sbin/snappy-start-all.sh', "/opt/${packageName}/sbin/snappy-start-all.sh")
  link('/usr/sbin/snappy-stop-all.sh', "/opt/${packageName}/sbin/snappy-stop-all.sh")
  link('/usr/sbin/snappy-status-all.sh', "/opt/${packageName}/sbin/snappy-status-all.sh")
  link('/usr/bin/snappy', "/opt/${packageName}/bin/snappy")
  link('/usr/bin/snappy-sql', "/opt/${packageName}/bin/snappy-sql")
  link('/usr/bin/snappy-job.sh', "/opt/${packageName}/bin/snappy-job.sh")
}

buildRpm {
  dependsOn product
  requires('glibc')
  requires('bash')
  requires('perl')
  requires('curl')
  if (rootProject.hasProperty('hadoop-provided')) {
    archiveClassifier.set('without_hadoop')
  }

  preInstall file('release/preInstallRpm.sh')
}

buildDeb {
  dependsOn product
  requires('libc6')
  requires('bash')
  requires('perl')
  requires('curl')
  recommends('java8-sdk')
  if (rootProject.hasProperty('hadoop-provided')) {
    archiveClassifier.set('without-hadoop')
  }

  preInstall file('release/preInstallDeb.sh')
}

distTar {
  // if (isEnterpriseProduct) {
  //   archiveName = 'TIB_compute' + devEdition + '_' + version + '_' + buildDateShort + osFamilyName + '.tar.gz'
  // } else {
  archiveClassifier.set('bin')
  // }
  dependsOn product
  compression = Compression.GZIP
  archiveExtension.set('tar.gz')
  if (rootProject.hasProperty('hadoop-provided')) {
    archiveClassifier.set('without-hadoop-bin')
  }
}

distZip {
  archiveClassifier.set('bin')
  dependsOn product
  if (rootProject.hasProperty('hadoop-provided')) {
    archiveClassifier.set('without-hadoop-bin')
  }
}

assemble.dependsOn.clear()
assemble.dependsOn product

task distRpm {
  dependsOn product
  dependsOn buildRpm
}

task distDeb {
  dependsOn product
  dependsOn buildDeb
}

task jdbcJar {
  dependsOn ":snappy-jdbc_${scalaBinaryVersion}:shadowJar"

  doLast {
    def jdbcProject = project(":snappy-jdbc_${scalaBinaryVersion}")
    // copy the snappy-jdbc shadow jar into distributions
    copy {
      from jdbcProject.shadowJar.destinationDir
      into "${rootProject.buildDir}/distributions"
      include jdbcProject.shadowJar.archiveName
    }
  }
}

task copyShadowJars {
  dependsOn jdbcJar
  dependsOn ":snappy-connector_${scalaBinaryVersion}:shadowJar"

  doLast {
<<<<<<< HEAD
    def coreProject = project(":snappy-core_${scalaBinaryVersion}")
=======
    def connectorProject = project(":snappy-connector_${scalaBinaryVersion}")
    String coreName = "snappydata-core_${scalaBinaryVersion}-${version}.jar"
>>>>>>> bd35cd10
    copy {
      from connectorProject.shadowJar.destinationDir
      into "${rootProject.buildDir}/distributions"
<<<<<<< HEAD
      include coreProject.shadowJar.archiveName
=======
      include connectorProject.shadowJar.archiveName
      rename { filename -> coreName }
>>>>>>> bd35cd10
    }
  }
}

task distInstallers {
  dependsOn product
  dependsOn buildRpm
  dependsOn buildDeb
}

// use the task below to prepare final release bits
task distProduct {
  dependsOn product, copyShadowJars, distTar
}

task generateSources {
  dependsOn ':snappy-spark:generateSources', ':snappy-store:generateSources'
  // copy all resource files into build classes path because new versions of IDEA
  // do not include separate resources path in CLASSPATH if output path has been customized
  doLast {
    subprojects.forEach { proj ->
      String resourcesDir = proj.sourceSets.main.output.resourcesDir
      if (file(resourcesDir).exists()) {
        def projOutDir = file("${proj.projectDir}/src/main/scala").exists()
          ? "${proj.sourceSets.main.java.outputDir}/../../scala/main"
          : proj.sourceSets.main.java.outputDir
        copy {
          from resourcesDir
          into projOutDir
        }
      }
      resourcesDir = proj.sourceSets.test.output.resourcesDir
      if (file(resourcesDir).exists()) {
        def projOutDir = file("${proj.projectDir}/src/test/scala").exists()
          ? "${proj.sourceSets.test.java.outputDir}/../../scala/test"
          : proj.sourceSets.test.java.outputDir
        copy {
          from resourcesDir
          into projOutDir
        }
      }
    }
  }
}

task cleanAll {
  dependsOn getTasksByName('clean', true).collect { it.path }
  delete "${rootDir}/site"
  delete "${rootDir}/docs/apidocs"
}
task buildAll {
  dependsOn product, distTar
  dependsOn getTasksByName('assemble', true).collect { it.path }
  dependsOn getTasksByName('product', true).collect { it.path }
  dependsOn getTasksByName('testClasses', true).collect { it.path }
  dependsOn copyShadowJars
  mustRunAfter cleanAll
}
task buildDtests {
  dependsOn "snappy-dtests_${scalaBinaryVersion}:buildDtests"
}
task checkAll {
  dependsOn ":snappy-aqp_${scalaBinaryVersion}:scalaStyle"
  dependsOn ":snappy-jdbc-connector_${scalaBinaryVersion}:scalaStyle"
  dependsOn ':snappy-spark:scalaStyle'
  if (rootProject.hasProperty('store')) {
    dependsOn ':snappy-store:check'
  }
  dependsOn ":snappy-core_${scalaBinaryVersion}:check"
  if (rootProject.hasProperty('spark')) {
    dependsOn ':snappy-spark:check'
  }
  if (!rootProject.hasProperty('cluster.skip')) {
    dependsOn ":snappy-cluster_${scalaBinaryVersion}:check"
  }
  dependsOn ":snappy-examples_${scalaBinaryVersion}:check"
  if (!rootProject.hasProperty('aqp.skip')) {
    dependsOn ":snappy-aqp_${scalaBinaryVersion}:check"
  }
  if (hasGemFireConnectorProject && !rootProject.hasProperty('connectors.skip')) {
    dependsOn ":gemfire-connector:check"
  }
  if (!rootProject.hasProperty('smoke.skip')) {
    dependsOn buildDtests, ":snappy-dtests_${scalaBinaryVersion}:check"
  }
  if (!rootProject.hasProperty('compatibility.skip')) {
    dependsOn ":snappy-compatibility-tests_${scalaBinaryVersion}:check"
  }
  mustRunAfter buildAll
}
task allReports(type: TestReport) {
  description 'Combines the test reports.'
  dependsOn cleanAllReports
  destinationDir = file("${testResultsBase}/combined-reports")
  mustRunAfter checkAll
}
gradle.taskGraph.whenReady { graph ->
  tasks.getByName('allReports').reportOn rootProject.subprojects.collect{ it.tasks.withType(Test) }.flatten()
}

static void writeProperties(File parent, String name, def comment, def propsMap) {
  parent.exists() || parent.mkdirs()
  def writer = new File(parent, name).newWriter()
  def props = new Properties()
  propsMap.each { k, v -> props.setProperty(k, v.toString()) }
  try {
    props.store(writer, comment.toString())
    writer.flush()
  } finally {
    writer.close()
  }
}

static int getLast(includeTestFiles, pattern) {
  includeTestFiles.findLastIndexOf {
    File f -> f.name.indexOf(pattern) >= 0
  }
}

def packageZeppelinInterpreter() {
  String zeppelinInterpreterJarName = "snappydata-zeppelin_${scalaBinaryVersion}-${zeppelinInterpreterVersion}.jar"
  String zeppelinInterpreterDir = System.env.ZEPPELIN_INTERPRETER_DIR

  if (zeppelinInterpreterDir == null || zeppelinInterpreterDir.length() == 0) {
    zeppelinInterpreterDir = "${projectDir}/../zeppelin-interpreter"
  }

  String zeppelinInterpreterLibDir = "${zeppelinInterpreterDir}/build-artifacts/libs"
  if (file(zeppelinInterpreterDir).canWrite()) {
    exec {
      executable "${zeppelinInterpreterDir}/gradlew"
      workingDir = zeppelinInterpreterDir
      args "clean", "product", "distTar", "-PenablePublish"
    }
    println ''
    println "Copying Zeppelin Interpreter jar from ${zeppelinInterpreterLibDir} to ${snappyProductDir}/jars"
    println ''
    copy {
      from "${zeppelinInterpreterLibDir}"
      into "${snappyProductDir}/jars"
      include "${zeppelinInterpreterJarName}"
    }
  } else {
    println "Skipping including Zeppelin Interpreter jar due to unwritable ${zeppelinInterpreterDir}"
  }
}

product.mustRunAfter clean, cleanAll
distTar.mustRunAfter clean, cleanAll, product
distZip.mustRunAfter clean, cleanAll, product
distRpm.mustRunAfter clean, cleanAll, product
distDeb.mustRunAfter clean, cleanAll, product
distInstallers.mustRunAfter clean, cleanAll, product, distRpm, distDeb
distProduct.mustRunAfter clean, cleanAll, product

task deleteDocsDir(type: Delete) {
  delete "${rootProject.buildDir}/docs"
}

task docs(type: ScalaDoc) {
  apply plugin: 'scala'

  scalaDocOptions.additionalParameters = [ '-J-Xmx7g', '-J-XX:ReservedCodeCacheSize=512m', '-J-Djava.net.preferIPv4Stack=true' ]

  dependsOn deleteDocsDir
  mustRunAfter buildAll

  Set<String> allSource = []
  def docProjects = rootProject.subprojects.collectMany { project ->
    if ((project.plugins.hasPlugin('scala') || project.plugins.hasPlugin('java')) &&
            // skip gemfire-connector
            !project.path.contains('gemfire-connector') &&
            // jobserver depends on Apache Spark 1.5.x which causes conflicts
            !project.path.contains('snappy-store') &&
            !project.name.contains('jobserver') &&
            // below three will get filtered with the snappy-store path check itself
            // but still keeping it as when we would remove the snappy-store path filter
            // still the below three sub prejects should not be built.
            !project.name.contains('jgroups') &&
            !project.name.contains('gemfire-examples') &&
            !project.name.contains('trove') &&
            !project.name.contains('kafka') &&
            !project.name.contains('encoders') &&
            // exclude tests
            !project.name.contains('tests')) {
      allSource.addAll(project.sourceSets.main.allJava.findAll {
        !it.getPath().matches('.*/internal/.*') && !it.getPath().contains('com/gemstone/gemfire/cache/operations/')
      })

      if (project.plugins.hasPlugin('scala')) {
        allSource.addAll(project.sourceSets.main.allScala.findAll {
          !it.getPath().matches('.*org/apache/spark/sql/execution/joins/HashedRelation.*') &&
          !it.getPath().matches('.*org/apache/spark/sql/execution/debug/package.*') &&
          !it.getPath().matches('.*org/apache/spark/sql/store/CodeGeneration.*')
        })
      }
      [ project ]
    } else []
  }
  source = allSource
  classpath = files(docProjects.collect { project ->
   project.sourceSets.main.compileClasspath
  })
  destinationDir = file("${rootProject.buildDir}/docs")
}

task publishDocs(type: Exec) {
  dependsOn product, docs
  // on linux
  commandLine './publish-site.sh'
}


// It runs test script from product dir. Hence if running the target individually make sure
// to run product target first
task checkPython(type: Exec) {
  String wdir = "${testResultsBase}/python"
  delete wdir
  file(wdir).mkdirs()
  workingDir  wdir
  copy {
    from "${rootDir}/python/pyspark/test_supprt"
    into wdir
  }
  environment 'PYTHONPATH': "${snappyProductDir}/python/lib/py4j-${py4jVersion}-src.zip:${snappyProductDir}/python",
      'SPARK_HOME': "${snappyProductDir}"
  commandLine 'python', '-u', "${rootDir}/python/run-snappy-tests.py"
}

task precheckin {
  dependsOn cleanAll, buildAll, checkAll, allReports, docs
}

if (rootProject.hasProperty('trackBuildTime') ) {
  buildtimetracker {
    reporters {
      summary {
            ordered false
            threshold 5000
            barstyle "unicode"
      }
    }
  }
}

// log build output to buildOutput.log in addition to console output

def buildOutput = new File("${rootDir}/buildOutput.log")
// delete build output file if it has become large
if (buildOutput.length() > 1000000) {
  delete buildOutput
}
def gradleLogger = new org.gradle.api.logging.StandardOutputListener() {
  void onOutput(CharSequence output) {
    buildOutput << output
  }
}
def loggerService = gradle.services.get(LoggingOutputInternal)
loggerService.addStandardOutputListener(gradleLogger)
loggerService.addStandardErrorListener(gradleLogger)

println()
println('-------------------------------------------------')
println("Starting new build on ${buildDate}")
println('-------------------------------------------------')
println()<|MERGE_RESOLUTION|>--- conflicted
+++ resolved
@@ -58,16 +58,10 @@
 
   repositories {
     mavenCentral()
-<<<<<<< HEAD
     maven { url 'https://packages.atlassian.com/maven-3rdparty' }
     maven { url 'https://repository.cloudera.com/artifactory/cloudera-repos' }
-=======
-    maven { url 'https://repository.cloudera.com/artifactory/cloudera-repos' }
-    maven { url 'https://repo.hortonworks.com/content/repositories/releases' }
+    maven { url 'https://app.camunda.com/nexus/content/repositories/public' }
     maven { url 'https://repo.spring.io/plugins-release' }
->>>>>>> bd35cd10
-    maven { url 'https://app.camunda.com/nexus/content/repositories/public' }
-    maven { url "https://repo.spring.io/libs-release" }
   }
 
   apply plugin: 'java'
@@ -132,12 +126,8 @@
     fastutilVersion = '8.5.6'
     kryoVersion = '4.0.1'
     thriftVersion = '0.9.3'
-<<<<<<< HEAD
     jacksonVersion = '2.13.1'
     jacksonDatabindVersion = '2.13.1'
-=======
-    jacksonVersion = '2.9.9'
->>>>>>> bd35cd10
     hiveVersion = '1.21.2.7.0.3.2-3'
     metricsVersion = '4.0.3'
     metrics2Version = '2.2.0'
@@ -1365,21 +1355,11 @@
   dependsOn ":snappy-connector_${scalaBinaryVersion}:shadowJar"
 
   doLast {
-<<<<<<< HEAD
-    def coreProject = project(":snappy-core_${scalaBinaryVersion}")
-=======
     def connectorProject = project(":snappy-connector_${scalaBinaryVersion}")
-    String coreName = "snappydata-core_${scalaBinaryVersion}-${version}.jar"
->>>>>>> bd35cd10
     copy {
       from connectorProject.shadowJar.destinationDir
       into "${rootProject.buildDir}/distributions"
-<<<<<<< HEAD
-      include coreProject.shadowJar.archiveName
-=======
       include connectorProject.shadowJar.archiveName
-      rename { filename -> coreName }
->>>>>>> bd35cd10
     }
   }
 }
