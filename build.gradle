--- conflicted
+++ resolved
@@ -419,32 +419,18 @@
 }
 
 task publishLocal {
-<<<<<<< HEAD
   dependsOn subprojects.findAll { p -> !p.name.contains('tests-dunit') &&
     p.name != 'gemfirexd-native' && p.name != 'gemfirexd-prebuild' &&
-    p.name != 'gemfirexd' && p.name != 'gemfirexd-tests' }.collect {
+    p.name != 'gemfirexd' }.collect {
       it.getTasksByName('install', false).collect { it.path }
-=======
-  dependsOn subprojects.findAll { p -> p.name != 'gemfirexd-native' &&
-    p.name != 'gemfirexd-prebuild' && p.name != 'gemfirexd' }.collect {
-    it.getTasksByName('install', false).collect { it.path }
->>>>>>> e33060d6
   }
 }
 
 task publishMaven {
-<<<<<<< HEAD
   dependsOn subprojects.findAll { p -> !p.name.contains('tests-dunit') &&
     p.name != 'gemfirexd-native' && p.name != 'gemfirexd-prebuild' &&
-    p.name != 'snappy-store' &&
-    p.name != 'gemfirexd' && p.name != 'gemfirexd-tests' }.collect {
+    p.name != 'snappy-store' && p.name != 'gemfirexd' }.collect {
       it.getTasksByName('uploadArchives', false).collect { it.path }
-=======
-  dependsOn subprojects.findAll { p -> p.name != 'gemfirexd-native' &&
-    p.name != 'gemfirexd-prebuild' && p.name != 'snappy-store' &&
-    p.name != 'gemfirexd' }.collect {
-    it.getTasksByName('uploadArchives', false).collect { it.path }
->>>>>>> e33060d6
   }
 }
 
