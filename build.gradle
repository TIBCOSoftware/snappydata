/*
 * Copyright (c) 2017-2019 TIBCO Software Inc. All rights reserved.
 *
 * Licensed under the Apache License, Version 2.0 (the "License"); you
 * may not use this file except in compliance with the License. You
 * may obtain a copy of the License at
 *
 * http://www.apache.org/licenses/LICENSE-2.0
 *
 * Unless required by applicable law or agreed to in writing, software
 * distributed under the License is distributed on an "AS IS" BASIS,
 * WITHOUT WARRANTIES OR CONDITIONS OF ANY KIND, either express or
 * implied. See the License for the specific language governing
 * permissions and limitations under the License. See accompanying
 * LICENSE file.
 */

import org.gradle.api.tasks.testing.logging.*
import org.gradle.internal.logging.*

buildscript {
  repositories {
    maven { url 'https://plugins.gradle.org/m2' }
    mavenCentral()
  }
  dependencies {
    classpath 'io.snappydata:gradle-scalatest:0.23'
    classpath 'org.github.ngbinh.scalastyle:gradle-scalastyle-plugin_2.11:0.9.0'
    classpath 'com.github.jengelman.gradle.plugins:shadow:4.0.3'
    classpath 'de.undercouch:gradle-download-task:3.4.3'
    classpath 'net.rdrei.android.buildtimetracker:gradle-plugin:0.11.+'
    classpath 'com.netflix.nebula:gradle-ospackage-plugin:5.2.+'
  }
}

apply plugin: 'wrapper'
apply plugin: 'distribution'
apply plugin: 'nebula.ospackage-base'
apply plugin: "nebula.ospackage"

def isEnterpriseProduct = rootProject.hasProperty('snappydata.enterprise')

allprojects {
  // We want to see all test results.  This is equivalent to setting --continue
  // on the command line.
  gradle.startParameter.continueOnFailure = true

  tasks.withType(Javadoc) {
    options.addStringOption('Xdoclint:none', '-quiet')
    /*
    if (javax.tools.ToolProvider.getSystemDocumentationTool().isSupportedOption("--allow-script-in-comments") == 0) {
      options.addBooleanOption("-allow-script-in-comments", true)
    }
    */
  }

  repositories {
    mavenCentral()
    maven { url 'https://dl.bintray.com/big-data/maven' }
    maven { url "https://repo.spring.io/libs-release" }
    maven { url "https://oss.sonatype.org/content/repositories/snapshots" }
    // maven { url 'http://repository.snappydata.io/repository/internal' }
    // maven { url 'http://repository.snappydata.io/repository/snapshots' }
    maven { url 'https://app.camunda.com/nexus/content/repositories/public' }
  }

  apply plugin: 'java'
  apply plugin: 'maven'
  apply plugin: 'scalaStyle'
  apply plugin: 'com.github.johnrengelman.shadow'
  apply plugin: 'idea'
  apply plugin: "build-time-tracker"

  group = 'io.snappydata'
  version = '1.1.0-HF-1'

  // apply compiler options
  tasks.withType(JavaCompile) {
    options.encoding = 'UTF-8'
    options.incremental = true
    options.compilerArgs << '-Xlint:-serial,-path,-deprecation,-unchecked,-rawtypes'
    options.compilerArgs << '-XDignore.symbol.file'
    options.fork = true
    options.forkOptions.javaHome = file(System.properties['java.home'])
    options.forkOptions.jvmArgs = [ '-J-Xmx2g', '-J-Xms2g', '-J-XX:ReservedCodeCacheSize=512m', '-J-Djava.net.preferIPv4Stack=true' ]
  }
  tasks.withType(ScalaCompile) {
    options.fork = true
    options.forkOptions.jvmArgs = [ '-Xmx2g', '-Xms2g', '-XX:ReservedCodeCacheSize=512m', '-Djava.net.preferIPv4Stack=true' ]
    // scalaCompileOptions.optimize = true
    // scalaCompileOptions.useAnt = false
    scalaCompileOptions.deprecation = false
    scalaCompileOptions.additionalParameters = [ '-feature' ]
    options.encoding = 'UTF-8'
  }

  jar.duplicatesStrategy = DuplicatesStrategy.EXCLUDE

  javadoc.options.charSet = 'UTF-8'

  ext {
    if (isEnterpriseProduct) {
      productName = 'TIBCO ComputeDB'
    } else {
      productName = 'SnappyData'
    }
    vendorName = 'TIBCO Software Inc.'
    scalaBinaryVersion = '2.11'
    scalaVersion = scalaBinaryVersion + '.8'
    sparkVersion = '2.1.1'
<<<<<<< HEAD
    sparkConnectorVersion = rootProject.hasProperty('spark.connector.version')
        ? rootProject.property('spark.connector.version') : sparkVersion
    snappySparkVersion = '2.1.1.4'

    sparkConnectorDistName = "spark-${sparkConnectorVersion}-bin-hadoop2.7"
    sparkCurrentVersion = '2.4.0'
=======
    snappySparkVersion = '2.1.1.6'
    sparkDistName = "spark-${sparkVersion}-bin-hadoop2.7"
    sparkCurrentVersion = '2.3.2'
>>>>>>> 4a9f54e7
    sparkCurrentDistName = "spark-${sparkCurrentVersion}-bin-hadoop2.7"
    log4jVersion = '1.2.17'
    slf4jVersion = '1.7.25'
    junitVersion = '4.12'
    mockitoVersion = '1.10.19'
    hadoopVersion = '2.7.7'
    scalatestVersion = '2.2.6'
    jettyVersion = '9.2.26.v20180806'
    guavaVersion = '14.0.1'
    kryoVersion = '4.0.1'
    thriftVersion = '0.9.3'
    metricsVersion = '4.0.3'
    metrics2Version = '2.2.0'
    janinoVersion = '3.0.8'
    derbyVersion = '10.14.2.0'
    parboiledVersion = '2.1.5'
    tomcatJdbcVersion = '8.5.37'
    hikariCPVersion = '2.7.9'
    twitter4jVersion = '4.0.7'
    objenesisVersion = '3.0.1'
    rabbitMqVersion = '4.9.1'
    akkaVersion = '2.3.16'
    sprayVersion = '1.3.4'
    sprayJsonVersion = '1.3.5'
    sprayShapelessVersion = '1.3.3'
    sprayTestkitVersion = '1.3.4'
    jodaVersion = '2.1.2'
    jodaTimeVersion = '2.10.1'
    slickVersion = '2.1.0'
    h2Version = '1.3.176'
    commonsIoVersion = '2.6'
    commonsPoolVersion = '1.6'
    dbcpVersion = '1.4'
    shiroVersion = '1.2.6'
    flywayVersion = '3.2.1'
    typesafeConfigVersion = '1.3.3'
    mssqlVersion = '7.0.0.jre8'
    antlr2Version = '2.7.7'

    pegdownVersion = '1.6.0'
    snappyStoreVersion = '1.6.3'
    snappydataVersion = version
    pulseVersion = '1.5.1'
    zeppelinInterpreterVersion = '0.7.3.5'

    buildFlags = ''
    createdBy = System.getProperty('user.name')
    osArch = System.getProperty('os.arch')
    osName = org.gradle.internal.os.OperatingSystem.current()
    osFamilyName = osName.getFamilyName().replace(' ', '').toLowerCase()
    osVersion = System.getProperty('os.version')
    buildDate = new Date().format('yyyy-MM-dd HH:mm:ss Z')
    buildNumber = new Date().format('MMddyy')
    jdkVersion = System.getProperty('java.version')
    sparkJobServerVersion = '0.6.2.9'
    eclipseCollectionsVersion = '9.2.0'
    fastutilVersion = '8.2.2'

    gitCmd = "git --git-dir=${rootDir}/.git --work-tree=${rootDir}"
    gitBranch = "${gitCmd} rev-parse --abbrev-ref HEAD".execute().text.trim()
    commitId = "${gitCmd} rev-parse HEAD".execute().text.trim()
    sourceDate = "${gitCmd} log -n 1 --format=%ai".execute().text.trim()
    buildIdPrefix = System.env.USER + ' '

    sparkDistDir = "${project.gradle.gradleUserHomeDir}/sparkDist"
    sparkConnectorProductDir = "${sparkDistDir}/${sparkConnectorDistName}"
    sparkCurrentProductDir = "${sparkDistDir}/${sparkCurrentDistName}"
  }

  if (!buildRoot.isEmpty()) {
    buildDir = new File(buildRoot, 'scala-' + scalaBinaryVersion + '/' +  project.path.replace(':', '/'))
  } else {
    // default output directory suffix like in sbt/maven
    buildDir = 'build-artifacts/scala-' + scalaBinaryVersion
  }
  if (rootProject.hasProperty('enablePublish')) {
    buildIdPrefix = "${vendorName} "
  }
  if (rootProject.hasProperty('sparkDistDir')) {
    sparkDistDir = rootProject.property('sparkDistDir')
    sparkConnectorProductDir = "${sparkDistDir}/${sparkConnectorDistName}"
    sparkCurrentProductDir = "${sparkDistDir}/${sparkCurrentDistName}"
  }

  ext {
    testResultsBase = "${rootProject.buildDir}/tests/snappy"
    snappyProductDir = "${rootProject.buildDir}/snappy"

    // common libraries used in core and core-product modules
    coreLibraries = [
      common: [
        "org.slf4j:slf4j-api:${slf4jVersion}",
        "org.slf4j:slf4j-log4j12:${slf4jVersion}",
        "org.slf4j:jcl-over-slf4j:${slf4jVersion}",
        "org.slf4j:jul-to-slf4j:${slf4jVersion}",
        "org.codehaus.janino:janino:${janinoVersion}",
        "org.apache.tomcat:tomcat-juli:${tomcatJdbcVersion}",
        "org.apache.tomcat:tomcat-jdbc:${tomcatJdbcVersion}",
        "com.zaxxer:HikariCP:${hikariCPVersion}",
        "org.twitter4j:twitter4j-stream:${twitter4jVersion}",
        "org.objenesis:objenesis:${objenesisVersion}",
        "com.esotericsoftware:kryo-shaded:${kryoVersion}",
        "org.eclipse.collections:eclipse-collections-api:${eclipseCollectionsVersion}",
        "org.eclipse.collections:eclipse-collections:${eclipseCollectionsVersion}"
      ],
      spark: [
        "org.apache.spark:spark-core_${scalaBinaryVersion}:${sparkConnectorVersion}",
        "org.apache.spark:spark-catalyst_${scalaBinaryVersion}:${sparkConnectorVersion}",
        "org.apache.spark:spark-sql_${scalaBinaryVersion}:${sparkConnectorVersion}",
        "org.apache.spark:spark-hive_${scalaBinaryVersion}:${sparkConnectorVersion}",
        "org.apache.spark:spark-streaming_${scalaBinaryVersion}:${sparkConnectorVersion}",
        "org.apache.spark:spark-streaming-kafka-0-10_${scalaBinaryVersion}:${sparkConnectorVersion}",
        "org.apache.spark:spark-sql-kafka-0-10_${scalaBinaryVersion}:${sparkConnectorVersion}",
        "org.apache.spark:spark-mllib_${scalaBinaryVersion}:${sparkConnectorVersion}",
        "org.eclipse.jetty:jetty-servlet:${jettyVersion}"
      ],
      sparkProduct: [
        "org.apache.spark:spark-core_${scalaBinaryVersion}:${sparkVersion}",
        "org.apache.spark:spark-catalyst_${scalaBinaryVersion}:${sparkVersion}",
        "org.apache.spark:spark-sql_${scalaBinaryVersion}:${sparkVersion}",
        "org.apache.spark:spark-hive_${scalaBinaryVersion}:${sparkVersion}",
        "org.apache.spark:spark-streaming_${scalaBinaryVersion}:${sparkVersion}",
        "org.apache.spark:spark-streaming-kafka-0-10_${scalaBinaryVersion}:${sparkVersion}",
        "org.apache.spark:spark-sql-kafka-0-10_${scalaBinaryVersion}:${sparkVersion}",
        "org.apache.spark:spark-mllib_${scalaBinaryVersion}:${sparkVersion}",
        "org.eclipse.jetty:jetty-servlet:${jettyVersion}"
      ]
    ]
  }

  // force same output directory for IDEA and gradle
  idea {
    module {
      def projOutDir = file("${projectDir}/src/main/scala").exists()
        ? "${project.sourceSets.main.java.outputDir}/../../scala/main"
        : project.sourceSets.main.java.outputDir
      def projTestOutDir = file("${projectDir}/src/test/scala").exists()
        ? "${project.sourceSets.test.java.outputDir}/../../scala/test"
        : project.sourceSets.test.java.outputDir
      outputDir file(projOutDir)
      testOutputDir file(projTestOutDir)
    }
  }
}


def hasAqpProject = new File(rootDir, 'aqp/build.gradle').exists()
def aqpProject = isEnterpriseProduct ? project(":snappy-aqp_${scalaBinaryVersion}") : null
def hasJdbcConnectorProject = new File(rootDir, 'snappy-connectors/jdbc-stream-connector/build.gradle').exists()
def hasGemFireConnectorProject = new File(rootDir, 'snappy-connectors/gemfire-connector/build.gradle').exists()

if (isEnterpriseProduct) {
  if (!hasJdbcConnectorProject || !hasGemFireConnectorProject) {
    throw new GradleException('Project repository snappy-connectors not found.')
  }
}

def getProcessId() {
  String name = java.lang.management.ManagementFactory.getRuntimeMXBean().getName()
  return name[0..name.indexOf('@') - 1]
}

def getStackTrace(def t) {
  java.io.StringWriter sw = new java.io.StringWriter()
  java.io.PrintWriter pw = new java.io.PrintWriter(sw)
  org.codehaus.groovy.runtime.StackTraceUtils.sanitize(t).printStackTrace(pw)
  return sw.toString()
}

// Skip snappy-spark, snappy-aqp and spark-jobserver that have their own
// scalaStyle configuration. Skip snappy-store that will not use it.
configure(subprojects.findAll {!(it.name ==~ /snappy-spark.*/ ||
      it.name ==~ /snappy-store.*/ ||
      it.name ==~ /snappy-aqp.*/ ||
      it.name ==~ /spark-jobserver.*/)}) {
  scalaStyle {
    configLocation = "${rootProject.projectDir}/scalastyle-config.xml"
    inputEncoding = 'UTF-8'
    outputEncoding = 'UTF-8'
    outputFile = "${buildDir}/scalastyle-output.xml"
    includeTestSourceDirectory = true
    source = 'src/main/scala'
    testSource = 'src/test/scala'
    failOnViolation = true
    failOnWarning = false
  }
}

def cleanIntermediateFiles(def projectName) {
  def projDir = "${project(projectName).projectDir}"
  delete "${projDir}/metastore_db"
  delete "${projDir}/warehouse"
  delete "${projDir}/datadictionary"
  delete fileTree(projDir) {
    include 'BACKUPGFXD-DEFAULT-DISKSTORE**', 'locator*.dat'
  }
}

def now() {
  return new Date().format('yyyy-MM-dd HH:mm:ss.SSS Z')
}

task cleanScalaTest { doLast {
  String workingDir = "${testResultsBase}/scalatest"
  delete workingDir
  file(workingDir).mkdirs()
} }
task cleanJUnit { doLast {
  String workingDir = "${testResultsBase}/junit"
  delete workingDir
  file(workingDir).mkdirs()
} }
task cleanDUnit { doLast {
  String workingDir = "${testResultsBase}/dunit"
  delete workingDir
  file(workingDir).mkdirs()
  // clean spark cluster directories
  delete "${snappyProductDir}/work", "${snappyProductDir}/logs"
  delete "${sparkConnectorProductDir}/work", "${sparkConnectorProductDir}/logs"
  delete "${sparkCurrentProductDir}/work", "${sparkCurrentProductDir}/logs"
} }
task cleanSecurityDUnit { doLast {
  String workingDir = "${testResultsBase}/dunit-security"
  delete workingDir
  file(workingDir).mkdirs()
  // clean spark cluster directories
  delete "${snappyProductDir}/work", "${snappyProductDir}/logs"
  delete "${sparkConnectorProductDir}/work", "${sparkConnectorProductDir}/logs"
  delete "${sparkCurrentProductDir}/work", "${sparkCurrentProductDir}/logs"
} }
task cleanAllReports { doLast {
  String workingDir = "${testResultsBase}/combined-reports"
  delete workingDir
  file(workingDir).mkdirs()
} }
task cleanQuickstart { doLast {
  String workingDir = "${testResultsBase}/quickstart"
  delete workingDir
  file(workingDir).mkdirs()
} }

subprojects {
  // the run task for a selected sub-project
  task run(type:JavaExec) {
    if (!project.hasProperty('mainClass')) {
      main = 'io.snappydata.app.SparkSQLTest'
    } else {
      main = mainClass
    }
    if (project.hasProperty('params')) {
      args = params.split(',') as List
    }
    classpath = sourceSets.main.runtimeClasspath + sourceSets.test.runtimeClasspath
    jvmArgs '-Xmx2g', '-Xms2g'
  }

  task scalaTest(type: Test) {
    def factory = new com.github.maiflai.BackwardsCompatibleJavaExecActionFactory(gradle.gradleVersion)
    actions = [ new com.github.maiflai.ScalaTestAction(factory) ]
    // top-level default is single process run since scalatest does not
    // spawn separate JVMs
    maxParallelForks = 1
    minHeapSize '4g'
    maxHeapSize '4g'
    jvmArgs '-ea', '-XX:+HeapDumpOnOutOfMemoryError','-XX:+UseConcMarkSweepGC', '-XX:MaxNewSize=1g',
            '-XX:+UseParNewGC', '-XX:+CMSClassUnloadingEnabled'
    // for benchmarking
    // minHeapSize '12g'
    // maxHeapSize '12g'
    // jvmArgs '-XX:+HeapDumpOnOutOfMemoryError','-XX:+UseConcMarkSweepGC', '-XX:MaxNewSize=2g',
    //        '-XX:+UseParNewGC', '-XX:+CMSClassUnloadingEnabled'

    testLogging.exceptionFormat = TestExceptionFormat.FULL
    testLogging.events = TestLogEvent.values() as Set

    extensions.add(com.github.maiflai.ScalaTestAction.TAGS, new org.gradle.api.tasks.util.PatternSet())
    List<String> suites = []
    extensions.add(com.github.maiflai.ScalaTestAction.SUITES, suites)
    extensions.add('suite', { String name -> suites.add(name) } )
    extensions.add('suites', { String... name -> suites.addAll(name) } )

    def result = new StringBuilder()
    extensions.add(com.github.maiflai.ScalaTestAction.TESTRESULT, result)
    extensions.add('testResult', { String name -> result.setLength(0); result.append(name) } )

    def output = new StringBuilder()
    extensions.add(com.github.maiflai.ScalaTestAction.TESTOUTPUT, output)
    extensions.add('testOutput', { String name -> output.setLength(0); output.append(name) })

    def errorOutput = new StringBuilder()
    extensions.add(com.github.maiflai.ScalaTestAction.TESTERROR, errorOutput)
    extensions.add('testError', { String name -> errorOutput.setLength(0); errorOutput.append(name) })

    // running a single scala suite
    if (rootProject.hasProperty('singleSuite')) {
      suite singleSuite
    }
    workingDir = "${testResultsBase}/scalatest"

    // testResult '/dev/tty'
    testOutput "${workingDir}/output.txt"
    testError "${workingDir}/error.txt"
    binResultsDir = file("${workingDir}/binary/${project.name}")
    reports.html.destination = file("${workingDir}/html/${project.name}")
    reports.junitXml.destination = file(workingDir)
  }
  test {
    maxParallelForks = Runtime.getRuntime().availableProcessors()
    maxHeapSize '2g'
    jvmArgs '-ea', '-XX:+HeapDumpOnOutOfMemoryError','-XX:+UseConcMarkSweepGC',
            '-XX:+UseParNewGC', '-XX:+CMSClassUnloadingEnabled'
    testLogging.exceptionFormat = TestExceptionFormat.FULL

    def single = System.getProperty('junit.single')
    if (single == null || single.length() == 0) {
      single = rootProject.hasProperty('junit.single') ?
          rootProject.property('junit.single') : null
    }
    if (single == null || single.length() == 0) {
      include '**/*.class'
      exclude '**/*TestBase.class'
      exclude '**/*DUnit*.class'
    } else {
      include single
    }

    workingDir = "${testResultsBase}/junit"

    binResultsDir = file("${workingDir}/binary/${project.name}")
    reports.html.destination = file("${workingDir}/html/${project.name}")
    reports.junitXml.destination = file(workingDir)

    doFirst {
      String eol = System.getProperty('line.separator')
      String now = new Date().format('yyyy-MM-dd HH:mm:ss.SSS Z')
      def progress = new File(workingDir, 'progress.txt')
      progress << "${eol}${now} ========== STARTING JUNIT TEST SUITE FOR ${project.name} ==========${eol}${eol}"
    }
  }
  task dunitTest(type: Test) {
    dependsOn ':cleanDUnit'
    dependsOn ':product'
    dependsOn ':copyShadowJars'
    maxParallelForks = 1
    minHeapSize '1536m'
    maxHeapSize '1536m'

    // limit netty buffer arenas to avoid occasional OOMEs with 1.5g heap
    int numArenas = Math.min(8, Runtime.getRuntime().availableProcessors())
    jvmArgs = ['-XX:+HeapDumpOnOutOfMemoryError',
               '-XX:+UseParNewGC', '-XX:+UseConcMarkSweepGC',
               '-XX:CMSInitiatingOccupancyFraction=50',
               '-XX:+CMSClassUnloadingEnabled', '-ea',
               '-Dspark.sql.codegen.cacheSize=1000',
               '-Dspark.ui.retainedStages=500',
               '-Dspark.ui.retainedJobs=500',
               '-Dspark.sql.ui.retainedExecutions=500',
               '-Dio.netty.allocator.pageSize=8192',
               '-Dio.netty.allocator.maxOrder=10',
               "-Dio.netty.allocator.numHeapArenas=${numArenas}",
               "-Dio.netty.allocator.numDirectArenas=${numArenas}"]

    workingDir = "${testResultsBase}/dunit"

    binResultsDir = file("${workingDir}/binary/${project.name}")
    reports.html.destination = file("${workingDir}/html/${project.name}")
    reports.junitXml.destination = file(workingDir)

    systemProperties 'java.net.preferIPv4Stack': 'true',
                     'SNAPPY_HOME': snappyProductDir

    int numTestClasses = 0
    def testCount = new java.util.concurrent.atomic.AtomicInteger(0)

    doFirst {
      String eol = System.getProperty('line.separator')
      String now = new Date().format('yyyy-MM-dd HH:mm:ss.SSS Z')
      def progress = new File(workingDir, 'progress.txt')
      numTestClasses = getCandidateClassFiles().getFiles().size()
      progress << "${eol}${now} ========== STARTING DUNIT TEST SUITE FOR ${project.name} ==========${eol}${eol}"
    }
    beforeSuite { desc ->
      if (desc.className != null) {
        def count = testCount.incrementAndGet()
        println "${now()} Start ${desc.className} ($count/$numTestClasses)"
      }
    }
    afterSuite { desc, result ->
      if (desc.className != null) {
        println "${now()} END ${desc.className}"
      }
    }
  }

  task dunitSecurityTest(type: Test) {
    dependsOn ':cleanSecurityDUnit'
    dependsOn ':product'
    dependsOn ':copyShadowJars'
    maxParallelForks = 1
    minHeapSize '1536m'
    maxHeapSize '1536m'

    // limit netty buffer arenas to avoid occasional OOMEs with 1.5g heap
    int numArenas = Math.min(8, Runtime.getRuntime().availableProcessors())
    jvmArgs = ['-XX:+HeapDumpOnOutOfMemoryError',
               '-XX:+UseParNewGC', '-XX:+UseConcMarkSweepGC',
               '-XX:CMSInitiatingOccupancyFraction=50',
               '-XX:+CMSClassUnloadingEnabled', '-ea',
               '-Dspark.sql.codegen.cacheSize=1000',
               '-Dspark.ui.retainedStages=500',
               '-Dspark.ui.retainedJobs=500',
               '-Dspark.sql.ui.retainedExecutions=500',
               '-Dio.netty.allocator.pageSize=8192',
               '-Dio.netty.allocator.maxOrder=10',
               "-Dio.netty.allocator.numHeapArenas=${numArenas}",
               "-Dio.netty.allocator.numDirectArenas=${numArenas}"]

    workingDir = "${testResultsBase}/dunit-security"

    binResultsDir = file("${workingDir}/binary/${project.name}")
    reports.html.destination = file("${workingDir}/html/${project.name}")
    reports.junitXml.destination = file(workingDir)

    systemProperties 'java.net.preferIPv4Stack': 'true',
                     'SNAPPY_HOME': snappyProductDir

    doFirst {
      String eol = System.getProperty('line.separator')
      String now = new Date().format('yyyy-MM-dd HH:mm:ss.SSS Z')
      def progress = new File(workingDir, 'progress.txt')
      progress << "${eol}${now} ========== STARTING SECURITY DUNIT TEST SUITE FOR ${project.name} ==========${eol}${eol}"
    }
  }

  // apply default manifest
  if (rootProject.hasProperty('enablePublish')) {
    createdBy = 'TIBCO Software Inc.'
  }
  jar {
    manifest {
      attributes(
        'Manifest-Version'  : '1.0',
        'Created-By'        : createdBy,
        'Title'             : rootProject.name,
        'Version'           : version,
        'Vendor'            : vendorName
      )
    }
  }

  configurations {
    testOutput {
      extendsFrom testCompile
      description 'a dependency that exposes test artifacts'
    }
    /*
    all {
      resolutionStrategy {
        // fail eagerly on version conflict (includes transitive dependencies)
        // e.g. multiple different versions of the same dependency (group and name are equal)
        failOnVersionConflict()
      }
    }
    */
  }

  // force versions for some dependencies that get pulled multiple times
  configurations.all {
    resolutionStrategy.force "com.google.guava:guava:${guavaVersion}",
      "org.apache.derby:derby:${derbyVersion}",
      "org.apache.hadoop:hadoop-annotations:${hadoopVersion}",
      "org.apache.hadoop:hadoop-auth:${hadoopVersion}",
      "org.apache.hadoop:hadoop-client:${hadoopVersion}",
      "org.apache.hadoop:hadoop-common:${hadoopVersion}",
      "org.apache.hadoop:hadoop-hdfs:${hadoopVersion}",
      "org.apache.hadoop:hadoop-mapreduce-client-app:${hadoopVersion}",
      "org.apache.hadoop:hadoop-mapreduce-client-common:${hadoopVersion}",
      "org.apache.hadoop:hadoop-mapreduce-client-core:${hadoopVersion}",
      "org.apache.hadoop:hadoop-mapreduce-client-jobclient:${hadoopVersion}",
      "org.apache.hadoop:hadoop-mapreduce-client-shuffle:${hadoopVersion}",
      "org.apache.hadoop:hadoop-yarn-api:${hadoopVersion}",
      "org.apache.hadoop:hadoop-yarn-client:${hadoopVersion}",
      "org.apache.hadoop:hadoop-yarn-common:${hadoopVersion}",
      "org.apache.hadoop:hadoop-yarn-server-common:${hadoopVersion}",
      "org.apache.hadoop:hadoop-yarn-server-nodemanager:${hadoopVersion}",
      "org.apache.hadoop:hadoop-yarn-server-web-proxy:${hadoopVersion}"
    exclude(group: 'org.mortbay.jetty', module: 'servlet-api')
  }
  configurations.testRuntime {
    // below is included indirectly by hadoop deps and conflicts with embedded 1.5.7 apacheds
    exclude(group: 'org.apache.directory.server', module: 'apacheds-kerberos-codec')
    exclude(group: 'org.apache.directory.server', module: 'apacheds-i18n')
  }

  task packageTests(type: Jar, dependsOn: testClasses) {
    description 'Assembles a jar archive of test classes.'
    classifier = 'tests'
  }
  artifacts {
    testOutput packageTests
  }

  dependencies {
    compile 'log4j:log4j:' + log4jVersion
    compile 'org.slf4j:slf4j-api:' + slf4jVersion
    compile 'org.slf4j:slf4j-log4j12:' + slf4jVersion

    testCompile "junit:junit:${junitVersion}"
  }
}

// maven publish tasks
subprojects {

  apply plugin: 'signing'

  task packageSources(type: Jar, dependsOn: classes) {
    classifier = 'sources'
    from sourceSets.main.allSource
  }
  task packageDocs(type: Jar, dependsOn: javadoc) {
    classifier = 'javadoc'
    from javadoc
  }
  if (rootProject.hasProperty('enablePublish')) {
    signing {
      sign configurations.archives
    }

    uploadArchives {
      repositories {
        mavenDeployer {
          beforeDeployment { MavenDeployment deployment -> signing.signPom(deployment) }

          repository(url: 'https://oss.sonatype.org/service/local/staging/deploy/maven2/') {
            authentication(userName: ossrhUsername, password: ossrhPassword)
          }
          snapshotRepository(url: 'https://oss.sonatype.org/content/repositories/snapshots/') {
            authentication(userName: ossrhUsername, password: ossrhPassword)
          }

          pom.project {
            if (isEnterpriseProduct) {
              name 'TIBCO ComputeDB'
            } else {
              name 'SnappyData'
            }
            packaging 'jar'
            // optionally artifactId can be defined here
            description 'TIBCO ComputeDB distributed data store and execution engine'
            url 'http://www.snappydata.io'

            scm {
              connection 'scm:git:https://github.com/SnappyDataInc/snappydata.git'
              developerConnection 'scm:git:https://github.com/SnappyDataInc/snappydata.git'
              url 'https://github.com/SnappyDataInc/snappydata'
            }

            licenses {
              license {
                name 'The Apache License, Version 2.0'
                url 'http://www.apache.org/licenses/LICENSE-2.0.txt'
              }
            }

            developers {
              developer {
                id 'smenon'
                name 'Sudhir Menon'
                email 'sumenon@tibco.com'
              }
            }
          }
        }
      }
    }
  }
}

// apply common test and misc configuration
gradle.taskGraph.whenReady { graph ->

  String dunitSingle = System.getProperty('dunit.single')
  if (dunitSingle == null || dunitSingle.length() == 0) {
    dunitSingle = rootProject.hasProperty('dunit.single') ?
        rootProject.property('dunit.single') : null
  }
  String dunitSecSingle = System.getProperty('dunitSecurity.single')
  if (dunitSecSingle == null || dunitSecSingle.length() == 0) {
    dunitSecSingle = rootProject.hasProperty('dunitSecurity.single') ?
        rootProject.property('dunitSecurity.single') : null
  }

  def allTasks = subprojects.collect { it.tasks }.flatten()
  allTasks.each { task ->
    if (task instanceof Tar) {
      def tar = (Tar)task
      tar.compression = Compression.GZIP
      tar.extension = 'tar.gz'
    } else if (task instanceof Jar) {
      def pack = (Jar)task
      if (pack.name == 'packageTests') {
        pack.from(pack.project.sourceSets.test.output.classesDirs, pack.project.sourceSets.test.resources.srcDirs)
      }
    } else if (task instanceof Test) {
      def test = (Test)task
      test.configure {

        if (test.name == 'dunitTest') {
          includes.clear()
          excludes.clear()
          if (dunitSingle == null || dunitSingle.length() == 0) {
            def dunitTests = testClassesDirs.asFileTree.matching {
              includes = [ '**/*DUnitTest.class', '**/*DUnit.class' ]
              excludes = [ '**/*Suite.class', '**/*DUnitSecurityTest.class', '**/NCJ*DUnit.class',
                  '**/BackwardCompatabilityPart*DUnit.class', '**/*Perf*DUnit.class', '**/ListAggDUnit.class',
                  '**/SingleHop*TransactionDUnit.class', '**/*Parallel*AsyncEvent*DUnit.class', '**/pivotal/gemfirexd/wan/**/*DUnit.class' ]
            }
            FileTree includeTestFiles = dunitTests
            int dunitFrom = rootProject.hasProperty('dunit.from') ?
                getLast(includeTestFiles, rootProject.property('dunit.from')) : 0
            int dunitTo = rootProject.hasProperty('dunit.to') ?
                getLast(includeTestFiles, rootProject.property('dunit.to')) : includeTestFiles.size()

            int begin = dunitFrom != -1 ? dunitFrom : 0
            int end = dunitTo != -1 ? dunitTo : includeTestFiles.size()
            def filteredSet = includeTestFiles.drop(begin).take(end-begin+1).collect {f -> "**/" + f.name}
            if (begin != 0 || end != includeTestFiles.size()) {
              println("Picking tests :")
              filteredSet.each { a -> println(a) }
            }
            include filteredSet
          } else {
            include dunitSingle
          }
        } else if (test.name == 'dunitSecurityTest') {
          includes.clear()
          excludes.clear()
          if (!rootProject.hasProperty('snappydata.enterprise')) {
            excludes = [ '**/*Suite.class', '**/*DUnitSecurityTest.class', '**/*DUnitTest.class', '**/*DUnit.class' ]
          } else if (dunitSecSingle == null || dunitSecSingle.length() == 0) {
            def dunitSecurityTests = testClassesDirs.asFileTree.matching {
              includes = [ '**/*DUnitSecurityTest.class' ]
              excludes = [ '**/*Suite.class', '**/*DUnitTest.class', '**/*DUnit.class' ]
            }
            FileTree includeTestFiles = dunitSecurityTests
            int dunitFrom = rootProject.hasProperty('dunitSecurity.from') ?
                getLast(includeTestFiles, rootProject.property('dunitSecurity.from')) : 0
            int dunitTo = rootProject.hasProperty('dunitSecurity.to') ?
                getLast(includeTestFiles, rootProject.property('dunitSecurity.to')) : includeTestFiles.size()

            int begin = dunitFrom != -1 ? dunitFrom : 0
            int end = dunitTo != -1 ? dunitTo : includeTestFiles.size()
            def filteredSet = includeTestFiles.drop(begin).take(end-begin+1).collect {f -> "**/" + f.name}
            if (begin != 0 || end != includeTestFiles.size()) {
              println("Picking tests :")
              filteredSet.each { a -> println(a) }
            }
            include filteredSet
          } else {
            include dunitSecSingle
          }
        }

        String logLevel = System.getProperty('logLevel')
        if (logLevel != null && logLevel.length() > 0) {
          systemProperties 'gemfire.log-level'           : logLevel,
                           'logLevel'                    : logLevel
        }
        logLevel = System.getProperty('securityLogLevel')
        if (logLevel != null && logLevel.length() > 0) {
          systemProperties 'gemfire.security-log-level'  : logLevel,
                           'securityLogLevel'            : logLevel
        }

        environment 'SNAPPY_HOME': snappyProductDir,
          'APACHE_SPARK_HOME': sparkConnectorProductDir,
          'APACHE_SPARK_CURRENT_HOME': sparkCurrentProductDir,
          'SPARK_TESTING': '1',
          'SNAPPY_DIST_CLASSPATH': test.classpath.asPath

        def failureCount = new java.util.concurrent.atomic.AtomicInteger(0)
        def progress = new File(workingDir, 'progress.txt')
        def output = new File(workingDir, 'output.txt')

        String eol = System.getProperty('line.separator')
        beforeTest { desc ->
          String now = now()
          progress << "${now} Starting test ${desc.className} ${desc.name}${eol}"
          output << "${now} STARTING TEST ${desc.className} ${desc.name}${eol}${eol}"
        }
        onOutput { desc, event ->
          String msg = event.message
          if (event.destination.toString() == 'StdErr') {
            msg = msg.replace(eol, "${eol}[error]  ")
          }
          output << msg
        }
        afterTest { desc, result ->
          String now = now()
          progress << "${now} Completed test ${desc.className} ${desc.name} with result: ${result.resultType}${eol}"
          output << "${eol}${now} COMPLETED TEST ${desc.className} ${desc.name} with result: ${result.resultType}${eol}${eol}"
          def exceptions = result.exceptions
          if (exceptions.size() > 0) {
            exceptions.each { t ->
              progress << "  EXCEPTION: ${getStackTrace(t)}${eol}"
              output << "${getStackTrace(t)}${eol}"
            }
            failureCount.incrementAndGet()
          }
        }
        doLast {
          def report = "${test.reports.html.destination}/index.html"
          boolean hasProgress = progress.exists()
          if (failureCount.get() > 0) {
            println()
            def failureMsg = "FAILED: There were ${failureCount.get()} failures.${eol}"
            if (hasProgress) {
              failureMsg    += "        See the progress report in: file://$progress${eol}"
            }
            failureMsg    += "        HTML report in: file://$report"
            throw new GradleException(failureMsg)
          } else if (hasProgress) {
            println()
            println("SUCCESS: See the progress report in: file://$progress")
            println("         HTML report in: file://$report")
            println()
          } else {
            println()
            println("SUCCESS: See the HTML report in: file://$report")
            println()
          }
        }
      }
    }
  }
}


task publishLocal {
  dependsOn subprojects.findAll { p -> p.name != 'snappydata-native' &&
    p.name != 'snappydata-store-prebuild' && p.name != 'snappydata-store' }.collect {
      it.getTasksByName('install', false).collect { it.path }
  }
}

task publishMaven {
  dependsOn subprojects.findAll { p -> p.name != 'snappydata-native' &&
    p.name != 'snappydata-store-prebuild' && p.name != 'snappy-store' &&
      p.name != 'snappydata-store' }.collect {
      it.getTasksByName('uploadArchives', false).collect { it.path }
  }
}

task product(type: Zip) {
  dependsOn ":snappy-cluster_${scalaBinaryVersion}:jar"
  dependsOn ":snappy-examples_${scalaBinaryVersion}:jar"
  dependsOn ":snappy-spark:snappy-spark-assembly_${scalaBinaryVersion}:sparkProduct"
  dependsOn ':snappy-launcher:jar'
  dependsOn ':jdbcJar'

  def clusterProject = project(":snappy-cluster_${scalaBinaryVersion}")
  def launcherProject = project(':snappy-launcher')
  def targetProject = clusterProject

  if (isEnterpriseProduct) {
    if (hasAqpProject) {
      dependsOn ":snappy-aqp_${scalaBinaryVersion}:jar"
      targetProject = aqpProject
    }

    if (hasJdbcConnectorProject){
       dependsOn ":snappy-jdbc-connector_${scalaBinaryVersion}:jar"
    }
    if (hasGemFireConnectorProject){
       dependsOn ":gemfire-connector:product"
    }
  }


  // create snappydata+spark combined python zip
  destinationDir = file("${snappyProductDir}/python/lib")
  archiveName = 'pyspark.zip'
  from("${project(':snappy-spark').projectDir}/python") {
    include 'pyspark/**/*'
  }
  from("${rootDir}/python") {
    include 'pyspark/**/*'
  }

  doFirst {
    // remove the spark pyspark.zip
    delete "${snappyProductDir}/python/lib/pyspark.zip"
  }
  doLast {
    def examplesProject = project(":snappy-examples_${scalaBinaryVersion}")
    String exampleArchiveName = "quickstart.jar"

    // copy all runtime dependencies of snappy-cluster, itself and AQP
    def targets = targetProject.configurations.runtime
    copy {
      from(targets) {
        // exclude antlr4 explicitly (runtime is still included)
        // that gets pulled by antlr gradle plugin
        exclude '**antlr4-4*.jar'
        // exclude scalatest included by spark-tags
        exclude '**scalatest*.jar'
        // exclude other test jars
        exclude '**junit*.jar'
        exclude '**mockito*.jar'
        exclude '**hamcrest-core*.jar'
        exclude '**test-interface*.jar'
        exclude '**scalacheck*.jar'
        if (rootProject.hasProperty('hadoop-provided')) {
          exclude 'hadoop-*.jar'
        }
      }
      from targetProject.jar.outputs
      into "${snappyProductDir}/jars"
    }
    // copy the launcher jar
    copy {
      from launcherProject.jar.destinationDir
      into "${snappyProductDir}/jars"
      include launcherProject.jar.archiveName
    }

    // create the RELEASE file
    def releaseFile = file("${snappyProductDir}/RELEASE")
    String buildFlags = ''
    if (rootProject.hasProperty('docker')) {
      buildFlags += ' -Pdocker'
    }
    if (rootProject.hasProperty('ganglia')) {
      buildFlags += ' -Pganglia'
    }
    if (rootProject.hasProperty('hadoop-provided')) {
      buildFlags += ' -Phadoop-provided'
    }
    String gitRevision = "${gitCmd} rev-parse --short HEAD".execute().text.trim()
    if (gitRevision.length() > 0) {
      gitRevision = " (git revision ${gitRevision})"
    }

    if (rootProject.hasProperty('hadoop-provided')) {
      releaseFile.append("TIBCO ComputeDB ${version}${gitRevision} " +
              "built with Hadoop ${hadoopVersion} but hadoop not bundled.\n")
    } else {
      releaseFile.append("TIBCO ComputeDB ${version}${gitRevision} built for Hadoop ${hadoopVersion}.\n")
    }
    releaseFile.append("Build flags:${buildFlags}\n")

    // copy LICENSE, README.md and doc files
    copy {
      from projectDir
      into snappyProductDir
      include 'LICENSE'
      if (!isEnterpriseProduct) {
        include 'NOTICE'
      }
      include 'README.md'
    }
    copy {
      from "${projectDir}/docs"
      into "${snappyProductDir}/docs"
    }

    copy {
      from "${rootDir}/python/pyspark/"
      include 'sql/**'
      include 'streaming/**'
      include 'test_support/**'
      into "${snappyProductDir}/python/pyspark"
    }

    // Next the remaining components of full product like examples etc
    // Spark portions already copied in the assembly:product dependency
    copy {
      from("${examplesProject.projectDir}/src/main/python")
      into "${snappyProductDir}/quickstart/python"
    }
    if (new File(rootDir, 'store/build.gradle').exists()) {
      // copy snappy-store shared libraries for JNI calls
      def storeCoreProject = project(':snappy-store:snappydata-store-core')
      copy {
        from "${storeCoreProject.projectDir}/lib"
        into "${snappyProductDir}/jars"
        exclude '*_sol*.so'
      }
      copy {
        from "${storeCoreProject.projectDir}/../quickstart"
        into "${snappyProductDir}/quickstart/store"
        exclude '.git*'
      }
    }
    if (isEnterpriseProduct) {
      if (hasAqpProject) {
        // copy enterprise shared libraries for optimized JNI calls
        copy {
          from aqpProject.projectDir.path + '/lib'
          into "${snappyProductDir}/jars"
        }
        copy {
          from aqpProject.projectDir
          into snappyProductDir
          include 'NOTICE'
          include '*EULA*'
        }
      }

      def jdbcConnectorProject = project(":snappy-jdbc-connector_${scalaBinaryVersion}")
      def gemfireConnectorProject = project(":gemfire-connector")
      def gfeConnectorProject = project(":gemfire-connector:connector_${scalaBinaryVersion}")
      def gfeFunctionProject = project(":gemfire-connector:gfeFunctions")
      if (hasJdbcConnectorProject) {
        copy {
          from jdbcConnectorProject.jar.destinationDir
          into "${snappyProductDir}/connectors"
          include "*.jar"
        }
      }
      if (hasGemFireConnectorProject) {
        copy {
          from gfeConnectorProject.jar.destinationDir
          into "${snappyProductDir}/connectors"
          include "*.jar"
        }
        copy {
          from gfeFunctionProject.jar.destinationDir
          into "${snappyProductDir}/connectors"
          include "*.jar"
        }
        copy {
          from "${gemfireConnectorProject.projectDir}/examples/quickstart/data"
          into "${snappyProductDir}/connectors"
          include "persons.jar"
        }
      }
    }
    copy {
      from "${examplesProject.buildDir}/libs"
      into "${snappyProductDir}/examples/jars"
      include "${examplesProject.jar.archiveName}"
      rename { filename -> exampleArchiveName }
    }
    copy {
      from("${clusterProject.projectDir}/bin")
      into "${snappyProductDir}/bin"
    }
    copy {
      from("${clusterProject.projectDir}/sbin")
      into "${snappyProductDir}/sbin"
    }
    copy {
      from("${clusterProject.projectDir}/conf")
      into "${snappyProductDir}/conf"
    }
    copy {
      from("${examplesProject.projectDir}/quickstart")
      into "${snappyProductDir}/quickstart"
    }
    copy {
      from("${examplesProject.projectDir}/src")
      into "${snappyProductDir}/quickstart/src"
    }
    copy {
      from("${clusterProject.projectDir}/benchmark")
      into "${snappyProductDir}/benchmark"
    }

    if (rootProject.hasProperty('R.enable')) {
      def targetRDir = "${snappyProductDir}/R"
      copy {
        from("${project(":snappy-spark").projectDir}/R")
        into targetRDir
      }

      exec {
        environment "SPARK_HOME", snappyProductDir
        environment "NO_TESTS", "1"
        environment "CLEAN_INSTALL", "1"
        workingDir targetRDir
        commandLine "${targetRDir}/check-cran.sh"
      }

      fileTree(targetRDir).exclude('lib').visit { delete it.file }
    }
  }
}

if (rootProject.hasProperty('copyToDir')) {
  task copyProduct(type: Copy, dependsOn: product) {
    from snappyProductDir
    into copyToDir
  }
}

// TODO: right now just copying over the product contents.
// Can flip it around and let distribution do all the work.

distributions {
  main {
    if (isEnterpriseProduct) {
      baseName = 'tib-compute'
    } else {
      baseName = 'snappydata'
    }
    contents {
      from { snappyProductDir }
    }
  }
}

ospackage {
  packageName = distributions.main.baseName
  version = version
  release = '1'
  os = LINUX

  maintainer = vendorName
  packageDescription = productName +
      ', the Spark Database. Stream - Transact - Analyze - Predict all in one cluster'
  summary = productName + ' Installer'

  user = 'snappydata'
  permissionGroup = 'snappydata'

  from(snappyProductDir) {
    into '/opt/' + packageName
  }

  if (rootProject.hasProperty('enablePublish')) {
    signingKeyId = rootProject.property('signing.keyId')
    signingKeyPassphrase = rootProject.property('signing.password')
    signingKeyRingFile = file(rootProject.property('signing.secretKeyRingFile'))
  }

  link('/usr/sbin/snappy-start-all.sh', "/opt/${packageName}/sbin/snappy-start-all.sh")
  link('/usr/sbin/snappy-stop-all.sh', "/opt/${packageName}/sbin/snappy-stop-all.sh")
  link('/usr/sbin/snappy-status-all.sh', "/opt/${packageName}/sbin/snappy-status-all.sh")
  link('/usr/bin/snappy', "/opt/${packageName}/bin/snappy")
  link('/usr/bin/snappy-sql', "/opt/${packageName}/bin/snappy-sql")
  link('/usr/bin/snappy-job.sh', "/opt/${packageName}/bin/snappy-job.sh")
}

buildRpm {
  dependsOn ':packageVSD'
  if (rootProject.hasProperty('enablePublish')) {
    dependsOn ':packageZeppelinInterpreter'
  }
  requires('glibc')
  requires('bash')
  requires('perl')
  requires('curl')
  if (rootProject.hasProperty('hadoop-provided')) {
    classifier 'without_hadoop'
  }

  preInstall file('release/preInstallRpm.sh')
}

buildDeb {
  dependsOn ':packageVSD'
  if (rootProject.hasProperty('enablePublish')) {
    dependsOn ':packageZeppelinInterpreter'
  }
  requires('libc6')
  requires('bash')
  requires('perl')
  requires('curl')
  recommends('java8-sdk')
  if (rootProject.hasProperty('hadoop-provided')) {
    classifier 'without-hadoop'
  }

  preInstall file('release/preInstallDeb.sh')
}

distTar {
  // archiveName = 'TIB_compute-ce_' + version + '_' + osFamilyName + '.tar.gz'
  if (isEnterpriseProduct) {
    archiveName = 'TIB_compute_' + version + '_' + osFamilyName + '.tar.gz'
  } else {
    classifier 'bin'
  }
  dependsOn product
  // also package VSD
  dependsOn ':packageVSD'
  if (rootProject.hasProperty('enablePublish')) {
    dependsOn ':packageZeppelinInterpreter'
  }
  compression = Compression.GZIP
  extension = 'tar.gz'
  if (rootProject.hasProperty('hadoop-provided')) {
    classifier 'without-hadoop-bin'
  }
}

distZip {
  // archiveName = 'TIB_compute-ce_' + version + '_' + osFamilyName + '.zip'
  if (isEnterpriseProduct) {
    archiveName = 'TIB_compute_' + version + '_' + osFamilyName + '.zip'
  } else {
    classifier 'bin'
  }
  dependsOn product
  // also package VSD
  dependsOn ':packageVSD'
  if (rootProject.hasProperty('enablePublish')) {
    dependsOn ':packageZeppelinInterpreter'
  }
  if (rootProject.hasProperty('hadoop-provided')) {
    classifier 'without-hadoop-bin'
  }
}

// disable distZip by default
assemble.dependsOn.clear()
assemble.dependsOn product, distTar

task distRpm {
  dependsOn product
  dependsOn buildRpm
}

task distDeb {
  dependsOn product
  dependsOn buildDeb
}

task jdbcJar {
  dependsOn ":snappy-jdbc_${scalaBinaryVersion}:shadowJar"

  doLast {
    def jdbcProject = project(":snappy-jdbc_${scalaBinaryVersion}")
    String jdbcName = "snappydata-jdbc_${scalaBinaryVersion}-${version}.jar"
    if (isEnterpriseProduct) {
      jdbcName = "TIB_compute-jdbc-${scalaBinaryVersion}_${version}.jar"
    }
    // copy the snappy-jdbc shadow jar into distributions
    copy {
      from jdbcProject.shadowJar.destinationDir
      into "${rootProject.buildDir}/distributions"
      include jdbcProject.shadowJar.archiveName
      rename { filename -> jdbcName }
    }
  }
}

String connectorProjectName = ":compatibility:spark${sparkConnectorVersion}_${scalaBinaryVersion}"

task copyShadowJars {
  dependsOn jdbcJar
  dependsOn connectorProjectName + ':shadowJar'

  doLast {
<<<<<<< HEAD
    def connectorProject = project(connectorProjectName)
    String connectorName = "snappydata-spark${sparkConnectorVersion}_${scalaBinaryVersion}-${version}.jar"
=======
    def coreProject = project(":snappy-core_${scalaBinaryVersion}")
    String coreName = "snappydata-core_${scalaBinaryVersion}-${version}.jar"
    if (isEnterpriseProduct) {
      coreName = "TIB_compute-core-${scalaBinaryVersion}_${version}.jar"
    }
>>>>>>> 4a9f54e7
    copy {
      from connectorProject.shadowJar.destinationDir
      into "${rootProject.buildDir}/distributions"
      include connectorProject.shadowJar.archiveName
      rename { filename -> connectorName }
    }
  }
}

task distInstallers {
  dependsOn product
  dependsOn buildRpm
  dependsOn buildDeb
}

// use the task below to prepare final release bits
task distProduct {
  dependsOn product, distTar, distZip dependsOn distInstallers
  dependsOn copyShadowJars
}

task generateSources {
  dependsOn ':snappy-spark:generateSources', ':snappy-store:generateSources'
  // copy all resource files into build classes path because new versions of IDEA
  // do not include separate resources path in CLASSPATH if output path has been customized
  doLast {
    subprojects.collect { proj ->
      String resourcesDir = proj.sourceSets.main.output.resourcesDir
      if (file(resourcesDir).exists()) {
        def projOutDir = file("${proj.projectDir}/src/main/scala").exists()
          ? "${proj.sourceSets.main.java.outputDir}/../../scala/main"
          : proj.sourceSets.main.java.outputDir
        copy {
          from resourcesDir
          into projOutDir
        }
      }
      resourcesDir = proj.sourceSets.test.output.resourcesDir
      if (file(resourcesDir).exists()) {
        def projOutDir = file("${proj.projectDir}/src/test/scala").exists()
          ? "${proj.sourceSets.test.java.outputDir}/../../scala/test"
          : proj.sourceSets.test.java.outputDir
        copy {
          from resourcesDir
          into projOutDir
        }
      }
    }
  }
}

task cleanAll {
  dependsOn getTasksByName('clean', true).collect { it.path }
}
task buildAll {
  dependsOn getTasksByName('assemble', true).collect { it.path }
  dependsOn getTasksByName('product', true).collect { it.path }
  dependsOn getTasksByName('testClasses', true).collect { it.path }
  mustRunAfter cleanAll
}
task buildDtests {
  dependsOn "snappy-dtests_${scalaBinaryVersion}:buildDtests"
}
task checkAll {
  dependsOn ':snappy-spark:scalaStyle'
  if (rootProject.hasProperty('store')) {
    dependsOn ':snappy-store:check'
  }
  dependsOn ":snappy-core_${scalaBinaryVersion}:check"
  if (rootProject.hasProperty('spark')) {
    dependsOn ':snappy-spark:check'
  }
  dependsOn ":snappy-cluster_${scalaBinaryVersion}:check"
  dependsOn ":snappy-examples_${scalaBinaryVersion}:check"
  if (!rootProject.hasProperty('aqp.skip') && hasAqpProject && isEnterpriseProduct) {
    dependsOn ":snappy-aqp_${scalaBinaryVersion}:check"
  }
  if (!rootProject.hasProperty('connectors.skip') && hasGemFireConnectorProject && isEnterpriseProduct) {
    dependsOn ":gemfire-connector:check"
  }
  if (!rootProject.hasProperty('smoke.skip')) {
    dependsOn buildDtests, ":snappy-dtests_${scalaBinaryVersion}:check"
  }
  if (!rootProject.hasProperty('compatibility.skip')) {
    dependsOn ":snappy-compatibility-tests_${scalaBinaryVersion}:check"
  }
  mustRunAfter buildAll
}
task allReports(type: TestReport) {
  description 'Combines the test reports.'
  dependsOn cleanAllReports
  destinationDir = file("${testResultsBase}/combined-reports")
  mustRunAfter checkAll
}
gradle.taskGraph.whenReady { graph ->
  tasks.getByName('allReports').reportOn rootProject.subprojects.collect{ it.tasks.withType(Test) }.flatten()
}

def writeProperties(def parent, def name, def comment, def propsMap) {
  parent.exists() || parent.mkdirs()
  def writer = new File(parent, name).newWriter()
  def props = new Properties()
  propsMap.each { k, v -> props.setProperty(k, v.toString()) }
  try {
    props.store(writer, comment.toString())
    writer.flush()
  } finally {
    writer.close()
  }
}

int getLast(includeTestFiles, pattern) {
  includeTestFiles.findLastIndexOf {
    File f -> f.name.indexOf(pattern) >= 0
  }
}

task packageZeppelinInterpreter { doLast {
  String zeppelinInterpreterJarName = "snappydata-zeppelin_${scalaBinaryVersion}-${zeppelinInterpreterVersion}.jar"
  String zeppelinInterpreterDir = System.env.ZEPPELIN_INTERPRETER_DIR

  if (zeppelinInterpreterDir == null || zeppelinInterpreterDir.length() == 0) {
    zeppelinInterpreterDir = "${projectDir}/../zeppelin-interpreter"
  }

  String zeppelinInterpreterLibDir = "${zeppelinInterpreterDir}/build-artifacts/libs"
  if (file(zeppelinInterpreterDir).canWrite()) {
    exec {
      executable "${zeppelinInterpreterDir}/gradlew"
      workingDir = zeppelinInterpreterDir
      args "clean", "product", "distTar", "-PenablePublish"
    }
    println ''
    println "Copying Zeppelin Interpreter jar from ${zeppelinInterpreterLibDir} to ${snappyProductDir}/jars"
    println ''
    copy {
      from "${zeppelinInterpreterLibDir}"
      into "${snappyProductDir}/jars"
      include "${zeppelinInterpreterJarName}"
    }
  } else {
    println "Skipping including Zeppelin Interpreter jar due to unwritable ${zeppelinInterpreterDir}"
  }
} }

task packagePulse { doLast {
  String pulseWarName = "pulse-${pulseVersion}.war"
  String pulseDir = System.env.PULSEDIR

  if (pulseDir == null || pulseDir.length() == 0) {
    pulseDir = "${projectDir}/../pulse"
  }

  String pulseDistDir = "${pulseDir}/build-artifacts/linux/dist"
  if (file(pulseDir).canWrite()) {
    exec {
      executable "${pulseDir}/build.sh"
      workingDir = pulseDir
      args 'clean', 'build-all'
    }
    delete "${snappyProductDir}/jars/pulse.war"
    println ''
    println "Copying Pulse war from ${pulseDistDir} to ${snappyProductDir}/jars"
    println ''
    copy {
      from "${pulseDir}/build-artifacts/linux/dist"
      into "${snappyProductDir}/jars"
      include "${pulseWarName}"
      rename { filename -> 'pulse.war' }
    }
  } else {
    println "Skipping Pulse due to unwritable ${pulseDir}"
  }
} }

task packageVSD { doLast {
  String thirdparty = System.env.THIRDPARTYDIR
  String vsdDir = ''

  if (thirdparty == null || thirdparty.length() == 0) {
    vsdDir = "${projectDir}/../thirdparty/vsd"
  } else {
    vsdDir = "${thirdparty}/vsd"
  }

  String vsdDistDir = "${vsdDir}/70/vsd"
  if (file(vsdDistDir).canWrite()) {
    println ''
    println "Copying VSD from ${vsdDistDir} to ${snappyProductDir}/vsd"
    println ''
    delete "${snappyProductDir}/vsd"
    copy {
      from vsdDistDir
      into "${snappyProductDir}/vsd"
    }
  } else {
    println "Skipping VSD due to unwritable ${vsdDistDir}"
  }
} }

task sparkPackage {
  dependsOn ":snappy-core_${scalaBinaryVersion}:sparkPackage"
}

packagePulse.mustRunAfter product
packageVSD.mustRunAfter product
packageZeppelinInterpreter.mustRunAfter product

distTar.mustRunAfter clean, cleanAll, product
distZip.mustRunAfter clean, cleanAll, product
distRpm.mustRunAfter clean, cleanAll, product
distDeb.mustRunAfter clean, cleanAll, product
distInstallers.mustRunAfter clean, cleanAll, product, distRpm, distDeb
distProduct.mustRunAfter clean, cleanAll, product

task deleteDocsDir(type: Delete) {
  delete "${rootProject.buildDir}/docs"
}

task docs(type: ScalaDoc) {
  apply plugin: 'scala'

  scalaDocOptions.additionalParameters = [ '-J-Xmx7g', '-J-XX:ReservedCodeCacheSize=512m', '-J-Djava.net.preferIPv4Stack=true' ]

  dependsOn deleteDocsDir
  Set<String> allSource = []
  def docProjects = rootProject.subprojects.collectMany { project ->
    if ((project.plugins.hasPlugin('scala') || project.plugins.hasPlugin('java')) &&
            // skip gemfire-connector
            !project.path.contains('gemfire-connector') &&
            // jobserver depends on Apache Spark 1.5.x which causes conflicts
            !project.path.contains('snappy-store') &&
            !project.name.contains('jobserver') &&
            // below three will get filtered with the snappy-store path check itself
            // but still keeping it as when we would remove the snappy-store path filter
            // still the below three sub prejects should not be built.
            !project.name.contains('jgroups') &&
            !project.name.contains('gemfire-examples') &&
            !project.name.contains('trove') &&
            !project.name.contains('kafka') &&
            !project.name.contains('encoders') &&
            // exclude tests
            !project.name.contains('tests')) {
      allSource.addAll(project.sourceSets.main.allJava.findAll {
        !it.getPath().matches('.*/internal/.*') && !it.getPath().contains('com/gemstone/gemfire/cache/operations/')
      })

      if (project.plugins.hasPlugin('scala')) {
        allSource.addAll(project.sourceSets.main.allScala.findAll {
          !it.getPath().matches('.*org/apache/spark/sql/execution/joins/HashedRelation.*') &&
          !it.getPath().matches('.*org/apache/spark/sql/execution/debug/package.*') &&
          !it.getPath().matches('.*org/apache/spark/sql/store/CodeGeneration.*')
        })
      }
      [ project ]
    } else []
  }
  source = allSource
  classpath = files(docProjects.collect { project ->
   project.sourceSets.main.compileClasspath
  })
  destinationDir = file("${rootProject.buildDir}/docs")
}
task publishDocs(type:Exec) {
  dependsOn docs
  //on linux
  commandLine './publish-site.sh'
}

// It runs test script from product dir. Hence if running the target individually make sure
// to run product target first
task checkPython(type:Exec) {
  String wdir = "${testResultsBase}/python"
  delete wdir
  file(wdir).mkdirs()
  workingDir  wdir
  copy {
    from "${rootDir}/python/pyspark/test_supprt"
    into wdir
  }
  environment 'PYTHONPATH', "${snappyProductDir}/python/lib/py4j-0.10.4-src.zip:${snappyProductDir}/python"
  environment 'SPARK_HOME', "${snappyProductDir}"
  commandLine 'python', '-u', "${rootDir}/python/run-snappy-tests.py"
}

task precheckin {
  dependsOn cleanAll, buildAll, checkAll, allReports, docs
}

if (rootProject.hasProperty('trackBuildTime') ) {
  buildtimetracker {
    reporters {
      summary {
            ordered false
            threshold 5000
            barstyle "unicode"
      }
    }
  }
}

// log build output to buildOutput.log in addition to console output

def buildOutput = new File("${rootDir}/buildOutput.log")
// delete build output file if it has become large
if (buildOutput.length() > 1000000) {
  delete buildOutput
}
def gradleLogger = new org.gradle.api.logging.StandardOutputListener() {
  void onOutput(CharSequence output) {
    buildOutput << output
  }
}
def loggerService = gradle.services.get(LoggingOutputInternal)
loggerService.addStandardOutputListener(gradleLogger)
loggerService.addStandardErrorListener(gradleLogger)

println()
println('-------------------------------------------------')
println("Starting new build on ${buildDate}")
println('-------------------------------------------------')
println()<|MERGE_RESOLUTION|>--- conflicted
+++ resolved
@@ -108,18 +108,12 @@
     scalaBinaryVersion = '2.11'
     scalaVersion = scalaBinaryVersion + '.8'
     sparkVersion = '2.1.1'
-<<<<<<< HEAD
     sparkConnectorVersion = rootProject.hasProperty('spark.connector.version')
         ? rootProject.property('spark.connector.version') : sparkVersion
-    snappySparkVersion = '2.1.1.4'
+    snappySparkVersion = '2.1.1.6'
 
     sparkConnectorDistName = "spark-${sparkConnectorVersion}-bin-hadoop2.7"
-    sparkCurrentVersion = '2.4.0'
-=======
-    snappySparkVersion = '2.1.1.6'
-    sparkDistName = "spark-${sparkVersion}-bin-hadoop2.7"
-    sparkCurrentVersion = '2.3.2'
->>>>>>> 4a9f54e7
+    sparkCurrentVersion = '2.4.3'
     sparkCurrentDistName = "spark-${sparkCurrentVersion}-bin-hadoop2.7"
     log4jVersion = '1.2.17'
     slf4jVersion = '1.7.25'
@@ -150,6 +144,7 @@
     jodaTimeVersion = '2.10.1'
     slickVersion = '2.1.0'
     h2Version = '1.3.176'
+    commonsCollectionsVersion = '3.2.2'
     commonsIoVersion = '2.6'
     commonsPoolVersion = '1.6'
     dbcpVersion = '1.4'
@@ -1276,16 +1271,11 @@
   dependsOn connectorProjectName + ':shadowJar'
 
   doLast {
-<<<<<<< HEAD
     def connectorProject = project(connectorProjectName)
     String connectorName = "snappydata-spark${sparkConnectorVersion}_${scalaBinaryVersion}-${version}.jar"
-=======
-    def coreProject = project(":snappy-core_${scalaBinaryVersion}")
-    String coreName = "snappydata-core_${scalaBinaryVersion}-${version}.jar"
     if (isEnterpriseProduct) {
-      coreName = "TIB_compute-core-${scalaBinaryVersion}_${version}.jar"
-    }
->>>>>>> 4a9f54e7
+      connectorName = "TIB_compute-spark-${sparkConnectorVersion}_${scalaBinaryVersion}-${version}.jar"
+    }
     copy {
       from connectorProject.shadowJar.destinationDir
       into "${rootProject.buildDir}/distributions"
