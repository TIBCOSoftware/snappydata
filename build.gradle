import groovy.json.JsonSlurper

apply plugin: 'wrapper'
apply plugin: 'distribution'

if (JavaVersion.current().isJava8Compatible()) {
  allprojects {
    tasks.withType(Javadoc) {
      options.addStringOption('Xdoclint:none', '-quiet')
    }
  }
}

buildscript {
  repositories {
    maven { url "https://plugins.gradle.org/m2" }
    jcenter()
    maven { url "https://oss.sonatype.org/content/repositories/staging" }
  }
  dependencies {
    classpath 'io.snappydata:gradle-scalatest:0.13-1'
    classpath 'org.github.ngbinh.scalastyle:gradle-scalastyle-plugin_2.10:0.8.2'
    classpath 'com.github.jengelman.gradle.plugins:shadow:1.2.3'
  }
}

allprojects {
  // We want to see all test results.  This is equivalent to setting --continue
  // on the command line.
  gradle.startParameter.continueOnFailure = true

  repositories {
    jcenter()
    maven { url "https://oss.sonatype.org/content/repositories/snapshots" }
    maven { url "http://repository.snappydata.io:8089/repository/internal" }
    maven { url "http://repository.snappydata.io:8089/repository/snapshots" }
    maven { url "https://repository.apache.org/content/repositories/releases" }
    maven { url "https://repository.jboss.org/nexus/content/repositories/releases" }
    maven { url "https://repo.eclipse.org/content/repositories/paho-releases" }
    maven { url "https://repository.cloudera.com/artifactory/cloudera-repos" }
    maven { url "https://oss.sonatype.org/content/repositories/orgspark-project-1113" }
    maven { url "http://repository.mapr.com/maven" }
    maven { url "https://repo.spring.io/libs-release" }
    maven { url "http://maven.twttr.com" }
    maven { url "http://repository.apache.org/snapshots" }
    maven {url  "https://dl.bintray.com/spark-packages/maven"}
  }

  apply plugin: 'java'
  apply plugin: 'maven'
  apply plugin: 'scalaStyle'
  apply plugin: 'idea'
  apply plugin: 'eclipse'

  group = 'io.snappydata'
  version = '0.5.1'

  // apply compiler options
  tasks.withType(JavaCompile) {
    options.encoding = 'UTF-8'
    options.incremental = true
    options.compilerArgs << '-Xlint:-serial,-path,-deprecation,-unchecked,-rawtypes'
    options.compilerArgs << '-XDignore.symbol.file'
    options.fork = true
    options.forkOptions.executable = 'javac'
  }
  tasks.withType(ScalaCompile) {
    // scalaCompileOptions.optimize = true
    scalaCompileOptions.useAnt = false
    scalaCompileOptions.deprecation = false
    scalaCompileOptions.additionalParameters = [ '-feature' ]
    options.encoding = 'UTF-8'
  }

  javadoc.options.charSet = 'UTF-8'

  gradle.taskGraph.whenReady( { graph ->
    tasks.withType(Tar).each { tar ->
      tar.compression = Compression.GZIP
      tar.extension = 'tar.gz'
    }
  })

  ext {
    productName = 'SnappyData'
    scalaBinaryVersion = '2.10'
    scalaVersion = scalaBinaryVersion + '.6'
    sparkVersion = '1.6.1'
    snappySparkVersion = '1.6.2-4'
    sparkDistName = "spark-${sparkVersion}-bin-hadoop2.4"
    log4jVersion = '1.2.17'
    slf4jVersion = '1.7.12'
    junitVersion = '4.11'
    hadoopVersion = '2.4.1'
<<<<<<< HEAD
    jettyVersion = '9.2.16.v20160414'
    gemfireXDVersion = '1.5.0-SNAPSHOT'
=======
    jettyVersion = '8.1.14.v20131031'
    snappyStoreVersion = '1.5.0'
>>>>>>> 92d1ef8c
    pulseVersion     = '1.5.0'
    buildFlags = ''
    createdBy = System.getProperty("user.name")
    osArch = System.getProperty('os.arch')
    osName = org.gradle.internal.os.OperatingSystem.current()
    osVersion = System.getProperty('os.version')
    buildDate = new Date().format('yyyy-MM-dd HH:mm:ss Z')
    buildNumber = new Date().format('MMddyy')
    jdkVersion = System.getProperty('java.version')

    gitCmd = "git --git-dir=${rootDir}/.git --work-tree=${rootDir}"
    gitBranch = "${gitCmd} rev-parse --abbrev-ref HEAD".execute().text.trim()
    commitId = "${gitCmd} rev-parse HEAD".execute().text.trim()
    sourceDate = "${gitCmd} log -n 1 --format=%ai".execute().text.trim()
  }

  if (!buildRoot.isEmpty()) {
    buildDir = new File(buildRoot, 'scala-' + scalaBinaryVersion + '/' +  project.path.replace(':', '/'))
  } else {
    // default output directory like in sbt/maven
    buildDir = 'build-artifacts/scala-' + scalaBinaryVersion
  }

  ext {
    testResultsBase = "${rootProject.buildDir}/tests/snappy"
    snappyProductDir = "${rootProject.buildDir}/snappy"
    sparkDistDir = "${rootProject.projectDir}/dist"
    sparkProductDir = "${sparkDistDir}/${sparkDistName}"
  }
}

def getProcessId() {
  def name = java.lang.management.ManagementFactory.getRuntimeMXBean().getName()
  return name[0..name.indexOf("@") - 1]
}

def getStackTrace(def t) {
  java.io.StringWriter sw = new java.io.StringWriter()
  java.io.PrintWriter pw = new java.io.PrintWriter(sw)
  org.codehaus.groovy.runtime.StackTraceUtils.sanitize(t).printStackTrace(pw)
  return sw.toString()
}

// Skip snappy-spark, snappy-aqp and spark-jobserver that have their own
// scalaStyle configuration. Skip snappy-store that will not use it.
configure(subprojects.findAll {!(it.name ==~ /snappy-spark.*/ ||
      it.name ==~ /snappy-store.*/ ||
      it.name ==~ /snappy-aqp.*/ ||
      it.name ==~ /spark-jobserver.*/)}) {
  scalaStyle {
    configLocation = "${rootProject.projectDir}/scalastyle-config.xml"
    inputEncoding = 'UTF-8'
    outputEncoding = 'UTF-8'
    outputFile = "${buildDir}/scalastyle-output.xml"
    includeTestSourceDirectory = false
    source = 'src/main/scala'
    testSource = 'src/test/scala'
    failOnViolation = true
    failOnWarning = false
  }
}

def cleanIntermediateFiles(def projectName) {
  def projDir = "${project(projectName).projectDir}"
  delete "${projDir}/metastore_db"
  delete "${projDir}/warehouse"
  delete "${projDir}/datadictionary"
  delete fileTree(projDir) {
    include 'BACKUPGFXD-DEFAULT-DISKSTORE**', 'locator*.dat'
  }
}
task cleanScalaTest << {
  def workingDir = "${testResultsBase}/scalatest"
  delete workingDir
  file(workingDir).mkdirs()
}
task cleanJUnit << {
  def workingDir = "${testResultsBase}/junit"
  delete workingDir
  file(workingDir).mkdirs()
}
task cleanDUnit << {
  def workingDir = "${testResultsBase}/dunit"
  delete workingDir
  file(workingDir).mkdirs()
  // clean spark cluster directories
  delete "${snappyProductDir}/work", "${snappyProductDir}/logs"
  delete "${sparkProductDir}/work", "${sparkProductDir}/logs"
}
task cleanAllReports << {
  def workingDir = "${testResultsBase}/combined-reports"
  delete workingDir
  file(workingDir).mkdirs()
}
task cleanQuickstart << {
  def workingDir = "${testResultsBase}/quickstart"
  delete workingDir
  file(workingDir).mkdirs()
}

task publishDocs(type:Exec) {
  dependsOn ':snappy-cluster_' + scalaBinaryVersion + ':docs'
  //on linux
  commandLine './publish-site.sh'
}

subprojects {
  // the run task for a selected sub-project
  task run(type:JavaExec) {
    if (!project.hasProperty('mainClass')) {
      main = 'io.snappydata.app.SparkSQLTest'
    } else {
      main = mainClass
    }
    if (project.hasProperty('params')) {
      args = params.split(",") as List
    }
    classpath = sourceSets.main.runtimeClasspath + sourceSets.test.runtimeClasspath
    jvmArgs '-Xmx2g', '-XX:MaxPermSize=512m'
  }

  task scalaTest(type: Test) {
    actions = [ new com.github.maiflai.ScalaTestAction() ]
    // top-level default is single process run since scalatest does not
    // spawn separate JVMs
    maxParallelForks = 1
    maxHeapSize '4g'
    jvmArgs '-XX:+HeapDumpOnOutOfMemoryError','-XX:+UseConcMarkSweepGC', '-XX:+CMSClassUnloadingEnabled',  '-XX:MaxPermSize=512m', '-ea'
    testLogging.exceptionFormat = 'full'

    List<String> suites = []
    extensions.add(com.github.maiflai.ScalaTestAction.SUITES, suites)
    extensions.add('suite', { String name -> suites.add(name) } )
    extensions.add('suites', { String... name -> suites.addAll(name) } )

    def result = new StringBuilder()
    extensions.add(com.github.maiflai.ScalaTestAction.TESTRESULT, result)
    extensions.add('testResult', { String name -> result.append(name) } )

    def output = new StringBuilder()
    extensions.add(com.github.maiflai.ScalaTestAction.TESTOUTPUT, output)
    extensions.add('testOutput', { String name -> output.append(name) } )

    def errorOutput = new StringBuilder()
    extensions.add(com.github.maiflai.ScalaTestAction.TESTERROR, errorOutput)
    extensions.add('testError', { String name -> errorOutput.append(name) } )

    // running a single scala suite
    if (rootProject.hasProperty('singleSuite')) {
      suite singleSuite
    }
    workingDir = "${testResultsBase}/scalatest"

    testResult '/dev/tty'
    testOutput "${workingDir}/output.txt"
    testError "${workingDir}/error.txt"
    binResultsDir = file("${workingDir}/binary/${project.name}")
    reports.html.destination = file("${workingDir}/html/${project.name}")
    reports.junitXml.destination = file(workingDir)
  }
  test {
    maxParallelForks = (2 * Runtime.getRuntime().availableProcessors())
    maxHeapSize '2g'
    jvmArgs '-XX:+HeapDumpOnOutOfMemoryError','-XX:+UseConcMarkSweepGC', '-XX:+CMSClassUnloadingEnabled',  '-XX:MaxPermSize=384m', '-ea'
    testLogging.exceptionFormat = 'full'

    include '**/*.class'
    exclude '**/*DUnitTest.class'
    exclude '**/*TestBase.class'

    workingDir = "${testResultsBase}/junit"

    binResultsDir = file("${workingDir}/binary/${project.name}")
    reports.html.destination = file("${workingDir}/html/${project.name}")
    reports.junitXml.destination = file(workingDir)
  }
  task dunitTest(type: Test) {
    dependsOn ':cleanDUnit'
    dependsOn ':product'
    maxParallelForks = 1
    minHeapSize '128m'
    maxHeapSize '1g'

    jvmArgs = ['-XX:+HeapDumpOnOutOfMemoryError', '-XX:MaxPermSize=384m', '-XX:+UseParNewGC', '-XX:+UseConcMarkSweepGC', '-XX:CMSInitiatingOccupancyFraction=50', '-XX:+CMSClassUnloadingEnabled', '-ea']

    include '**/*DUnitTest.class'
    exclude '**/*Suite.class'

    workingDir = "${testResultsBase}/dunit"

    binResultsDir = file("${workingDir}/binary/${project.name}")
    reports.html.destination = file("${workingDir}/html/${project.name}")
    reports.junitXml.destination = file(workingDir)

    systemProperties 'java.net.preferIPv4Stack': 'true',
                     'SNAPPY_HOME': snappyProductDir
  }

  gradle.taskGraph.whenReady({ graph ->
    tasks.withType(Jar).each { pack ->
      if (pack.name == 'packageTests') {
        pack.from(pack.project.sourceSets.test.output.classesDir, sourceSets.test.resources.srcDirs)
      }
    }
    tasks.withType(Test).each { test ->
      test.configure {

        def logLevel = System.getProperty('logLevel')
        if (logLevel != null && logLevel.length() > 0) {
          systemProperties 'gemfire.log-level'           : logLevel,
                           'logLevel'                    : logLevel
        }
        logLevel = System.getProperty('securityLogLevel')
        if (logLevel != null && logLevel.length() > 0) {
          systemProperties 'gemfire.security-log-level'  : logLevel,
                           'securityLogLevel'            : logLevel
        }

        environment 'SNAPPY_HOME': snappyProductDir,
          'APACHE_SPARK_HOME': sparkProductDir,
          'SNAPPY_DIST_CLASSPATH': "${sourceSets.test.runtimeClasspath.asPath}"

        def eol = System.getProperty('line.separator')
        beforeTest { desc ->
          def now = new Date().format('yyyy-MM-dd HH:mm:ss.SSS Z')
          def progress = new File(workingDir, "progress.txt")
          def output = new File(workingDir, "output.txt")
          progress << "${now} Starting test ${desc.className} ${desc.name}${eol}"
          output << "${now} STARTING TEST ${desc.className} ${desc.name}${eol}${eol}"
        }
        onOutput { desc, event ->
          def output = new File(workingDir, "output.txt")
          def msg = event.message
          if (event.destination.toString() == 'StdErr') {
            msg = msg.replace("\n", "\n[error]  ")
          }
          output << msg
        }
        afterTest { desc, result ->
          def now = new Date().format('yyyy-MM-dd HH:mm:ss.SSS Z')
          def progress = new File(workingDir, "progress.txt")
          def output = new File(workingDir, "output.txt")
          progress << "${now} Completed test ${desc.className} ${desc.name} with result: ${result.resultType}${eol}"
          output << "${eol}${now} COMPLETED TEST ${desc.className} ${desc.name} with result: ${result.resultType}${eol}${eol}"
          result.exceptions.each { t ->
            progress << "  EXCEPTION: ${getStackTrace(t)}${eol}"
            output << "${getStackTrace(t)}${eol}"
          }
        }
      }
    }
  })

  // apply default manifest
  if (rootProject.hasProperty('enablePublish')) {
    createdBy = "SnappyData Build Team"
  }
  jar {
    manifest {
      attributes(
        "Manifest-Version"  : "1.0",
        "Created-By"        : createdBy,
        "Title"             : rootProject.name,
        "Version"           : version,
        "Vendor"            : "SnappyData, Inc."
      )
    }
  }

  configurations {
    provided {
      description 'a dependency that is provided externally at runtime'
      visible true
    }

    testOutput {
      extendsFrom testCompile
      description 'a dependency that exposes test artifacts'
    }
    /*
    all {
      resolutionStrategy {
        // fail eagerly on version conflict (includes transitive dependencies)
        // e.g. multiple different versions of the same dependency (group and name are equal)
        failOnVersionConflict()
      }
    }
    */
  }

  task packageTests(type: Jar, dependsOn: testClasses) {
    description 'Assembles a jar archive of test classes.'
    classifier = 'tests'
  }
  artifacts {
    testOutput packageTests
  }

  idea {
    module {
      scopes.PROVIDED.plus += [ configurations.provided ]
    }
  }

  sourceSets {
    main.compileClasspath += configurations.provided
    main.runtimeClasspath -= configurations.provided
    test.compileClasspath += configurations.provided
    test.runtimeClasspath += configurations.provided
  }

  javadoc.classpath += configurations.provided

  dependencies {
    compile 'log4j:log4j:' + log4jVersion
    compile 'org.slf4j:slf4j-api:' + slf4jVersion
    compile 'org.slf4j:slf4j-log4j12:' + slf4jVersion

    testCompile "junit:junit:${junitVersion}"
  }
}

// maven publish tasks
subprojects {

  apply plugin: 'signing'

  task packageSources(type: Jar, dependsOn: classes) {
    classifier = 'sources'
    from sourceSets.main.allSource
  }
  task packageDocs(type: Jar, dependsOn: javadoc) {
    classifier = 'javadoc'
    from javadoc
  }
  if (rootProject.hasProperty('enablePublish')) {
    signing {
      sign configurations.archives
    }

    uploadArchives {
      repositories {
        mavenDeployer {
          beforeDeployment { MavenDeployment deployment -> signing.signPom(deployment) }

          repository(url: "https://oss.sonatype.org/service/local/staging/deploy/maven2/") {
            authentication(userName: ossrhUsername, password: ossrhPassword)
          }
          snapshotRepository(url: "https://oss.sonatype.org/content/repositories/snapshots/") {
            authentication(userName: ossrhUsername, password: ossrhPassword)
          }

          pom.project {
            name 'SnappyData'
            packaging 'jar'
            // optionally artifactId can be defined here
            description 'SnappyData distributed data store and execution engine'
            url 'http://www.snappydata.io'

            scm {
              connection 'scm:git:https://github.com/SnappyDataInc/snappydata.git'
              developerConnection 'scm:git:https://github.com/SnappyDataInc/snappydata.git'
              url 'https://github.com/SnappyDataInc/snappydata'
            }

            licenses {
              license {
                name 'The Apache License, Version 2.0'
                url 'http://www.apache.org/licenses/LICENSE-2.0.txt'
              }
            }

            developers {
              developer {
                id 'smenon'
                name 'Sudhir Menon'
                email 'smenon@snappydata.io'
              }
            }
          }
        }
      }
    }
  }
}

task publishLocal {
  dependsOn subprojects.findAll { p -> p.name != 'gemfirexd-native' &&
    p.name != 'gemfirexd-prebuild' &&
    p.name != 'gemfirexd' }.collect {
      it.getTasksByName('install', false).collect { it.path }
  }
}

task publishMaven {
  dependsOn subprojects.findAll { p -> p.name != 'gemfirexd-native' &&
    p.name != 'gemfirexd-prebuild' &&
    p.name != 'snappy-store' && p.name != 'gemfirexd' }.collect {
      it.getTasksByName('uploadArchives', false).collect { it.path }
  }
}


task generateSources {
  dependsOn ':snappy-spark:snappy-spark-streaming-flume-sink_' + scalaBinaryVersion + ':generateAvroJava'
  dependsOn ':snappy-store:generateSources'
}

task product {
  dependsOn ":snappy-core_${scalaBinaryVersion}:shadowJar"
  dependsOn ":snappy-cluster_${scalaBinaryVersion}:shadowJar"
  dependsOn ":snappy-examples_${scalaBinaryVersion}:jar"

  if (new File(rootDir, 'aqp/build.gradle').exists()) {
    dependsOn ":snappy-aqp_${scalaBinaryVersion}:jar"
  }

  doFirst {
    delete snappyProductDir
    file("${snappyProductDir}/lib").mkdirs()
  }
  doLast {
    // create the RELEASE file
    def release = file("${snappyProductDir}/RELEASE")
    def gitCommitId = "git rev-parse HEAD".execute().text.trim()
    release << "SnappyData ${project.version} ${gitCommitId} built for Hadoop $hadoopVersion\n"
    release << "Build flags: ${buildFlags}\n"

    // copy LICENSE, README.md and doc files
    copy {
      from projectDir
      into snappyProductDir
      include 'LICENSE'
      include 'README.md'
    }
    copy {
      from "${projectDir}/docs"
      into "${snappyProductDir}/docs"
    }

    def coreProject = project(":snappy-core_${scalaBinaryVersion}")
    def clusterProject = project(":snappy-cluster_${scalaBinaryVersion}")
    def examplesProject = project(":snappy-examples_${scalaBinaryVersion}")
    def coreName = "snappydata-core_${scalaBinaryVersion}-${version}.jar"
    def baseName = 'snappydata-assembly'
    def archiveName = "${baseName}_${scalaBinaryVersion}-${version}-hadoop${hadoopVersion}.jar"
    def exampleArchiveName = "quickstart-${version}.jar"
    // first copy the snappy-core shadow jar
    copy {
      from("${coreProject.buildDir}/libs")
      into "${rootProject.buildDir}/distributions"
      include "${coreProject.shadowJar.archiveName}"
      rename { filename -> coreName }
    }
    // next the full product starting with snappy-cluster shadow jar
    copy {
      from("${clusterProject.buildDir}/libs")
      into "${snappyProductDir}/lib"
      include "${clusterProject.shadowJar.archiveName}"
      rename { filename -> archiveName }
    }
    // copy datanucleus jars specifically since they don't work as part of fat jar
    // copy bin, sbin, data etc from spark
    if (new File(rootDir, 'spark/build.gradle').exists()) {
      copy {
        from project(":snappy-spark:snappy-spark-hive_${scalaBinaryVersion}").configurations.runtime.filter {
          it.getName().contains('datanucleus')
        }
        into "${snappyProductDir}/lib"
      }
      copy {
        from "${project(':snappy-spark').projectDir}/bin"
        into "${snappyProductDir}/bin"
      }
      copy {
        from "${project(':snappy-spark').projectDir}/sbin"
        into "${snappyProductDir}/sbin"
      }
      copy {
        from "${project(':snappy-spark').projectDir}/conf"
        into "${snappyProductDir}/conf"
      }
      copy {
        from "${project(':snappy-spark').projectDir}/python"
        into "${snappyProductDir}/python"
      }
      copy {
        from "${rootDir}/python"
        into "${snappyProductDir}/python"
      }
      copy {
        from("${examplesProject.projectDir}/src/main/python")
        into  "${snappyProductDir}/python/examples"
      }
      copy {
        from "${project(':snappy-spark').projectDir}/data"
        into "${snappyProductDir}/data"
      }

      def sparkR = "${project(':snappy-spark').projectDir}/R/lib/SparkR"
      if (file(sparkR).exists()) {
        copy {
          from sparkR
          into "${snappyProductDir}/R/lib"
        }
      }
    } else {
      copy {
        from examplesProject.configurations.testRuntime.filter {
          it.getName().contains('datanucleus')
        }
        into "${snappyProductDir}/lib"
      }
      def snappySparkJar = examplesProject.configurations.testRuntime.findResult {
        it.getName().startsWith("snappy-spark-${snappySparkVersion}") ? it.getPath() : null
      }
      if (snappySparkJar != null) {
        copy {
          from zipTree(snappySparkJar)
          into snappyProductDir
          include 'bin/**'
          include 'sbin/**'
          include 'conf/**'
          include 'python/**'
          include 'data/**'
          include 'R/**'
        }
      }
    }
    if (new File(rootDir, 'store/build.gradle').exists()) {
      // copy snappy-store shared libraries for optimized JNI calls
      copy {
        from "${project(':snappy-store:gemfirexd-core').projectDir}/lib"
        into "${snappyProductDir}/lib"
      }
      copy {
        from "${project(':snappy-store:gemfirexd-core').projectDir}/../quickstart"
        into "${snappyProductDir}/quickstart/store"
        exclude '.git*'
      }
      // also copy the JDBC client jar separately
      def clientProject = project(':snappy-store:gemfirexd-client')
      copy {
        from clientProject.jar.destinationDir
        into "${snappyProductDir}/lib"
        include clientProject.jar.archiveName
      }
    }
    // copy AQP jar
    if (new File(rootDir, 'aqp/build.gradle').exists()) {
      def aqpProject = project(":snappy-aqp_${scalaBinaryVersion}")
      copy {
        from("${aqpProject.buildDir}/libs")
        into "${snappyProductDir}/lib"
        include "${aqpProject.jar.archiveName}"
      }
    } else {
      copy {
        from examplesProject.configurations.testRuntime.filter {
          it.getName().contains('snappy-aqp')
        }
        into "${snappyProductDir}/lib"
      }
    }
    copy {
      from "${examplesProject.buildDir}/libs"
      into "${snappyProductDir}/lib"
      include "${examplesProject.jar.archiveName}"
      rename { filename -> exampleArchiveName }
    }
    copy {
      from("${clusterProject.projectDir}/bin")
      into "${snappyProductDir}/bin"
    }
    copy {
      from("${clusterProject.projectDir}/sbin")
      into "${snappyProductDir}/sbin"
    }
    copy {
      from("${clusterProject.projectDir}/conf")
      into "${snappyProductDir}/conf"
    }
    copy {
      from("${examplesProject.projectDir}/quickstart")
      into "${snappyProductDir}/quickstart"
    }
    copy {
      from("${clusterProject.projectDir}/benchmark")
      into "${snappyProductDir}/benchmark"
    }
  }
}

if (rootProject.hasProperty('copyToDir')) {
  task copyProduct(type: Copy, dependsOn: product) {
    from snappyProductDir
    into copyToDir
  }
}

// TODO: right now just copying over the product contents.
// Can flip it around and let distribution do all the work.

distributions {
  main {
    baseName = 'snappydata'
    contents {
      from { snappyProductDir }
    }
  }
}
distTar {
  dependsOn product
  // also package pulse and VSD
  dependsOn ':packagePulse', ':packageVSD'
  classifier 'bin'
}
distZip {
  dependsOn product
  // also package pulse and VSD
  dependsOn ':packagePulse', ':packageVSD'
  classifier 'bin'
}

// use the task below to prepare final release bits
task distProduct {
  dependsOn product, distTar, distZip
}

def copyTestsCommonResources(def bdir) {
  def outdir = "${bdir}/resources/test"
  file(outdir).mkdirs()

  copy {
    from "${rootDir}/tests/common/src/main/resources"
    into outdir
  }
}

def runScript(def execName, def workDir, def param) {
  def stdout = new ByteArrayOutputStream()
  exec {
    executable "${execName}"
    workingDir = workDir
    args (param)
    standardOutput = stdout
    environment 'PYTHONPATH', "${snappyProductDir}/python/lib/py4j-0.9-src.zip:${snappyProductDir}/python"
  }
  return "$stdout"
}

def runSQLScript(def fileName, def workDir) {
  println("Executing ${fileName}")
  def queryoutput = runScript("${snappyProductDir}/bin/snappy-shell", workDir,
          ["run", "-file=${snappyProductDir}/quickstart/scripts/${fileName}"]);
  println "${queryoutput}"
  if (queryoutput.contains("ERROR") || queryoutput.contains("Failed")) {
    throw new GradleException("Failed to run ${fileName}")
  }
}
def writeToFile(def fileName) {
  new File("$fileName").withWriter { out ->
    out.println "localhost"
    out.println "localhost"
  }
}

def runSubmitQuery(def jobName, def appName, def workDir) {
  println "Running job $jobName"
  def exampleArchiveName = "quickstart-${version}.jar"
  def submitjobairline = runScript("${snappyProductDir}/bin/snappy-job.sh", workDir,
      ["submit", "--lead", "localhost:8090", "--app-name", appName + System.currentTimeMillis(),
       "--class", jobName, "--app-jar",
       "${snappyProductDir}/lib/${exampleArchiveName}"]);

  println "${submitjobairline}"

  def jsonStr = (submitjobairline.charAt(2) == '{') ? submitjobairline.substring(2) :
      submitjobairline.substring(4)
  def json = new JsonSlurper().parseText(jsonStr)
  def jobid = ""
  json.each {
    k, v ->
      if (k == "result") {
        if (v instanceof groovy.json.internal.LazyMap) {
          jobid = v.get("jobId")
        }
      }
  }

  def status = "RUNNING"
  while (status == "RUNNING") {
    Thread.sleep(3000)
    def statusjobairline = runScript("${snappyProductDir}/bin/snappy-job.sh",
        workDir, ["status", "--lead", "localhost:8090", "--job-id", "${jobid}"]);
    println "${statusjobairline}"

    def statusjson = new JsonSlurper().parseText("${statusjobairline}")
    statusjson.each {
      k, v ->
        if (k == "status") {
          println("Current status of job: " + v)
          status = v
        }
    }
  }
  if (status == "ERROR") {
    throw new GradleException("Failed to submit queries")
  }
}

task runQuickstart {
  dependsOn cleanQuickstart
  dependsOn product
  mustRunAfter 'buildAll'
  def exampleArchiveName = "quickstart-${version}.jar"
  def workingDir = "${testResultsBase}/quickstart"
  doLast {
    try {
      writeToFile("${snappyProductDir}/conf/servers")
      def startoutput = runScript("${snappyProductDir}/sbin/snappy-start-all.sh",
          workingDir, []);
      println "${startoutput}"
      if (!startoutput.contains("Distributed system now has 4 members")) {
        throw new GradleException("Failed to start Snappy cluster")
      }
      runSQLScript("create_and_load_column_table.sql", workingDir)

      runSQLScript("create_and_load_row_table.sql", workingDir)

      runSQLScript("create_and_load_sample_table.sql", workingDir)

      runSQLScript("status_queries.sql", workingDir)

      runSQLScript("olap_queries.sql", workingDir)

      runSQLScript("oltp_queries.sql", workingDir)

      runSQLScript("olap_queries.sql", workingDir)

      runSQLScript("olap_approx_queries.sql", workingDir)

      runSubmitQuery("io.snappydata.examples.CreateAndLoadAirlineDataJob",
          "createJob", workingDir)

      runSubmitQuery("io.snappydata.examples.AirlineDataJob",
          "processjob", workingDir)

      def startSparkResult = runScript("${snappyProductDir}/sbin/start-all.sh",
          workingDir, [])
      println "${startSparkResult}"

      def hostname = "hostname".execute().text.trim()
      def airlineappresult = runScript("${snappyProductDir}/bin/spark-submit", workingDir,
              ["--class", "io.snappydata.examples.AirlineDataSparkApp", "--master", "spark://${hostname}:7077",
               "--conf", "snappydata.store.locators=localhost:10334", "--conf", "spark.ui.port=4041",
               "${snappyProductDir}/lib/${exampleArchiveName}"]);

      println "${airlineappresult}"
      if (airlineappresult.toLowerCase().contains("exception")) {
        throw new GradleException("Failed to submit AirlineDataSparkApp")
      }

      def examplesdir = project(":snappy-examples_${scalaBinaryVersion}")

      def airlinepythonappresult = runScript("${snappyProductDir}/bin/spark-submit", workingDir,
          ["--master", "spark://${hostname}:7077", "--conf", "snappydata.store.locators=localhost:10334",
           "--conf", "spark.ui.port=4042", "${snappyProductDir}/python/examples/AirlineDataPythonApp.py"]);

      println "${airlinepythonappresult}"
      if (airlinepythonappresult.toLowerCase().contains("exception")) {
        throw new GradleException("Failed to submit airlinepythonappresult")
      }

    } finally {
      println runScript("${snappyProductDir}/sbin/snappy-stop-all.sh", workingDir, []);
      println runScript("${snappyProductDir}/sbin/stop-all.sh", workingDir, []);
      def conffile = new File("${snappyProductDir}/conf/servers")
      if (conffile.exists())
        conffile.delete()
    }
  }
}

task copyResourcesAll << {
  copyTestsCommonResources(project(":snappy-core_${scalaBinaryVersion}").buildDir)
  copyTestsCommonResources(project(":snappy-cluster_${scalaBinaryVersion}").buildDir)
  if (new File(rootDir, 'aqp/build.gradle').exists()) {
    copyTestsCommonResources(project(":snappy-aqp_${scalaBinaryVersion}").buildDir)
  }
}


task cleanAll {
  dependsOn getTasksByName('clean', true).collect { it.path }
}
task buildAll {
  dependsOn getTasksByName('assemble', true).collect { it.path }
  dependsOn getTasksByName('testClasses', true).collect { it.path }
  dependsOn distTar, distZip
  mustRunAfter cleanAll
}
task checkAll {
  dependsOn ":snappy-core_${scalaBinaryVersion}:check",
            ":snappy-cluster_${scalaBinaryVersion}:check"
  if (new File(rootDir, 'aqp/build.gradle').exists()) {
    dependsOn ":snappy-aqp_${scalaBinaryVersion}:check"
  }
  if (project.hasProperty('spark')) {
    dependsOn ':snappy-spark:check'
  }
  if (project.hasProperty('store')) {
    dependsOn ':snappy-store:check'
  }
  mustRunAfter buildAll
}
task allReports(type: TestReport) {
  description 'Combines the test reports.'
  dependsOn cleanAllReports
  destinationDir = file("${testResultsBase}/combined-reports")
  mustRunAfter checkAll
}
gradle.taskGraph.whenReady({ graph ->
  tasks.getByName('allReports').reportOn rootProject.subprojects.collect{ it.tasks.withType(Test) }.flatten()
})

def writeProperties(def parent, def name, def comment, def propsMap) {
  parent.exists() || parent.mkdirs()
  def writer = new File(parent, name).newWriter()
  def props = new Properties()
  propsMap.each { k, v -> props.setProperty(k, v.toString()) }
  try {
    props.store(writer, comment.toString())
    writer.flush()
  } finally {
    writer.close()
  }
}

task packagePulse << {
  String pulseWarName = "pulse-${pulseVersion}.war"
  String pulseDir = System.env.PULSEDIR

  if (pulseDir == null || pulseDir.length() == 0) {
    pulseDir = "${projectDir}/../pulse"
  }

  String pulseDistDir = "${pulseDir}/build-artifacts/linux/dist"
  if (file(pulseDistDir).canWrite()) {
    exec {
      executable "${pulseDir}/build.sh"
      workingDir = pulseDir
      args 'clean', 'build-all'
    }
    delete "${snappyProductDir}/lib/pulse.war"
    println ''
    println "Copying Pulse war from ${pulseDistDir} to ${snappyProductDir}/lib"
    println ''
    copy {
      from "${pulseDir}/build-artifacts/linux/dist"
      into "${snappyProductDir}/lib"
      include "${pulseWarName}"
      rename { filename -> "pulse.war" }
    }
  } else {
    println "Skipping Pulse due to unwritable ${pulseDistDir}"
  }
}

task packageVSD << {
  String thirdparty = System.env.THIRDPARTYDIR
  String vsdDir = ""

  if (thirdparty == null || thirdparty.length() == 0) {
    vsdDir = "${projectDir}/../thirdparty/vsd"
  } else {
    vsdDir = "${thirdparty}/vsd"
  }

  String vsdDistDir = "${vsdDir}/70/vsd"
  if (file(vsdDistDir).canWrite()) {
    println ''
    println "Copying VSD from ${vsdDistDir} to ${snappyProductDir}/vsd"
    println ''
    delete "${snappyProductDir}/vsd"
    copy {
      from vsdDistDir
      into "${snappyProductDir}/vsd"
    }
  } else {
    println "Skipping VSD due to unwritable ${vsdDistDir}"
  }
}

packagePulse.mustRunAfter product
packageVSD.mustRunAfter product

distTar.mustRunAfter clean, cleanAll
distZip.mustRunAfter clean, cleanAll
distProduct.mustRunAfter clean, cleanAll

task precheckin {
  dependsOn cleanAll, buildAll, checkAll, allReports, runQuickstart
  dependsOn ':snappy-spark:scalaStyle', ":snappy-cluster_${scalaBinaryVersion}:docs"
}<|MERGE_RESOLUTION|>--- conflicted
+++ resolved
@@ -13,14 +13,12 @@
 
 buildscript {
   repositories {
-    maven { url "https://plugins.gradle.org/m2" }
-    jcenter()
-    maven { url "https://oss.sonatype.org/content/repositories/staging" }
+    maven { url 'https://plugins.gradle.org/m2' }
+    mavenCentral()
   }
   dependencies {
     classpath 'io.snappydata:gradle-scalatest:0.13-1'
-    classpath 'org.github.ngbinh.scalastyle:gradle-scalastyle-plugin_2.10:0.8.2'
-    classpath 'com.github.jengelman.gradle.plugins:shadow:1.2.3'
+    classpath 'org.github.ngbinh.scalastyle:gradle-scalastyle-plugin_2.11:0.8.2'
   }
 }
 
@@ -30,20 +28,10 @@
   gradle.startParameter.continueOnFailure = true
 
   repositories {
-    jcenter()
-    maven { url "https://oss.sonatype.org/content/repositories/snapshots" }
-    maven { url "http://repository.snappydata.io:8089/repository/internal" }
-    maven { url "http://repository.snappydata.io:8089/repository/snapshots" }
-    maven { url "https://repository.apache.org/content/repositories/releases" }
-    maven { url "https://repository.jboss.org/nexus/content/repositories/releases" }
-    maven { url "https://repo.eclipse.org/content/repositories/paho-releases" }
-    maven { url "https://repository.cloudera.com/artifactory/cloudera-repos" }
-    maven { url "https://oss.sonatype.org/content/repositories/orgspark-project-1113" }
-    maven { url "http://repository.mapr.com/maven" }
-    maven { url "https://repo.spring.io/libs-release" }
-    maven { url "http://maven.twttr.com" }
-    maven { url "http://repository.apache.org/snapshots" }
-    maven {url  "https://dl.bintray.com/spark-packages/maven"}
+    mavenCentral()
+    maven { url 'http://repository.snappydata.io:8089/repository/internal' }
+    maven { url 'http://repository.snappydata.io:8089/repository/snapshots' }
+    maven { url 'https://app.camunda.com/nexus/content/repositories/public' }
   }
 
   apply plugin: 'java'
@@ -53,7 +41,7 @@
   apply plugin: 'eclipse'
 
   group = 'io.snappydata'
-  version = '0.5.1'
+  version = '0.6-1'
 
   // apply compiler options
   tasks.withType(JavaCompile) {
@@ -66,7 +54,7 @@
   }
   tasks.withType(ScalaCompile) {
     // scalaCompileOptions.optimize = true
-    scalaCompileOptions.useAnt = false
+    // scalaCompileOptions.useAnt = false
     scalaCompileOptions.deprecation = false
     scalaCompileOptions.additionalParameters = [ '-feature' ]
     options.encoding = 'UTF-8'
@@ -83,23 +71,21 @@
 
   ext {
     productName = 'SnappyData'
-    scalaBinaryVersion = '2.10'
-    scalaVersion = scalaBinaryVersion + '.6'
-    sparkVersion = '1.6.1'
-    snappySparkVersion = '1.6.2-4'
-    sparkDistName = "spark-${sparkVersion}-bin-hadoop2.4"
+    scalaBinaryVersion = '2.11'
+    scalaVersion = scalaBinaryVersion + '.8'
+    sparkVersion = '2.0.0'
+    snappySparkVersion = '2.0.1-1'
+    sparkDistName = "spark-${sparkVersion}-bin-hadoop2.7"
     log4jVersion = '1.2.17'
-    slf4jVersion = '1.7.12'
-    junitVersion = '4.11'
-    hadoopVersion = '2.4.1'
-<<<<<<< HEAD
+    slf4jVersion = '1.7.21'
+    junitVersion = '4.12'
+    hadoopVersion = '2.7.2'
+    sparkCSVVersion = '1.4.0'
+    scalatestVersion = '2.2.6'
     jettyVersion = '9.2.16.v20160414'
-    gemfireXDVersion = '1.5.0-SNAPSHOT'
-=======
-    jettyVersion = '8.1.14.v20131031'
+    pegdownVersion = '1.6.0'
     snappyStoreVersion = '1.5.0'
->>>>>>> 92d1ef8c
-    pulseVersion     = '1.5.0'
+    pulseVersion = '1.5.0'
     buildFlags = ''
     createdBy = System.getProperty("user.name")
     osArch = System.getProperty('os.arch')
@@ -503,49 +489,82 @@
 
 
 task generateSources {
-  dependsOn ':snappy-spark:snappy-spark-streaming-flume-sink_' + scalaBinaryVersion + ':generateAvroJava'
+  dependsOn ':snappy-spark:generateSources'
   dependsOn ':snappy-store:generateSources'
 }
 
-task product {
+task product(type: Zip) {
   dependsOn ":snappy-core_${scalaBinaryVersion}:shadowJar"
-  dependsOn ":snappy-cluster_${scalaBinaryVersion}:shadowJar"
   dependsOn ":snappy-examples_${scalaBinaryVersion}:jar"
+  dependsOn ":snappy-spark:snappy-spark-assembly_${scalaBinaryVersion}:product"
 
   if (new File(rootDir, 'aqp/build.gradle').exists()) {
     dependsOn ":snappy-aqp_${scalaBinaryVersion}:jar"
   }
 
+  // create snappydata+spark combined python zip
+  destinationDir = file("${snappyProductDir}/python/lib")
+  archiveName = 'pyspark.zip'
+  from("${project(':snappy-spark').projectDir}/python") {
+    include 'pyspark/**/*'
+  }
+  from("${rootDir}/python") {
+    include 'pyspark/**/*'
+  }
+
   doFirst {
-    delete snappyProductDir
-    file("${snappyProductDir}/lib").mkdirs()
+    // remove the spark pyspark.zip
+    delete "${snappyProductDir}/python/lib/pyspark.zip"
   }
   doLast {
-    // create the RELEASE file
-    def release = file("${snappyProductDir}/RELEASE")
-    def gitCommitId = "git rev-parse HEAD".execute().text.trim()
-    release << "SnappyData ${project.version} ${gitCommitId} built for Hadoop $hadoopVersion\n"
-    release << "Build flags: ${buildFlags}\n"
-
-    // copy LICENSE, README.md and doc files
-    copy {
-      from projectDir
-      into snappyProductDir
-      include 'LICENSE'
-      include 'README.md'
-    }
-    copy {
-      from "${projectDir}/docs"
-      into "${snappyProductDir}/docs"
-    }
-
     def coreProject = project(":snappy-core_${scalaBinaryVersion}")
     def clusterProject = project(":snappy-cluster_${scalaBinaryVersion}")
     def examplesProject = project(":snappy-examples_${scalaBinaryVersion}")
     def coreName = "snappydata-core_${scalaBinaryVersion}-${version}.jar"
-    def baseName = 'snappydata-assembly'
-    def archiveName = "${baseName}_${scalaBinaryVersion}-${version}-hadoop${hadoopVersion}.jar"
     def exampleArchiveName = "quickstart-${version}.jar"
+
+    // copy all runtime dependencies
+    copy {
+      from(clusterProject.configurations.runtime) {
+        // exclude antlr4 explicitly (runtime is still included)
+        // that gets pulled by antlr gradle plugin
+        exclude '**antlr4-4*.jar'
+        // exclude scalatest included by spark-tags
+        exclude '**scalatest*.jar'
+      }
+      into "${snappyProductDir}/jars"
+    }
+
+    // create the RELEASE file
+    def releaseFile = file("${snappyProductDir}/RELEASE")
+    String buildFlags = ""
+    if (rootProject.hasProperty('docker')) {
+      buildFlags += ' -Pdocker'
+    }
+    if (rootProject.hasProperty('ganglia')) {
+      buildFlags += ' -Pganglia'
+    }
+    String gitRevision = "${gitCmd} rev-parse --short HEAD".execute().text.trim()
+    if (gitRevision.length() > 0) {
+      gitRevision = " (git revision ${gitRevision})"
+    }
+
+    releaseFile.append("SnappyData ${version}${gitRevision} built for Hadoop ${hadoopVersion}\n")
+    releaseFile.append("Build flags:${buildFlags}\n")
+
+    // copy LICENSE, README.md and doc files
+    copy {
+      from projectDir
+      into snappyProductDir
+      include 'LICENSE'
+      include 'NOTICE'
+      include 'README.md'
+    }
+    copy {
+      from "${projectDir}/docs"
+      into "${snappyProductDir}/docs"
+    }
+
     // first copy the snappy-core shadow jar
     copy {
       from("${coreProject.buildDir}/libs")
@@ -554,85 +573,16 @@
       rename { filename -> coreName }
     }
     // next the full product starting with snappy-cluster shadow jar
-    copy {
-      from("${clusterProject.buildDir}/libs")
-      into "${snappyProductDir}/lib"
-      include "${clusterProject.shadowJar.archiveName}"
-      rename { filename -> archiveName }
-    }
-    // copy datanucleus jars specifically since they don't work as part of fat jar
-    // copy bin, sbin, data etc from spark
-    if (new File(rootDir, 'spark/build.gradle').exists()) {
-      copy {
-        from project(":snappy-spark:snappy-spark-hive_${scalaBinaryVersion}").configurations.runtime.filter {
-          it.getName().contains('datanucleus')
-        }
-        into "${snappyProductDir}/lib"
-      }
-      copy {
-        from "${project(':snappy-spark').projectDir}/bin"
-        into "${snappyProductDir}/bin"
-      }
-      copy {
-        from "${project(':snappy-spark').projectDir}/sbin"
-        into "${snappyProductDir}/sbin"
-      }
-      copy {
-        from "${project(':snappy-spark').projectDir}/conf"
-        into "${snappyProductDir}/conf"
-      }
-      copy {
-        from "${project(':snappy-spark').projectDir}/python"
-        into "${snappyProductDir}/python"
-      }
-      copy {
-        from "${rootDir}/python"
-        into "${snappyProductDir}/python"
-      }
-      copy {
-        from("${examplesProject.projectDir}/src/main/python")
-        into  "${snappyProductDir}/python/examples"
-      }
-      copy {
-        from "${project(':snappy-spark').projectDir}/data"
-        into "${snappyProductDir}/data"
-      }
-
-      def sparkR = "${project(':snappy-spark').projectDir}/R/lib/SparkR"
-      if (file(sparkR).exists()) {
-        copy {
-          from sparkR
-          into "${snappyProductDir}/R/lib"
-        }
-      }
-    } else {
-      copy {
-        from examplesProject.configurations.testRuntime.filter {
-          it.getName().contains('datanucleus')
-        }
-        into "${snappyProductDir}/lib"
-      }
-      def snappySparkJar = examplesProject.configurations.testRuntime.findResult {
-        it.getName().startsWith("snappy-spark-${snappySparkVersion}") ? it.getPath() : null
-      }
-      if (snappySparkJar != null) {
-        copy {
-          from zipTree(snappySparkJar)
-          into snappyProductDir
-          include 'bin/**'
-          include 'sbin/**'
-          include 'conf/**'
-          include 'python/**'
-          include 'data/**'
-          include 'R/**'
-        }
-      }
+    // Spark portions already copied in the assembly:product dependency
+    copy {
+      from("${examplesProject.projectDir}/src/main/python")
+      into "${snappyProductDir}/examples/python"
     }
     if (new File(rootDir, 'store/build.gradle').exists()) {
       // copy snappy-store shared libraries for optimized JNI calls
       copy {
         from "${project(':snappy-store:gemfirexd-core').projectDir}/lib"
-        into "${snappyProductDir}/lib"
+        into "${snappyProductDir}/jars"
       }
       copy {
         from "${project(':snappy-store:gemfirexd-core').projectDir}/../quickstart"
@@ -643,7 +593,7 @@
       def clientProject = project(':snappy-store:gemfirexd-client')
       copy {
         from clientProject.jar.destinationDir
-        into "${snappyProductDir}/lib"
+        into "${rootProject.buildDir}/distributions"
         include clientProject.jar.archiveName
       }
     }
@@ -652,7 +602,7 @@
       def aqpProject = project(":snappy-aqp_${scalaBinaryVersion}")
       copy {
         from("${aqpProject.buildDir}/libs")
-        into "${snappyProductDir}/lib"
+        into "${snappyProductDir}/jars"
         include "${aqpProject.jar.archiveName}"
       }
     } else {
@@ -660,12 +610,12 @@
         from examplesProject.configurations.testRuntime.filter {
           it.getName().contains('snappy-aqp')
         }
-        into "${snappyProductDir}/lib"
+        into "${snappyProductDir}/jars"
       }
     }
     copy {
       from "${examplesProject.buildDir}/libs"
-      into "${snappyProductDir}/lib"
+      into "${snappyProductDir}/examples/jars"
       include "${examplesProject.jar.archiveName}"
       rename { filename -> exampleArchiveName }
     }
@@ -772,7 +722,7 @@
   def submitjobairline = runScript("${snappyProductDir}/bin/snappy-job.sh", workDir,
       ["submit", "--lead", "localhost:8090", "--app-name", appName + System.currentTimeMillis(),
        "--class", jobName, "--app-jar",
-       "${snappyProductDir}/lib/${exampleArchiveName}"]);
+       "${snappyProductDir}/examples/jars/${exampleArchiveName}"]);
 
   println "${submitjobairline}"
 
@@ -855,7 +805,7 @@
       def airlineappresult = runScript("${snappyProductDir}/bin/spark-submit", workingDir,
               ["--class", "io.snappydata.examples.AirlineDataSparkApp", "--master", "spark://${hostname}:7077",
                "--conf", "snappydata.store.locators=localhost:10334", "--conf", "spark.ui.port=4041",
-               "${snappyProductDir}/lib/${exampleArchiveName}"]);
+               "${snappyProductDir}/examples/jars/${exampleArchiveName}"]);
 
       println "${airlineappresult}"
       if (airlineappresult.toLowerCase().contains("exception")) {
@@ -947,24 +897,24 @@
   }
 
   String pulseDistDir = "${pulseDir}/build-artifacts/linux/dist"
-  if (file(pulseDistDir).canWrite()) {
+  if (file(pulseDir).canWrite()) {
     exec {
       executable "${pulseDir}/build.sh"
       workingDir = pulseDir
       args 'clean', 'build-all'
     }
-    delete "${snappyProductDir}/lib/pulse.war"
+    delete "${snappyProductDir}/jars/pulse.war"
     println ''
-    println "Copying Pulse war from ${pulseDistDir} to ${snappyProductDir}/lib"
+    println "Copying Pulse war from ${pulseDistDir} to ${snappyProductDir}/jars"
     println ''
     copy {
       from "${pulseDir}/build-artifacts/linux/dist"
-      into "${snappyProductDir}/lib"
+      into "${snappyProductDir}/jars"
       include "${pulseWarName}"
-      rename { filename -> "pulse.war" }
+      rename { filename -> 'pulse.war' }
     }
   } else {
-    println "Skipping Pulse due to unwritable ${pulseDistDir}"
+    println "Skipping Pulse due to unwritable ${pulseDir}"
   }
 }
 
