/*
 * Copyright (c) 2016 SnappyData, Inc. All rights reserved.
 *
 * Licensed under the Apache License, Version 2.0 (the "License"); you
 * may not use this file except in compliance with the License. You
 * may obtain a copy of the License at
 *
 * http://www.apache.org/licenses/LICENSE-2.0
 *
 * Unless required by applicable law or agreed to in writing, software
 * distributed under the License is distributed on an "AS IS" BASIS,
 * WITHOUT WARRANTIES OR CONDITIONS OF ANY KIND, either express or
 * implied. See the License for the specific language governing
 * permissions and limitations under the License. See accompanying
 * LICENSE file.
 */

import groovy.json.JsonSlurper

apply plugin: 'wrapper'
apply plugin: 'distribution'

if (JavaVersion.current().isJava8Compatible()) {
  allprojects {
    tasks.withType(Javadoc) {
      options.addStringOption('Xdoclint:none', '-quiet')
    }
  }
}

buildscript {
  repositories {
    maven { url 'https://plugins.gradle.org/m2' }
    mavenCentral()
  }
  dependencies {
    classpath 'io.snappydata:gradle-scalatest:0.13-1'
    classpath 'org.github.ngbinh.scalastyle:gradle-scalastyle-plugin_2.11:0.8.2'
  }
}

allprojects {
  // We want to see all test results.  This is equivalent to setting --continue
  // on the command line.
  gradle.startParameter.continueOnFailure = true

  repositories {
    mavenCentral()
    maven { url 'http://repository.snappydata.io:8089/repository/internal' }
    maven { url 'http://repository.snappydata.io:8089/repository/snapshots' }
    maven { url 'https://app.camunda.com/nexus/content/repositories/public' }
  }

  apply plugin: 'java'
  apply plugin: 'maven'
  apply plugin: 'scalaStyle'
  apply plugin: 'idea'
  apply plugin: 'eclipse'

  group = 'io.snappydata'
<<<<<<< HEAD
  version = '0.6-1'
=======
  version = '0.5.2-SNAPSHOT'
>>>>>>> 033b4d14

  // apply compiler options
  tasks.withType(JavaCompile) {
    options.encoding = 'UTF-8'
    options.incremental = true
    options.compilerArgs << '-Xlint:-serial,-path,-deprecation,-unchecked,-rawtypes'
    options.compilerArgs << '-XDignore.symbol.file'
    options.fork = true
    options.forkOptions.executable = 'javac'
  }
  tasks.withType(ScalaCompile) {
    // scalaCompileOptions.optimize = true
    // scalaCompileOptions.useAnt = false
    scalaCompileOptions.deprecation = false
    scalaCompileOptions.additionalParameters = [ '-feature' ]
    options.encoding = 'UTF-8'
  }

  javadoc.options.charSet = 'UTF-8'

  gradle.taskGraph.whenReady( { graph ->
    tasks.withType(Tar).each { tar ->
      tar.compression = Compression.GZIP
      tar.extension = 'tar.gz'
    }
  })

  ext {
    productName = 'SnappyData'
<<<<<<< HEAD
    scalaBinaryVersion = '2.11'
    scalaVersion = scalaBinaryVersion + '.8'
    sparkVersion = '2.0.0'
    snappySparkVersion = '2.0.1-1'
    sparkDistName = "spark-${sparkVersion}-bin-hadoop2.7"
    log4jVersion = '1.2.17'
    slf4jVersion = '1.7.21'
    junitVersion = '4.12'
    hadoopVersion = '2.7.2'
    sparkCSVVersion = '1.4.0'
    scalatestVersion = '2.2.6'
    jettyVersion = '9.2.16.v20160414'
    guavaVersion = '14.0.1'
    derbyVersion = '10.12.1.1'
    pegdownVersion = '1.6.0'
    snappyStoreVersion = '1.5.0'
    pulseVersion = '1.5.0'
=======
    scalaBinaryVersion = '2.10'
    scalaVersion = scalaBinaryVersion + '.6'
    sparkVersion = '1.6.1'
    snappySparkVersion = '1.6.2-6'
    sparkDistName = "spark-${sparkVersion}-bin-hadoop2.4"
    log4jVersion = '1.2.17'
    slf4jVersion = '1.7.12'
    junitVersion = '4.11'
    hadoopVersion = '2.4.1'
    jettyVersion = '8.1.14.v20131031'
    snappyStoreVersion = '1.5.1-SNAPSHOT'
    pulseVersion     = '1.5.0'
>>>>>>> 033b4d14
    buildFlags = ''
    createdBy = System.getProperty('user.name')
    osArch = System.getProperty('os.arch')
    osName = org.gradle.internal.os.OperatingSystem.current()
    osVersion = System.getProperty('os.version')
    buildDate = new Date().format('yyyy-MM-dd HH:mm:ss Z')
    buildNumber = new Date().format('MMddyy')
    jdkVersion = System.getProperty('java.version')

    gitCmd = "git --git-dir=${rootDir}/.git --work-tree=${rootDir}"
    gitBranch = "${gitCmd} rev-parse --abbrev-ref HEAD".execute().text.trim()
    commitId = "${gitCmd} rev-parse HEAD".execute().text.trim()
    sourceDate = "${gitCmd} log -n 1 --format=%ai".execute().text.trim()
  }

  if (!buildRoot.isEmpty()) {
    buildDir = new File(buildRoot, 'scala-' + scalaBinaryVersion + '/' +  project.path.replace(':', '/'))
  } else {
    // default output directory like in sbt/maven
    buildDir = 'build-artifacts/scala-' + scalaBinaryVersion
  }

  ext {
    testResultsBase = "${rootProject.buildDir}/tests/snappy"
    snappyProductDir = "${rootProject.buildDir}/snappy"
    sparkDistDir = "${rootProject.projectDir}/dist"
    sparkProductDir = "${sparkDistDir}/${sparkDistName}"
  }
}

def getProcessId() {
  String name = java.lang.management.ManagementFactory.getRuntimeMXBean().getName()
  return name[0..name.indexOf('@') - 1]
}

def getStackTrace(def t) {
  java.io.StringWriter sw = new java.io.StringWriter()
  java.io.PrintWriter pw = new java.io.PrintWriter(sw)
  org.codehaus.groovy.runtime.StackTraceUtils.sanitize(t).printStackTrace(pw)
  return sw.toString()
}

// Skip snappy-spark, snappy-aqp and spark-jobserver that have their own
// scalaStyle configuration. Skip snappy-store that will not use it.
configure(subprojects.findAll {!(it.name ==~ /snappy-spark.*/ ||
      it.name ==~ /snappy-store.*/ ||
      it.name ==~ /snappy-aqp.*/ ||
      it.name ==~ /spark-jobserver.*/)}) {
  scalaStyle {
    configLocation = "${rootProject.projectDir}/scalastyle-config.xml"
    inputEncoding = 'UTF-8'
    outputEncoding = 'UTF-8'
    outputFile = "${buildDir}/scalastyle-output.xml"
    includeTestSourceDirectory = false
    source = 'src/main/scala'
    testSource = 'src/test/scala'
    failOnViolation = true
    failOnWarning = false
  }
}

def cleanIntermediateFiles(def projectName) {
  def projDir = "${project(projectName).projectDir}"
  delete "${projDir}/metastore_db"
  delete "${projDir}/warehouse"
  delete "${projDir}/datadictionary"
  delete fileTree(projDir) {
    include 'BACKUPGFXD-DEFAULT-DISKSTORE**', 'locator*.dat'
  }
}
task cleanScalaTest << {
  String workingDir = "${testResultsBase}/scalatest"
  delete workingDir
  file(workingDir).mkdirs()
}
task cleanJUnit << {
  String workingDir = "${testResultsBase}/junit"
  delete workingDir
  file(workingDir).mkdirs()
}
task cleanDUnit << {
  String workingDir = "${testResultsBase}/dunit"
  delete workingDir
  file(workingDir).mkdirs()
  // clean spark cluster directories
  delete "${snappyProductDir}/work", "${snappyProductDir}/logs"
  delete "${sparkProductDir}/work", "${sparkProductDir}/logs"
}
task cleanAllReports << {
  String workingDir = "${testResultsBase}/combined-reports"
  delete workingDir
  file(workingDir).mkdirs()
}
task cleanQuickstart << {
  String workingDir = "${testResultsBase}/quickstart"
  delete workingDir
  file(workingDir).mkdirs()
}

task publishDocs(type:Exec) {
  dependsOn ':snappy-cluster_' + scalaBinaryVersion + ':docs'
  //on linux
  commandLine './publish-site.sh'
}

subprojects {
  // the run task for a selected sub-project
  task run(type:JavaExec) {
    if (!project.hasProperty('mainClass')) {
      main = 'io.snappydata.app.SparkSQLTest'
    } else {
      main = mainClass
    }
    if (project.hasProperty('params')) {
      args = params.split(',') as List
    }
    classpath = sourceSets.main.runtimeClasspath + sourceSets.test.runtimeClasspath
    jvmArgs '-Xmx2g', '-XX:MaxPermSize=512m'
  }

  task scalaTest(type: Test) {
    actions = [ new com.github.maiflai.ScalaTestAction() ]
    // top-level default is single process run since scalatest does not
    // spawn separate JVMs
    maxParallelForks = 1
    maxHeapSize '4g'
    jvmArgs '-XX:+HeapDumpOnOutOfMemoryError','-XX:+UseConcMarkSweepGC',
            '-XX:+CMSClassUnloadingEnabled',  '-XX:MaxPermSize=512m', '-ea'
    testLogging.exceptionFormat = 'full'

    List<String> suites = []
    extensions.add(com.github.maiflai.ScalaTestAction.SUITES, suites)
    extensions.add('suite', { String name -> suites.add(name) } )
    extensions.add('suites', { String... name -> suites.addAll(name) } )

    def result = new StringBuilder()
    extensions.add(com.github.maiflai.ScalaTestAction.TESTRESULT, result)
    extensions.add('testResult', { String name -> result.append(name) } )

    def output = new StringBuilder()
    extensions.add(com.github.maiflai.ScalaTestAction.TESTOUTPUT, output)
    extensions.add('testOutput', { String name -> output.append(name) } )

    def errorOutput = new StringBuilder()
    extensions.add(com.github.maiflai.ScalaTestAction.TESTERROR, errorOutput)
    extensions.add('testError', { String name -> errorOutput.append(name) } )

    // running a single scala suite
    if (rootProject.hasProperty('singleSuite')) {
      suite singleSuite
    }
    workingDir = "${testResultsBase}/scalatest"

    testResult '/dev/tty'
    testOutput "${workingDir}/output.txt"
    testError "${workingDir}/error.txt"
    binResultsDir = file("${workingDir}/binary/${project.name}")
    reports.html.destination = file("${workingDir}/html/${project.name}")
    reports.junitXml.destination = file(workingDir)
  }
  test {
    maxParallelForks = (2 * Runtime.getRuntime().availableProcessors())
    maxHeapSize '2g'
    jvmArgs '-XX:+HeapDumpOnOutOfMemoryError','-XX:+UseConcMarkSweepGC',
            '-XX:+CMSClassUnloadingEnabled', '-XX:MaxPermSize=384m', '-ea'
    testLogging.exceptionFormat = 'full'

    include '**/*.class'
    exclude '**/*DUnitTest.class'
    exclude '**/*TestBase.class'

    workingDir = "${testResultsBase}/junit"

    binResultsDir = file("${workingDir}/binary/${project.name}")
    reports.html.destination = file("${workingDir}/html/${project.name}")
    reports.junitXml.destination = file(workingDir)
  }
  task dunitTest(type: Test) {
    dependsOn ':cleanDUnit'
    dependsOn ':product'
    maxParallelForks = 1
    minHeapSize '128m'
    maxHeapSize '1g'

    jvmArgs = ['-XX:+HeapDumpOnOutOfMemoryError', '-XX:MaxPermSize=384m',
               '-XX:+UseParNewGC', '-XX:+UseConcMarkSweepGC',
               '-XX:CMSInitiatingOccupancyFraction=50',
               '-XX:+CMSClassUnloadingEnabled', '-ea']

    include '**/*DUnitTest.class'
    exclude '**/*Suite.class'

    workingDir = "${testResultsBase}/dunit"

    binResultsDir = file("${workingDir}/binary/${project.name}")
    reports.html.destination = file("${workingDir}/html/${project.name}")
    reports.junitXml.destination = file(workingDir)

    systemProperties 'java.net.preferIPv4Stack': 'true',
                     'SNAPPY_HOME': snappyProductDir
  }

  gradle.taskGraph.whenReady({ graph ->
    tasks.withType(Jar).each { pack ->
      if (pack.name == 'packageTests') {
        pack.from(pack.project.sourceSets.test.output.classesDir, sourceSets.test.resources.srcDirs)
      }
    }
    tasks.withType(Test).each { test ->
      test.configure {

        String logLevel = System.getProperty('logLevel')
        if (logLevel != null && logLevel.length() > 0) {
          systemProperties 'gemfire.log-level'           : logLevel,
                           'logLevel'                    : logLevel
        }
        logLevel = System.getProperty('securityLogLevel')
        if (logLevel != null && logLevel.length() > 0) {
          systemProperties 'gemfire.security-log-level'  : logLevel,
                           'securityLogLevel'            : logLevel
        }

        environment 'SNAPPY_HOME': snappyProductDir,
          'APACHE_SPARK_HOME': sparkProductDir,
          'SNAPPY_DIST_CLASSPATH': "${sourceSets.test.runtimeClasspath.asPath}"

        String eol = System.getProperty('line.separator')
        beforeTest { desc ->
          String now = new Date().format('yyyy-MM-dd HH:mm:ss.SSS Z')
          def progress = new File(workingDir, 'progress.txt')
          def output = new File(workingDir, 'output.txt')
          progress << "${now} Starting test ${desc.className} ${desc.name}${eol}"
          output << "${now} STARTING TEST ${desc.className} ${desc.name}${eol}${eol}"
        }
        onOutput { desc, event ->
          def output = new File(workingDir, 'output.txt')
          String msg = event.message
          if (event.destination.toString() == 'StdErr') {
            msg = msg.replace('\n', '\n[error]  ')
          }
          output << msg
        }
        afterTest { desc, result ->
          String now = new Date().format('yyyy-MM-dd HH:mm:ss.SSS Z')
          def progress = new File(workingDir, 'progress.txt')
          def output = new File(workingDir, 'output.txt')
          progress << "${now} Completed test ${desc.className} ${desc.name} with result: ${result.resultType}${eol}"
          output << "${eol}${now} COMPLETED TEST ${desc.className} ${desc.name} with result: ${result.resultType}${eol}${eol}"
          result.exceptions.each { t ->
            progress << "  EXCEPTION: ${getStackTrace(t)}${eol}"
            output << "${getStackTrace(t)}${eol}"
          }
        }
      }
    }
  })

  // apply default manifest
  if (rootProject.hasProperty('enablePublish')) {
    createdBy = 'SnappyData Build Team'
  }
  jar {
    manifest {
      attributes(
        'Manifest-Version'  : '1.0',
        'Created-By'        : createdBy,
        'Title'             : rootProject.name,
        'Version'           : version,
        'Vendor'            : 'SnappyData, Inc.'
      )
    }
  }

  configurations {
    provided {
      description 'a dependency that is provided externally at runtime'
      visible true
    }

    testOutput {
      extendsFrom testCompile
      description 'a dependency that exposes test artifacts'
    }
    /*
    all {
      resolutionStrategy {
        // fail eagerly on version conflict (includes transitive dependencies)
        // e.g. multiple different versions of the same dependency (group and name are equal)
        failOnVersionConflict()
      }
    }
    */
  }

  // force versions for some dependencies that get pulled multiple times
  configurations.all {
    resolutionStrategy.force "com.google.guava:guava:${guavaVersion}",
      "org.apache.derby:derby:${derbyVersion}",
      "org.apache.hadoop:hadoop-annotations:${hadoopVersion}",
      "org.apache.hadoop:hadoop-auth:${hadoopVersion}",
      "org.apache.hadoop:hadoop-client:${hadoopVersion}",
      "org.apache.hadoop:hadoop-common:${hadoopVersion}",
      "org.apache.hadoop:hadoop-hdfs:${hadoopVersion}",
      "org.apache.hadoop:hadoop-mapreduce-client-app:${hadoopVersion}",
      "org.apache.hadoop:hadoop-mapreduce-client-common:${hadoopVersion}",
      "org.apache.hadoop:hadoop-mapreduce-client-core:${hadoopVersion}",
      "org.apache.hadoop:hadoop-mapreduce-client-jobclient:${hadoopVersion}",
      "org.apache.hadoop:hadoop-mapreduce-client-shuffle:${hadoopVersion}",
      "org.apache.hadoop:hadoop-yarn-api:${hadoopVersion}",
      "org.apache.hadoop:hadoop-yarn-client:${hadoopVersion}",
      "org.apache.hadoop:hadoop-yarn-common:${hadoopVersion}",
      "org.apache.hadoop:hadoop-yarn-server-common:${hadoopVersion}",
      "org.apache.hadoop:hadoop-yarn-server-nodemanager:${hadoopVersion}",
      "org.apache.hadoop:hadoop-yarn-server-web-proxy:${hadoopVersion}"
  }

  task packageTests(type: Jar, dependsOn: testClasses) {
    description 'Assembles a jar archive of test classes.'
    classifier = 'tests'
  }
  artifacts {
    testOutput packageTests
  }

  idea {
    module {
      scopes.PROVIDED.plus += [ configurations.provided ]
    }
  }

  sourceSets {
    main.compileClasspath += configurations.provided
    main.runtimeClasspath -= configurations.provided
    test.compileClasspath += configurations.provided
    test.runtimeClasspath += configurations.provided
  }

  javadoc.classpath += configurations.provided

  dependencies {
    compile 'log4j:log4j:' + log4jVersion
    compile 'org.slf4j:slf4j-api:' + slf4jVersion
    compile 'org.slf4j:slf4j-log4j12:' + slf4jVersion

    testCompile "junit:junit:${junitVersion}"
  }
}

// maven publish tasks
subprojects {

  apply plugin: 'signing'

  task packageSources(type: Jar, dependsOn: classes) {
    classifier = 'sources'
    from sourceSets.main.allSource
  }
  task packageDocs(type: Jar, dependsOn: javadoc) {
    classifier = 'javadoc'
    from javadoc
  }
  if (rootProject.hasProperty('enablePublish')) {
    signing {
      sign configurations.archives
    }

    uploadArchives {
      repositories {
        mavenDeployer {
          beforeDeployment { MavenDeployment deployment -> signing.signPom(deployment) }

          repository(url: 'https://oss.sonatype.org/service/local/staging/deploy/maven2/') {
            authentication(userName: ossrhUsername, password: ossrhPassword)
          }
          snapshotRepository(url: 'https://oss.sonatype.org/content/repositories/snapshots/') {
            authentication(userName: ossrhUsername, password: ossrhPassword)
          }

          pom.project {
            name 'SnappyData'
            packaging 'jar'
            // optionally artifactId can be defined here
            description 'SnappyData distributed data store and execution engine'
            url 'http://www.snappydata.io'

            scm {
              connection 'scm:git:https://github.com/SnappyDataInc/snappydata.git'
              developerConnection 'scm:git:https://github.com/SnappyDataInc/snappydata.git'
              url 'https://github.com/SnappyDataInc/snappydata'
            }

            licenses {
              license {
                name 'The Apache License, Version 2.0'
                url 'http://www.apache.org/licenses/LICENSE-2.0.txt'
              }
            }

            developers {
              developer {
                id 'smenon'
                name 'Sudhir Menon'
                email 'smenon@snappydata.io'
              }
            }
          }
        }
      }
    }
  }
}

task publishLocal {
  dependsOn subprojects.findAll { p -> p.name != 'gemfirexd-native' &&
    p.name != 'gemfirexd-prebuild' &&
    p.name != 'gemfirexd' }.collect {
      it.getTasksByName('install', false).collect { it.path }
  }
}

task publishMaven {
  dependsOn subprojects.findAll { p -> p.name != 'gemfirexd-native' &&
    p.name != 'gemfirexd-prebuild' &&
    p.name != 'snappy-store' && p.name != 'gemfirexd' }.collect {
      it.getTasksByName('uploadArchives', false).collect { it.path }
  }
}


task generateSources {
  dependsOn ':snappy-spark:generateSources'
  dependsOn ':snappy-store:generateSources'
}

task product(type: Zip) {
  dependsOn ':snappy-store:gemfirexd-client:shadowJar'
  dependsOn ":snappy-core_${scalaBinaryVersion}:shadowJar"
  dependsOn ":snappy-cluster_${scalaBinaryVersion}:jar"
  dependsOn ":snappy-examples_${scalaBinaryVersion}:jar"
<<<<<<< HEAD
  dependsOn ":snappy-spark:snappy-spark-assembly_${scalaBinaryVersion}:product"

  def clusterProject = project(":snappy-cluster_${scalaBinaryVersion}")
  def targetProject = clusterProject
  def hasAQPProject = new File(rootDir, 'aqp/build.gradle').exists()

  if (hasAQPProject) {
=======
  dependsOn ":snappy-cluster_${scalaBinaryVersion}:generateSnappydataZeppelinInterpreterJar"
  if (new File(rootDir, 'aqp/build.gradle').exists()) {
>>>>>>> 033b4d14
    dependsOn ":snappy-aqp_${scalaBinaryVersion}:jar"
    targetProject = project(":snappy-aqp_${scalaBinaryVersion}")
  }

  // create snappydata+spark combined python zip
  destinationDir = file("${snappyProductDir}/python/lib")
  archiveName = 'pyspark.zip'
  from("${project(':snappy-spark').projectDir}/python") {
    include 'pyspark/**/*'
  }
  from("${rootDir}/python") {
    include 'pyspark/**/*'
  }

  doFirst {
    // remove the spark pyspark.zip
    delete "${snappyProductDir}/python/lib/pyspark.zip"
  }
  doLast {
    def coreProject = project(":snappy-core_${scalaBinaryVersion}")
    def examplesProject = project(":snappy-examples_${scalaBinaryVersion}")
    String coreName = "snappydata-core_${scalaBinaryVersion}-${version}.jar"
    String exampleArchiveName = "quickstart-${version}.jar"

    // copy all runtime dependencies of snappy-cluster, itself and AQP
    copy {
      from(targetProject.configurations.runtime) {
        // exclude antlr4 explicitly (runtime is still included)
        // that gets pulled by antlr gradle plugin
        exclude '**antlr4-4*.jar'
        // exclude scalatest included by spark-tags
        exclude '**scalatest*.jar'
      }
      from targetProject.jar.outputs
      into "${snappyProductDir}/jars"
    }

    // create the RELEASE file
    def releaseFile = file("${snappyProductDir}/RELEASE")
    String buildFlags = ''
    if (rootProject.hasProperty('docker')) {
      buildFlags += ' -Pdocker'
    }
    if (rootProject.hasProperty('ganglia')) {
      buildFlags += ' -Pganglia'
    }
    String gitRevision = "${gitCmd} rev-parse --short HEAD".execute().text.trim()
    if (gitRevision.length() > 0) {
      gitRevision = " (git revision ${gitRevision})"
    }

    releaseFile.append("SnappyData ${version}${gitRevision} built for Hadoop ${hadoopVersion}\n")
    releaseFile.append("Build flags:${buildFlags}\n")

    // copy LICENSE, README.md and doc files
    copy {
      from projectDir
      into snappyProductDir
      include 'LICENSE'
      include 'NOTICE'
      include 'README.md'
    }
    copy {
      from "${projectDir}/docs"
      into "${snappyProductDir}/docs"
    }

    // copy the snappy-core shadow jar
    copy {
      from("${coreProject.buildDir}/libs")
      into "${rootProject.buildDir}/distributions"
      include "${coreProject.shadowJar.archiveName}"
      rename { filename -> coreName }
    }
    // Next the remaining components of full product like examples etc
    // Spark portions already copied in the assembly:product dependency
    copy {
      from("${examplesProject.projectDir}/src/main/python")
      into "${snappyProductDir}/examples/python"
    }
    if (new File(rootDir, 'store/build.gradle').exists()) {
      // copy snappy-store shared libraries for optimized JNI calls
      copy {
        from "${project(':snappy-store:gemfirexd-core').projectDir}/lib"
        into "${snappyProductDir}/jars"
      }
      copy {
        from "${project(':snappy-store:gemfirexd-core').projectDir}/../quickstart"
        into "${snappyProductDir}/quickstart/store"
        exclude '.git*'
      }
      // also copy the JDBC client jar separately
      def clientProject = project(':snappy-store:gemfirexd-client')
      copy {
        from clientProject.shadowJar.destinationDir
        into "${rootProject.buildDir}/distributions"
        include clientProject.shadowJar.archiveName
      }
    }
    // copy AQP jar from maven repo if project not present
    if (!hasAQPProject) {
      copy {
        from examplesProject.configurations.testRuntime.filter {
          it.getName().contains('snappy-aqp')
        }
        into "${snappyProductDir}/jars"
      }
    }
    copy {
      from "${examplesProject.buildDir}/libs"
      into "${snappyProductDir}/examples/jars"
      include "${examplesProject.jar.archiveName}"
      rename { filename -> exampleArchiveName }
    }
    copy {
      from("${clusterProject.projectDir}/bin")
      into "${snappyProductDir}/bin"
    }
    copy {
      from("${clusterProject.projectDir}/sbin")
      into "${snappyProductDir}/sbin"
    }
    copy {
      from("${clusterProject.projectDir}/conf")
      into "${snappyProductDir}/conf"
    }
    copy {
      from("${examplesProject.projectDir}/quickstart")
      into "${snappyProductDir}/quickstart"
    }
    copy {
      from("${clusterProject.projectDir}/benchmark")
      into "${snappyProductDir}/benchmark"
    }
    copy {
      from("${clusterProject.projectDir}/ec2")
      into "${snappyProductDir}/ec2"
      exclude "deploy/home/ec2-user/snappydata/servers"
      exclude "deploy/home/ec2-user/snappydata/leads"
      exclude "deploy/home/ec2-user/snappydata/locators"
      exclude "deploy/home/ec2-user/snappydata/snappy-env.sh"
      exclude "lib"
    }
  }
}

if (rootProject.hasProperty('copyToDir')) {
  task copyProduct(type: Copy, dependsOn: product) {
    from snappyProductDir
    into copyToDir
  }
}

// TODO: right now just copying over the product contents.
// Can flip it around and let distribution do all the work.

distributions {
  main {
    baseName = 'snappydata'
    contents {
      from { snappyProductDir }
    }
  }
}
distTar {
  dependsOn product
  // also package pulse and VSD
  dependsOn ':packagePulse', ':packageVSD'
  classifier 'bin'
}
distZip {
  dependsOn product
  // also package pulse and VSD
  dependsOn ':packagePulse', ':packageVSD'
  classifier 'bin'
}

// use the task below to prepare final release bits
task distProduct {
  dependsOn product, distTar, distZip
}

def copyTestsCommonResources(def bdir) {
  String outdir = "${bdir}/resources/test"
  file(outdir).mkdirs()

  copy {
    from "${rootDir}/tests/common/src/main/resources"
    into outdir
  }
}

def runScript(def execName, def workDir, def param) {
  def stdout = new ByteArrayOutputStream()
  exec {
    executable "${execName}"
    workingDir = workDir
    args (param)
    standardOutput = stdout
    environment 'PYTHONPATH', "${snappyProductDir}/python/lib/py4j-0.9-src.zip:${snappyProductDir}/python"
  }
  return "${stdout}"
}

def runSQLScript(def fileName, def workDir) {
  println("Executing ${fileName}")
  String queryoutput = runScript("${snappyProductDir}/bin/snappy-shell", workDir,
          ['run', "-file=${snappyProductDir}/quickstart/scripts/${fileName}"])
  println queryoutput
  if (queryoutput.contains('ERROR') || queryoutput.contains('Failed')) {
    throw new GradleException("Failed to run ${fileName}")
  }
}
def writeToFile(def fileName) {
  new File("$fileName").withWriter { out ->
    out.println 'localhost'
    out.println 'localhost'
  }
}

def runSubmitQuery(def jobName, def appName, def workDir) {
  println "Running job ${jobName}"
  String exampleArchiveName = "quickstart-${version}.jar"
  String submitjobairline = runScript("${snappyProductDir}/bin/snappy-job.sh", workDir,
      ['submit', '--lead', 'localhost:8090', '--app-name', appName + System.currentTimeMillis(),
       '--class', jobName, '--app-jar',
       "${snappyProductDir}/examples/jars/${exampleArchiveName}"])

  println submitjobairline

  String jsonStr = (submitjobairline.charAt(2) == '{') ? submitjobairline.substring(2) :
      submitjobairline.substring(4)
  String json = new JsonSlurper().parseText(jsonStr)
  String jobid = ''
  json.each {
    k, v ->
      if (k == 'result') {
        if (v instanceof groovy.json.internal.LazyMap) {
          jobid = v.get('jobId')
        }
      }
  }

  String status = 'RUNNING'
  while (status == 'RUNNING') {
    Thread.sleep(3000)
    String statusjobairline = runScript("${snappyProductDir}/bin/snappy-job.sh",
        workDir, ['status', '--lead', 'localhost:8090', '--job-id', jobid])
    println statusjobairline

    String statusjson = new JsonSlurper().parseText(statusjobairline)
    statusjson.each {
      k, v ->
        if (k == 'status') {
          println('Current status of job: ' + v)
          status = v
        }
    }
  }
  if (status == 'ERROR') {
    throw new GradleException('Failed to submit queries')
  }
}

task runQuickstart {
  dependsOn cleanQuickstart
  dependsOn product
  mustRunAfter 'buildAll'
  def exampleArchiveName = "quickstart-${version}.jar"
  String workingDir = "${testResultsBase}/quickstart"
  doLast {
    try {
      writeToFile("${snappyProductDir}/conf/servers")
      String startoutput = runScript("${snappyProductDir}/sbin/snappy-start-all.sh",
          workingDir, [])
      println startoutput
      if (!startoutput.contains('Distributed system now has 4 members')) {
        throw new GradleException('Failed to start Snappy cluster')
      }
      runSQLScript('create_and_load_column_table.sql', workingDir)

      runSQLScript('create_and_load_row_table.sql', workingDir)

      runSQLScript('create_and_load_sample_table.sql', workingDir)

      runSQLScript('status_queries.sql', workingDir)

      runSQLScript('olap_queries.sql', workingDir)

      runSQLScript('oltp_queries.sql', workingDir)

      runSQLScript('olap_queries.sql', workingDir)

      runSQLScript('olap_approx_queries.sql', workingDir)

      runSubmitQuery('io.snappydata.examples.CreateAndLoadAirlineDataJob',
          'createJob', workingDir)

      runSubmitQuery('io.snappydata.examples.AirlineDataJob',
          'processjob', workingDir)

      String startSparkResult = runScript("${snappyProductDir}/sbin/start-all.sh",
          workingDir, [])
      println startSparkResult

      String hostname = 'hostname'.execute().text.trim()
      String airlineappresult = runScript("${snappyProductDir}/bin/spark-submit", workingDir,
              ['--class', 'io.snappydata.examples.AirlineDataSparkApp', '--master', "spark://${hostname}:7077",
               '--conf', 'snappydata.store.locators=localhost:10334', '--conf', 'spark.ui.port=4041',
               "${snappyProductDir}/examples/jars/${exampleArchiveName}"])

      println airlineappresult
      if (airlineappresult.toLowerCase().contains('exception')) {
        throw new GradleException('Failed to submit AirlineDataSparkApp')
      }

      def examplesdir = project(":snappy-examples_${scalaBinaryVersion}")

      String airlinepythonappresult = runScript("${snappyProductDir}/bin/spark-submit", workingDir,
          ['--master', "spark://${hostname}:7077", '--conf', 'snappydata.store.locators=localhost:10334',
           '--conf', 'spark.ui.port=4042', "${snappyProductDir}/python/examples/AirlineDataPythonApp.py"])

      println airlinepythonappresult
      if (airlinepythonappresult.toLowerCase().contains('exception')) {
        throw new GradleException('Failed to submit airlinepythonappresult')
      }

    } finally {
      println runScript("${snappyProductDir}/sbin/snappy-stop-all.sh", workingDir, [])
      println runScript("${snappyProductDir}/sbin/stop-all.sh", workingDir, [])
      def conffile = new File("${snappyProductDir}/conf/servers")
      if (conffile.exists())
        conffile.delete()
    }
  }
}

task copyResourcesAll << {
  copyTestsCommonResources(project(":snappy-core_${scalaBinaryVersion}").buildDir)
  copyTestsCommonResources(project(":snappy-cluster_${scalaBinaryVersion}").buildDir)
  if (new File(rootDir, 'aqp/build.gradle').exists()) {
    copyTestsCommonResources(project(":snappy-aqp_${scalaBinaryVersion}").buildDir)
  }
}


task cleanAll {
  dependsOn getTasksByName('clean', true).collect { it.path }
}
task buildAll {
  dependsOn getTasksByName('assemble', true).collect { it.path }
  dependsOn getTasksByName('testClasses', true).collect { it.path }
  dependsOn distTar, distZip
  mustRunAfter cleanAll
}
task checkAll {
  if (project.hasProperty('store')) {
    dependsOn ':snappy-store:check'
  }
  dependsOn ":snappy-core_${scalaBinaryVersion}:check"
  if (project.hasProperty('spark')) {
    dependsOn ':snappy-spark:check'
  }
  dependsOn ":snappy-cluster_${scalaBinaryVersion}:check"
  if (new File(rootDir, 'aqp/build.gradle').exists()) {
    dependsOn ":snappy-aqp_${scalaBinaryVersion}:check"
  }
  mustRunAfter buildAll
}
task allReports(type: TestReport) {
  description 'Combines the test reports.'
  dependsOn cleanAllReports
  destinationDir = file("${testResultsBase}/combined-reports")
  mustRunAfter checkAll
}
gradle.taskGraph.whenReady({ graph ->
  tasks.getByName('allReports').reportOn rootProject.subprojects.collect{ it.tasks.withType(Test) }.flatten()
})

def writeProperties(def parent, def name, def comment, def propsMap) {
  parent.exists() || parent.mkdirs()
  def writer = new File(parent, name).newWriter()
  def props = new Properties()
  propsMap.each { k, v -> props.setProperty(k, v.toString()) }
  try {
    props.store(writer, comment.toString())
    writer.flush()
  } finally {
    writer.close()
  }
}

task packagePulse << {
  String pulseWarName = "pulse-${pulseVersion}.war"
  String pulseDir = System.env.PULSEDIR

  if (pulseDir == null || pulseDir.length() == 0) {
    pulseDir = "${projectDir}/../pulse"
  }

  String pulseDistDir = "${pulseDir}/build-artifacts/linux/dist"
  if (file(pulseDir).canWrite()) {
    exec {
      executable "${pulseDir}/build.sh"
      workingDir = pulseDir
      args 'clean', 'build-all'
    }
    delete "${snappyProductDir}/jars/pulse.war"
    println ''
    println "Copying Pulse war from ${pulseDistDir} to ${snappyProductDir}/jars"
    println ''
    copy {
      from "${pulseDir}/build-artifacts/linux/dist"
      into "${snappyProductDir}/jars"
      include "${pulseWarName}"
      rename { filename -> 'pulse.war' }
    }
  } else {
    println "Skipping Pulse due to unwritable ${pulseDir}"
  }
}

task packageVSD << {
  String thirdparty = System.env.THIRDPARTYDIR
  String vsdDir = ''

  if (thirdparty == null || thirdparty.length() == 0) {
    vsdDir = "${projectDir}/../thirdparty/vsd"
  } else {
    vsdDir = "${thirdparty}/vsd"
  }

  String vsdDistDir = "${vsdDir}/70/vsd"
  if (file(vsdDistDir).canWrite()) {
    println ''
    println "Copying VSD from ${vsdDistDir} to ${snappyProductDir}/vsd"
    println ''
    delete "${snappyProductDir}/vsd"
    copy {
      from vsdDistDir
      into "${snappyProductDir}/vsd"
    }
  } else {
    println "Skipping VSD due to unwritable ${vsdDistDir}"
  }
}

task sparkPackage {
  dependsOn ":snappy-core_${scalaBinaryVersion}:sparkPackage"
}

packagePulse.mustRunAfter product
packageVSD.mustRunAfter product

distTar.mustRunAfter clean, cleanAll
distZip.mustRunAfter clean, cleanAll
distProduct.mustRunAfter clean, cleanAll

task precheckin {
  dependsOn cleanAll, buildAll, checkAll, allReports, runQuickstart
  dependsOn ':snappy-spark:scalaStyle', ":snappy-cluster_${scalaBinaryVersion}:docs"
}<|MERGE_RESOLUTION|>--- conflicted
+++ resolved
@@ -58,11 +58,7 @@
   apply plugin: 'eclipse'
 
   group = 'io.snappydata'
-<<<<<<< HEAD
-  version = '0.6-1'
-=======
-  version = '0.5.2-SNAPSHOT'
->>>>>>> 033b4d14
+  version = '0.6-SNAPSHOT'
 
   // apply compiler options
   tasks.withType(JavaCompile) {
@@ -92,7 +88,6 @@
 
   ext {
     productName = 'SnappyData'
-<<<<<<< HEAD
     scalaBinaryVersion = '2.11'
     scalaVersion = scalaBinaryVersion + '.8'
     sparkVersion = '2.0.0'
@@ -108,22 +103,8 @@
     guavaVersion = '14.0.1'
     derbyVersion = '10.12.1.1'
     pegdownVersion = '1.6.0'
-    snappyStoreVersion = '1.5.0'
+    snappyStoreVersion = '1.5.1-SNAPSHOT'
     pulseVersion = '1.5.0'
-=======
-    scalaBinaryVersion = '2.10'
-    scalaVersion = scalaBinaryVersion + '.6'
-    sparkVersion = '1.6.1'
-    snappySparkVersion = '1.6.2-6'
-    sparkDistName = "spark-${sparkVersion}-bin-hadoop2.4"
-    log4jVersion = '1.2.17'
-    slf4jVersion = '1.7.12'
-    junitVersion = '4.11'
-    hadoopVersion = '2.4.1'
-    jettyVersion = '8.1.14.v20131031'
-    snappyStoreVersion = '1.5.1-SNAPSHOT'
-    pulseVersion     = '1.5.0'
->>>>>>> 033b4d14
     buildFlags = ''
     createdBy = System.getProperty('user.name')
     osArch = System.getProperty('os.arch')
@@ -562,8 +543,8 @@
   dependsOn ':snappy-store:gemfirexd-client:shadowJar'
   dependsOn ":snappy-core_${scalaBinaryVersion}:shadowJar"
   dependsOn ":snappy-cluster_${scalaBinaryVersion}:jar"
+  dependsOn ":snappy-cluster_${scalaBinaryVersion}:generateSnappydataZeppelinInterpreterJar"
   dependsOn ":snappy-examples_${scalaBinaryVersion}:jar"
-<<<<<<< HEAD
   dependsOn ":snappy-spark:snappy-spark-assembly_${scalaBinaryVersion}:product"
 
   def clusterProject = project(":snappy-cluster_${scalaBinaryVersion}")
@@ -571,10 +552,6 @@
   def hasAQPProject = new File(rootDir, 'aqp/build.gradle').exists()
 
   if (hasAQPProject) {
-=======
-  dependsOn ":snappy-cluster_${scalaBinaryVersion}:generateSnappydataZeppelinInterpreterJar"
-  if (new File(rootDir, 'aqp/build.gradle').exists()) {
->>>>>>> 033b4d14
     dependsOn ":snappy-aqp_${scalaBinaryVersion}:jar"
     targetProject = project(":snappy-aqp_${scalaBinaryVersion}")
   }
@@ -939,9 +916,11 @@
     dependsOn ':snappy-spark:check'
   }
   dependsOn ":snappy-cluster_${scalaBinaryVersion}:check"
+  /* (TODO: will be enabled once AQP is fixed after Spark 2.0 merge)
   if (new File(rootDir, 'aqp/build.gradle').exists()) {
     dependsOn ":snappy-aqp_${scalaBinaryVersion}:check"
   }
+  */
   mustRunAfter buildAll
 }
 task allReports(type: TestReport) {
