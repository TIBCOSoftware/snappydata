--- conflicted
+++ resolved
@@ -299,12 +299,8 @@
 
 task product {
   dependsOn ":snappy-tools_${scalaBinaryVersion}:shadowJar"
-<<<<<<< HEAD
-
-=======
   dependsOn ':snappy-examples:jar'
-  
->>>>>>> 743e4ae3
+
   doFirst {
     delete snappyProductDir
     file("${snappyProductDir}/lib").mkdirs()
