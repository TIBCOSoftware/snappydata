## Building Snappy applications using Spark API

SnappyData bundles Spark and supports all the Spark APIs. You can create Object based RDDs and run transformations or use the higher level APIs(like Spark ML). All SnappyData managed tables are also accessible as DataFrame and the API extends Spark classes like SQLContext and DataFrames.  So, we recommend getting to know the [concepts in SparkSQL](http://spark.apache.org/docs/latest/sql-programming-guide.html#overview) and the [DataFrame API](http://spark.apache.org/docs/latest/sql-programming-guide.html#dataframes). And, you can store and manage arbitrary RDDs (or even Spark DataSets) through implicit or explicit transformation to a DataFrame. While, the complete SQL support is still evolving, the supported SQL is much richer than SparkSQL. The extension SQL supported by the SnappyStore can be referenced [here](rowAndColumnTables.md).

In Spark SQL, all tables are temporary and cannot be shared across different applications. While you can manage such temporary tables, SnappyData tables are automatically registered to a built-in persistent catalog. This is similar to how Spark SQL uses the Hive catalog to natively work with Hive clusters. Data in tables is primarily managed in-memory with one or more consistent copies across machines or racks, but, can also be reliably managed on disk. 


### SnappyContext
A [SnappyContext](http://snappydatainc.github.io/snappydata/apidocs/#org.apache.spark.sql.SnappyContext) is the main entry point for SnappyData extensions to Spark. A SnappyContext extends Spark's [SQLContext](http://spark.apache.org/docs/1.6.0/api/scala/index.html#org.apache.spark.sql.SQLContext) to work with Row and Column tables. Any DataFrame can be managed as SnappyData tables and any table can be accessed as a DataFrame. This is similar to [HiveContext](http://spark.apache.org/docs/1.6.0/api/scala/index.html#org.apache.spark.sql.hive.HiveContext) - integrates the SQLContext functionality with the Snappy store.


##### Using SnappyContext to create table and query data 
Here is an example to create a SnappyContext from SparkContext. 
```scala
  val conf = new org.apache.spark.SparkConf()
               .setAppName("ExampleTest")
               .setMaster("local[*]")

  val sc = new org.apache.spark.SparkContext(conf)
  // get the SnappyContext
  val snc = org.apache.spark.sql.SnappyContext(sc)
```

Create columnar tables using API. Other than `create`, `drop` table rest is all based on the Spark SQL Data Source APIs. 

```scala
  val props1 = Map("BUCKETS" -> "2")  // Number of partitions to use in the SnappyStore
  case class Data(COL1: Int, COL2: Int, COL3: Int)
  val data = Seq(Seq(1, 2, 3), Seq(7, 8, 9), Seq(9, 2, 3), Seq(4, 2, 3), Seq(5, 6, 7))
  val rdd = sc.parallelize(data, data.length).map(s => new Data(s(0), s(1), s(2)))

  val dataDF = snc.createDataFrame(rdd)

  // create a column table
  snc.dropTable("COLUMN_TABLE", ifExists = true)

  // "column" is the table format (that is row or column)
  // dataDF.schema provides the schema for table
  snc.createTable("COLUMN_TABLE", "column", dataDF.schema, props1)
  // append dataDF into the table
  dataDF.write.insertInto("COLUMN_TABLE")

  val results1 = snc.sql("SELECT * FROM COLUMN_TABLE")
  println("contents of column table are:")
  results1.foreach(println)

```

The optional BUCKETS attribute specifies the number of partitions or buckets to use. In SnappyStore, when data migrates between nodes (say if the cluster was expanded) a bucket is the smallest unit that can be moved around. For more details about the properties ('props1' map in above example) and createTable API refer to documentation for [row and column tables](rowAndColumnTables.md)

Create row tables using API, update the contents of row table

```scala
  // create a row format table called ROW_TABLE
  snc.dropTable("ROW_TABLE", ifExists = true)
  // "row" is the table format 
  // dataDF.schema provides the schema for table
  val props2 = Map.empty[String, String]
  snc.createTable("ROW_TABLE", "row", dataDF.schema, props2)

  // append dataDF into the data
  dataDF.write.insertInto("ROW_TABLE")

  val results2 = snc.sql("select * from ROW_TABLE")
  println("contents of row table are:")
  results2.foreach(println)

  // row tables can be mutated
  // for example update "ROW_TABLE" and set col3 to 99 where
  // criteria "col3 = 3" is true using update API
  snc.update("ROW_TABLE", "COL3 = 3", org.apache.spark.sql.Row(99), "COL3" )

  val results3 = snc.sql("SELECT * FROM ROW_TABLE")
  println("contents of row table are after setting col3 = 99 are:")
  results3.foreach(println)

  // update rows using sql update statement
  snc.sql("UPDATE ROW_TABLE SET COL1 = 100 WHERE COL3 = 99")
  val results4 = snc.sql("SELECT * FROM ROW_TABLE")
  println("contents of row table are after setting col1 = 100 are:")
  results4.foreach(println)
```


### Running Spark programs inside the database

> Note: Above simple example uses local mode(i.e. development mode) to create tables and update data. In the production environment, users will want to deploy the SnappyData system as a unified cluster (default cluster model that consists of servers that embed colocated Spark executors and Snappy stores, locators, and a job server enabled lead node) or as a split cluster (where Spark executors and Snappy stores form independent clusters). Refer to the  [deployment](deployment.md) chapter for all the supported deployment modes and the [configuration](configuration.md) chapter for configuring the cluster.

To create a job that can be submitted through the job server, the job must implement the _SnappySQLJob or SnappyStreamingJob_ trait. Your job will look like:
```scala
class SnappySampleJob implements SnappySQLJob {
  /** Snappy uses this as an entry point to execute Snappy jobs. **/
  def runJob(sc: SnappyContext, jobConfig: Config): Any

  /** SnappyData calls this function to validate the job input and reject invalid job requests **/
  def validate(sc: SnappyContext, config: Config): SparkJobValidation
}
```

```scala
class SnappyStreamingSampleJob implements SnappyStreamingJob {
  /** Snappy uses this as an entry point to execute Snappy jobs. **/
  def runJob(sc: SnappyStreamingContext, jobConfig: Config): Any

  /** SnappyData calls this function to validate the job input and reject invalid job requests **/
  def validate(sc: SnappyContext, config: Config): SparkJobValidation
}
```

> The _Job_ traits are simply extensions of the _SparkJob_ implemented by [Spark JobServer](https://github.com/spark-jobserver/spark-jobserver). 

• ```runJob``` contains the implementation of the Job. The [SnappyContext](http://snappydatainc.github.io/snappydata/apidocs/#org.apache.spark.sql.SnappyContext)/[SnappyStreamingContext](http://snappydatainc.github.io/snappydata/apidocs/#org.apache.spark.sql.streaming.SnappyStreamingContext) is managed by the SnappyData Leader (which runs an instance of Spark JobServer) and will be provided to the job through this method. This relieves the developer from the boiler-plate configuration management that comes with the creation of a Spark job and allows the Job Server to manage and re-use contexts.

• ```validate``` allows for an initial validation of the context and any provided configuration. If the context and configuration are OK to run the job, returning spark.jobserver.SparkJobValid will let the job execute, otherwise returning spark.jobserver.SparkJobInvalid(reason) prevents the job from running and provides means to convey the reason of failure. In this case, the call immediately returns an HTTP/1.1 400 Bad Request status code. validate helps you preventing running jobs that will eventually fail due to missing or wrong configuration and save both time and resources.

See [examples](https://github.com/SnappyDataInc/snappydata/tree/master/snappy-examples/src/main/scala/io/snappydata/examples) for Spark and spark streaming jobs. 

SnappySQLJob trait extends the SparkJobBase trait. It provides users the singleton SnappyContext object that may be reused across jobs. SnappyContext singleton object creates one SQLContext per incoming SQL connection. Similarly SnappyStreamingJob provides users access to SnappyStreamingContext object that can be reused across jobs



#### Submitting jobs
<<<<<<< HEAD
Following command submits [CreateAndLoadAirlineDataJob](https://github.com/SnappyDataInc/snappydata/blob/master/snappy-examples/src/main/scala/io/snappydata/examples/CreateAndLoadAirlineDataJob.scala) from the [snappy-examples](https://github.com/SnappyDataInc/snappydata/tree/master/snappy-examples/src/main/scala/io/snappydata/examples) directory.   This job creates dataframes from parquet files, loads the data from dataframe into column tables and row tables and creates sample table on column table in its runJob method. The program is compiled into a jar file (quickstart-0.2.0-PREVIEW.jar) and submitted to jobs server as shown below.
=======
Following command submits [CreateAndLoadAirlineDataJob](https://github.com/SnappyDataInc/snappydata/blob/master/snappy-examples/src/main/scala/io/snappydata/examples/CreateAndLoadAirlineDataJob.scala) from the [snappy-examples](https://github.com/SnappyDataInc/snappydata/tree/master/snappy-examples/src/main/scala/io/snappydata/examples) directory.   This job creates dataframes from parquet files, loads the data from dataframe into column tables and row tables and creates sample table on column table in its runJob method. The program is compiled into a jar file (quickstart-0.2.2-PREVIEW.jar) and submitted to jobs server as shown below.
>>>>>>> d24af446

```
$ bin/snappy-job.sh submit  \
    --lead hostNameOfLead:8090  \
    --app-name airlineApp \
    --class  io.snappydata.examples.CreateAndLoadAirlineDataJob \
<<<<<<< HEAD
    --app-jar $SNAPPY_HOME/lib/quickstart-0.2.0-PREVIEW.jar
=======
    --app-jar $SNAPPY_HOME/lib/quickstart-0.2.2-PREVIEW.jar
>>>>>>> d24af446
```
The utility snappy-job.sh submits the job and returns a JSON that has a jobId of this job.

- --lead option specifies the host name of the lead node along with the port on which it accepts jobs (8090)
- --app-name option specifies the name given to the submitted app
-  --class specifies the name of the class that contains implementation of the Spark job to be run
-  --app-jar specifies the jar file that packages the code for Spark job

The status returned by the utility is shown below:

```json
{
  "status": "STARTED",
  "result": {
    "jobId": "321e5136-4a18-4c4f-b8ab-f3c8f04f0b48",
    "context": "snappyContext1452598154529305363"
  }
}
```
This job ID can be used to query the status of the running job. 
```
$ bin/snappy-job.sh status  \
    --lead hostNameOfLead:8090  \
    --job-id 321e5136-4a18-4c4f-b8ab-f3c8f04f0b48"

{
  "duration": "17.53 secs",
  "classPath": "io.snappydata.examples.CreateAndLoadAirlineDataJob",
  "startTime": "2016-01-12T16:59:14.746+05:30",
  "context": "snappyContext1452598154529305363",
  "result": "See /home/hemant/snappyhome/work/localhost-lead-1/CreateAndLoadAirlineDataJob.out",
  "status": "FINISHED",
  "jobId": "321e5136-4a18-4c4f-b8ab-f3c8f04f0b48"
}
```
Once the tables are created, they can be queried by firing another job. Please refer to [AirlineDataJob](https://github.com/SnappyDataInc/snappydata/blob/master/snappy-examples/src/main/scala/io/snappydata/examples/AirlineDataJob.scala) from [snapp-examples](https://github.com/SnappyDataInc/snappydata/tree/master/snappy-examples/src/main/scala/io/snappydata/examples) for the implementation of the job. 
```
$ bin/snappy-job.sh submit  \
    --lead hostNameOfLead:8090  \
    --app-name airlineApp \
    --class  io.snappydata.examples.AirlineDataJob \
<<<<<<< HEAD
    --app-jar $SNAPPY_HOME/lib/quickstart-0.2.0-PREVIEW.jar
=======
    --app-jar $SNAPPY_HOME/lib/quickstart-0.2.2-PREVIEW.jar
>>>>>>> d24af446
```
The status of this job can be queried in the same manner as shown above. The result of the this job will return a file path that has the query results. 


#### Streaming jobs

An implementation of SnappyStreamingJob can be submitted to lead of SnappyData by specifying --stream as a parameter to the snappy-job.sh.  For example [TwitterPopularTagsJob](https://github.com/SnappyDataInc/snappydata/blob/master/snappy-examples/src/main/scala/io/snappydata/examples/TwitterPopularTagsJob.scala) from the [snappy-examples](https://github.com/SnappyDataInc/snappydata/tree/master/snappy-examples/src/main/scala/io/snappydata/examples) directory an be submitted as follows. This job creates stream tables on tweet streams, registers continuous queries and prints results of queries such as top 10 hash tags of last two second, top 10 hash tags until now, top 10 popular tweets.

```
$ bin/snappy-job.sh submit  \
    --lead hostNameOfLead:8090  \
    --app-name airlineApp \
    --class  io.snappydata.examples.TwitterPopularTagsJob \
<<<<<<< HEAD
    --app-jar $SNAPPY_HOME/lib/quickstart-0.2.0-PREVIEW.jar \
=======
    --app-jar $SNAPPY_HOME/lib/quickstart-0.2.2-PREVIEW.jar \
>>>>>>> d24af446
    --stream
```<|MERGE_RESOLUTION|>--- conflicted
+++ resolved
@@ -121,22 +121,14 @@
 
 
 #### Submitting jobs
-<<<<<<< HEAD
-Following command submits [CreateAndLoadAirlineDataJob](https://github.com/SnappyDataInc/snappydata/blob/master/snappy-examples/src/main/scala/io/snappydata/examples/CreateAndLoadAirlineDataJob.scala) from the [snappy-examples](https://github.com/SnappyDataInc/snappydata/tree/master/snappy-examples/src/main/scala/io/snappydata/examples) directory.   This job creates dataframes from parquet files, loads the data from dataframe into column tables and row tables and creates sample table on column table in its runJob method. The program is compiled into a jar file (quickstart-0.2.0-PREVIEW.jar) and submitted to jobs server as shown below.
-=======
 Following command submits [CreateAndLoadAirlineDataJob](https://github.com/SnappyDataInc/snappydata/blob/master/snappy-examples/src/main/scala/io/snappydata/examples/CreateAndLoadAirlineDataJob.scala) from the [snappy-examples](https://github.com/SnappyDataInc/snappydata/tree/master/snappy-examples/src/main/scala/io/snappydata/examples) directory.   This job creates dataframes from parquet files, loads the data from dataframe into column tables and row tables and creates sample table on column table in its runJob method. The program is compiled into a jar file (quickstart-0.2.2-PREVIEW.jar) and submitted to jobs server as shown below.
->>>>>>> d24af446
 
 ```
 $ bin/snappy-job.sh submit  \
     --lead hostNameOfLead:8090  \
     --app-name airlineApp \
     --class  io.snappydata.examples.CreateAndLoadAirlineDataJob \
-<<<<<<< HEAD
-    --app-jar $SNAPPY_HOME/lib/quickstart-0.2.0-PREVIEW.jar
-=======
     --app-jar $SNAPPY_HOME/lib/quickstart-0.2.2-PREVIEW.jar
->>>>>>> d24af446
 ```
 The utility snappy-job.sh submits the job and returns a JSON that has a jobId of this job.
 
@@ -178,11 +170,7 @@
     --lead hostNameOfLead:8090  \
     --app-name airlineApp \
     --class  io.snappydata.examples.AirlineDataJob \
-<<<<<<< HEAD
-    --app-jar $SNAPPY_HOME/lib/quickstart-0.2.0-PREVIEW.jar
-=======
     --app-jar $SNAPPY_HOME/lib/quickstart-0.2.2-PREVIEW.jar
->>>>>>> d24af446
 ```
 The status of this job can be queried in the same manner as shown above. The result of the this job will return a file path that has the query results. 
 
@@ -196,10 +184,6 @@
     --lead hostNameOfLead:8090  \
     --app-name airlineApp \
     --class  io.snappydata.examples.TwitterPopularTagsJob \
-<<<<<<< HEAD
-    --app-jar $SNAPPY_HOME/lib/quickstart-0.2.0-PREVIEW.jar \
-=======
     --app-jar $SNAPPY_HOME/lib/quickstart-0.2.2-PREVIEW.jar \
->>>>>>> d24af446
     --stream
 ```