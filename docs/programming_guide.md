### Overview
SnappyData bundles Spark and supports all the Spark APIs. You can create Object based RDDs and run transformations or use the higher level APIs (like Spark ML). 
All SnappyData managed tables are also accessible as DataFrame and the API extends Spark classes like SQLContext and DataFrames.  
We therefore recommend that you understand the [concepts in SparkSQL](http://spark.apache.org/docs/latest/sql-programming-guide.html#overview) 
and the [DataFrame API](http://spark.apache.org/docs/latest/sql-programming-guide.html#dataframes). You can also store and manage arbitrary 
RDDs (or even Spark DataSets) through implicit or explicit transformation to a DataFrame. While, the complete SQL support is still 
evolving, the supported SQL is much richer than SparkSQL. The extension SQL supported by the SnappyStore can be referenced [here](#markdown_link_row_and_column_tables).

In Spark SQL, all tables are temporary and cannot be shared across different applications. While you can manage such temporary tables, SnappyData tables are automatically registered 
to a built-in persistent catalog. This is similar to how Spark SQL uses the Hive catalog to natively work with Hive clusters. 
Data in tables is primarily managed in-memory with one or more consistent copies across machines or racks, but it can also be reliably managed on disk.

<a id="snappysession"></a>
## SnappySession and SnappyStreamingContext

[SnappySession](http://snappydatainc.github.io/snappydata/apidocs/#org.apache.spark.sql.SnappySession) is the main entry point for SnappyData extensions to Spark. A SnappySession extends Spark's [SparkSession](http://spark.apache.org/docs/2.0.0/api/scala/index.html#org.apache.spark.sql.SparkSession) to work with Row and Column tables. Any DataFrame can be managed as a SnappyData table and any table can be accessed as a DataFrame.
Similarly, [SnappyStreamingContext](http://snappydatainc.github.io/snappydata/apidocs/#org.apache.spark.streaming.SnappyStreamingContext) is an entry point for SnappyData extensions to Spark Streaming and it extends Spark's
[Streaming Context](http://spark.apache.org/docs/2.0.0/api/scala/index.html#org.apache.spark.streaming.StreamingContext).

Also SnappyData can be run in three different modes, Local Mode, Embedded Mode and SnappyData Connector mode. Before proceeding, it is important that you understand these modes. For more information, see [SnappyData Spark Affinity modes](deployment.md).

If you are using SnappyData in LocalMode or Connector mode, it is the responsibility of the user to create a SnappySession.

### To Create a SnappySession

**Scala **

```scala
 val spark: SparkSession = SparkSession
         .builder
         .appName("SparkApp")
         .master("master_url")
         .getOrCreate
        
 val snappy = new SnappySession(spark.sparkContext)
```
**Java**

```Java
 SparkSession spark = SparkSession
       .builder()
       .appName("SparkApp")
       .master("master_url")
       .getOrCreate();
      
 JavaSparkContext jsc = new JavaSparkContext(spark.sparkContext());
 SnappySession snappy = new SnappySession(spark.sparkContext());
```

**Python**

```Python
 from pyspark.sql.snappy import SnappySession
 from pyspark import SparkContext, SparkConf
 
 conf = SparkConf().setAppName(appName).setMaster(master)
 sc = SparkContext(conf=conf)
 snappy = SnappySession(sc)
```

### To Create a SnappyStreamingContext
**Scala**

```scala
 val spark: SparkSession = SparkSession
         .builder
         .appName("SparkApp")
         .master("master_url")
         .getOrCreate
 val snsc = new SnappyStreamingContext(spark.sparkContext, Duration(1))
```
**Java**

```Java
 SparkSession spark = SparkSession
     .builder()
     .appName("SparkApp")
     .master("master_url")
     .getOrCreate();

 JavaSparkContext jsc = new JavaSparkContext(spark.sparkContext());

 Duration batchDuration = Milliseconds.apply(500);
 JavaSnappyStreamingContext jsnsc = new JavaSnappyStreamingContext(jsc, batchDuration);
```

**Python**

```Python
 from pyspark.streaming.snappy.context import SnappyStreamingContext
 from pyspark import SparkContext, SparkConf
 
 conf = SparkConf().setAppName(appName).setMaster(master)
 sc = SparkContext(conf=conf)
 duration = .5
 snsc = SnappyStreamingContext(sc, duration)
```

If you are in the Embedded Mode, applications typically submit Jobs to SnappyData and do not explicitly create a SnappySession or SnappyStreamingContext. 
These jobs are the primary mechanism to interact with SnappyData using the Spark API. 
A job implements either SnappySQLJob or SnappyStreamingJob (for streaming applications) trait.

The implementation of the _runSnappyJob_ function from SnappySQLJob uses a SnappySession to interact with the SnappyData store to process and store tables.
The implementation of _runSnappyJob_ from SnappyStreamingJob uses a SnappyStreamingContext to create streams and manage the streaming context.
The jobs are submitted to the lead node of SnappyData over REST API using a _spark-submit_ like utility.

## SnappyData Jobs
To create a job that can be submitted through the job server, the job must implement the **SnappySQLJob** or **SnappyStreamingJob** trait. Your job is displayed as:
 
**Scala**

```scala
class SnappySampleJob implements SnappySQLJob {
  /** SnappyData uses this as an entry point to execute SnappyData jobs. **/
  def runSnappyJob(snappy: SnappySession, jobConfig: Config): Any

  /** SnappyData calls this function to validate the job input and reject invalid job requests **/
  def isValidJob(snappy: SnappySession, config: Config): SnappyJobValidation
}
```

**Java**
```java
class SnappySampleJob extends SnappySQLJob {
  /** SnappyData uses this as an entry point to execute SnappyData jobs. **/
  public Object runSnappyJob(SnappySession snappy, Config jobConfig) {//Implementation}

  /** SnappyData calls this function to validate the job input and reject invalid job requests **/
  public SnappyJobValidation isValidJob(SnappySession snappy, Config config) {//validate}
}

```

**Scala**
```scala
class SnappyStreamingSampleJob implements SnappyStreamingJob {
  /** SnappyData uses this as an entry point to execute SnappyData jobs. **/
  def runSnappyJob(sc: SnappyStreamingContext, jobConfig: Config): Any

  /** SnappyData calls this function to validate the job input and reject invalid job requests **/
  def isValidJob(sc: SnappyStreamingContext, config: Config): SnappyJobValidation
}
```

**Java**
```java
class SnappyStreamingSampleJob extends JavaSnappyStreamingJob {
  /** SnappyData uses this as an entry point to execute SnappyData jobs. **/
  public Object runSnappyJob(JavaSnappyStreamingContext snsc, Config jobConfig) {//implementation }

  /** SnappyData calls this function to validate the job input and reject invalid job requests **/
  public SnappyJobValidation isValidJob(JavaSnappyStreamingContext snc, Config jobConfig)
  {//validate}
}
```

<Note> Note: The _Job_ traits are simply extensions of the _SparkJob_ implemented by [Spark JobServer](https://github.com/spark-jobserver/spark-jobserver). </Note>

* `runSnappyJob` contains the implementation of the Job.
The [SnappySession](http://snappydatainc.github.io/snappydata/apidocs/#org.apache.spark.sql.SnappySession)/[SnappyStreamingContext](http://snappydatainc.github.io/snappydata/apidocs/#org.apache.spark.streaming.SnappyStreamingContext) is managed by the SnappyData Leader (which runs an instance of Spark JobServer) and is provided to the job through this method. This relieves the developer from the boiler-plate configuration management that comes with the creation of a Spark job and allows the Job Server to manage and re-use contexts.

* `isValidJob` allows for an initial validation of the context and any provided configuration.
    If the context and configuration can run the job, returning `spark.jobserver.SnappyJobValid` allows the job to execute, otherwise returning `spark.jobserver.SnappyJobInvalid<reason>` prevents the job from running and provides means to convey the reason of failure. In this case, the call immediately returns an "HTTP/1.1 400 Bad Request" status code. Validate helps you prevent running jobs that eventually fail due to a  missing or wrong configuration, and saves both time and resources.

See [examples](https://github.com/SnappyDataInc/snappydata/tree/master/examples/src/main/scala/io/snappydata/examples) for Spark and Spark streaming jobs. 

SnappySQLJob trait extends the SparkJobBase trait. It provides users the singleton SnappyContext object that may be reused across jobs. SnappyContext singleton object creates one SQLContext per incoming SQL connection. Similarly, SnappyStreamingJob provides users access to SnappyStreamingContext object that can be reused across jobs.

### Submitting Jobs
The following command submits [CreateAndLoadAirlineDataJob](https://github.com/SnappyDataInc/snappydata/blob/master/examples/src/main/scala/io/snappydata/examples/CreateAndLoadAirlineDataJob.scala). This job creates DataFrames from parquet files, loads the data from DataFrame into column tables and row tables, and creates sample table on column table in its `runJob` method. 
The program is compiled into a jar file (**quickstart.jar**) and submitted to jobs server as shown below.

```bash
$ bin/snappy-job.sh submit  \
    --lead hostNameOfLead:8090  \
    --app-name airlineApp \
    --class  io.snappydata.examples.CreateAndLoadAirlineDataJob \
    --app-jar $SNAPPY_HOME/examples/jars/quickstart.jar
```
The utility `snappy-job.sh` submits the job and returns a JSON that has a Job Id of this job.

- `--lead`: Specifies the host name of the lead node along with the port on which it accepts jobs (8090)

- `--app-name`: Specifies the name given to the submitted application

-  `--class`: Specifies the name of the class that contains implementation of the Spark job to be run

-  `--app-jar`: Specifies the jar file that packages the code for Spark job

The status returned by the utility is displayed below:

```json
{
  "status": "STARTED",
  "result": {
    "jobId": "321e5136-4a18-4c4f-b8ab-f3c8f04f0b48",
    "context": "snappyContext1452598154529305363"
  }
}
```
This Job ID can be used to query the status of the running job. 
```bash
$ bin/snappy-job.sh status  \
    --lead hostNameOfLead:8090  \
    --job-id 321e5136-4a18-4c4f-b8ab-f3c8f04f0b48

{
  "duration": "17.53 secs",
  "classPath": "io.snappydata.examples.CreateAndLoadAirlineDataJob",
  "startTime": "2016-01-12T16:59:14.746+05:30",
  "context": "snappyContext1452598154529305363",
  "result": "See /home/user1/snappyhome/work/localhost-lead-1/CreateAndLoadAirlineDataJob.out",
  "status": "FINISHED",
  "jobId": "321e5136-4a18-4c4f-b8ab-f3c8f04f0b48"
}
```
Once the tables are created, they can be queried by running another job. Please refer to [AirlineDataJob](https://github.com/SnappyDataInc/snappydata/blob/master/examples/src/main/scala/io/snappydata/examples/AirlineDataJob.scala) for implementing the job. 
```bash
$ bin/snappy-job.sh submit  \
    --lead hostNameOfLead:8090  \
    --app-name airlineApp \
    --class  io.snappydata.examples.AirlineDataJob \
    --app-jar $SNAPPY_HOME/examples/jars/quickstart.jar
```
The status of this job can be queried in the same manner as shown above. The result of the job returns a file path that has the query results.

### Running Python Applications
Python users can submit a Python application using `spark-submit` in the SnappyData Connector mode. For example, run the command given below to submit a Python application:

```bash
$ bin/spark-submit \
  --master local[*]
  --conf snappydata.store.locators=localhost:10334 \
  --conf spark.ui.port=4042
  quickstart/python/AirlineDataPythonApp.py
```
`snappydata.store.locators` property denotes the locator URL of the SnappyData cluster and it is used to connect to the SnappyData cluster.

### Streaming Jobs

An implementation of SnappyStreamingJob can be submitted to the lead node of SnappyData cluster by specifying ```--stream``` as an option to the submit command. This option creates a new SnappyStreamingContext before the job is submitted. 
Alternatively, you can specify the name of an existing/pre-created streaming context as `--context <context-name>` with the `submit` command.

For example, [TwitterPopularTagsJob](https://github.com/SnappyDataInc/snappydata/blob/master/examples/src/main/scala/io/snappydata/examples/TwitterPopularTagsJob.scala) can be submitted as follows. 
This job creates stream tables on tweet streams, registers continuous queries and prints results of queries such as top 10 hash tags of last two second, top 10 hash tags until now, and top 10 popular tweets.

```bash
$ bin/snappy-job.sh submit  \
    --lead hostNameOfLead:8090  \
    --app-name airlineApp \
    --class  io.snappydata.examples.TwitterPopularTagsJob \
    --app-jar $SNAPPY_HOME/examples/jars/quickstart.jar \
    --stream

{
  "status": "STARTED",
  "result": {
    "jobId": "982ac142-3550-41e1-aace-6987cb39fec8",
    "context": "snappyStreamingContext1463987084945028747"
  }
}
```
To start another streaming job with a new streaming context, you need to first stop the currently running streaming job, followed by its streaming context.

```bash
$ bin/snappy-job.sh stop  \
    --lead hostNameOfLead:8090  \
    --job-id 982ac142-3550-41e1-aace-6987cb39fec8

$ bin/snappy-job.sh listcontexts  \
    --lead hostNameOfLead:8090
["snappyContext1452598154529305363", "snappyStreamingContext1463987084945028747", "snappyStreamingContext"]

$ bin/snappy-job.sh stopcontext snappyStreamingContext1463987084945028747  \
    --lead hostNameOfLead:8090
```

## Managing JAR Files

SnappyData provides system procedures that you can use to install and manage JAR files from a client connection. These can be used to install your custom code (for example code shared across multiple jobs) in SnappyData cluster.

**Installing a JAR** Use SQLJ.INSTALL_JAR procedure to install a JAR file

Syntax:

```bash
SQLJ.INSTALL_JAR(IN JAR_FILE_PATH VARCHAR(32672), IN QUALIFIED_JAR_NAME VARCHAR(32672), IN DEPLOY INTEGER)
```
* JAR_FILE_PATH  is the full path for the JAR file. This path must be accessible to the server on which the INSTALL_JAR procedure is being executed. If the JDBC client connection on which this procedure is being executed is using a locator to connect to the cluster, then actual client connection could be with any available servers. In this case, the JAR file path should be available to all servers
* QUALIFIED_JAR_NAME: The SnappyData name of the JAR file, qualified by a valid schema name.
* DEPLOY: This argument is currently ignored.

Example: Installing a JAR**
```bash
snappy> call sqlj.install_jar('/path_to_jar/procs.jar', 'APP.custom_procs', 0);
```

**Replacing a JAR** Use  SQLJ.REPLACE_JAR procedure to replace an installed JAR file

Syntax:
```bash
SQLJ.REPLACE_JAR(IN JAR_FILE_PATH VARCHAR(32672), IN QUALIFIED_JAR_NAME VARCHAR(32672))
```
* JAR_FILE_PATH  is full path for the JAR file. This path must be accessible to server on which the INSTALL_JAR procedure is being executed. If the JDBC client connection on which this procedure is being executed is using locator to connect to the cluster, then actual client connection could be with any available servers. In this case, the JAR file path should be available to all servers
* QUALIFIED_JAR_NAME: The SnappyData name of the JAR file, qualified by a valid schema name.

Example: Replacing a JAR
```bash
CALL sqlj.replace_jar('/path_to_jar/newprocs.jar', 'APP.custom_procs')
```

**Removing a JAR** Use SQLJ.REMOVE_JAR  procedure to remove a JAR file

Syntax:
```bash
SQLJ.REMOVE_JAR(IN QUALIFIED_JAR_NAME VARCHAR(32672), IN UNDEPLOY INTEGER)
```
* QUALIFIED_JAR_NAME: The SnappyData name of the JAR file, qualified by a valid schema name.
* UNDEPLOY: This argument is currently ignored.

Example: Removing a JAR
```bash
CALL SQLJ.REMOVE_JAR('APP.custom_procs', 0)
```

## Using SnappyData Shell
The SnappyData SQL Shell (_snappy-sql_) provides a simple command line interface to the SnappyData cluster.
It allows you to run interactive queries on row and column stores, run administrative operations and run status commands on the cluster. 
Internally, it uses JDBC to interact with the cluster. You can also use tools like SquirrelSQL or DBVisualizer( JDBC to connect to the cluster) to interact with SnappyData.
```
// from the SnappyData base directory  
$ cd quickstart/scripts  
$ ../../bin/snappy-sql
Version 2.0-BETA
snappy> 

//Connect to the cluster as a client  
snappy> connect client 'localhost:1527'; //It connects to the locator.

//Show active connections  
snappy> show connections;

//Display cluster members by querying a system table  
snappy> select id, kind, status, host, port from sys.members;

//or
snappy> show members;

//Run a sql script. This particular script creates and loads a column table in the default schema  
snappy> run 'create_and_load_column_table.sql';

//Run a sql script. This particular script creates and loads a row table in the default schema  
snappy> run 'create_and_load_row_table.sql';
```

The complete list of commands available through _snappy_shell_ can be found [here](http://gemfirexd.docs.pivotal.io/docs-gemfirexd/reference/gfxd_commands/gfxd-launcher.html)

## Using the Spark Shell and spark-submit

SnappyData, out-of-the-box, collocates Spark executors and the SnappyData store for efficient data intensive computations. 
You however may need to isolate the computational cluster for other reasons. For instance, a  computationally intensive Map-reduce machine learning algorithm that needs to iterate over a cached data set repeatedly.

To support such cases it is also possible to run native Spark jobs that accesses a SnappyData cluster as a storage layer in a parallel fashion. To connect to the SnappyData store the `spark.snappydata.store.locators` property should be provided while starting the Spark-shell. 

To run all SnappyData functionalities you need to create a [SnappySession](http://snappydatainc.github.io/snappydata/apidocs/#org.apache.spark.sql.SnappySession).

```bash
// from the SnappyData base directory  
# Start the Spark shell in local mode. Pass SnappyData's locators host:port as a conf parameter.
$ bin/spark-shell  --master local[*] --conf spark.snappydata.store.locators=locatorhost:port --conf spark.ui.port=4041
scala>
#Try few commands on the spark-shell. Following command shows the tables created using the snappy-sql
scala> val snappy = new org.apache.spark.sql.SnappySession(spark.sparkContext)
scala> val airlineDF = snappy.table("airline").show
scala> val resultset = snappy.sql("select * from airline")
```

Any Spark application can also use the SnappyData as store and Spark as a computational engine by providing an extra `spark.snappydata.store.locators` property in the conf.

```bash
# Start the Spark standalone cluster from SnappyData base directory 
$ sbin/start-all.sh 
# Submit AirlineDataSparkApp to Spark Cluster with snappydata's locator host port.
$ bin/spark-submit --class io.snappydata.examples.AirlineDataSparkApp --master spark://masterhost:7077 --conf spark.snappydata.store.locators=locatorhost:port --conf spark.ui.port=4041 $SNAPPY_HOME/examples/jars/quickstart.jar

# The results can be seen on the command line.
```

## Using JDBC with SnappyData
SnappyData is shipped with few JDBC drivers. The connection URL typically points to one of the locators. In the background, the driver acquires the endpoints for all the servers in the cluster along with load information, and automatically connects clients to one of the data servers directly. The driver provides HA by automatically adjusting underlying physical connections in case the servers fail. 

```java

// 1527 is the default port a Locator or Server uses to listen for thin client connections
Connection c = DriverManager.getConnection ("jdbc:snappydata://locatorHostName:1527/");
// While, clients typically just point to a locator, you could also directly point the 
//   connection at a server endpoint
```
<Note>Note: If the tool does not automatically select a driver class, you may have the option of selecting a class from within the JAR file. In this case, select the **io.snappydata.jdbc.ClientDriver** class.</Note>

## Multiple Language Binding using Thrift Protocol
SnappyData provides support for Apache Thrift protocol which enables users to access the cluster from other languages that are not supported directly by SnappyData.
Thrift allows efficient and reliable communication across programming languages like Java, Python, PHP, Ruby, Elixir, Perl and other languages. For more information on Thrift, refer to the [Apache Thrift documentation](https://thrift.apache.org/).

The JDBC driver for SnappyData that uses the `jdbc:snappydata://` URL schema, now uses Thrift for underlying protocol. The older URL scheme for RowStore `jdbc:gemfirexd://` continues to use the deprecated DRDA protocol.

Likewise, locators and servers in SnappyData now default to starting up thrift servers and when started in RowStore mode (`snappy-start-all.sh rowstore`) the DRDA servers are started as before.

To explicitly start a DRDA server in SnappyData, you can use the `-drda-server-address` and `-drda-server-port` options for the **bind address** and **port** respectively. Likewise, to explicitly start a Thrift server in RowStore mode, you can use the `-thrift-server-address` and `-thrift-server-port` options.

Refer to the following documents for information on support provided by SnappyData:</br>

 * [**About SnappyData Thrift**]( https://github.com/SnappyDataInc/snappydata/blob/branch-0.8/cluster/README-thrift.md): Contains detailed information about the feature and it's capabilities.

 * [**The Thrift Interface Definition Language (IDL)**](https://github.com/SnappyDataInc/snappy-store/blob/branch-1.5.4/gemfirexd/shared/src/main/java/io/snappydata/thrift/common/snappydata.thrift): This is a Thrift interface definition file for the SnappyData service.

 * [**Example**](https://github.com/SnappyDataInc/snappy-store/blob/branch-1.5.4/gemfirexd/tools/src/test/java/io/snappydata/app/TestThrift.java):
 Example of the Thrift definitions using the SnappyData Thrift IDL.


## Building SnappyData Applications using Spark API

### SnappySession Usage
#### Create Columnar Tables using API 
Other than `create` and `drop` table, rest are all based on the Spark SQL Data Source APIs.

#### Scala
```scala
 val props = Map("BUCKETS" -> "2")// Number of partitions to use in the SnappyStore

 case class Data(COL1: Int, COL2: Int, COL3: Int)

 val data = Seq(Seq(1, 2, 3), Seq(7, 8, 9), Seq(9, 2, 3), Seq(4, 2, 3), Seq(5, 6, 7))
 val rdd = spark.sparkContext.parallelize(data, data.length).map(s => new Data(s(0), s(1), s(2)))

 val df = snappy.createDataFrame(rdd)

 // create a column table
 snappy.dropTable("COLUMN_TABLE", ifExists = true)

 // "column" is the table format (that is row or column)
 // dataDF.schema provides the schema for table
 snappy.createTable("COLUMN_TABLE", "column", df.schema, props)
 // append dataDF into the table
 df.write.insertInto("COLUMN_TABLE")

 val results = snappy.sql("SELECT * FROM COLUMN_TABLE")
 println("contents of column table are:")
 results.foreach(r => println(r))
```
#### Java
```Java
 Map<String, String> props1 = new HashMap<>();
 props1.put("buckets", "11");

 JavaRDD<Row> jrdd = jsc.parallelize(Arrays.asList(
  RowFactory.create(1, 2, 3),
  RowFactory.create(7, 8, 9),
  RowFactory.create(9, 2, 3),
  RowFactory.create(4, 2, 3),
  RowFactory.create(5, 6, 7)
 ));

 StructType schema = new StructType(new StructField[]{
  new StructField("col1", DataTypes.IntegerType, false, Metadata.empty()),
  new StructField("col2", DataTypes.IntegerType, false, Metadata.empty()),
  new StructField("col3", DataTypes.IntegerType, false, Metadata.empty()),
 });

 Dataset<Row> df = snappy.createDataFrame(jrdd, schema);

// create a column table
 snappy.dropTable("COLUMN_TABLE", true);

// "column" is the table format (that is row or column)
// dataDF.schema provides the schema for table
 snappy.createTable("COLUMN_TABLE", "column", df.schema(), props1, false);
// append dataDF into the table
 df.write().insertInto("COLUMN_TABLE");

 Dataset<Row>  results = snappy.sql("SELECT * FROM COLUMN_TABLE");
 System.out.println("contents of column table are:");
 for (Row r : results.select("col1", "col2", "col3"). collectAsList()) {
   System.out.println(r);
 }
```


#### Python

```Python
from pyspark.sql.types import *

data = [(1,2,3),(7,8,9),(9,2,3),(4,2,3),(5,6,7)]
rdd = sc.parallelize(data)
schema=StructType([StructField("col1", IntegerType()),
                   StructField("col2", IntegerType()),
                   StructField("col3", IntegerType())])

dataDF = snappy.createDataFrame(rdd, schema)

# create a column table
snappy.dropTable("COLUMN_TABLE", True)
#"column" is the table format (that is row or column)
#dataDF.schema provides the schema for table
snappy.createTable("COLUMN_TABLE", "column", dataDF.schema, True, buckets="11")

#append dataDF into the table
dataDF.write.insertInto("COLUMN_TABLE")
results1 = snappy.sql("SELECT * FROM COLUMN_TABLE")

print("contents of column table are:")
results1.select("col1", "col2", "col3"). show()
```


The optional BUCKETS attribute specifies the number of partitions or buckets to use. In SnappyStore, when data migrates between nodes (say if the cluster is expanded) a bucket is the smallest unit that can be moved around. 
For more details about the properties ('props1' map in above example) and `createTable` API refer to documentation for [row and column tables](#tables-in-snappydata).

### Create Row Tables using API, Update the Contents of Row Table

```scala
// create a row format table called ROW_TABLE
snappy.dropTable("ROW_TABLE", ifExists = true)
// "row" is the table format
// dataDF.schema provides the schema for table
val props2 = Map.empty[String, String]
snappy.createTable("ROW_TABLE", "row", dataDF.schema, props2)

// append dataDF into the data
dataDF.write.insertInto("ROW_TABLE")

val results2 = snappy.sql("select * from ROW_TABLE")
println("contents of row table are:")
results2.foreach(println)

// row tables can be mutated
// for example update "ROW_TABLE" and set col3 to 99 where
// criteria "col3 = 3" is true using update API
snappy.update("ROW_TABLE", "COL3 = 3", org.apache.spark.sql.Row(99), "COL3" )

val results3 = snappy.sql("SELECT * FROM ROW_TABLE")
println("contents of row table are after setting col3 = 99 are:")
results3.foreach(println)

// update rows using sql update statement
snappy.sql("UPDATE ROW_TABLE SET COL1 = 100 WHERE COL3 = 99")
val results4 = snappy.sql("SELECT * FROM ROW_TABLE")
println("contents of row table are after setting col1 = 100 are:")
results4.foreach(println)
```

### SnappyStreamingContext Usage
SnappyData extends Spark streaming so stream definitions can be declaratively written using SQL and these streams can be analyzed using static and dynamic SQL.

Below example shows how to use the `SnappyStreamingContext` to apply a schema to existing DStream and then query the `SchemaDStream` with simple SQL. It also shows the ability of the SnappyStreamingContext to deal with SQL queries.

#### Scala
```scala
 import org.apache.spark.sql._
 import org.apache.spark.streaming._
 import scala.collection.mutable
 import org.apache.spark.rdd._
 import org.apache.spark.sql.types._
 import scala.collection.immutable.Map

 val snsc = new SnappyStreamingContext(spark.sparkContext, Duration(1))
 val schema = StructType(List(StructField("id", IntegerType) ,StructField("text", StringType)))

 case class ShowCaseSchemaStream (loc:Int, text:String)

 snsc.snappyContext.dropTable("streamingExample", ifExists = true)
 snsc.snappyContext.createTable("streamingExample", "column",  schema, Map.empty[String, String] , false)

 def rddList(start:Int, end:Int) = sc.parallelize(start to end).map(i => ShowCaseSchemaStream( i, s"Text$i"))

 val dstream = snsc.queueStream[ShowCaseSchemaStream](
                 mutable.Queue(rddList(1, 10), rddList(10, 20), rddList(20, 30)))

 val schemaDStream = snsc.createSchemaDStream(dstream )

 schemaDStream.foreachDataFrame(df => {
     df.write.format("column").
     mode(SaveMode.Append).
     options(Map.empty[String, String]).
     saveAsTable("streamingExample")    })
  
 snsc.start()
 snsc.sql("select count(*) from streamingExample").show
```

#### Java
```java
 StructType schema = new StructType(new StructField[]{
     new StructField("id", DataTypes.IntegerType, false, Metadata.empty()),
     new StructField("text", DataTypes.StringType, false, Metadata.empty())
 });

 Map<String, String> props = Collections.emptyMap();
 jsnsc.snappySession().dropTable("streamingExample", true);
 jsnsc.snappySession().createTable("streamingExample", "column", schema, props, false);

 Queue<JavaRDD<ShowCaseSchemaStream>> rddQueue = new LinkedList<>();// Define a JavaBean named ShowCaseSchemaStream
 rddQueue.add(rddList(jsc, 1, 10));
 rddQueue.add(rddList(jsc, 10, 20));
 rddQueue.add(rddList(jsc, 20, 30));
 
 //rddList methods is defined as
/* private static JavaRDD<ShowCaseSchemaStream> rddList(JavaSparkContext jsc, int start, int end){
    List<ShowCaseSchemaStream> objs = new ArrayList<>();
      for(int i= start; i<=end; i++){
        objs.add(new ShowCaseSchemaStream(i, String.format("Text %d",i)));
      }
    return jsc.parallelize(objs);
 }*/

 JavaDStream<ShowCaseSchemaStream> dStream = jsnsc.queueStream(rddQueue);
 SchemaDStream schemaDStream = jsnsc.createSchemaDStream(dStream, ShowCaseSchemaStream.class);

 schemaDStream.foreachDataFrame(new VoidFunction<Dataset<Row>>() {
   @Override
   public void call(Dataset<Row> df) {
     df.write().insertInto("streamingExample");
   }
 });

 jsnsc.start();

 jsnsc.sql("select count(*) from streamingExample").show();
```

#### Python
```
from pyspark.streaming.snappy.context import SnappyStreamingContext
from pyspark.sql.types import *

def  rddList(start, end):
  return sc.parallelize(range(start,  end)).map(lambda i : ( i, "Text" + str(i)))

def saveFunction(df):
   df.write.format("column").mode("append").saveAsTable("streamingExample")

schema=StructType([StructField("loc", IntegerType()),
                   StructField("text", StringType())])

snsc = SnappyStreamingContext(sc, 1)

dstream = snsc.queueStream([rddList(1,10) , rddList(10,20), rddList(20,30)])

snsc._snappycontext.dropTable("streamingExample" , True)
snsc._snappycontext.createTable("streamingExample", "column", schema)

schemadstream = snsc.createSchemaDStream(dstream, schema)
schemadstream.foreachDataFrame(lambda df: saveFunction(df))
snsc.start()
time.sleep(1)
snsc.sql("select count(*) from streamingExample").show()

```

<!--
> Note: Above simple example uses local mode (i.e. development mode) to create tables and update data. In the production environment, users will want to deploy the SnappyData system as a unified cluster (default cluster model that consists of servers that embed colocated Spark executors and SnappyData stores, locators, and a job server enabled lead node) or as a split cluster (where Spark executors and SnappyData stores form independent clusters). Refer to the  [deployment](deployment.md) chapter for all the supported deployment modes and the [configuration](configuration.md) chapter for configuring the cluster. This mode is supported in both Java and Scala. Support for Python is yet not added.-->

<a id="markdown_link_row_and_column_tables"></a>

## Tables in SnappyData
### Row and Column Tables
Column tables organize and manage data in memory in compressed columnar form such that, modern day CPUs can traverse and run computations like a sum or an average really fast (as the values are available in contiguous memory). Column table follows the Spark DataSource access model.

Row tables, unlike column tables, are laid out one row at a time in contiguous memory. Rows are typically accessed using keys and its location is determined by a hash function and hence is fast for point lookups or updates.

Create table DDL for Row and Column tables allows tables to be partitioned on primary keys, custom partitioned, replicated, carry indexes in memory, persist to disk, overflow to disk, be replicated for HA, etc.

#### DDL and DML Syntax for Tables
```sql
CREATE TABLE [IF NOT EXISTS] table_name
   (
  COLUMN_DEFININTION
   )
USING row | column
OPTIONS (
COLOCATE_WITH 'table_name',  // Default none
PARTITION_BY 'PRIMARY KEY | column name', // If not specified it will be a replicated table.
BUCKETS  'NumPartitions', // Default 113
REDUNDANCY        '1' ,
EVICTION_BY ‘LRUMEMSIZE 200 | LRUCOUNT 200 | LRUHEAPPERCENT,
<<<<<<< HEAD
=======
OVERFLOW 'true',
>>>>>>> d6176cd1
PERSISTENT  ‘ASYNCHRONOUS | SYNCHRONOUS’, 
DISKSTORE 'DISKSTORE_NAME', //empty string maps to default diskstore
EXPIRE ‘TIMETOLIVE in seconds',
COLUMN_BATCH_SIZE '32000000',
COLUMN_MAX_DELTA_ROWS '10000',
)
[AS select_statement];

DROP TABLE [IF EXISTS] table_name
```
Refer to the [How-Tos](howto) section for more information on partitioning and collocating data.

For row format tables column definition can take underlying GemFire XD syntax to create a table. For example, note the PRIMARY KEY clause below.

```scala
snappy.sql("CREATE TABLE tableName (Col1 INT NOT NULL PRIMARY KEY, Col2 INT, Col3 INT)
         USING row options(BUCKETS '5')" )
```
For column table it is restricted to Spark syntax for column definition
```scala
snappy.sql("CREATE TABLE tableName (Col1 INT ,Col2 INT, Col3 INT) USING column options(BUCKETS '5')" )
```

You can also define complex types (Map, Array and StructType) as columns for column tables.
```scala
snappy.sql("CREATE TABLE tableName (
col1 INT , 
col2 Array<Decimal>, 
col3 Map<Timestamp, Struct<x: Int, y: String, z: Decimal(10,5)>>, 
col6 Struct<a: Int, b: String, c: Decimal(10,5)>
) USING column options(BUCKETS '5')" )
```

To access the complex data from JDBC you can see [JDBCWithComplexTypes](https://github.com/SnappyDataInc/snappydata/blob/master/examples/src/main/scala/org/apache/spark/examples/snappydata/JDBCWithComplexTypes.scala) for examples.

<note>Note : Clauses like PRIMARY KEY, NOT NULL etc. are not supported for column definition.</note>

#### Spark API for Managing Tables

**Get a reference to [SnappySession](http://snappydatainc.github.io/snappydata/apidocs/#org.apache.spark.sql.SnappySession):**

    val snappy: SnappySession = new SnappySession(spark.sparkContext)

Create a SnappyStore table using Spark APIs

    val props = Map('BUCKETS','5') //This map should contain required DDL extensions, see next section
    case class Data(col1: Int, col2: Int, col3: Int)
    val data = Seq(Seq(1, 2, 3), Seq(7, 8, 9), Seq(9, 2, 3), Seq(4, 2, 3), Seq(5, 6, 7))
    val rdd = sparkContext.parallelize(data, data.length).map(s => new Data(s(0), s(1), s(2)))
    val dataDF = snappy.createDataFrame(rdd)
    snappy.createTable("column_table", "column", dataDF.schema, props)
    //or create a row format table
    snappy.createTable("row_table", "row", dataDF.schema, props)

**Drop a SnappyStore table using Spark APIs**:

    snappy.dropTable(tableName, ifExists = true)
    
<a id="ddl"></a>
#### DDL extensions to SnappyStore Tables
The below mentioned DDL extensions are required to configure a table based on user requirements. One can specify one or more options to create the kind of table one wants. If no option is specified, default values are attached. See next section for various restrictions. 

   * COLOCATE_WITH: The COLOCATE_WITH clause specifies a partitioned table with which the new partitioned table must be colocated. The referenced table must already exist.

<<<<<<< HEAD
   * PARTITION_BY: Use the PARTITION_BY {COLUMN} clause to provide a set of column names that determines the partitioning. As a shortcut you can use PARTITION BY PRIMARY KEY to refer to the primary key columns defined for the table. If not specified, it is a replicated table.
=======
   * PARTITION_BY: Use the PARTITION_BY {COLUMN} clause to provide a set of column names that determine the partitioning. If not specified, it is a replicated table.</br> Column and row tables support hash partitioning on one or more columns. These are specified as comma-separated column names in the PARTITION_BY option of the CREATE TABLE DDL or createTable API. The hashing scheme follows the Spark Catalyst Hash Partitioning to minimize shuffles in joins. If no PARTITION_BY option is specified for a column table, then, the table is still partitioned internally on a generated scheme.</br> The default number of storage partitions (BUCKETS) is 113 in cluster mode for column and row tables, and 11 in local mode for column and partitioned row tables. This can be changed using the BUCKETS option in CREATE TABLE DDL or createTable API.
>>>>>>> d6176cd1

   * BUCKETS: The optional BUCKETS attribute specifies the fixed number of "buckets," the smallest unit of data containment for the table that can be moved around. Data in a single bucket resides and moves together. If not specified, the number of buckets defaults to 113.

   * REDUNDANCY: Use the REDUNDANCY clause to specify the number of redundant copies that should be maintained for each partition, to ensure that the partitioned table is highly available even if members fail.

<<<<<<< HEAD
   * EVICTION_BY: Use the EVICTION_BY clause to evict rows automatically from the in-memory table based on different criteria. You can use this clause to create an overflow table where evicted rows are written to a local SnappyStore disk store

   * PERSISTENT:  When you specify the PERSISTENT keyword, GemFire XD persists the in-memory table data to a local GemFire XD disk store configuration. SnappyStore automatically restores the persisted table data to memory when you restart the member.

   * DISKSTORE: The disk directory where you want to persist the table data. For more information, [refer to this document](http://rowstore.docs.snappydata.io/docs/reference/language_ref/ref-create-diskstore.html#create-diskstore).

   * EXPIRE: You can use the EXPIRE clause with tables to control the SnappyStore memory usage. It expires the rows after configured TTL.

   * COLUMN_BATCH_SIZE: The default size of blocks to use for storage in the SnappyData column store. When inserting data into the column storage this is the unit (in bytes) that is used to split the data into chunks for efficient storage and retrieval. The default value is 25165824 (24M)

   * COLUMN_MAX_DELTA_ROWS: The maximum number of rows that can be in the delta buffer of a column table for each bucket, before it is flushed into the column store. Although the size of column batches is limited by `COLUMN_BATCH_SIZE` (and thus limits size of row buffer for each bucket as well), this property allows a lower limit on the number of rows for better scan performance. The default value is 10000. </br><note> Note: The following corresponding SQLConf properties for `COLUMN_BATCH_SIZE` and `COLUMN_MAX_DELTA_ROWS` are set if the table creation is done in that session (and the properties have not been explicitly specified in the DDL): </note> </br>
=======
   * EVICTION_BY: Use the EVICTION_BY clause to evict rows automatically from in-memory table, based on different criteria.
    For column tables, the default eviction setting is LRUHEAPPERCENT and the default action is to overflow to disk. You can also specify the OVERFLOW parameter along with the EVICTION_BY clause. </br> 
    <note>Note: For column tables, you cannot use the LRUMEMSIZE or LRUCOUNT eviction settings. For row tables no such defaults are set. Row tables allow all the eviction settings.</note>

   * OVERFLOW: If it is set to **false** the evicted rows are destroyed. If set to **true** it overflows to a local SnappyStore disk store.
	When you configure an overflow table, only the evicted rows are written to disk. If you restart or shut down a member that hosts the overflow table, the table data that was in memory is not restored unless you explicitly configure persistence (or you configure one or more replicas with a partitioned table).

   * PERSISTENT:  When you specify the PERSISTENT keyword, SnappyData persists the in-memory table data to a local GemFire XD disk store configuration. SnappyStore automatically restores the persisted table data to memory when you restart the member.

   * DISKSTORE: The disk directory where you want to persist the table data. For more information, [refer to this document](http://rowstore.docs.snappydata.io/docs/reference/language_ref/ref-create-diskstore.html#create-diskstore).

   * EXPIRE: You can use the EXPIRE clause with tables to control the SnappyStore memory usage. It expires the rows after configured TTL.

   * COLUMN_BATCH_SIZE: The default size of blocks to use for storage in the SnappyData column store. When inserting data into the column storage this is the unit (in bytes) that is used to split the data into chunks for efficient storage and retrieval. The default value is 25165824 (24M)

   * COLUMN_MAX_DELTA_ROWS: The maximum number of rows that can be in the delta buffer of a column table for each bucket, before it is flushed into the column store. Although the size of column batches is limited by `COLUMN_BATCH_SIZE` (and thus limits size of row buffer for each bucket as well), this property allows a lower limit on the number of rows for better scan performance. The default value is 10000. </br> 
	<note> Note: The following corresponding SQLConf properties for `COLUMN_BATCH_SIZE` and `COLUMN_MAX_DELTA_ROWS` are set if the table creation is done in that session (and the properties have not been explicitly specified in the DDL): </note> </br>
>>>>>>> d6176cd1
    * <note>`snappydata.column.batchSize` - explicit batch size for this session for bulk insert operations. If a table is created in the session without any explicit `COLUMN_BATCH_SIZE` specification, then this is inherited for that table property. </note></br>
    * <note>`snappydata.column.maxDeltaRows` - maximum limit on rows in the delta buffer for each bucket of column table in this session. If a table is created in the session without any explicit `COLUMN_MAX_DELTA_ROWS` specification, then this is inherited for that table property. </note>
   
   Refer to the [SQL Reference Guide](http://rowstore.docs.snappydata.io/docs/reference/sql-language-reference.html) for information on the extensions.

	
#### Restrictions on Column Tables
* Column tables cannot specify any primary key, unique key constraints

* Index on column table is not supported

* Option EXPIRE is not applicable for column tables

* Option EVICTION_BY with value LRUCOUNT is not applicable for column tables


#### DML Operations on Tables
```   
    INSERT OVERWRITE TABLE tablename1 select_statement1 FROM from_statement;
    INSERT INTO TABLE tablename1 select_statement1 FROM from_statement;
    INSERT INTO TABLE tablename1 VALUES (value1, value2 ..) ;
    UPDATE tablename SET column = value [, column = value ...] [WHERE expression]
    PUT INTO tableName (column, ...) VALUES (value, ...)
    DELETE FROM tablename1 [WHERE expression]
    TRUNCATE TABLE tablename1;
```
#### API Extensions Provided in SnappyContext
Several APIs have been added in [SnappySession](http://snappydatainc.github.io/snappydata/apidocs/#org.apache.spark.sql.SnappySession) to manipulate data stored in row and column format. Apart from SQL these APIs can be used to manipulate tables.
```
    //  Applicable for both row and column tables
    def insert(tableName: String, rows: Row*): Int .

    // Only for row tables
    def put(tableName: String, rows: Row*): Int
    def update(tableName: String, filterExpr: String, newColumnValues: Row, 
               updateColumns: String*): Int
    def delete(tableName: String, filterExpr: String): Int
```
**Usage SnappySession.insert()**: Insert one or more [[org.apache.spark.sql.Row]] into an existing table
```
    val data = Seq(Seq(1, 2, 3), Seq(7, 8, 9), Seq(9, 2, 3), Seq(4, 2, 3),
                   Seq(5, 6, 7), Seq(1,100,200))
    data.map { r =>
      snappy.insert("tableName", Row.fromSeq(r))
    }
```
**Usage SnappySession.put()**: Upsert one or more [[org.apache.spark.sql.Row]] into an existing table
```
    val data = Seq(Seq(1, 2, 3), Seq(7, 8, 9), Seq(9, 2, 3), Seq(4, 2, 3),
                   Seq(5, 6, 7), Seq(1,100,200))
    data.map { r =>
      snappy.put(tableName, Row.fromSeq(r))
    }
```
**Usage SnappySession.update()**: Update all rows in table that match passed filter expression
```
    snappy.update(tableName, "ITEMREF = 3" , Row(99) , "ITEMREF" )
```
**Usage SnappySession.delete()**: Delete all rows in table that match passed filter expression
```
    snappy.delete(tableName, "ITEMREF = 3")
```

#### String/CHAR/VARCHAR Data Types
SnappyData supports CHAR and VARCHAR datatypes in addition to Spark's String datatype. For performance reasons, it is recommended that you use either CHAR or VARCHAR type, if your column data fits in maximum CHAR size (254) or VARCHAR size (32768), respectively. For larger column data size, String type should be used as we store its data in CLOB format internally.

**Create a table with columns of CHAR and VARCHAR datatype using SQL**:
```Scala
CREATE TABLE tableName (Col1 char(25), Col2 varchar(100)) using row;
```

**Create a table with columns of CHAR and VARCHAR datatype using API**:
```Scala
    import org.apache.spark.sql.collection.Utils
    import org.apache.spark.sql.types.{IntegerType, StringType, StructField, StructType}

    val snappy: SnappySession = new SnappySession(spark.sparkContext)
    
    // define schema for table
    val varcharSize = 100
    val charSize = 25
    val schema = StructType(Array(
      StructField("col_varchar", StringType, false, Utils.varcharMetadata(varcharSize)),
      StructField("col_char", StringType, false, Utils.charMetadata(charSize))
    ))
    
    // create the table
    snappy.createTable(tableName, "row", schema, Map.empty[String, String])
```


<note>Note: STRING columns are handled differently when queried over a JDBC connection.</note>

To ensure optimal performance for SELECT queries executed over JDBC connection (more specifically, those that get routed to lead node), the data of STRING columns is returned in VARCHAR format, by default. This also helps the data visualization tools to render the data effectively.
<br/>However, if the STRING column size is larger than VARCHAR limit (32768), you can enforce the returned data format to be in CLOB in following ways:


Using the system property `spark-string-as-clob` when starting the lead node(s). This applies to all the STRING columns in all the tables in cluster.

```
bin/snappy leader start -locators:localhost:10334 -J-Dspark-string-as-clob=true
```

Defining the column(s) itself as CLOB, either using SQL or API. In the example below, we define the column 'Col2' to be CLOB.

```
CREATE TABLE tableName (Col1 INT, Col2 CLOB, Col3 STRING, Col4 STRING);
```
```Scala
    import org.apache.spark.sql.collection.Utils
    import org.apache.spark.sql.types.{StringType, StructField, StructType}

    val snappy: SnappySession = new SnappySession(spark.sparkContext)

    // Define schema for table
    val schema = StructType(Array(
      // The parameter Utils.stringMetadata() ensures that this column is rendered as CLOB
      StructField("Col2", StringType, false, Utils.stringMetadata())
    ))

    snappy.createTable(tableName, "column", schema, Map.empty[String, String])
```

Using the query-hint `columnsAsClob in the SELECT query.

```
SELECT * FROM tableName --+ columnsAsClob(*)
```
The usage of `*` above causes all the STRING columns in the table to be rendered as CLOB. You can also provide comma-separated specific column name(s) instead of `*` above so that data of only those column(s) is returned as CLOB.
```
SELECT * FROM tableName --+ columnsAsClob(Col3,Col4)
```

#### Row Buffers for Column Tables

Generally, the column table is used for analytical purpose. To this end, most of the operations (read or write) on it are bulk operations. Taking advantage of this fact the rows are compressed column wise and stored.

In SnappyData, the column table consists of two components, delta row buffer and column store. We try to support individual insert of single row, we store them in a delta row buffer which is write optimized and highly available.
Once the size of buffer reaches the COLUMN_BATCH_SIZE set by the user, the delta row buffer is compressed column wise and stored in the column store.
Any query on column table also takes into account the row cached buffer. By doing this, we ensure that the query does not miss any data.

#### Catalog in SnappyStore
We use a persistent Hive catalog for all our metadata storage. All table, schema definition are stored here in a reliable manner. As we intend be able to quickly recover from driver failover, we chose GemFireXd itself to store meta information. This gives us the ability to query underlying GemFireXD to reconstruct the meta store in case of a driver failover.

<!--<mark>There are pending work towards unifying DRDA & Spark layer catalog, which will part of future releases. </mark>-->

#### SQL Reference to the Syntax

Refer to the [SQL Reference Guide](http://rowstore.docs.snappydata.io/docs/reference/sql-language-reference.html) for information on the syntax.


## Stream processing using SQL
SnappyData’s streaming functionality builds on top of Spark Streaming and primarily is aimed at making it simpler to build streaming applications and integration with the built-in store. 
Here is a brief overview of [Spark streaming](http://spark.apache.org/docs/latest/streaming-programming-guide.html) from the Spark Streaming guide. 


### Spark Streaming Overview

Spark Streaming is an extension of the core Spark API that enables scalable, high-throughput, fault-tolerant stream processing of live data streams. Data can be ingested from many sources like Kafka, Flume, Twitter, ZeroMQ, Kinesis, or TCP sockets, and can be processed using complex algorithms expressed with high-level functions like **map**, **reduce**, **join** and **window**.

Finally, processed data can be pushed out to filesystems, databases, and live dashboards. In fact, you can apply Spark's [machine learning](http://spark.apache.org/docs/latest/mllib-guide.html) and [graph processing](http://spark.apache.org/docs/latest/graphx-programming-guide.html) algorithms on data streams.

![Spark Streaming architecture](http://spark.apache.org/docs/latest/img/streaming-arch.png)

Internally, it works as follows. Spark Streaming receives live input data streams and divides the data into batches, which are then processed by the Spark engine to generate the final stream of results in batches.

![Spark Streaming data flow](http://spark.apache.org/docs/latest/img/streaming-flow.png)
 
 Spark Streaming provides a high-level abstraction called *discretized stream* or *DStream*, which represents a continuous stream of data. DStreams can be created either from input data streams from sources such as Kafka, Flume, and Kinesis, or by applying high-level operations on other DStreams. Internally, a DStream is represented as a sequence of [RDDs](https://spark.apache.org/docs/1.6.0/api/java/org/apache/spark/rdd/RDD.html). 

Additional details on the Spark Streaming concepts and programming is covered [here](http://spark.apache.org/docs/latest/streaming-programming-guide.html).

### SnappyData Streaming Extensions over Spark
We offer the following enhancements over Spark Streaming: 

1. __Manage Streams declaratively__: Similar to SQL Tables, Streams can be defined declaratively from any SQL client and managed as Tables in the persistent system catalog of SnappyStore. The declarative language follows the SQL language and provides access to any of the Spark Streaming streaming adapters such as Kafka or file input streams. Raw tuples arriving can be transformed into a proper structure through pluggable transformers providing the desired flexibility for custom filtering or type conversions. 

2. __SQL based stream processing__: With streams visible as Tables they can be joined with other streams or resident tables (reference data, history, etc). Essentially, the entire SQL language can be used to analyze distributed streams. 

3. __Continuous queries and time windows__: Similar to popular stream processing products, applications can register “continuous” queries on streams. By default, Spark streaming emits batches once every second and any registered queries would be executed each time a batch is emitted. To support arbitrary time ranges, we extend the standard SQL to be able to specify the time window for the query. 

4. __OLAP optimizations__: By integrating and collocating stream processing with our hybrid in-memory storage engine, we leverage our optimizer and column store for expensive scans and aggregations, while providing fast key-based operations with our row store.

5. __Approximate stream analytics__: When the volumes are too high, a stream can be summarized using various forms of samples and sketches to enable fast time series analytics. This is particularly useful when applications are interested in trending patterns, for instance, rendering a set of trend lines in real time on user displays.


### Working with Stream Tables
SnappyData supports creation of stream tables from Twitter, Kafka, Files, Sockets sources.

```SQL
// DDL for creating a stream table
CREATE STREAM TABLE [IF NOT EXISTS] table_name
(COLUMN_DEFINITION)
USING 'kafka_stream | file_stream | twitter_stream | socket_stream | directkafka_stream'
OPTIONS (
// multiple stream source specific options
  storagelevel '',
  rowConverter '',
  topics '',
  kafkaParams '',
  consumerKey '',
  consumerSecret '',
  accessToken '',
  accessTokenSecret '',
  hostname '',
  port '',
  directory ''
)

// DDL for dropping a stream table
DROP TABLE [IF EXISTS] table_name

// Initialize StreamingContext
STREAMING INIT <batchInterval> [SECS|SECOND|MILLIS|MILLISECOND|MINS|MINUTE]

// Start streaming
STREAMING START

// Stop streaming
STREAMING STOP
```

For example to create a stream table using kafka source : 
```scala
 val spark: SparkSession = SparkSession
     .builder
     .appName("SparkApp")
     .master("local[4]")
     .getOrCreate

 val snsc = new SnappyStreamingContext(spark.sparkContext, Duration(1))

 snsc.sql("create stream table streamTable (userId string, clickStreamLog string) " +
     "using kafka_stream options (" +
     "storagelevel 'MEMORY_AND_DISK_SER_2', " +
     "rowConverter 'io.snappydata.app.streaming.KafkaStreamToRowsConverter', " +
     "kafkaParams 'zookeeper.connect->localhost:2181;auto.offset.reset->smallest;group.id->myGroupId', " +
     "topics 'streamTopic:01')")

 // You can get a handle of underlying DStream of the table
 val dStream = snsc.getSchemaDStream("streamTable")

 // You can also save the DataFrames to an external table
 dStream.foreachDataFrame(_.write.insertInto(tableName))
```
The streamTable created in the above example can be accessed from snappy-sql and can be queried using ad-hoc SQL queries.

### Stream SQL through snappy-sql
Start a SnappyData cluster and connect through snappy-sql :

```bash
//create a connection
snappy> connect client 'localhost:1527';

// Initialize streaming with batchInterval of 2 seconds
snappy> streaming init 2secs;

// Create a stream table
snappy> create stream table streamTable (id long, text string, fullName string, country string,
        retweets int, hashtag  string) using twitter_stream options (consumerKey '', consumerSecret '',
        accessToken '', accessTokenSecret '', rowConverter 'org.apache.spark.sql.streaming.TweetToRowsConverter');

// Start the streaming
snappy> streaming start;

//Run ad-hoc queries on the streamTable on current batch of data
snappy> select id, text, fullName from streamTable where text like '%snappy%'

// Drop the streamTable
snappy> drop table streamTable;

// Stop the streaming
snappy> streaming stop;
```

### SchemaDStream
SchemaDStream is SQL based DStream with support for schema/Product. It offers the ability to manipulate SQL queries on DStreams. It is similar to SchemaRDD, which offers similar functions. Internally, RDD of each batch duration is treated as a small table and CQs are evaluated on those small tables. Similar to foreachRDD in DStream, SchemaDStream provides foreachDataFrame API. SchemaDStream can be registered as a table.
Some of these ideas (especially naming our abstractions) were borrowed from [Intel's Streaming SQL project](https://github.com/Intel-bigdata/spark-streamingsql).

### Registering Continuous Queries
```scala
//You can join two stream tables and produce a result stream.
val resultStream = snsc.registerCQ("SELECT s1.id, s1.text FROM stream1 window (duration
    '2' seconds, slide '2' seconds) s1 JOIN stream2 s2 ON s1.id = s2.id")
    
// You can also save the DataFrames to an external table
dStream.foreachDataFrame(_.write.insertInto("yourTableName"))
```

### Dynamic (ad-hoc) Continuous Queries
Unlike Spark streaming, you do not need to register all your stream output transformations (which is a continuous query in this case) before the start of StreamingContext. The continuous queries can be registered even after the [SnappyStreamingContext](http://snappydatainc.github.io/snappydata/apidocs/#org.apache.spark.streaming.SnappyStreamingContext) has started.

## User Defined Functions (UDF) and User Defined Aggregate Functions (UDAF)
Users can define a function and completely customize how SnappyData evaluates data and manipulates queries using UDF and UDAF functions across sessions. 
The definition of the functions is stored in a persistent catalog, which enables it to be used after node restart as well.

<note>Note: Support for UDFs is available in SnappyData 0.8 and higher.</note>

### Create User Defined Function

You can simply extend any one of the interfaces in the package **org.apache.spark.sql.api.java**. 
These interfaces can be included in your client application by adding **snappy-spark-sql_2.11-2.0.3-2.jar** to your classpath.

#### **Define a UDF class**

The number in the interfaces (UDF1 to UDF22) signifies the number of parameters an UDF can take.

<note> Note: Currently, any UDF which can take more than 22 parameters is not supported. </note>

```
package some.package
import org.apache.spark.sql.api.java.UDF1

class StringLengthUDF extends UDF1[String, Int] {
 override def call(t1: String): Int = t1.length
}
```
<a id= create_udf> </a>
#### **Create the UDF Function**
After defining an UDF you can bundle the UDF class in a JAR file and create the function by using `./bin/snappy-shell` of SnappyData. This creates a persistent entry in the catalog after which, you use the UDF.

```
CREATE FUNCTION udf_name AS qualified_class_name RETURNS data_type USING JAR '/path/to/file/udf.jar'
```
For example:
```
CREATE FUNCTION APP.strnglen AS some.package.StringLengthUDF RETURNS Integer USING JAR '/path/to/file/udf.jar'
[Rishi] we can modify the declaration section as above
```

You can write a JAVA or SCALA class to write an UDF implementation. 

<note>Note: For input/output types: 
</br>The framework always returns the Java types to the UDFs. So, if you are writing `scala.math.BigDecimal` as an input type or output type, an exception is reported. You can use `java.math.BigDecimal` in the SCALA code. </note>


**Return Types to UDF program type mapping **

| SnappyData Type | UDF Type |
| --- | --- |
|STRING|java.lang.String|
|INTEGER|java.lang.Integer|
|LONG|java.lang.Long|
|DOUBLE|java.lang.Double|
|DECIMAL|java.math.BigDecimal|
|DATE|java.sql.Date|
|TIMESTAMP|java.sql.Timestamp|
|FLOAT|java.lang.Float|
|BOOLEAN|java.lang.Boolean|
|SHORT|java.lang.Short|
|BYTE|java.lang.Byte|

#### **Use the UDF**

```
select strnglen(string_column) from <table>
```
If you try to use an UDF on a different type of column, for example, an **Int** column an exception is reported.


#### **Drop the Function**

```
DROP FUNCTION IF EXISTS udf_name
```

For example:

```
DROP FUNCTION IF EXISTS app.strnglen
```

#### **Modify an Existing UDF**

 1) Drop the existing UDF

 2) Modify the UDF code and [create a new UDF](#create_udf). You can create the UDF with the same name as that of the dropped UDF.


### Create User Defined Aggregate Functions

SnappyData uses same interface as that of Spark to define a User Defined Aggregate Function  `org.apache.spark.sql.expressions.UserDefinedAggregateFunction`. For more information refer to this [document](https://databricks.com/blog/2015/09/16/apache-spark-1-5-dataframe-api-highlights.html).<|MERGE_RESOLUTION|>--- conflicted
+++ resolved
@@ -684,11 +684,8 @@
 BUCKETS  'NumPartitions', // Default 113
 REDUNDANCY        '1' ,
 EVICTION_BY ‘LRUMEMSIZE 200 | LRUCOUNT 200 | LRUHEAPPERCENT,
-<<<<<<< HEAD
-=======
 OVERFLOW 'true',
->>>>>>> d6176cd1
-PERSISTENT  ‘ASYNCHRONOUS | SYNCHRONOUS’, 
+PERSISTENCE  ‘ASYNCHRONOUS | ASYNC | SYNCHRONOUS | SYNC | NONE’,
 DISKSTORE 'DISKSTORE_NAME', //empty string maps to default diskstore
 EXPIRE ‘TIMETOLIVE in seconds',
 COLUMN_BATCH_SIZE '32000000',
@@ -752,29 +749,12 @@
 
    * COLOCATE_WITH: The COLOCATE_WITH clause specifies a partitioned table with which the new partitioned table must be colocated. The referenced table must already exist.
 
-<<<<<<< HEAD
-   * PARTITION_BY: Use the PARTITION_BY {COLUMN} clause to provide a set of column names that determines the partitioning. As a shortcut you can use PARTITION BY PRIMARY KEY to refer to the primary key columns defined for the table. If not specified, it is a replicated table.
-=======
    * PARTITION_BY: Use the PARTITION_BY {COLUMN} clause to provide a set of column names that determine the partitioning. If not specified, it is a replicated table.</br> Column and row tables support hash partitioning on one or more columns. These are specified as comma-separated column names in the PARTITION_BY option of the CREATE TABLE DDL or createTable API. The hashing scheme follows the Spark Catalyst Hash Partitioning to minimize shuffles in joins. If no PARTITION_BY option is specified for a column table, then, the table is still partitioned internally on a generated scheme.</br> The default number of storage partitions (BUCKETS) is 113 in cluster mode for column and row tables, and 11 in local mode for column and partitioned row tables. This can be changed using the BUCKETS option in CREATE TABLE DDL or createTable API.
->>>>>>> d6176cd1
 
    * BUCKETS: The optional BUCKETS attribute specifies the fixed number of "buckets," the smallest unit of data containment for the table that can be moved around. Data in a single bucket resides and moves together. If not specified, the number of buckets defaults to 113.
 
    * REDUNDANCY: Use the REDUNDANCY clause to specify the number of redundant copies that should be maintained for each partition, to ensure that the partitioned table is highly available even if members fail.
 
-<<<<<<< HEAD
-   * EVICTION_BY: Use the EVICTION_BY clause to evict rows automatically from the in-memory table based on different criteria. You can use this clause to create an overflow table where evicted rows are written to a local SnappyStore disk store
-
-   * PERSISTENT:  When you specify the PERSISTENT keyword, GemFire XD persists the in-memory table data to a local GemFire XD disk store configuration. SnappyStore automatically restores the persisted table data to memory when you restart the member.
-
-   * DISKSTORE: The disk directory where you want to persist the table data. For more information, [refer to this document](http://rowstore.docs.snappydata.io/docs/reference/language_ref/ref-create-diskstore.html#create-diskstore).
-
-   * EXPIRE: You can use the EXPIRE clause with tables to control the SnappyStore memory usage. It expires the rows after configured TTL.
-
-   * COLUMN_BATCH_SIZE: The default size of blocks to use for storage in the SnappyData column store. When inserting data into the column storage this is the unit (in bytes) that is used to split the data into chunks for efficient storage and retrieval. The default value is 25165824 (24M)
-
-   * COLUMN_MAX_DELTA_ROWS: The maximum number of rows that can be in the delta buffer of a column table for each bucket, before it is flushed into the column store. Although the size of column batches is limited by `COLUMN_BATCH_SIZE` (and thus limits size of row buffer for each bucket as well), this property allows a lower limit on the number of rows for better scan performance. The default value is 10000. </br><note> Note: The following corresponding SQLConf properties for `COLUMN_BATCH_SIZE` and `COLUMN_MAX_DELTA_ROWS` are set if the table creation is done in that session (and the properties have not been explicitly specified in the DDL): </note> </br>
-=======
    * EVICTION_BY: Use the EVICTION_BY clause to evict rows automatically from in-memory table, based on different criteria.
     For column tables, the default eviction setting is LRUHEAPPERCENT and the default action is to overflow to disk. You can also specify the OVERFLOW parameter along with the EVICTION_BY clause. </br> 
     <note>Note: For column tables, you cannot use the LRUMEMSIZE or LRUCOUNT eviction settings. For row tables no such defaults are set. Row tables allow all the eviction settings.</note>
@@ -782,7 +762,7 @@
    * OVERFLOW: If it is set to **false** the evicted rows are destroyed. If set to **true** it overflows to a local SnappyStore disk store.
 	When you configure an overflow table, only the evicted rows are written to disk. If you restart or shut down a member that hosts the overflow table, the table data that was in memory is not restored unless you explicitly configure persistence (or you configure one or more replicas with a partitioned table).
 
-   * PERSISTENT:  When you specify the PERSISTENT keyword, SnappyData persists the in-memory table data to a local GemFire XD disk store configuration. SnappyStore automatically restores the persisted table data to memory when you restart the member.
+   * PERSISTENCE:  When you specify the PERSISTENCE keyword, SnappyData persists the in-memory table data to a local GemFire XD disk store configuration. SnappyStore automatically restores the persisted table data to memory when you restart the member.
 
    * DISKSTORE: The disk directory where you want to persist the table data. For more information, [refer to this document](http://rowstore.docs.snappydata.io/docs/reference/language_ref/ref-create-diskstore.html#create-diskstore).
 
@@ -792,13 +772,12 @@
 
    * COLUMN_MAX_DELTA_ROWS: The maximum number of rows that can be in the delta buffer of a column table for each bucket, before it is flushed into the column store. Although the size of column batches is limited by `COLUMN_BATCH_SIZE` (and thus limits size of row buffer for each bucket as well), this property allows a lower limit on the number of rows for better scan performance. The default value is 10000. </br> 
 	<note> Note: The following corresponding SQLConf properties for `COLUMN_BATCH_SIZE` and `COLUMN_MAX_DELTA_ROWS` are set if the table creation is done in that session (and the properties have not been explicitly specified in the DDL): </note> </br>
->>>>>>> d6176cd1
     * <note>`snappydata.column.batchSize` - explicit batch size for this session for bulk insert operations. If a table is created in the session without any explicit `COLUMN_BATCH_SIZE` specification, then this is inherited for that table property. </note></br>
     * <note>`snappydata.column.maxDeltaRows` - maximum limit on rows in the delta buffer for each bucket of column table in this session. If a table is created in the session without any explicit `COLUMN_MAX_DELTA_ROWS` specification, then this is inherited for that table property. </note>
-   
+
    Refer to the [SQL Reference Guide](http://rowstore.docs.snappydata.io/docs/reference/sql-language-reference.html) for information on the extensions.
 
-	
+
 #### Restrictions on Column Tables
 * Column tables cannot specify any primary key, unique key constraints
 
