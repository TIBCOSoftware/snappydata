--- conflicted
+++ resolved
@@ -242,29 +242,6 @@
 12 rows selected
 ```
 
-<<<<<<< HEAD
-<a id= synonyms> </a>
-<h4>**SHOW SYNONYMS**</h4>
-
-SHOW SYNONYMS displays all synonyms in the database that have been created with the CREATE SYNONYMS statement.
-
-If `IN schemaName` is specified, only synonyms in the specified schema are displayed.
-
-**Example**
-
-``` pre
-snappy> CREATE SYNONYM myairline FOR airlineREF_1;
-
-snappy> SHOW SYNONYMS;
-TABLE_SCHEM         |TABLE_NAME                    |TABLE_TYPE|REMARKS             
------------------------------------------------------------------------------------ 
-APP                 |MYAIRLINE                     |SYNONYM   |                    
-
-1 row selected
-```
-
-=======
->>>>>>> ddc41e3f
 <a id= tables> </a>
 <h4>**SHOW TABLES**</h4>
 
