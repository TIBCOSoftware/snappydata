--- conflicted
+++ resolved
@@ -53,14 +53,8 @@
 **Example**
 
 ```no-highlight
-<<<<<<< HEAD
 snappy> show connections;
 CONNECTION0* - 	jdbc:snappydata:thrift://127.0.0.1[1527]
-=======
-snappy(CLIENTCONNECTION)> show connections;
-CLIENTCONNECTION* -     jdbc:snappydata://localhost:1527/
-PEERCLIENT -    jdbc:snappydata:
->>>>>>> 75eedc68
 * = current connection
 ```
 
@@ -71,24 +65,7 @@
 
 Currently, UDF functions are not displayed in the list. This will be available in the future releases.
 
-<<<<<<< HEAD
-**Example**
-=======
-```no-highlight
-snappy> show importedkeys;
-KTABLE_SCHEM |PKTABLE_NAME|PKCOLUMN_NAME   |PK_NAME     |FKTABLE_SCHEM|FKTABLE_NAME      |FKCOLUMN_NAME   |FK_NAME     |KEY_SEQ
--------------------------------------------------------------------------------------------------------------------------------
-APP          |COUNTRIES   |COUNTRY_ISO_CODE|COUNTRIES_PK|APP          |CITIES            |COUNTRY_ISO_CODE|COUNTRIES_FK|1      
-APP          |FLIGHTS     |FLIGHT_ID       |FLIGHTS_PK  |APP          |FLIGHTAVAILABILITY|FLIGHT_ID       |FLIGHTS_FK2 |1      
-APP          |FLIGHTS     |SEGMENT_NUMBER  |FLIGHTS_PK  |APP          |FLIGHTAVAILABILITY|SEGMENT_NUMBER  |FLIGHTS_FK2 |2      
-
-3 rows selected
-snappy> show importedkeys from flightavailability;
-PKTABLE_NAME|PKCOLUMN_NAME |PK_NAME   |FKTABLE_SCHEM|FKTABLE_NAME      |FKCOLUMN_NAME |FK_NAME    |KEY_SEQ
-----------------------------------------------------------------------------------------------------------
-FLIGHTS     |FLIGHT_ID     |FLIGHTS_PK|APP          |FLIGHTAVAILABILITY|FLIGHT_ID     |FLIGHTS_FK2|1      
-FLIGHTS     |SEGMENT_NUMBER|FLIGHTS_PK|APP          |FLIGHTAVAILABILITY|SEGMENT_NUMBER|FLIGHTS_FK2|2      
->>>>>>> 75eedc68
+**Example**
 
 ```no-highlight
 snappy> show functions;
@@ -202,11 +179,7 @@
 
 **Example**
 
-<<<<<<< HEAD
 ``` no-highlight
-=======
-```no-highlight
->>>>>>> 75eedc68
 snappy> show procedures in syscs_util;
 PROCEDURE_SCHEM     |PROCEDURE_NAME                |REMARKS             
 ------------------------------------------------------------------------ 
@@ -282,16 +255,8 @@
 
 **Example**
 
-<<<<<<< HEAD
 ``` no-highlight
-
 snappy> CREATE SYNONYM myairline FOR airlineREF_1;
-=======
-```no-highlight
-snappy> SHOW SYNONYMS;
-TABLE_SCHEM         |TABLE_NAME                    |REMARKS
-------------------------------------------------------------------------
->>>>>>> 75eedc68
 
 snappy> SHOW SYNONYMS;
 TABLE_SCHEM         |TABLE_NAME                    |TABLE_TYPE|REMARKS             
