--- conflicted
+++ resolved
@@ -23,11 +23,7 @@
 To specify a system property for an interactive `snappy` session, you must define the JAVA_ARGS environment variable before starting `snappy`. For example, `snappy` uses the `snappy.history` system property to define the file that stores a list of the commands that are executed during an interactive session. To change this property, you would define it as part of the JAVA_ARGS variable:
 
 ``` pre
-<<<<<<< HEAD
-$ export JAVA_ARGS="-Dsnappy.history=/Users/user1/snappystore-history.sql" 
-=======
 $ export JAVA_ARGS="-Dsnappy.history=/Users/user1/snappystore-history.sql"
->>>>>>> dd059245
 $ snappy
 ```
 
