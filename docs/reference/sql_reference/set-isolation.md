# SET ISOLATION

Change the transaction isolation level for the connection.

## Syntax

```no-highlight
SET [ CURRENT ] ISOLATION [ = ]
{ 
CS | READ COMMITTED
RS | REPEATABLE READ
RESET
}
```

<a id="set-isolation-description"></a>
## Description

<<<<<<< HEAD
The supported isolation levels in SnappyData are NONE, READ COMMITTED and REPEATABLE READ.

Isolation level NONE indicates no transactional behavior. This is a special constant that indicates that transactions are not supported. </br>
The RESET clause corresponds to the NONE isolation level. For more information, see [Overview of SnappyData Distributed Transactions](../../consistency/using_transactions_row.md).

=======
The supported isolation levels in SnappyData are NONE, READ COMMITTED and REPEATABLE READ.</br>
Isolation level NONE indicates no transactional behavior. This is a special constant that indicates that transactions are not supported. </br>
The RESET clause corresponds to the NONE isolation level. For more information, see [Overview of SnappyData Distributed Transactions](../../consistency/using_transactions_row.md).</br>
>>>>>>> 75eedc68
This statement behaves identically to the JDBC *java.sql.Connection.setTransactionIsolation* method and commits the current transaction if isolation level has changed.

Example
-------

```no-highlight
<<<<<<< HEAD
snappy> set ISOLATION READ COMMITTED;
=======
snappy(PEERCLIENT)> set ISOLATION READ COMMITTED;
>>>>>>> 75eedc68
0 rows inserted/updated/deleted
snappy> VALUES CURRENT ISOLATION;
1
----
CS

1 row selected
```<|MERGE_RESOLUTION|>--- conflicted
+++ resolved
@@ -16,29 +16,19 @@
 <a id="set-isolation-description"></a>
 ## Description
 
-<<<<<<< HEAD
 The supported isolation levels in SnappyData are NONE, READ COMMITTED and REPEATABLE READ.
 
 Isolation level NONE indicates no transactional behavior. This is a special constant that indicates that transactions are not supported. </br>
 The RESET clause corresponds to the NONE isolation level. For more information, see [Overview of SnappyData Distributed Transactions](../../consistency/using_transactions_row.md).
 
-=======
-The supported isolation levels in SnappyData are NONE, READ COMMITTED and REPEATABLE READ.</br>
-Isolation level NONE indicates no transactional behavior. This is a special constant that indicates that transactions are not supported. </br>
-The RESET clause corresponds to the NONE isolation level. For more information, see [Overview of SnappyData Distributed Transactions](../../consistency/using_transactions_row.md).</br>
->>>>>>> 75eedc68
 This statement behaves identically to the JDBC *java.sql.Connection.setTransactionIsolation* method and commits the current transaction if isolation level has changed.
 
 Example
 -------
 
 ```no-highlight
-<<<<<<< HEAD
 snappy> set ISOLATION READ COMMITTED;
-=======
-snappy(PEERCLIENT)> set ISOLATION READ COMMITTED;
->>>>>>> 75eedc68
-0 rows inserted/updated/deleted
+
 snappy> VALUES CURRENT ISOLATION;
 1
 ----
