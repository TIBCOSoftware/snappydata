--- conflicted
+++ resolved
@@ -1,6 +1,5 @@
 # PUT INTO
 
-<<<<<<< HEAD
 <note>
 	SnappyData does not support PUT INTO with a subselect query, if, the subselect query requires aggregation.
 
@@ -13,20 +12,6 @@
     PUT INTO table-name
         ( simple-column-name [ , simple-column-name ]* )
        Query
-=======
-!!!Note
-	SnappyData does not support PUT INTO with a subselect query, if, the subselect query requires aggregation.
-
-```no-highlight
-PUT INTO table-name
-     VALUES ( column-value [ , column-value ]* ) 
-```
-
-```no-highlight
-PUT INTO table-name
-    ( simple-column-name [ , simple-column-name ]* )
-   Query
->>>>>>> 75eedc68
 ```
 </note>
 
@@ -34,7 +19,7 @@
 
 PUT INTO operates like standard [INSERT](insert.md) statement.
 
-### For Row Tables
+###	For Row Tables
 
 PUT INTO uses a syntax similar to the INSERT statement, but SnappyData does not check existing primary key values before executing the PUT INTO command. If a row with the same primary key exists in the table, PUT INTO simply overwrites the older row value. If no rows with the same primary key exist, PUT INTO operates like a standard INSERT. This behavior ensures that only the last primary key value inserted or updated remains in the system, which preserves the primary key constraint. Removing the primary key check speeds execution when importing bulk data.
 
@@ -43,8 +28,7 @@
 #### Example
 
 ```no-highlight
-PUT INTO TRADE.CUSTOMERS
-      VALUES (1, 'User 1', '07-06-2002', 'SnappyData', 1);
+PUT INTO TRADE.CUSTOMERS VALUES (1, 'User 1', '07-06-2002', 'SnappyData', 1);
 ```
 
 When specifying columns with table, columns should not have any [CONSTRAINT](create-table.md#constraint), as explained in the following example:
@@ -54,13 +38,8 @@
  VALUES (1, 'User 1' , 'SnappyData', 1),
  (2, 'User 2' , 'SnappyData', 1);
 ```
-<<<<<<< HEAD
-
 
 ###	For Column Tables
-=======
-### For Column Tables
->>>>>>> 75eedc68
 
 If you need the `putInto()` functionality for column tables, you must specify key_columns while defining the column table.
 PUT INTO updates the row if present, else, it inserts the row. </br>
@@ -72,24 +51,15 @@
 
 **For SQL**
 
-<<<<<<< HEAD
 ``` bash
 put into table col_table select * from row_table
-=======
-```no-highlight
-PUT INTO table col_table select * from row_table
->>>>>>> 75eedc68
 ```
 
 **For API**
 
 API is available from the DataFrameWriter extension.
 
-<<<<<<< HEAD
 ``` bash
-=======
-```no-highlight
->>>>>>> 75eedc68
 import org.apache.spark.sql.snappy._
 dataFrame.write.putInto("col_table")
-```+```
