# CREATE SCHEMA

<<<<<<< HEAD
=======

>>>>>>> ddc41e3f
```pre
CREATE SCHEMA schema-name;
```

<<<<<<< HEAD
!!! Note
	Schema names with trailing underscores are not supported.
=======
>>>>>>> ddc41e3f

## Description

This creates a schema with the given name which provides a mechanism to logically group objects by providing a namespace for objects. This can then be used by other CREATE statements as the namespace prefix. For example, CREATE TABLE SCHEMA1.TABLE1 ( ... ) will create a table TABLE1 in the schema SCHEMA1. 

!!! Note
	Schema names with trailing underscores are not supported.

The CREATE SCHEMA statement is subject to access control when the **gemfirexd.sql-authorization ** property is set to true for the system. Only the system user can create a schema with a name different from the current user name, and only the system user can specify AUTHORIZATION user-name with a user-name other than the current user name.


## Example

<<<<<<< HEAD
=======
*	Create schema

>>>>>>> ddc41e3f
```pre
CREATE SCHEMA myschema;
```

<<<<<<< HEAD
To create a table TABLE1 in the schema SCHEMA1:
```pre
CREATE TABLE SCHEMA1.TABLE1 ( ... )
=======
*	Create schema that uses the authorization id '**shared**' as schema-name

```pre
CREATE SCHEMA AUTHORIZATION shared;
```

*	Create schema **flights** and authorize **anita** to all the objects that use the schema.

```pre
CREATE SCHEMA flights AUTHORIZATION anita;
>>>>>>> ddc41e3f
```
*	Create schema **reports** and authorize all members of LDAP group **finance** to all the objects that use the schema. Any member of this LDAP group can GRANT or REVOKE permissions on objects in this schema to other users.

```pre
CREATE SCHEMA reports AUTHORIZATION ldapgroup:finance;
```<|MERGE_RESOLUTION|>--- conflicted
+++ resolved
@@ -1,18 +1,10 @@
 # CREATE SCHEMA
 
-<<<<<<< HEAD
-=======
 
->>>>>>> ddc41e3f
 ```pre
 CREATE SCHEMA schema-name;
 ```
 
-<<<<<<< HEAD
-!!! Note
-	Schema names with trailing underscores are not supported.
-=======
->>>>>>> ddc41e3f
 
 ## Description
 
@@ -26,20 +18,12 @@
 
 ## Example
 
-<<<<<<< HEAD
-=======
 *	Create schema
 
->>>>>>> ddc41e3f
 ```pre
 CREATE SCHEMA myschema;
 ```
 
-<<<<<<< HEAD
-To create a table TABLE1 in the schema SCHEMA1:
-```pre
-CREATE TABLE SCHEMA1.TABLE1 ( ... )
-=======
 *	Create schema that uses the authorization id '**shared**' as schema-name
 
 ```pre
@@ -50,7 +34,6 @@
 
 ```pre
 CREATE SCHEMA flights AUTHORIZATION anita;
->>>>>>> ddc41e3f
 ```
 *	Create schema **reports** and authorize all members of LDAP group **finance** to all the objects that use the schema. Any member of this LDAP group can GRANT or REVOKE permissions on objects in this schema to other users.
 
