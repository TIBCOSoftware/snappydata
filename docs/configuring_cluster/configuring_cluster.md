# Configuration Reference

The following items are inclulded in this section:

*   [Configuring Cluster Components](#clustercompt)
*   [List of Properties](#listofproperties)
*   [Specifying Configuration Properties using Environment Variables](#speenvi)
*   [Configuring SnappyData Smart Connector](#configure-smart-connector)
*   [Logging](#logging)
*   [Auto-Configuring Off-Heap Memory Size](#autoconfigur_offheap)
*   [Firewalls and Connections](#firewall)


<a id="clustercompt"></a>
## Configuring Cluster Components

Configuration files for locator, lead, and server should be created in the **conf** folder located in the SnappyData home directory with names **locators**, **leads**, and **servers**.

To do so, you can copy the existing template files **servers.template**, **locators.template**, **leads.template**, and rename them to **servers**, **locators**, **leads**.
These files should contain the hostnames of the nodes (one per line) where you intend to start the member. You can modify the properties to configure individual members.

!!! Tip
	- For system properties (set in the conf/lead, conf/servers and conf/locators file), -D and -XX: can be used. -J is NOT required for -D and -XX options.

    - Instead of starting the SnappyData cluster, you can [start](../howto/start_snappy_cluster.md) and [stop](../howto/stop_snappy_cluster.md) individual components on a system locally.

<a id="locator"></a>
### Configuring Locators

Locators provide discovery service for the cluster. Clients (for example, JDBC) connect to the locator and discover the lead and data servers in the cluster. The clients automatically connect to the data servers upon discovery (upon initial connection). Cluster members (Data servers, Lead nodes) also discover each other using the locator. Refer to the [Architecture](../architecture/cluster_architecture.md) section for more information on the core components.

It is recommended to configure two locators (for HA) in production using the **conf/locators** file located in the **<_SnappyData_home_>/conf** directory.

In this file, you can specify:

* The hostname on which a SnappyData locator is started.

* The startup directory where the logs and configuration files for that locator instance are located.

* SnappyData specific properties that can be passed.

You can refer to the **conf/locators.template** file for some examples.

<!---
### List of Locator Properties

Refer to the [SnappyData properties](property_description.md) for the complete list of SnappyData properties.


|Property|Description|
|-----|-----|
|-bind-address|IP address on which the locator is bound. The default behavior is to bind to all local addresses.|
|-classpath|Location of user classes required by the SnappyData Server.</br>This path is appended to the current classpath.|
|-client-port| The port that the network controller listens for client connections in the range of 1 to 65535. The default value is 1527.|
|-dir|The working directory of the server that contains the SnappyData Server status file and the default location for the log file, persistent files, data dictionary, and so forth (defaults to the current directory).|
|-heap-size|<a id="heap-size"></a> Sets the maximum heap size for the Java VM, using SnappyData default resource manager settings. </br>For example, -heap-size=1024m. </br>If you use the `-heap-size` option, by default SnappyData sets the critical-heap-percentage to 95% of the heap size, and the `eviction-heap-percentage` to 85.5% of the `critical-heap-percentage`. </br>SnappyData also sets resource management properties for eviction and garbage collection if the JVM supports them.|
|-J|JVM option passed to the spawned SnappyData server JVM. </br>For example, use -J-Xmx1024m to set the JVM heap to 1GB.|
|-J-Dsnappydata.enable-rls|Enables the system for row level security when set to true.  By default, this is off. If this property is set to true, then the Smart Connector access to SnappyData fails.|
|-locators|List of locators as comma-separated host:port values used to communicate with running locators in the system and thus discover other peers of the distributed system. </br>The list must include all locators in use and must be configured consistently for every member of the distributed system.|
|-log-file|Path of the file to which this member writes log messages. The default is **snappylocator.log** in the working directory. In case logging is set via log4j, the default log file is **snappydata.log**.|
|-member-timeout<a id="member-timeout"></a>|Uses the [member-timeout](../best_practices/important_settings.md#member-timeout) server configuration, specified in milliseconds, to detect the abnormal termination of members. The configuration setting is used in two ways:</br> 1) First, it is used during the UDP heartbeat detection process. When a member detects that a heartbeat datagram is missing from the member that it is monitoring after the time interval of 2 * the value of member-timeout, the detecting member attempts to form a TCP/IP stream-socket connection with the monitored member as described in the next case.</br> 2) The property is then used again during the TCP/IP stream-socket connection. If the suspected process does not respond to the are you alive datagram within the period specified in member-timeout, the membership coordinator sends out a new membership view that notes the member's failure. </br>Valid values are in the range 1000..600000.|
|-peer-discovery-address|Use this as value for the port in the "host:port" value of "-locators" property |
|-peer-discovery-port|The port on which the locator listens for peer discovery (includes servers as well as other locators).  </br>Valid values are in the range 1-65535, with a default of 10334.|
|Properties for SSL Encryption|[ssl-enabled](../reference/configuration_parameters/ssl_enabled.md), [ssl-ciphers](../reference/configuration_parameters/ssl_ciphers.md), [ssl-protocols](../reference/configuration_parameters/ssl_protocols.md), [ssl-require-authentication](../reference/configuration_parameters/ssl_require_auth.md).|--->

<a id="locator-example"></a>
**Example**: To start two locators on node-a:9999 and node-b:8888, update the configuration file as follows:

```pre
$ cat conf/locators
node-a -peer-discovery-port=9999 -dir=/node-a/locator1 -heap-size=1024m -locators=node-b:8888
node-b -peer-discovery-port=8888 -dir=/node-b/locator2 -heap-size=1024m -locators=node-a:9999

```


<a id="lead"></a>
### Configuring Leads

Lead Nodes primarily runs the SnappyData managed Spark driver. There is one primary lead node at any given instance, but there can be multiple secondary lead node instances on standby for fault tolerance. Applications can run Jobs using the REST service provided by the Lead node. Most of the SQL queries are automatically routed to the Lead to be planned and executed through a scheduler. You can refer to the **conf/leads.template** file for some examples.

Create the configuration file (**leads**) for leads in the **<_SnappyData_home_>/conf** directory.

!!! Note
	In the **conf/spark-env.sh** file set the `SPARK_PUBLIC_DNS` property to the public DNS name of the lead node. This enables the Member Logs to be displayed correctly to users accessing SnappyData Monitoring Console from outside the network.

<!---
### List of Lead Properties
Refer to the [SnappyData properties](property_description.md) for the complete list of SnappyData properties.

|Property|Description</br>|
|-|-|
|-bind-address|IP address on which the lead is bound. The default behavior is to bind to all local addresses.|
|-classpath|Location of user classes required by the SnappyData Server.</br>This path is appended to the current classpath.|
|-critical-heap-percentage|Sets the Resource Manager's critical heap threshold in percentage of the old generation heap, 0-100. </br>If you set `-heap-size`, the default value for `critical-heap-percentage` is set to 95% of the heap size. </br>Use this switch to override the default.</br>When this limit is breached, the system starts canceling memory-intensive queries, throws low memory exceptions for new SQL statements, and so forth, to avoid running out of memory.|
|-dir|The working directory of the lead that contains the SnappyData Lead status file and the default location for the log file, persistent files, data dictionary, and so forth (defaults to the current directory).|
|-eviction-heap-percentage|Sets the memory usage percentage threshold (0-100) that the Resource Manager uses to evict data from the heap. By default, the eviction threshold is 85.5% of whatever is set for `-critical-heap-percentage`.</br>Use this switch to override the default.</br>|
|-heap-size|<a id="heap-size"></a> Sets the maximum heap size for the Java VM, using SnappyData default resource manager settings. </br>For example, `-heap-size=8g` </br> It is recommended to allocate minimum 6-8 GB of heap size per lead node. If you use the `-heap-size` option, by default SnappyData sets the critical-heap-percentage to 95% of the heap size, and the `eviction-heap-percentage` to 85.5% of the `critical-heap-percentage`. </br>SnappyData also sets resource management properties for eviction and garbage collection if the JVM supports them. |
|-J|JVM option passed to the spawned SnappyData Lead JVM. </br>For example, use -J-Xmx1024m to set the JVM heap to 1GB.|
|-J-Dsnappydata.enable-rls|Enables the system for row level security when set to true.  By default, this is off. If this property is set to true,  then the Smart Connector access to SnappyData fails.|
|-J-Dsnappydata.RESTRICT_TABLE_CREATION|Applicable when security is enabled in the cluster. If true, users cannot execute queries (including DDLs and DMLs) even in their default or own schema unless cluster admin explicitly grants them the required permissions using GRANT command. The default is false. |
|-jobserver.waitForInitialization|When this property is set to true, the cluster startup waits for the Spark jobserver to be fully initialized before marking the lead node as **RUNNING**. The default is false.|
|-locators|List of locators as comma-separated host:port values used to communicate with running locators in the system and thus discover other peers of the distributed system. </br>The list must include all locators in use and must be configured consistently for every member of the distributed system.|
|-log-file|Path of the file to which this member writes log messages. The default **snappyleader.log** in the working directory. In case logging is set via log4j, the default log file is **snappydata.log**.|
|-member-timeout<a id="member-timeout"></a>|Uses the [member-timeout](../best_practices/important_settings.md#member-timeout) configuration, specified in milliseconds, to detect the abnormal termination of members. The configuration setting is used in two ways:</br> 1) First, it is used during the UDP heartbeat detection process. When a member detects that a heartbeat datagram is missing from the member that it is monitoring after the time interval of 2 * the value of member-timeout, the detecting member attempts to form a TCP/IP stream-socket connection with the monitored member as described in the next case.</br> 2) The property is then used again during the TCP/IP stream-socket connection. If the suspected process does not respond to the are you alive datagram within the period specified in member-timeout, the membership coordinator sends out a new membership view that notes the member's failure. </br>Valid values are in the range 1000..600000.|
|-memory-size|<a id="memory-size"></a>Specifies the total memory that can be used by the node for column storage and execution in off-heap. However, lead member do not need off-heap memory.  You can configure the off-heap memory for leads only when you are planning to increase the broadcast limit to a large value. This is generally not recommended and you must preferably limit the broadcast to a smaller value. The default off-heap size for leads is 0.|
|-snappydata.column.batchSize|The default size of blocks to use for storage in the SnappyData column store. The default value is 24M.|
|_snappydata.column.compactionRatio_|The ratio of deleted rows in a column batch that will trigger its compaction (default 0.1). The value should be between 0 and 1 (both exclusive).|
|_snappydata.column.updateCompactionRatio_|The ratio of updated rows in a column batch that will trigger its compaction (default 0.2). The value should be between 0 and 1 (both exclusive).|
|_spark.sql.maxMemoryResultSize_|Maximum size of results from a JDBC/ODBC/SQL query in a partition that will be held in memory beyond which the results will be written to disk. The default value is 4MB.|
|_spark.sql.resultPersistenceTimeout_|Maximum duration in seconds for which results overflowed to disk are held on disk after which they are cleaned up. The default value is 21600 i.e. 6 hours.|
|-snappydata.hiveServer.enabled|Enables the Hive Thrift server for SnappyData. This is enabled by default when you start the cluster. Thus it adds an additional 10 seconds to the cluster startup time. To avoid this additional time, you can set the property to false.|
|-spark.context-settings.num-cpu-cores| The number of cores that can be allocated. The default is 4. |
|-spark.context-settings.memory-per-node| The executor memory per node (-Xmx style. For example: 512m, 1G). The default is 512m. |
|-spark.context-settings.streaming.batch_interval| The batch interval for Spark Streaming contexts in milliseconds. The default is 1000.|
|-spark.context-settings.streaming.stopGracefully| If set to true, the streaming stops gracefully by waiting for the completion of processing of all the received data. The default is true.|
|-spark.context-settings.streaming.stopSparkContext| if set to true, the SparkContext is stopped along with the StreamingContext. The default is true.|
|-spark.driver.maxResultSize|Limit of the total size of serialized results of all partitions for each action (for example, collect). The value should be at least 1MB or 0 for unlimited. Jobs are aborted if the total size of the results is above this limit. Having a high limit may cause out-of-memory errors in the lead. The default max size is 1GB|
|-spark.executor.cores|The number of cores to use on each server.|
|-spark.jobserver.port|The port on which to run the jobserver. Default port is 8090.|
|-spark.jobserver.bind-address|The address on which the jobserver listens. Default address is 0.0.0.|
|-spark.jobserver.job-result-cache-size|The number of job results to keep per JobResultActor/context. The default is 5000.|
|-spark.jobserver.max-jobs-per-context|The number of jobs that can be run simultaneously in the context. The default is 8.|
|-spark.local.dir|Directory to use for "scratch" space in SnappyData, including map output files and RDDs that get stored on disk. This should be on a fast, local disk in your system. It can also be a comma-separated list of multiple directories on different disks.|
|-spark.network.timeout|The default timeout for all network interactions while running queries. |
|-spark.sql.codegen.cacheSize<a id="codegencache"></a>|Size of the generated code cache that is used by Spark, in the  SnappyData Spark distribution, and by SnappyData. The default is 2000.|
|-spark.ssl.enabled<a id="ssl_spark_enabled"></a>|Enables or disables Spark layer encryption. The default is false.|
|-spark.ssl.keyPassword<a id="ssl_spark_password"></a>|The password to the private key in the key store.|
|-spark.ssl.keyStore<a id="ssl_spark_keystore"></a>|Path to the key store file. The path can be absolute or relative to the directory in which the process is started.|
|-spark.ssl.keyStorePassword<a id="ssl_spark_keystorpass"></a>|The password used to access the keystore. |Lead|
|-spark.ssl.trustStore<a id="ssl_spark_trustore"></a>|Path to the trust store file. The path can be absolute or relative to the directory in which the process is started.|
|-spark.ssl.trustStorePassword<a id="truststorepassword"></a>|The password used to access the truststore.|
|-spark.ssl.protocol<a id="ssl_spark_ssl_protocol"></a>|The protocol that must be supported by JVM. For example, TLS.|
|-spark.ui.port|Port for your SnappyData Monitoring Console, which shows tables, memory and workload data. The default is 5050.|
|Properties for SSL Encryption|[ssl-enabled](../reference/configuration_parameters/ssl_enabled.md), [ssl-ciphers](../reference/configuration_parameters/ssl_ciphers.md), [ssl-protocols](../reference/configuration_parameters/ssl_protocols.md), [ssl-require-authentication](../reference/configuration_parameters/ssl_require_auth.md). </br> These properties need not be added to  the Lead members in case of a client-server connection.|

--->

**Example**: To start a lead (node-l), set `spark.executor.cores` as 10 on all servers, and change the Spark UI port from 5050 to 9090, update the configuration file as follows:

```pre
$ cat conf/leads
node-l -heap-size=4096m -spark.ui.port=9090 -locators=node-b:8888,node-a:9999 -spark.executor.cores=10
```


<a id="confsecondarylead"></a>
#### Configuring Secondary Lead

To configure secondary leads, you must add the required number of entries in the **conf/leads** file.

For example:

```
$ cat conf/leads
node-l1 -heap-size=4096m -locators=node-b:8888,node-a:9999
node-l2 -heap-size=4096m -locators=node-b:8888,node-a:9999

```
In this example, two leads (one on node-l1 and another on node-l2) are configured. Using `sbin/snappy-start-all.sh`, when you launch the cluster, one of them becomes the primary lead and the other becomes the secondary lead.


<a id="dataserver"></a>
### Configuring Data Servers

Data Servers hosts data, embeds a Spark executor, and also contains a SQL engine capable of executing certain queries independently and more efficiently than the Spark engine. Data servers use intelligent query routing to either execute the query directly on the node or to pass it to the lead node for execution by Spark SQL. You can refer to the **conf/servers.template** file for some examples.

Create the configuration file (**servers**) for data servers in the **<_SnappyData_home_>/conf** directory.

<!---
### List of Server Properties
Refer to the [SnappyData properties](property_description.md) for the complete list of SnappyData properties.


|Property|Description</br>|
|-|-|
|-bind-address|IP address on which the server is bound. The default behavior is to bind to all local addresses.|
|-classpath|Location of user classes required by the SnappyData Server.</br>This path is appended to the current classpath.|
|-client-port| The port that the network controller listens for client connections in the range of 1 to 65535. The default value is 1527.|
|-critical-heap-percentage|Sets the Resource Manager's critical heap threshold in percentage of the old generation heap, 0-100. </br>If you set `-heap-size`, the default value for `critical-heap-percentage` is set to 95% of the heap size. </br>Use this switch to override the default.</br>When this limit is breached, the system starts canceling memory-intensive queries, throws low memory exceptions for new SQL statements, and so forth, to avoid running out of memory.|
|-critical-off-heap-percentage|Sets the critical threshold for off-heap memory usage in percentage, 0-100. </br>When this limit is breached, the system starts canceling memory-intensive queries, throws low memory exceptions for new SQL statements, and so forth, to avoid running out of off-heap memory.
|-dir|The working directory of the server that contains the SnappyData Server status file and the default location for the log file, persistent files, data dictionary, and so forth (defaults to the current directory). **work** is the default current working directory. |
|-eviction-heap-percentage|Sets the memory usage percentage threshold (0-100) that the Resource Manager will use to start evicting data from the heap. By default, the eviction threshold is 85.5% of whatever is set for `-critical-heap-percentage`.</br>Use this switch to override the default.</br>|
|-eviction-off-heap-percentage|Sets the off-heap memory usage percentage threshold, 0-100, that the Resource Manager uses to start evicting data from off-heap memory. </br>By default, the eviction threshold is 85.5% of the value that is set for `-critical-off-heap-percentage`. </br>Use this switch to override the default.|
|-heap-size|<a id="heap-size"></a> Sets the maximum heap size for the Java VM, using SnappyData default resource manager settings. </br>For example, -heap-size=1024m. </br>If you use the `-heap-size` option, by default SnappyData sets the critical-heap-percentage to 95% of the heap size, and the `eviction-heap-percentage` to 85.5% of the `critical-heap-percentage`. </br>SnappyData also sets resource management properties for eviction and garbage collection if the JVM supports them. |
|-memory-size|<a id="memory-size"></a>Specifies the total memory that can be used by the node for column storage and execution in off-heap. The default value is either 0 or it gets auto-configured in [specific scenarios](../configuring_cluster/configuring_cluster.md#autoconfigur_offheap).|
|-J|JVM option passed to the spawned SnappyData server JVM. </br>For example, use **-J-XX:+PrintGCDetails** to print the GC details in JVM logs.|
|-J-Dgemfirexd.hostname-for-clients|The IP address or host name that this server/locator sends to the JDBC/ODBC/thrift clients to use for the connection. The default value causes the `client-bind-address` to be given to clients. </br> This value can be different from `client-bind-address` for cases where the servers/locators are behind a NAT firewall (AWS for example) where `client-bind-address` needs to be a private one that gets exposed to clients outside the firewall as a different public address specified by this property. In many cases, this is handled by the hostname translation itself, that is, the hostname used in `client-bind-address` resolves to the internal IP address from inside and to the public IP address from outside, but for other cases, this property is required|
|-J-Dsnappydata.enable-rls|Enables the system for row level security when set to true.  By default, this is off. If this property is set to true,  then the Smart Connector access to SnappyData fails.|
|-J-Dsnappydata.RESTRICT_TABLE_CREATION|Applicable when security is enabled in the cluster. If true, users cannot execute queries (including DDLs and DMLs) even in their default or own schema unless cluster admin explicitly grants them the required permissions using GRANT command. The default is false.|
|-locators|List of locators as comma-separated host:port values used to communicate with running locators in the system and thus discover other peers of the distributed system. </br>The list must include all locators in use and must be configured consistently for every member of the distributed system.|
|-log-file|Path of the file to which this member writes log messages. The default is **snappyserver.log** in the working directory. In case logging is set via log4j, the default log file is **snappydata.log**.|
|-member-timeout<a id="member-timeout"></a>|Uses the [member-timeout](../best_practices/important_settings.md#member-timeout) server configuration, specified in milliseconds, to detect the abnormal termination of members. The configuration setting is used in two ways:</br> 1) First, it is used during the UDP heartbeat detection process. When a member detects that a heartbeat datagram is missing from the member that it is monitoring after the time interval of 2 * the value of member-timeout, the detecting member attempts to form a TCP/IP stream-socket connection with the monitored member as described in the next case.</br> 2) The property is then used again during the TCP/IP stream-socket connection. If the suspected process does not respond to the are you alive datagram within the period specified in member-timeout, the membership coordinator sends out a new membership view that notes the member's failure. </br>Valid values are in the range 1000..600000.|
|-spark.local.dir|Directory to use for "scratch" space in SnappyData, including map output files and RDDs that get stored on disk. This should be on a fast, local disk in your system. It can also be a comma-separated list of multiple directories on different disks.|
|Properties for SSL Encryption|[ssl-enabled](../reference/configuration_parameters/ssl_enabled.md), [ssl-ciphers](../reference/configuration_parameters/ssl_ciphers.md), [ssl-protocols](../reference/configuration_parameters/ssl_protocols.md), [ssl-require-authentication](../reference/configuration_parameters/ssl_require_auth.md).|
|-thrift-ssl<a id="thrift-properties"></a>|Specifies if you want to enable or disable SSL. Values: true or false|
|-thrift-ssl-properties|Comma-separated SSL properties including:</br>`protocol`: default "TLS",</br>`enabled-protocols`: enabled protocols separated by ":"</br>`cipher-suites`: enabled cipher suites separated by ":"</br>`client-auth`=(true or false): if client also needs to be authenticated </br>`keystore`: path to key store file </br>`keystore-type`: the type of key-store (default "JKS") </br>`keystore-password`: password for the key store file</br>`keymanager-type`: the type of key manager factory </br>`truststore`: path to trust store file</br>`truststore-type`: the type of trust-store (default "JKS")</br>`truststore-password`: password for the trust store file </br>`trustmanager-type`: the type of trust manager factory </br> |
--->

**Example**: To start a two servers (node-c and node-c), update the configuration file as follows:

```pre
$ cat conf/servers
node-c -dir=/node-c/server1 -heap-size=4096m -memory-size=16g -locators=node-b:8888,node-a:9999
node-c -dir=/node-c/server2 -heap-size=4096m -memory-size=16g -locators=node-b:8888,node-a:9999
```

<a id="listofproperties"></a>
##  List of Properties

Refer [SnappyData properties](property_description.md).

<a id="speenvi"></a>
## Specifying Configuration Properties using Environment Variables

SnappyData configuration properties can be specified using environment variables LOCATOR\_STARTUP\_OPTIONS, SERVER\_STARTUP\_OPTIONS, and LEAD\_STARTUP\_OPTIONS respectively for locators, leads and servers.  These environment variables are useful to specify common properties for locators, servers, and leads.  These startup environment variables can be specified in **conf/spark-env.sh** file. This file is sourced when SnappyData system is started. A template file **conf/spark-env.sh.template** is provided in **conf** directory for reference. You can copy this file and use it to configure properties.

For example:
``` shell
# create a spark-env.sh from the template file
$cp conf/spark-env.sh.template conf/spark-env.sh

# Following example configuration can be added to spark-env.sh,
# it shows how to add security configuration using the environment variables

SECURITY_ARGS="-auth-provider=LDAP -J-Dgemfirexd.auth-ldap-server=ldap://192.168.1.162:389/ -user=user1 -password=password123 -J-Dgemfirexd.auth-ldap-search-base=cn=sales-group,ou=sales,dc=example,dc=com -J-Dgemfirexd.auth-ldap-search-dn=cn=admin,dc=example,dc=com -J-Dgemfirexd.auth-ldap-search-pw=password123"

#applies the configuration specified by SECURITY_ARGS to all locators
LOCATOR_STARTUP_OPTIONS=”$SECURITY_ARGS”
#applies the configuration specified by SECURITY_ARGS to all servers
SERVER_STARTUP_OPTIONS=”$SECURITY_ARGS”
#applies the configuration specified by SECURITY_ARGS to all leads
LEAD_STARTUP_OPTIONS=”$SECURITY_ARGS”


```
<a id="configure-smart-connector"></a>
## Configuring SnappyData Smart Connector

Spark applications run as independent sets of processes on a cluster, coordinated by the SparkContext object in your main program (called the driver program). In Smart connector mode, a Spark application connects to SnappyData cluster to store and process data. SnappyData currently works with Spark version 2.1.1 to 2.1.3. To work with SnappyData cluster, a Spark application must set the `snappydata.connection` property while starting.

| Property |Description |
|--------|--------|
| snappydata.connection        |SnappyData cluster's locator host and JDBC client port on which locator listens for connections. Has to be specified while starting a Spark application.|

**Example**:

``` shell
$ ./bin/spark-submit --deploy-mode cluster --class somePackage.someClass
	--master spark://localhost:7077 --conf spark.snappydata.connection=localhost:1527
<<<<<<< HEAD
	--packages 'io.snappydata:snappydata-spark-connector_2.11:1.3.1'
=======
	--packages 'io.snappydata:snappydata-spark-connector_2.11:1.3.0'
>>>>>>> bd35cd10
```
<a id="environment"></a>
## Environment Settings

Any Spark or SnappyData specific environment settings can be done by creating a **snappy-env.sh** or **spark-env.sh** in **SNAPPY_HOME/conf**.

<!--
<a id="hadoop-setting"></a>
### Hadoop Provided Settings

If you want to run SnappyData with an already existing custom Hadoop cluster like MapR or Cloudera you should download Snappy without Hadoop from the download link. This allows you to provide Hadoop at runtime.

To do this, you need to put an entry in $SNAPPY-HOME/conf/spark-env.sh as below:

```pre
export SPARK_DIST_CLASSPATH=$($OTHER_HADOOP_HOME/bin/hadoop classpath)
```
-->

<a id="logging"></a>
## Logging

Currently, log files for SnappyData components go inside the working directory. To change the log file directory, you can specify a property _-log-file_ as the path of the directory. </br>
The logging levels can be modified by adding a *conf/log4j2.properties* file in the product directory.

```pre
$ cat conf/log4j2.properties
logger.dag.name = org.apache.spark.scheduler.DAGScheduler
logger.dag.level = debug
logger.taskset.name = org.apache.spark.scheduler.TaskSetManager
logger.taskset.level = debug
```
!!! Note
	For a set of applicable class names and default values see the file **conf/log4j2.properties.template**, which can be used as a starting point. Consult the [log4j 2 documentation](http://logging.apache.org/log4j/) for more details on the configuration file.

<a id="autoconfigur_offheap"></a>
## Auto-Configuring Off-Heap Memory Size

Off-Heap memory size is auto-configured by default in the following scenarios:

*	**When the lead, locator, and server are setup on different host machines:**</br>
	In this case, off-heap memory size is configured by default for the host machines with the server setup. The total size of heap and off-heap memory does not exceed more than 75% of the total RAM. For example, if the RAM is greater than 8GB, the heap memory is between 4-8 GB and the remaining becomes the off-heap memory.


* **When leads and one of the server node are on the same host:**</br>
In this case,  off-heap memory size is configured by default and is adjusted based on the number of leads that are present. The total size of heap and off-heap memory does not exceed more than 75% of the total RAM. However, here the heap memory is the total heap size of the server as well as that of the lead.

!!! Note
	The off-heap memory size is not auto-configured when the heap memory and the off-heap memory are explicitly configured through properties or when multiple servers are on the same host machine.

<a id="firewall"></a>
## Firewalls and Connections

You may face possible connection problems that can result from running a firewall on your machine.

SnappyData is a network-centric distributed system, so if you have a firewall running on your machine it could cause connection problems. For example, your connections may fail if your firewall places restrictions on inbound or outbound permissions for Java-based sockets. You may need to modify your firewall configuration to permit traffic to Java applications running on your machine. The specific configuration depends on the firewall you are using.

As one example, firewalls may close connections to SnappyData due to timeout settings. If a firewall senses no activity in a certain time period, it may close a connection and open a new connection when activity resumes, which can cause some confusion about which connections you have.

### Firewall and Port Considerations

You can configure and limit port usage for situations that involve firewalls, for example, between client-server or server-server connections.

<a id="port-setting"></a>
Make sure your port settings are configured correctly for firewalls. For each SnappyData member, there are two different port settings you may need to be concerned with regarding firewalls:

-   The port that the server or locator listens on for client connections. This is configurable using the `-client-port` option to the snappy server or snappy locator command.

-   The peer discovery port. SnappyData members connect to the locator for peer-to-peer messaging. The locator port is configurable using the `-peer-discovery-port` option to the snappy server or snappy locator command.

    By default, SnappyData servers and locators discover each other on a pre-defined port (10334) on the localhost.

#### Limiting Ephemeral Ports for Peer-to-Peer Membership

By default, SnappyData utilizes *ephemeral* ports for UDP messaging and TCP failure detection. Ephemeral ports are temporary ports assigned from a designated range, which can encompass a large number of possible ports. When a firewall is present, the ephemeral port range usually must be limited to a much smaller number, for example six. If you are configuring P2P communications through a firewall, you must also set each the tcp port for each process and ensure that UDP traffic is allowed through the firewall.

#### Properties for Firewall and Port Configuration

#####  Store Layer

This following tables contain properties potentially involved in firewall behavior, with a brief description of each property. The [Configuration Properties](../reference/configuration_parameters/index.md) section contains detailed information for each property.

| Configuration Area | Property or Setting | Definition |
|--------|--------|--------|
|peer-to-peer config|[locators](../reference/configuration_parameters/locators.md)|The list of locators used by system members. The list must be configured consistently for every member of the distributed system.|
|peer-to-peer config|[membership-port-range](../reference/configuration_parameters/membership-port-range.md)|The range of ephemeral ports available for unicast UDP messaging and for TCP failure detection in the peer-to-peer distributed system.|
|member config|[-J-Dgemfirexd.hostname-for-clients](../configuring_cluster/property_description.md#host-name)|The IP address or host name that this server/locator sends to the JDBC/ODBC/thrift clients to use for the connection.|
|member config|[client-port](../reference/command_line_utilities/store-run.md) option to the [snappy server](../configuring_cluster/configuring_cluster.md#configuring-data-servers) and [snappy locator](../configuring_cluster/configuring_cluster.md#configuring-locators) commands|Port that the member listens on for client communication.|
|Locator|[locator command](../configuring_cluster/configuring_cluster.md#configuring-locators)|10334|

##### Spark Layer

The following table lists the Spark properties you can set to configure the ports required for Spark infrastructure.</br>Refer to [Spark Configuration](https://spark.apache.org/docs/latest/configuration.html) in the official documentation for detailed information.

| Property | Default |Description|
|--------|--------|--------|
|spark.blockManager.port |random|Port for all block managers to listen on. These exist on both the driver and the executors.|
|spark.driver.blockManager.port  |(value of spark.blockManager.port)|Driver-specific port for the block manager to listen on, for cases where it cannot use the same configuration as executors.|
|spark.driver.port |random	|	Port for the driver to listen on. This is used for communicating with the executors and the standalone Master.|
|spark.port.maxRetries|16|Maximum number of retries when binding to a port before giving up. When a port is given a specific value (non 0), each subsequent retry will increment the port used in the previous attempt by 1 before retrying. This essentially allows it to try a range of ports from the start port specified to port + maxRetries.
|spark.shuffle.service.port |7337|Port on which the external shuffle service will run.|
|spark.ui.port |4040|	Port for your application's dashboard, which shows memory and workload data.|
|spark.ssl.[namespace].port  |None|The port where the SSL service will listen on.</p>The port must be defined within a namespace configuration; see SSL Configuration for the available namespaces.</p> When not set, the SSL port will be derived from the non-SSL port for the same service. A value of "0" will make the service bind to an ephemeral port.|
|spark.history.ui.port|The port to which the web interface of the history server binds.|18080|
|SPARK_MASTER_PORT	|Start the master on a different port.|Default: 7077|
|SPARK_WORKER_PORT	|Start the Spark worker on a specific port.|(Default: random|

### Locators and Ports

The ephemeral port range and TCP port range for locators must be accessible to members through the firewall.

Locators are used in the peer-to-peer cache to discover other processes. They can be used by clients to locate servers as an alternative to configuring clients with a collection of server addresses and ports.

Locators have a TCP/IP port that all members must be able to connect to. They also start a distributed system and so need to have their ephemeral port range and TCP port accessible to other members through the firewall.

Clients need only be able to connect to the locator's locator port. They don't interact with the locator's distributed system; clients get server names and ports from the locator and use these to connect to the servers. For more information, see [Using Locators](configuring_cluster.md#configuring-locators).<|MERGE_RESOLUTION|>--- conflicted
+++ resolved
@@ -216,7 +216,7 @@
 SnappyData configuration properties can be specified using environment variables LOCATOR\_STARTUP\_OPTIONS, SERVER\_STARTUP\_OPTIONS, and LEAD\_STARTUP\_OPTIONS respectively for locators, leads and servers.  These environment variables are useful to specify common properties for locators, servers, and leads.  These startup environment variables can be specified in **conf/spark-env.sh** file. This file is sourced when SnappyData system is started. A template file **conf/spark-env.sh.template** is provided in **conf** directory for reference. You can copy this file and use it to configure properties.
 
 For example:
-``` shell
+```sh
 # create a spark-env.sh from the template file
 $cp conf/spark-env.sh.template conf/spark-env.sh
 
@@ -231,9 +231,8 @@
 SERVER_STARTUP_OPTIONS=”$SECURITY_ARGS”
 #applies the configuration specified by SECURITY_ARGS to all leads
 LEAD_STARTUP_OPTIONS=”$SECURITY_ARGS”
-
-
-```
+```
+
 <a id="configure-smart-connector"></a>
 ## Configuring SnappyData Smart Connector
 
@@ -245,14 +244,10 @@
 
 **Example**:
 
-``` shell
+```sh
 $ ./bin/spark-submit --deploy-mode cluster --class somePackage.someClass
 	--master spark://localhost:7077 --conf spark.snappydata.connection=localhost:1527
-<<<<<<< HEAD
 	--packages 'io.snappydata:snappydata-spark-connector_2.11:1.3.1'
-=======
-	--packages 'io.snappydata:snappydata-spark-connector_2.11:1.3.0'
->>>>>>> bd35cd10
 ```
 <a id="environment"></a>
 ## Environment Settings
