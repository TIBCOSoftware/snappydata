--- conflicted
+++ resolved
@@ -52,16 +52,10 @@
 ##### Steps to Set up the Cluster
 
 1. Copy the downloaded binaries in the shared folder.
-<<<<<<< HEAD
-2. Extract the downloaded archive file and go to SnappyData home directory.<br> 
- ```
-$ tar -xzf snappydata-0.7-bin.tar.gz
-=======
 
 2. Extract the downloaded archive file and go to SnappyData home directory.
 ```bash
 $ tar -xzf snappydata-0.7-bin.tar.gz   
->>>>>>> ca059712
 $ cd snappydata-0.7-bin/
 ```
 
