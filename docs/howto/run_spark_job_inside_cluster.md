--- conflicted
+++ resolved
@@ -33,18 +33,6 @@
 </dependency>
 ```
 
-<<<<<<< HEAD
-=======
-```no-highlight
-<!-- https://mvnrepository.com/artifact/io.snappydata/snappydata-core_2.11 -->
-<dependency>
-    <groupId>io.snappydata</groupId>
-    <artifactId>snappydata-core_2.11</artifactId>
-    <version>1.0.1</version>
-</dependency>
-```
-
->>>>>>> 75eedc68
 **Example: SBT dependency**:
 
 ```no-highlight
@@ -52,24 +40,9 @@
 libraryDependencies += "io.snappydata" % "snappydata-cluster_2.11" % "1.0.1"
 ```
 
-<<<<<<< HEAD
 !!! Note:
 	
     If your project fails while resolving the above dependency (ie. it fails to download javax.ws.rs#javax.ws.rs-api;2.1), it may be due an issue with its pom file. </br> As a workaround, add the below code to the `build.sbt`:
-
-```scala
-val workaround = {
-  sys.props += "packaging.type" -> "jar"
-  ()
-}
-```
-=======
-```no-highlight
-// https://mvnrepository.com/artifact/io.snappydata/snappydata-core_2.11
-libraryDependencies += "io.snappydata" % "snappydata-core_2.11" % "1.0.1"
-```
-This is specific to 1.0.1:
-If your project fails while resolving the above dependency (ie. it fails to download javax.ws.rs#javax.ws.rs-api;2.1), it may be due an issue with its pom file. A workaround to that is adding below code to your `build.sbt`
 
 ```no-highlight
 val workaround = {
@@ -77,7 +50,7 @@
   ()
 }
 ```
->>>>>>> 75eedc68
+
 For more details, refer [https://github.com/sbt/sbt/issues/3618](https://github.com/sbt/sbt/issues/3618).
 
 **Running the Job**: 
