<a id="howto-job"></a>
# How to Run Spark Job inside the Cluster
Spark program that runs inside a SnappyData cluster is implemented as a SnappyData job.

**Implementing a Job**: 
A SnappyData job is a class or object that implements SnappySQLJob or SnappyStreamingJob (for streaming applications) trait. In the `runSnappyJob` method of the job, you implement the logic for your Spark program using SnappySession object instance passed to it. You can perform all operations such as create a table, load data, execute queries using the SnappySession. <br/>
Any of the Spark APIs can be invoked by a SnappyJob.

```pre
class CreatePartitionedRowTable extends SnappySQLJob {
  /** SnappyData uses this as an entry point to execute Snappy jobs. **/
  def runSnappyJob(sc: SnappySession, jobConfig: Config): Any

  /**
  SnappyData calls this function to validate the job input and reject invalid job requests.
  You can implement custom validations here, for example, validating the configuration parameters
  **/
  def isValidJob(sc: SnappySession, config: Config): SnappyJobValidation
}
```

**Dependencies**:
To compile your job, use the Maven/Gradle/SBT dependencies for the latest released version of SnappyData.

=== "Maven"

```xml
 <!-- https://mvnrepository.com/artifact/io.snappydata/snappydata-cluster_2.11 -->
  <repositories>
    <repository>
      <id>cloudera-repo</id>
      <name>cloudera repo</name>
      <url>https://repository.cloudera.com/artifactory/cloudera-repos</url>
    </repository>
    ...
  </repositories>

  <dependencies>
    <dependency>
      <groupId>io.snappydata</groupId>
      <artifactId>snappydata-cluster_2.11</artifactId>
      <version>1.3.0</version>
    </dependency>
    ...
  </dependencies>
```

=== "Gradle"

```groovy
// https://mvnrepository.com/artifact/io.snappydata/snappydata-cluster_2.11
<<<<<<< HEAD
<dependency>
    <groupId>io.snappydata</groupId>
    <artifactId>snappydata-cluster_2.11</artifactId>
    <version>1.3.1</version>
</dependency>
=======
repositories {
  mavenCentral()
  maven { url 'https://repository.cloudera.com/artifactory/cloudera-repos' }
  ...
}

dependencies {
  implementation 'io.snappydata:snappydata-cluster_2.11:1.3.0'
  ...
}
>>>>>>> bd35cd10
```

=== "SBT"

```scala
// https://mvnrepository.com/artifact/io.snappydata/snappydata-cluster_2.11
<<<<<<< HEAD
libraryDependencies += "io.snappydata" % "snappydata-cluster_2.11" % "1.3.1"
=======
resolvers += "Cloudera Repo" at "https://repository.cloudera.com/artifactory/cloudera-repos"

libraryDependencies += "io.snappydata" % "snappydata-cluster_2.11" % "1.3.0"
>>>>>>> bd35cd10
```

!!! Note
	
    If your project fails while resolving the above dependency (ie. it fails to download javax.ws.rs#javax.ws.rs-api;2.1), it may be due an issue with its pom file. </br> As a workaround, add the below code to the `build.sbt`:

    ```scala
    val workaround = {
      sys.props += "packaging.type" -> "jar"
      ()
    }
    ```

    For more details, refer [https://github.com/sbt/sbt/issues/3618](https://github.com/sbt/sbt/issues/3618).

**Running the Job**: 
Once you create a jar file for SnappyData job, use the `./bin/snappy-job.sh` to submit the job in the SnappyData cluster, and then run the job. This is similar to `spark-submit` for any Spark application. 

For example, to run the job implemented in [CreatePartitionedRowTable.scala](https://github.com/TIBCOSoftware/snappydata/blob/master/examples/src/main/scala/org/apache/spark/examples/snappydata/CreatePartitionedRowTable.scala) you can use the following command. The command submits the job and runs it as:

```pre
 # first change the directory to the SnappyData product directory
 $ cd $SNAPPY_HOME
 $ ./bin/snappy-job.sh submit
    --app-name CreatePartitionedRowTable
    --class org.apache.spark.examples.snappydata.CreatePartitionedRowTable
    --app-jar examples/jars/quickstart.jar
    --lead localhost:8090
```
In the above command, **quickstart.jar** contains the program and is bundled in the product distribution and the **--lead** option specifies the host name of the lead node along with the port on which it accepts jobs (default 8090).

**Output**: It returns output similar to:

```pre
{
  "status": "STARTED",
  "result": {
    "jobId": "321e5136-4a18-4c4f-b8ab-f3c8f04f0b48",
    "context": "snappyContext1452598154529305363"
  }
}
```

**Check Status**: You can check the status of the job using the Job ID listed above:

```pre
./bin/snappy-job.sh status --lead localhost:8090 --job-id 321e5136-4a18-4c4f-b8ab-f3c8f04f0b48
```

Refer to the [Building SnappyData applications using Spark API](../programming_guide/building_snappydata_applications_using_spark_api.md) section of the documentation for more details.<|MERGE_RESOLUTION|>--- conflicted
+++ resolved
@@ -24,63 +24,51 @@
 
 === "Maven"
 
-```xml
- <!-- https://mvnrepository.com/artifact/io.snappydata/snappydata-cluster_2.11 -->
-  <repositories>
-    <repository>
-      <id>cloudera-repo</id>
-      <name>cloudera repo</name>
-      <url>https://repository.cloudera.com/artifactory/cloudera-repos</url>
-    </repository>
-    ...
-  </repositories>
+    ```xml
+     <!-- https://mvnrepository.com/artifact/io.snappydata/snappydata-cluster_2.11 -->
+      <repositories>
+        <repository>
+          <id>cloudera-repo</id>
+          <name>cloudera repo</name>
+          <url>https://repository.cloudera.com/artifactory/cloudera-repos</url>
+        </repository>
+        ...
+      </repositories>
 
-  <dependencies>
-    <dependency>
-      <groupId>io.snappydata</groupId>
-      <artifactId>snappydata-cluster_2.11</artifactId>
-      <version>1.3.0</version>
-    </dependency>
-    ...
-  </dependencies>
-```
+      <dependencies>
+        <dependency>
+          <groupId>io.snappydata</groupId>
+          <artifactId>snappydata-cluster_2.11</artifactId>
+          <version>1.3.1</version>
+        </dependency>
+        ...
+      </dependencies>
+    ```
 
 === "Gradle"
 
-```groovy
-// https://mvnrepository.com/artifact/io.snappydata/snappydata-cluster_2.11
-<<<<<<< HEAD
-<dependency>
-    <groupId>io.snappydata</groupId>
-    <artifactId>snappydata-cluster_2.11</artifactId>
-    <version>1.3.1</version>
-</dependency>
-=======
-repositories {
-  mavenCentral()
-  maven { url 'https://repository.cloudera.com/artifactory/cloudera-repos' }
-  ...
-}
+    ```groovy
+    // https://mvnrepository.com/artifact/io.snappydata/snappydata-cluster_2.11
+    repositories {
+      mavenCentral()
+      maven { url 'https://repository.cloudera.com/artifactory/cloudera-repos' }
+      ...
+    }
 
-dependencies {
-  implementation 'io.snappydata:snappydata-cluster_2.11:1.3.0'
-  ...
-}
->>>>>>> bd35cd10
-```
+    dependencies {
+      implementation 'io.snappydata:snappydata-cluster_2.11:1.3.1'
+      ...
+    }
+    ```
 
 === "SBT"
 
-```scala
-// https://mvnrepository.com/artifact/io.snappydata/snappydata-cluster_2.11
-<<<<<<< HEAD
-libraryDependencies += "io.snappydata" % "snappydata-cluster_2.11" % "1.3.1"
-=======
-resolvers += "Cloudera Repo" at "https://repository.cloudera.com/artifactory/cloudera-repos"
+    ```scala
+    // https://mvnrepository.com/artifact/io.snappydata/snappydata-cluster_2.11
+    resolvers += "Cloudera Repo" at "https://repository.cloudera.com/artifactory/cloudera-repos"
 
-libraryDependencies += "io.snappydata" % "snappydata-cluster_2.11" % "1.3.0"
->>>>>>> bd35cd10
-```
+    libraryDependencies += "io.snappydata" % "snappydata-cluster_2.11" % "1.3.1"
+    ```
 
 !!! Note
 	
