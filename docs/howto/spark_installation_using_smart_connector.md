--- conflicted
+++ resolved
@@ -1,5 +1,5 @@
 <a id="howto-splitmode"></a>
-# How to Access SnappyData Store from an existing Spark Installation using Smart Connector
+# How to Access SnappyData Store from an Existing Spark Installation Using Smart Connector
 
 SnappyData comes with a Smart Connector that enables Spark applications to work with the SnappyData cluster, from any compatible Spark cluster (you can use any distribution that is compatible with Apache Spark 2.1.1). The Spark cluster executes in its own independent JVM processes and connects to SnappyData as a Spark data source. This is similar to how Spark applications today work with stores like Cassandra, Redis, etc.
 
@@ -67,11 +67,7 @@
 The following command executes an example that queries SNAPPY_COL_TABLE and creates a new table inside the SnappyData cluster. </br>SnappyData package has to be specified along with the application jar to run the Smart Connector application.
 
 ```pre
-<<<<<<< HEAD
-$ ./bin/spark-submit --master local[*] --conf snappydata.connection=localhost:1527  --class org.apache.spark.examples.snappydata.SmartConnectorExample --packages SnappyDataInc:snappydata:1.0.1-s_2.11       $SNAPPY_HOME/examples/jars/quickstart.jar
-=======
 $ ./bin/spark-submit --master local[*] --conf snappydata.connection=localhost:1527  --class org.apache.spark.examples.snappydata.SmartConnectorExample --packages SnappyDataInc:snappydata:1.0.2-s_2.11       $SNAPPY_HOME/examples/jars/quickstart.jar
->>>>>>> ddc41e3f
 ```
 
 ## Execute a Smart Connector Application
@@ -95,9 +91,5 @@
 A Smart Connector Application can now connect to this SnappyData cluster. The following command executes an example that queries SNAPPY_COL_TABLE and creates a new table inside SnappyData cluster. SnappyData package has to be specified along with the application jar to run the Smart Connector application. 
 
 ```pre
-<<<<<<< HEAD
-$ ./bin/spark-submit --master local[*] --conf spark.snappydata.connection=localhost:1527  --class org.apache.spark.examples.snappydata.SmartConnectorExample   --packages SnappyDataInc:snappydata:1.0.1-s_2.11 $SNAPPY_HOME/examples/jars/quickstart.jar
-=======
 $ ./bin/spark-submit --master local[*] --conf spark.snappydata.connection=localhost:1527  --class org.apache.spark.examples.snappydata.SmartConnectorExample   --packages SnappyDataInc:snappydata:1.0.2-s_2.11 $SNAPPY_HOME/examples/jars/quickstart.jar
->>>>>>> ddc41e3f
 ```