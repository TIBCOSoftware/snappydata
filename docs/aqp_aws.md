--- conflicted
+++ resolved
@@ -242,11 +242,7 @@
 
  3. When the query has completed execution, the results are sent from the SnappyData Interpreter (which is running on the Lead node) to the Apache Zeppelin server.
 
-<<<<<<< HEAD
- 4. Finally, the results are displayed in the Zeppelin UI.
-=======
  4. Finally, the results are displayed in the Zeppelin UI. 
->>>>>>> 2ea88bd6
 
 Connecting the SnappyData Interpreter to the SnappyData cluster is represented in the below figure.
 
