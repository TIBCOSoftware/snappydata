--- conflicted
+++ resolved
@@ -69,13 +69,6 @@
 **Example**: **Launch Apache Spark shell and provide SnappyData dependency as a Spark package**:
 
 If you already have Spark2.0 installed in your local machine you can directly use `--packages` option to download the SnappyData binaries.
-<<<<<<< HEAD
-
-```no-highlight
-./bin/spark-shell --packages "SnappyDataInc:snappydata:1.0.1-s_2.11"
-```
-=======
->>>>>>> 73e6fedf
 
 ```no-highlight
 ./bin/spark-shell --packages "SnappyDataInc:snappydata:1.0.1-s_2.11"
