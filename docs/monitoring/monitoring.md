# SnappyData Pulse

SnappyData Pulse is a monitoring system that gives a high-level overview of the status and performance of the cluster.  Pulse provides a simple widget based view, which allows you to easily navigate, visualize, and monitor your cluster. You can monitor the overall status of the cluster as well as of each member in the cluster. 
All the usage details are automatically refreshed after every 5 seconds, thus you can supervise the live status of your cluster.

![Dashboard](../Images/Dashboard.png)

To access SnappyData Pulse, start your cluster and open [http:`<leadhost>`:5050/dashboard/](http:`<leadhost>`:5050/dashboard/) in your web browser.

!!!Note
	`<leadhost>` is the hostname or IP of the lead node in your cluster.

<<<<<<< HEAD
On the SnappyData Pulse, you can view the following pages:
=======
!!! Note
	
	When using Smart Connector with upstream Spark, the **Dashboard** and **Member Details** sections are not displayed. Only the **SQL**, **Jobs** and **Stages** related information is displayed.

The following topics are covered in this section:
>>>>>>> 1fa61864

* [Dashboard](#dashboard)

* [Jobs](#jobs)

* [Stages](#stages)

* [Spark Cache](#spark_cache)

* [Environment](#environment)

* [Executors](#executors)

* [SQL](#sql)

!!! Note
	When using Smart Connector with upstream Spark, the **Dashboard** section is not displayed. Only the **SQL**, **Jobs** and **Stages** related information is displayed.

On the top-right side of the SnappyData Pulse page, you can view the version details of SnappyData Snapshot. When you click this, the name and version of the product, the build details, the source revision details and the version number of the underlying spark are displayed.
![](../Images/snapshot.png)

You can also view the total number of CPU cores allocated to your cluster on the top-right side of the page.
![](../Images/CPU_cores.png)
Click this and the number of cores allocated to each member is displayed.
![](../Images/CPU_cores1.png)

<a id="dashboard"></a>
## Dashboard
The Dashboard page graphically presents various cluster level statistics that can be used to monitor the current health status of a cluster. The statistics on the dashboard page are automatically updated after every 5 seconds.

The **Dashboard** page displays the following sections:

* [Cluster](#cluster)

* [Members](#member)

* [Tables](#table)

* [External Tables](#external-table)

You can use the search and sort functionalities in any of the sections, except for the **Cluster** section.  Sorting is enabled to sort items in an ascending and descending order. Further you can also set the number of items that must be listed in each of these sections.

<a id="cluster"></a>
### Cluster
In the **Cluster** section, you can view the following graphs which are automatically refreshed:

![Cluster](../Images/Dashboard-Trends.png)

|Graphs|Description|
|--------|--------|
|**CPU Usage**|Graphically presents the trend of CPU utilization by all the nodes in the cluster for the last 15	 minutes. The utilization is represented in percentage value.|
|**Heap Usage**|Graphically presents the collective utilization of Heap Memory by all the nodes in the cluster. This  graph displays three trend lines which corresponds to the utilization of Heap Memory for the following:</br> * Storage </br> * Execution</br> * JVM </br>  |
|**Off-Heap Usage**|Graphically presents the collective utilization of Off-Heap Memory by all the nodes in the cluster. This  graph displays two trend lines which corresponds to the utilization of Off-Heap Memory for the following: </br> * Storage </br> * Execution|
|**Disk Space**|Graphically presents the collective utilization of disk space memory by all the nodes in the cluster.|

<a id="member"></a>
### Members
In the **Members** section,  you can view, in a tabular format, the details of each locator, server, and lead member within a cluster. The details are automatically refreshed after every 5 seconds.
![Members](../Images/Dashboard-MembersList.png)

This table provides member details in the following columns:


| Column | Description |
|--------|--------
|  **Status**     |  Displays the status of the members, which can be either [Running or Stopped](#statusofmembers).    |
|   **Member**       |   Displays a brief description of the member. Click the link in the column to view detailed description of the members along with the [Member Logs](#memberlogs). In this description, you can find information such as the IP address of the host, the current working directory, and the Process ID number.  |
|     **Type**   |     Displays the type of the member. The type can be lead, locator, or data server. The name of the active lead member is displayed in bold letters. |
|     **CPU Usage**        |      Displays the CPU utilized by the member's host.  |
|     **Memory Usage**       |      Displays the collective Heap and Off-Heap memory utilization of a cluster member. |
|  **Heap Memory**       | Displays the member's utilized Heap memory versus total Heap memory. Click the down arrow in this column to view the detailed distribution of the member's Heap Memory for storage, execution, and JVM. |
|    **Off-Heap Memory**     |     Displays the member's used Off-Heap memory and total Off-Heap memory. Click the down arrow in this column to view the detailed distribution of the member's Off-Heap memory for storage and execution.  |
|    **Disk Space**     |     Displays the collective usage of Disk Memory used by all nodes in the cluster.  |


<a id="statusofmembers"></a>

| Status | Description |
|--------|--------|
|![Running](../Images/running-status.png)|Member is running.|
|![Stopped](../Images/stopped-status.png)|Member has stopped or is unavailable.|


<a id="memberlogs"></a>
#### Member Logs
![MemberLogs](../Images/monitoring_memberdetails_logs.png)

The **Member Logs ** display the logs generated by a member node. The following details are included:

| Item | Description |
|--------|--------|
|   **Log File Location**     |    Displays the absolute path of the member's primary log file, which is on the host where the current member's processes are running.    |
|     **Log Details **  |     Displays details of the loaded logs such as  Loaded Bytes, Start and End Indexes of Loaded Bytes, and Total Bytes of logs content.   |
|  **Logs**      | Displays the actual log entries from the log files. </br> It also displays the following buttons: </br> * **Load New** -  Loads the latest log entries from the log file (if generated) after logs were last loaded/updated.      </br> * **Load More** - Loads older log entries from log files, if available.  |

<a id="table"></a>
### Tables
The **Tables** section lists all the tables in the cluster along with their corresponding statistical details. All these details are automatically refreshed after every 5 seconds.

![Tables](../Images/Dashboard-TablesList.png)

The following columns are displayed in this section:

| Column | Description |
|--------|--------|
|  **Name**      |     Displays the name of the data table.   |
|   **Storage Model**     |    Displays the data storage model of the data table. Possible models are **ROW** and **COLUMN**.    |
|   **Distribution Type**     |      Displays the data distribution type for the table. Possible values are:</br> * PARTITION </br> * PARTITION_PERSISTENT</br> * PARTITION_REDUNDANT</br> * PARTITION_OVERFLOW</br> * REPLICATE</br> * REPLICATE_PERSISTENT</br> * REPLICATE_OVERFLOW  |</br>
|   **Row Count**     |   Displays the row count, which is the number of records present in the data table.|
|**Memory Size**    |    Displays the heap memory used by data table to store its data.    |
|     **Total Size**   |     Displays the collective physical memory and disk overflow space used by the data table to store its data.   |
|      **Buckets**  |  Displays the total number of buckets in the data table.|

### External Tables
The **External Tables** section lists all the external tables present in the cluster along with their various statistical details. The displayed details are automatically refreshed after each 5 seconds.

![External Tables](../Images/Dashboard-Ext-Tables.png)

The following columns are displayed in this section:

| Column | Description |
|--------|--------|
|     **Name**   |   Displays the name of the external table.     |
|      **Provider**  |  Displays the datastores provider that is used when the external table was created. For example, Parquet, CSV, JDBC etc.      |
|  **Source**      |For Parquet and CSV format, the path of the data file used to create the external table is displayed. For JDBC, the name of the client driver is displayed.   |

<a id="sql"></a>
## SQL
The SQL page provides information about the submitted queries.

![](../Images/query_analysis_sql.png)

| Item  | Description |
|--------|--------|
|  **Colocated**         |     When colocated tables are joined on the partitioning columns, the join happens locally on the node where data is present, without the need of shuffling the data. This improves the performance of the query significantly instead of broadcasting the data across all the data partitions.   |
|**Whole-Stage Code Generation** |  A whole stage code generation node compiles a sub-tree of plans that support code generation together into a single Java function, which helps improve execution performance.      |
|    **Per node execution timing**    |   Displays the time required for the execution of each node. If there are too many rows that are not getting filtered or exchanged.     |
|   **Pool Name**     | Default/Low Latency. Applications can explicitly configure the use of this pool using a SQL command `set snappydata.scheduler.pool=lowlatency`.       |
|**Query Node Details**|   Hover over a component to view its details.     |
|     **Filter**   |   Displays the number of rows that are filtered for each node.      |
|    **Joins**    |   If HashJoin puts pressure on memory, you can change the HashJoin size to use SortMergeJoin to avoid on-heap memory pressure.      |

<a id="spark_cache"></a>
## Spark Cache

Spark Cache is the inbuilt storage mechanism of Spark. When you do a `dataSet.cache()`, it uses this storage to store the dataset's data in a columnar format. This storage can be configured to be one of the following:

- MEMORY_ONLY,
- MEMORY_AND_DISK,
- MEMORY_ONLY_SER,
- MEMORY_AND_DISK_SER,
- DISK_ONLY,
- MEMORY_ONLY_2,
- MEMORY_AND_DISK_2

For more details, see [RDD Persistence section](https://spark.apache.org/docs/latest/rdd-programming-guide.html).

<a id="environment"></a>
## Environment
The Environment page provides detailed configurations for Spark environment including JVM, SparkContext and SparkSession.

<a id="executors"></a>
## Executors
Executors are the entities that performs the tasks within a Spark job. Each Spark job is divided into multiple stages which can have one or more tasks depending on the number of partitions to be processed. All these tasks are scheduled on executor nodes which actually run them.

<a id="jobs"></a>
## Jobs
The **Jobs** page lists all the Spark jobs. Each Spark action is translated as a Spark job. A job encapsulates the whole execution of an API or SQL. For example, `dataSet.count()` triggers a job.

[comment]: <> (Need a brief introduction here.)

![](../Images/query_analysis_job.png)

* **Status**: Displays the status of the job.

* **Stages**: Click on the stage to view its details. The table displays the time taken for completion of each stage. 

!!! Tip
	You can cancel a long running job, using the **Kill** option. </br>![kill](../Images/kill_job.png)

<a id="stages"></a>
## Stages
The **Stages** page displays the stage details of a Spark Job. Each Spark job is segregated into one or more stages. Each stage is an execution boundary where data exchange between nodes is required.

On this page, you can view the total time required for all the tasks in a job to complete. You can also view if any of the tasks got delayed for completion. This may occur in case of uneven data distribution.

![](../Images/query_analysis_stage.png)

* **Scheduler Delay** indicates the waiting period for the task. Delays can  be caused if there are too many concurrent jobs.

* **Shuffle reads and writes**: Shuffles are written to disk and can take a lot of time to write and read. This can be avoided by using colocated and replicated tables. You can use high-performance SSD drives for temporary storage (spark.local.dir) to improve shuffle time.

* **Number of parallel tasks**: Due to concurrency, multiple queries may take cores and a specific query can take longer. To fix this, you can create a new scheduler and [assign appropriate cores to it](../best_practices/setup_cluster.md).

* **GC time**: Occasionally, on-heap object creation can slow down a query because of garbage collection. In these cases, it is recommended that you increase the on-heap memory (especially when you have row tables).<|MERGE_RESOLUTION|>--- conflicted
+++ resolved
@@ -10,15 +10,11 @@
 !!!Note
 	`<leadhost>` is the hostname or IP of the lead node in your cluster.
 
-<<<<<<< HEAD
-On the SnappyData Pulse, you can view the following pages:
-=======
 !!! Note
 	
 	When using Smart Connector with upstream Spark, the **Dashboard** and **Member Details** sections are not displayed. Only the **SQL**, **Jobs** and **Stages** related information is displayed.
 
 The following topics are covered in this section:
->>>>>>> 1fa61864
 
 * [Dashboard](#dashboard)
 
