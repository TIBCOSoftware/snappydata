--- conflicted
+++ resolved
@@ -138,23 +138,6 @@
 
 For example, gradle can be configured as:
 
-<<<<<<< HEAD
-```pre
-compile('io.snappydata:snappydata-cluster_2.11:1.3.1') {
-        exclude(group: 'io.snappydata', module: 'snappy-spark-unsafe_2.11')
-        exclude(group: 'io.snappydata', module: 'snappy-spark-core_2.11')
-        exclude(group: 'io.snappydata',module: 'snappy-spark-yarn_2.11')
-        exclude(group: 'io.snappydata',module: 'snappy-spark-hive-thriftserver_2.11')
-        exclude(group: 'io.snappydata',module: 'snappy-spark-streaming-kafka-0.10_2.11')
-        exclude(group: 'io.snappydata',module: 'snappy-spark-repl_2.11')
-        exclude(group: 'io.snappydata',module: 'snappy-spark-sql_2.11')
-        exclude(group: 'io.snappydata',module: 'snappy-spark-mllib_2.11')
-        exclude(group: 'io.snappydata',module: 'snappy-spark-streaming_2.11')
-        exclude(group: 'io.snappydata',module: 'snappy-spark-catalyst_2.11')
-        exclude(group: 'io.snappydata',module: 'snappy-spark-hive_2.11')
-        exclude(group: 'io.snappydata',module: 'snappy-spark-graphx_2.11')
-    }
-=======
 ```groovy
 // https://mvnrepository.com/artifact/io.snappydata/snappydata-cluster_2.11
 repositories {
@@ -164,10 +147,9 @@
 }
 
 dependencies {
-  implementation 'io.snappydata:snappydata-cluster_2.11:1.3.0'
+  implementation 'io.snappydata:snappydata-cluster_2.11:1.3.1'
   ...
 }
->>>>>>> bd35cd10
 ```
 
 ## Running Python Applications
