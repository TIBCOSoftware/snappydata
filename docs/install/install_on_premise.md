<a id="install-on-premise"></a>
# Install On-Premise
<<<<<<< HEAD
SnappyData runs on UNIX-like systems (for example, Linux, Mac OS). With on-premise installation, SnappyData is installed and operated from your in-house computing infrastructure.
=======
SnappyData runs on UNIX-like systems (for example, Linux, Mac OS). With on-premises installation, SnappyData is installed and operated from your in-house computing infrastructure.

## Prerequisites
Before you start the installation, make sure that Java SE Development Kit 8 is installed, and the *JAVA_HOME* environment variable is set on each computer.

## Download SnappyData

Download the latest version of SnappyData: 

* [Download SnappyData Community Edition (Open Source)](https://github.com/SnappyDataInc/snappydata/releases/):</br>
 This page lists the latest and previous releases of SnappyData. The packages are available in compressed files (.zip and .tar format). You can also view details of features and enhancements introduced in specific releases.

	* **SnappyData 1.0.0 Release download link**
[(tar.gz)](https://github.com/SnappyDataInc/snappydata/releases/download/v1.0.0/snappydata-1.0.0-bin.tar.gz) [(zip)](https://github.com/SnappyDataInc/snappydata/releases/download/v1.0.0/snappydata-1.0.0-bin.zip)

	* **SnappyData 1.0.0 Release (user-provided Hadoop) download link** [(tar.gz)](https://github.com/SnappyDataInc/snappydata/releases/download/v1.0.0/snappydata-1.0.0-without-hadoop-bin.tar.gz) [(zip)](https://github.com/SnappyDataInc/snappydata/releases/download/v1.0.0/snappydata-1.0.0-without-hadoop-bin.zip)

* [Download SnappyData Enterprise Edition](http://www.snappydata.io/download): </br> Users can download the Enterprise version for evaluation after registering on the SnappyData website.
>>>>>>> ab7ba7cc

<a id="singlehost"></a>
## Single-Host installation
This is the simplest form of deployment and can be used for testing and POCs.

Open the command prompt, go the location of the downloaded SnappyData file, and run the following command to extract the archive file.

```bash
$ tar -xzf snappydata-<version-number>bin.tar.gz
$ cd snappydata-<version-number>-bin/
```
Start a basic cluster with one data node, one lead, and one locator
```
./sbin/snappy-start-all.sh
```
For custom configuration and to start more nodes,  see the section on [configuring the SnappyData cluster](../configuring_cluster/configuring_cluster.md).

## Multi-Host installation
For real-life use cases, you need multiple machines on which SnappyData can be deployed. You can start one or more SnappyData node on a single machine based on your machine size.

## Machines with a shared path
If all your machines can share a path over an NFS or similar protocol, then follow the steps below:

#### Prerequisites

* Ensure that the **/etc/hosts** correctly configures the host and IP address of each SnappyData member machine.

* Ensure that SSH is supported and you have configured all machines to be accessed by [passwordless SSH](../reference/misc/passwordless_ssh.md).

### Steps to setup the cluster

1. Copy the downloaded binaries to the shared folder.

2. Extract the downloaded archive file and go to SnappyData home directory.

		$ tar -xzf snappydata-<version-number>-bin.tar.gz
		$ cd snappydata-<version-number>.-bin/

3. Configure the cluster as described in [Configuring the Cluster](../configuring_cluster/configuring_cluster.md).

4. After configuring each of the components, run the `snappy-start-all.sh` script:

		./sbin/snappy-start-all.sh

This creates a default folder named **work** and stores all SnappyData member's artifacts separately. The folder is identified by the name of the node.

If SSH is not supported then follow the instructions in the [Machines without a Shared Path](#machine-shared-path) section.

<a id="machine-shared-path"></a>
## Machines without a shared path

### Prerequisites

* Ensure that the **/etc/hosts** correctly configures the host and IP Address of each SnappyData member machine.

* On each host, create a working directory for each SnappyData member, that you want to run on the host. <br> The member working directory provides a default location for the log, persistence, and status files for that member.
<br>For example, if you want to run both a locator and server member on the local machine, create separate directories for each member.

### To configure the cluster
1. Copy and extract the downloaded binaries on each machine

2. Individually configure and start each member

!!! Note: 
	All configuration parameters are provided as command line arguments rather than reading from a configuration file.

The example below starts a cluster by individually launching locator, server and lead processes.

```bash
$ bin/snappy locator start  -dir=/node-a/locator1
$ bin/snappy server start  -dir=/node-b/server1  -locators:localhost:10334
$ bin/snappy leader start  -dir=/node-c/lead1  -locators:localhost:10334

$ bin/snappy locator stop -dir=/node-a/locator1
$ bin/snappy server stop -dir=/node-b/server1
$ bin/snappy leader stop -dir=/node-c/lead1top
```<|MERGE_RESOLUTION|>--- conflicted
+++ resolved
@@ -1,27 +1,7 @@
 <a id="install-on-premise"></a>
 # Install On-Premise
-<<<<<<< HEAD
-SnappyData runs on UNIX-like systems (for example, Linux, Mac OS). With on-premise installation, SnappyData is installed and operated from your in-house computing infrastructure.
-=======
+
 SnappyData runs on UNIX-like systems (for example, Linux, Mac OS). With on-premises installation, SnappyData is installed and operated from your in-house computing infrastructure.
-
-## Prerequisites
-Before you start the installation, make sure that Java SE Development Kit 8 is installed, and the *JAVA_HOME* environment variable is set on each computer.
-
-## Download SnappyData
-
-Download the latest version of SnappyData: 
-
-* [Download SnappyData Community Edition (Open Source)](https://github.com/SnappyDataInc/snappydata/releases/):</br>
- This page lists the latest and previous releases of SnappyData. The packages are available in compressed files (.zip and .tar format). You can also view details of features and enhancements introduced in specific releases.
-
-	* **SnappyData 1.0.0 Release download link**
-[(tar.gz)](https://github.com/SnappyDataInc/snappydata/releases/download/v1.0.0/snappydata-1.0.0-bin.tar.gz) [(zip)](https://github.com/SnappyDataInc/snappydata/releases/download/v1.0.0/snappydata-1.0.0-bin.zip)
-
-	* **SnappyData 1.0.0 Release (user-provided Hadoop) download link** [(tar.gz)](https://github.com/SnappyDataInc/snappydata/releases/download/v1.0.0/snappydata-1.0.0-without-hadoop-bin.tar.gz) [(zip)](https://github.com/SnappyDataInc/snappydata/releases/download/v1.0.0/snappydata-1.0.0-without-hadoop-bin.zip)
-
-* [Download SnappyData Enterprise Edition](http://www.snappydata.io/download): </br> Users can download the Enterprise version for evaluation after registering on the SnappyData website.
->>>>>>> ab7ba7cc
 
 <a id="singlehost"></a>
 ## Single-Host installation
